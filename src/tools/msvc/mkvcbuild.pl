--- conflicted
+++ resolved
@@ -9,11 +9,7 @@
 
 use File::Basename;
 use File::Spec;
-<<<<<<< HEAD
-BEGIN  { use lib File::Spec->rel2abs(dirname(__FILE__)); }
-=======
 BEGIN { use lib File::Spec->rel2abs(dirname(__FILE__)); }
->>>>>>> 9e1c9f95
 
 use Mkvcbuild;
 
