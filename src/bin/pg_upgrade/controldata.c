/*
 *	controldata.c
 *
 *	controldata functions
 *
 *	Copyright (c) 2010-2021, PostgreSQL Global Development Group
 *	src/bin/pg_upgrade/controldata.c
 */

#include "postgres_fe.h"

<<<<<<< HEAD
#include "pg_upgrade.h"
#include "greenplum/pg_upgrade_greenplum.h"

=======
>>>>>>> d457cb4e
#include <ctype.h>

#include "pg_upgrade.h"

/*
 * get_control_data()
 *
 * gets pg_control information in "ctrl". Assumes that bindir and
 * datadir are valid absolute paths to postgresql bin and pgdata
 * directories respectively *and* pg_resetwal is version compatible
 * with datadir. The main purpose of this function is to get pg_control
 * data in a version independent manner.
 *
 * The approach taken here is to invoke pg_resetwal with -n option
 * and then pipe its output. With little string parsing we get the
 * pg_control data.  pg_resetwal cannot be run while the server is running
 * so we use pg_controldata;  pg_controldata doesn't provide all the fields
 * we need to actually perform the upgrade, but it provides enough for
 * check mode.  We do not implement pg_resetwal -n because it is hard to
 * return valid xid data for a running server.
 */
void
get_control_data(ClusterInfo *cluster, bool live_check)
{
	char		cmd[MAXPGPATH];
	char		bufin[MAX_STRING];
	FILE	   *output;
	char	   *p;
	bool		got_tli = false;
	bool		got_log_id = false;
	bool		got_log_seg = false;
	bool		got_xid = false;
	bool		got_gxid = false;
	bool		got_oid = false;
	bool		got_multi = false;
	bool		got_oldestmulti = false;
	bool		got_oldestxid = false;
	bool		got_mxoff = false;
	bool		got_nextxlogfile = false;
	bool		got_float8_pass_by_value = false;
	bool		got_align = false;
	bool		got_blocksz = false;
	bool		got_largesz = false;
	bool		got_walsz = false;
	bool		got_walseg = false;
	bool		got_ident = false;
	bool		got_index = false;
	bool		got_toast = false;
	bool		got_large_object = false;
	bool		got_date_is_int = false;
	bool		got_data_checksum_version = false;
	bool		got_cluster_state = false;
	char	   *lc_collate = NULL;
	char	   *lc_ctype = NULL;
	char	   *lc_monetary = NULL;
	char	   *lc_numeric = NULL;
	char	   *lc_time = NULL;
	char	   *lang = NULL;
	char	   *language = NULL;
	char	   *lc_all = NULL;
	char	   *lc_messages = NULL;
	uint32		tli = 0;
	uint32		logid = 0;
	uint32		segno = 0;
	char	   *resetwal_bin;


	/*
	 * Because we test the pg_resetwal output as strings, it has to be in
	 * English.  Copied from pg_regress.c.
	 */
	if (getenv("LC_COLLATE"))
		lc_collate = pg_strdup(getenv("LC_COLLATE"));
	if (getenv("LC_CTYPE"))
		lc_ctype = pg_strdup(getenv("LC_CTYPE"));
	if (getenv("LC_MONETARY"))
		lc_monetary = pg_strdup(getenv("LC_MONETARY"));
	if (getenv("LC_NUMERIC"))
		lc_numeric = pg_strdup(getenv("LC_NUMERIC"));
	if (getenv("LC_TIME"))
		lc_time = pg_strdup(getenv("LC_TIME"));
	if (getenv("LANG"))
		lang = pg_strdup(getenv("LANG"));
	if (getenv("LANGUAGE"))
		language = pg_strdup(getenv("LANGUAGE"));
	if (getenv("LC_ALL"))
		lc_all = pg_strdup(getenv("LC_ALL"));
	if (getenv("LC_MESSAGES"))
		lc_messages = pg_strdup(getenv("LC_MESSAGES"));

	unsetenv("LC_COLLATE");
	unsetenv("LC_CTYPE");
	unsetenv("LC_MONETARY");
	unsetenv("LC_NUMERIC");
	unsetenv("LC_TIME");
#ifndef WIN32
	unsetenv("LANG");
#else
	/* On Windows the default locale may not be English, so force it */
	setenv("LANG", "en", 1);
#endif
	unsetenv("LANGUAGE");
	unsetenv("LC_ALL");
	setenv("LC_MESSAGES", "C", 1);

	/*
	 * Check for clean shutdown
	 */
	if (!live_check || cluster == &new_cluster)
	{
		/* only pg_controldata outputs the cluster state */
		snprintf(cmd, sizeof(cmd), "\"%s/pg_controldata\" \"%s\"",
				 cluster->bindir, cluster->pgdata);
		fflush(stdout);
		fflush(stderr);

		if ((output = popen(cmd, "r")) == NULL)
			pg_fatal("could not get control data using %s: %s\n",
					 cmd, strerror(errno));

		/* we have the result of cmd in "output". so parse it line by line now */
		while (fgets(bufin, sizeof(bufin), output))
		{
			if ((p = strstr(bufin, "Database cluster state:")) != NULL)
			{
				p = strchr(p, ':');

				if (p == NULL || strlen(p) <= 1)
					pg_fatal("%d: database cluster state problem\n", __LINE__);

				p++;			/* remove ':' char */

				/*
				 * We checked earlier for a postmaster lock file, and if we
				 * found one, we tried to start/stop the server to replay the
				 * WAL.  However, pg_ctl -m immediate doesn't leave a lock
				 * file, but does require WAL replay, so we check here that
				 * the server was shut down cleanly, from the controldata
				 * perspective.
				 */
				/* remove leading spaces */
				while (*p == ' ')
					p++;
				if (strcmp(p, "shut down in recovery\n") == 0)
				{
					if (cluster == &old_cluster)
						pg_fatal("The source cluster was shut down while in recovery mode.  To upgrade, use \"rsync\" as documented or shut it down as a primary.\n");
					else
						pg_fatal("The target cluster was shut down while in recovery mode.  To upgrade, use \"rsync\" as documented or shut it down as a primary.\n");
				}
				else if (strcmp(p, "shut down\n") != 0)
				{
					if (cluster == &old_cluster)
						pg_fatal("The source cluster was not shut down cleanly.\n");
					else
						pg_fatal("The target cluster was not shut down cleanly.\n");
				}
				got_cluster_state = true;
			}
		}

		pclose(output);

		if (!got_cluster_state)
		{
			if (cluster == &old_cluster)
				pg_fatal("The source cluster lacks cluster state information:\n");
			else
				pg_fatal("The target cluster lacks cluster state information:\n");
		}
	}

	/* pg_resetxlog has been renamed to pg_resetwal in version 10 */
	if (GET_MAJOR_VERSION(cluster->bin_version) <= 906)
		resetwal_bin = "pg_resetxlog\" -n";
	else
		resetwal_bin = "pg_resetwal\" -n";
	snprintf(cmd, sizeof(cmd), "\"%s/%s \"%s\"",
			 cluster->bindir,
			 live_check ? "pg_controldata\"" : resetwal_bin,
			 cluster->pgdata);
	fflush(stdout);
	fflush(stderr);

	if ((output = popen(cmd, "r")) == NULL)
		pg_fatal("could not get control data using %s: %s\n",
				 cmd, strerror(errno));

	/* Only in <= 8.3 */
	if (GET_MAJOR_VERSION(cluster->major_version) <= 803)
	{
		cluster->controldata.float8_pass_by_value = false;
		got_float8_pass_by_value = true;
	}

	/*
	 * In PostgreSQL, checksums were introduced in 9.3 so the test for checksum
	 * version in upstream applies to <= 9.2. Greenplum backported checksums
	 * into 5.x which is based on PostgreSQL 8.3 so this test need to go
	 * against 8.2 instead.
	 */
	if (GET_MAJOR_VERSION(cluster->major_version) == 802)
	{
		cluster->controldata.data_checksum_version = 0;
		got_data_checksum_version = true;
	}

	/* we have the result of cmd in "output". so parse it line by line now */
	while (fgets(bufin, sizeof(bufin), output))
	{
		pg_log(PG_VERBOSE, "%s", bufin);

#ifdef WIN32

		/*
		 * Due to an installer bug, LANG=C doesn't work for PG 8.3.3, but does
		 * work 8.2.6 and 8.3.7, so check for non-ASCII output and suggest a
		 * minor upgrade.
		 */
		if (GET_MAJOR_VERSION(cluster->major_version) <= 803)
		{
			for (p = bufin; *p; p++)
				if (!isascii((unsigned char) *p))
					pg_fatal("The 8.3 cluster's pg_controldata is incapable of outputting ASCII, even\n"
							 "with LANG=C.  You must upgrade this cluster to a newer version of PostgreSQL\n"
							 "8.3 to fix this bug.  PostgreSQL 8.3.7 and later are known to work properly.\n");
		}
#endif

		if ((p = strstr(bufin, "pg_control version number:")) != NULL)
		{
			p = strchr(p, ':');

			if (p == NULL || strlen(p) <= 1)
				pg_fatal("%d: pg_resetwal problem\n", __LINE__);

			p++;				/* remove ':' char */
			cluster->controldata.ctrl_ver = str2uint(p);
		}
		else if ((p = strstr(bufin, "Catalog version number:")) != NULL)
		{
			p = strchr(p, ':');

			if (p == NULL || strlen(p) <= 1)
				pg_fatal("%d: controldata retrieval problem\n", __LINE__);

			p++;				/* remove ':' char */
			cluster->controldata.cat_ver = str2uint(p);
		}
		else if ((p = strstr(bufin, "Latest checkpoint's TimeLineID:")) != NULL)
		{
			p = strchr(p, ':');

			if (p == NULL || strlen(p) <= 1)
				pg_fatal("%d: controldata retrieval problem\n", __LINE__);

			p++;				/* remove ':' char */
			tli = str2uint(p);
			got_tli = true;
		}
		else if ((p = strstr(bufin, "First log file ID after reset:")) != NULL)
		{
			p = strchr(p, ':');

			if (p == NULL || strlen(p) <= 1)
				pg_fatal("%d: controldata retrieval problem\n", __LINE__);

			p++;				/* remove ':' char */
			logid = str2uint(p);
			got_log_id = true;
		}
		else if ((p = strstr(bufin, "First log file segment after reset:")) != NULL)
		{
			p = strchr(p, ':');

			if (p == NULL || strlen(p) <= 1)
				pg_fatal("%d: controldata retrieval problem\n", __LINE__);

			p++;				/* remove ':' char */
			segno = str2uint(p);
			got_log_seg = true;
		}
		/* GPDB 4.3 (and PostgreSQL 8.2) wording of the above two. */
		else if ((p = strstr(bufin, "Current log file ID:")) != NULL)
		{
			p = strchr(p, ':');

			if (p == NULL || strlen(p) <= 1)
				pg_log(PG_FATAL, "%d: controldata retrieval problem\n", __LINE__);

			p++;				/* removing ':' char */
			logid = str2uint(p);
			got_log_id = true;
		}
		else if ((p = strstr(bufin, "Next log file segment:")) != NULL)
		{
			p = strchr(p, ':');

			if (p == NULL || strlen(p) <= 1)
				pg_log(PG_FATAL, "%d: controldata retrieval problem\n", __LINE__);

			p++;				/* removing ':' char */
			segno = str2uint(p);
			got_log_seg = true;
		}
		/*---*/
		else if ((p = strstr(bufin, "Latest checkpoint's TimeLineID:")) != NULL)
		{
			p = strchr(p, ':');

			if (p == NULL || strlen(p) <= 1)
				pg_fatal("%d: controldata retrieval problem\n", __LINE__);

			p++;				/* removing ':' char */
			tli = str2uint(p);
			got_tli = true;
		}
		else if ((p = strstr(bufin, "Latest checkpoint's NextXID:")) != NULL)
		{
			p = strchr(p, ':');

			if (p == NULL || strlen(p) <= 1)
				pg_fatal("%d: controldata retrieval problem\n", __LINE__);

			p++;				/* remove ':' char */
			cluster->controldata.chkpnt_nxtepoch = str2uint(p);

			/*
			 * Delimiter changed from '/' to ':' in 9.6.  We don't test for
			 * the catalog version of the change because the catalog version
			 * is pulled from pg_controldata too, and it isn't worth adding an
			 * order dependency for this --- we just check the string.
			 */
			if (strchr(p, '/') != NULL)
				p = strchr(p, '/');
			else if (GET_MAJOR_VERSION(cluster->major_version) >= 906)
				p = strchr(p, ':');
			else
				p = NULL;

			if (p == NULL || strlen(p) <= 1)
				pg_fatal("%d: controldata retrieval problem\n", __LINE__);

			p++;				/* remove '/' or ':' char */
			cluster->controldata.chkpnt_nxtxid = str2uint(p);
			got_xid = true;
		}
		else if ((p = strstr(bufin, "Latest checkpoint's NextGxid:")) != NULL)
		{
			p = strchr(p, ':');

			if (p == NULL || strlen(p) <= 1)
				pg_fatal("%d: controldata retrieval problem\n", __LINE__);

			p++;				/* remove ':' char */
			cluster->controldata.chkpnt_nxtgxid = str2uint64(p);
			got_gxid = true;
		}
		else if ((p = strstr(bufin, "Latest checkpoint's NextOID:")) != NULL)
		{
			p = strchr(p, ':');

			if (p == NULL || strlen(p) <= 1)
				pg_fatal("%d: controldata retrieval problem\n", __LINE__);

			p++;				/* remove ':' char */
			cluster->controldata.chkpnt_nxtoid = str2uint(p);
			got_oid = true;
		}
		else if ((p = strstr(bufin, "Latest checkpoint's NextMultiXactId:")) != NULL)
		{
			p = strchr(p, ':');

			if (p == NULL || strlen(p) <= 1)
				pg_fatal("%d: controldata retrieval problem\n", __LINE__);

			p++;				/* remove ':' char */
			cluster->controldata.chkpnt_nxtmulti = str2uint(p);
			got_multi = true;
		}
		else if ((p = strstr(bufin, "Latest checkpoint's oldestXID:")) != NULL)
		{
			p = strchr(p, ':');

			if (p == NULL || strlen(p) <= 1)
				pg_fatal("%d: controldata retrieval problem\n", __LINE__);

			p++;				/* remove ':' char */
			cluster->controldata.chkpnt_oldstxid = str2uint(p);
			got_oldestxid = true;
		}
		else if ((p = strstr(bufin, "Latest checkpoint's oldestMultiXid:")) != NULL)
		{
			p = strchr(p, ':');

			if (p == NULL || strlen(p) <= 1)
				pg_fatal("%d: controldata retrieval problem\n", __LINE__);

			p++;				/* remove ':' char */
			cluster->controldata.chkpnt_oldstMulti = str2uint(p);
			got_oldestmulti = true;
		}
		else if ((p = strstr(bufin, "Latest checkpoint's NextMultiOffset:")) != NULL)
		{
			p = strchr(p, ':');

			if (p == NULL || strlen(p) <= 1)
				pg_fatal("%d: controldata retrieval problem\n", __LINE__);

			p++;				/* remove ':' char */
			cluster->controldata.chkpnt_nxtmxoff = str2uint(p);
			got_mxoff = true;
		}
		else if ((p = strstr(bufin, "First log segment after reset:")) != NULL)
		{
			/* Skip the colon and any whitespace after it */
			p = strchr(p, ':');
			if (p == NULL || strlen(p) <= 1)
				pg_fatal("%d: controldata retrieval problem\n", __LINE__);
			p = strpbrk(p, "01234567890ABCDEF");
			if (p == NULL || strlen(p) <= 1)
				pg_fatal("%d: controldata retrieval problem\n", __LINE__);

			/* Make sure it looks like a valid WAL file name */
			if (strspn(p, "0123456789ABCDEF") != 24)
				pg_fatal("%d: controldata retrieval problem\n", __LINE__);

			strlcpy(cluster->controldata.nextxlogfile, p, 25);
			got_nextxlogfile = true;
		}
		else if ((p = strstr(bufin, "Float8 argument passing:")) != NULL)
		{
			p = strchr(p, ':');

			if (p == NULL || strlen(p) <= 1)
				pg_fatal("%d: controldata retrieval problem\n", __LINE__);

			p++;				/* remove ':' char */
			/* used later for contrib check */
			cluster->controldata.float8_pass_by_value = strstr(p, "by value") != NULL;
			got_float8_pass_by_value = true;
		}
		else if ((p = strstr(bufin, "Maximum data alignment:")) != NULL)
		{
			p = strchr(p, ':');

			if (p == NULL || strlen(p) <= 1)
				pg_fatal("%d: controldata retrieval problem\n", __LINE__);

			p++;				/* remove ':' char */
			cluster->controldata.align = str2uint(p);
			got_align = true;
		}
		else if ((p = strstr(bufin, "Database block size:")) != NULL)
		{
			p = strchr(p, ':');

			if (p == NULL || strlen(p) <= 1)
				pg_fatal("%d: controldata retrieval problem\n", __LINE__);

			p++;				/* remove ':' char */
			cluster->controldata.blocksz = str2uint(p);
			got_blocksz = true;
		}
		else if ((p = strstr(bufin, "Blocks per segment of large relation:")) != NULL)
		{
			p = strchr(p, ':');

			if (p == NULL || strlen(p) <= 1)
				pg_fatal("%d: controldata retrieval problem\n", __LINE__);

			p++;				/* remove ':' char */
			cluster->controldata.largesz = str2uint(p);
			got_largesz = true;
		}
		else if ((p = strstr(bufin, "WAL block size:")) != NULL)
		{
			p = strchr(p, ':');

			if (p == NULL || strlen(p) <= 1)
				pg_fatal("%d: controldata retrieval problem\n", __LINE__);

			p++;				/* remove ':' char */
			cluster->controldata.walsz = str2uint(p);
			got_walsz = true;
		}
		else if ((p = strstr(bufin, "Bytes per WAL segment:")) != NULL)
		{
			p = strchr(p, ':');

			if (p == NULL || strlen(p) <= 1)
				pg_fatal("%d: controldata retrieval problem\n", __LINE__);

			p++;				/* remove ':' char */
			cluster->controldata.walseg = str2uint(p);
			got_walseg = true;
		}
		else if ((p = strstr(bufin, "Maximum length of identifiers:")) != NULL)
		{
			p = strchr(p, ':');

			if (p == NULL || strlen(p) <= 1)
				pg_fatal("%d: controldata retrieval problem\n", __LINE__);

			p++;				/* remove ':' char */
			cluster->controldata.ident = str2uint(p);
			got_ident = true;
		}
		else if ((p = strstr(bufin, "Maximum columns in an index:")) != NULL)
		{
			p = strchr(p, ':');

			if (p == NULL || strlen(p) <= 1)
				pg_fatal("%d: controldata retrieval problem\n", __LINE__);

			p++;				/* remove ':' char */
			cluster->controldata.index = str2uint(p);
			got_index = true;
		}
		else if ((p = strstr(bufin, "Maximum size of a TOAST chunk:")) != NULL)
		{
			p = strchr(p, ':');

			if (p == NULL || strlen(p) <= 1)
				pg_fatal("%d: controldata retrieval problem\n", __LINE__);

			p++;				/* remove ':' char */
			cluster->controldata.toast = str2uint(p);
			got_toast = true;
		}
		else if ((p = strstr(bufin, "Size of a large-object chunk:")) != NULL)
		{
			p = strchr(p, ':');

			if (p == NULL || strlen(p) <= 1)
				pg_fatal("%d: controldata retrieval problem\n", __LINE__);

			p++;				/* remove ':' char */
			cluster->controldata.large_object = str2uint(p);
			got_large_object = true;
		}
		else if ((p = strstr(bufin, "Date/time type storage:")) != NULL)
		{
			p = strchr(p, ':');

			if (p == NULL || strlen(p) <= 1)
				pg_fatal("%d: controldata retrieval problem\n", __LINE__);

			p++;				/* remove ':' char */
			cluster->controldata.date_is_int = strstr(p, "64-bit integers") != NULL;
			got_date_is_int = true;
		}
		else if ((p = strstr(bufin, "checksum")) != NULL)
		{
			p = strchr(p, ':');

			if (p == NULL || strlen(p) <= 1)
				pg_fatal("%d: controldata retrieval problem\n", __LINE__);

			p++;				/* remove ':' char */
			/* used later for contrib check */
			cluster->controldata.data_checksum_version = str2uint(p);
			got_data_checksum_version = true;
		}
	}

	pclose(output);

	/*
	 * Restore environment variables.  Note all but LANG and LC_MESSAGES were
	 * unset above.
	 */
	if (lc_collate)
		setenv("LC_COLLATE", lc_collate, 1);
	if (lc_ctype)
		setenv("LC_CTYPE", lc_ctype, 1);
	if (lc_monetary)
		setenv("LC_MONETARY", lc_monetary, 1);
	if (lc_numeric)
		setenv("LC_NUMERIC", lc_numeric, 1);
	if (lc_time)
		setenv("LC_TIME", lc_time, 1);
	if (lang)
		setenv("LANG", lang, 1);
	else
		unsetenv("LANG");
	if (language)
		setenv("LANGUAGE", language, 1);
	if (lc_all)
		setenv("LC_ALL", lc_all, 1);
	if (lc_messages)
		setenv("LC_MESSAGES", lc_messages, 1);
	else
		unsetenv("LC_MESSAGES");

	pg_free(lc_collate);
	pg_free(lc_ctype);
	pg_free(lc_monetary);
	pg_free(lc_numeric);
	pg_free(lc_time);
	pg_free(lang);
	pg_free(language);
	pg_free(lc_all);
	pg_free(lc_messages);

	/*
	 * Before 9.3, pg_resetwal reported the xlogid and segno of the first log
	 * file after reset as separate lines. Starting with 9.3, it reports the
	 * WAL file name. If the old cluster is older than 9.3, we construct the
	 * WAL file name from the tli, xlogid, and segno.
	 */
	if (GET_MAJOR_VERSION(cluster->major_version) <= 902)
	{
		if (got_tli && got_log_id && got_log_seg)
		{
			snprintf(cluster->controldata.nextxlogfile, 25, "%08X%08X%08X",
					 tli, logid, segno);
			got_nextxlogfile = true;
		}
	}

	/*
	 * GPDB specific: No such entry in pg_control data on gpdb 6 and below.
	 * We set it as FirstDistributedTransactionId instead.
	 *
	 */
	if  (GET_MAJOR_VERSION(cluster->major_version) < 1200) {
		cluster->controldata.chkpnt_nxtgxid = FirstDistributedTransactionId;
		got_gxid = true;
	}

	/* verify that we got all the mandatory pg_control data */
<<<<<<< HEAD
	if (!got_xid || !got_gxid || !got_oid ||
		!got_multi ||
=======
	if (!got_xid || !got_oid ||
		!got_multi || !got_oldestxid ||
>>>>>>> d457cb4e
		(!got_oldestmulti &&
		 cluster->controldata.cat_ver >= MULTIXACT_FORMATCHANGE_CAT_VER) ||
		!got_mxoff || (!live_check && !got_nextxlogfile) ||
		!got_float8_pass_by_value || !got_align || !got_blocksz ||
		!got_largesz || !got_walsz || !got_walseg || !got_ident ||
		!got_index || /* !got_toast || */
		(!got_large_object &&
		 cluster->controldata.ctrl_ver >= LARGE_OBJECT_SIZE_PG_CONTROL_VER) ||
		!got_date_is_int || !got_data_checksum_version)
	{
		if (cluster == &old_cluster)
			pg_log(PG_REPORT,
				   "The source cluster lacks some required control information:\n");
		else
			pg_log(PG_REPORT,
				   "The target cluster lacks some required control information:\n");

		if (!got_xid)
			pg_log(PG_REPORT, "  checkpoint next XID\n");

		if (!got_gxid)
			pg_log(PG_REPORT, "  checkpoint next Gxid\n");

		if (!got_oid)
			pg_log(PG_REPORT, "  latest checkpoint next OID\n");

		if (!got_multi)
			pg_log(PG_REPORT, "  latest checkpoint next MultiXactId\n");

		if (!got_oldestmulti &&
			cluster->controldata.cat_ver >= MULTIXACT_FORMATCHANGE_CAT_VER)
			pg_log(PG_REPORT, "  latest checkpoint oldest MultiXactId\n");

		if (!got_oldestxid)
			pg_log(PG_REPORT, "  latest checkpoint oldestXID\n");

		if (!got_mxoff)
			pg_log(PG_REPORT, "  latest checkpoint next MultiXactOffset\n");

		if (!live_check && !got_nextxlogfile)
			pg_log(PG_REPORT, "  first WAL segment after reset\n");

		if (!got_float8_pass_by_value)
			pg_log(PG_REPORT, "  float8 argument passing method\n");

		if (!got_align)
			pg_log(PG_REPORT, "  maximum alignment\n");

		if (!got_blocksz)
			pg_log(PG_REPORT, "  block size\n");

		if (!got_largesz)
			pg_log(PG_REPORT, "  large relation segment size\n");

		if (!got_walsz)
			pg_log(PG_REPORT, "  WAL block size\n");

		if (!got_walseg)
			pg_log(PG_REPORT, "  WAL segment size\n");

		if (!got_ident)
			pg_log(PG_REPORT, "  maximum identifier length\n");

		if (!got_index)
			pg_log(PG_REPORT, "  maximum number of indexed columns\n");

#if 0	/* not mandatory in GPDB, see comment in check_control_data() */
		if (!got_toast)
			pg_log(PG_REPORT, "  maximum TOAST chunk size\n");
#endif

		if (!got_large_object &&
			cluster->controldata.ctrl_ver >= LARGE_OBJECT_SIZE_PG_CONTROL_VER)
			pg_log(PG_REPORT, "  large-object chunk size\n");

		if (!got_date_is_int)
			pg_log(PG_REPORT, "  dates/times are integers?\n");

		/* value added in Postgres 8.4 */
		if (!got_float8_pass_by_value)
			pg_log(PG_REPORT, "  float8 argument passing method\n");

		/* value added in Postgres 9.3 */
		if (!got_data_checksum_version)
			pg_log(PG_REPORT, "  data checksum version\n");

		pg_fatal("Cannot continue without required control information, terminating\n");
	}
}


/*
 * check_control_data()
 *
 * check to make sure the control data settings are compatible
 */
void
check_control_data(ControlData *oldctrl,
				   ControlData *newctrl)
{
	if (oldctrl->align == 0 || oldctrl->align != newctrl->align)
		pg_fatal("old and new pg_controldata alignments are invalid or do not match\n"
				 "Likely one cluster is a 32-bit install, the other 64-bit\n");

	if (oldctrl->blocksz == 0 || oldctrl->blocksz != newctrl->blocksz)
		pg_fatal("old and new pg_controldata block sizes are invalid or do not match\n");

	if (oldctrl->largesz == 0 || oldctrl->largesz != newctrl->largesz)
		pg_fatal("old and new pg_controldata maximum relation segment sizes are invalid or do not match\n");

	if (oldctrl->walsz == 0 || oldctrl->walsz != newctrl->walsz)
		pg_fatal("old and new pg_controldata WAL block sizes are invalid or do not match\n");

	if (oldctrl->walseg == 0 || oldctrl->walseg != newctrl->walseg)
		pg_fatal("old and new pg_controldata WAL segment sizes are invalid or do not match\n");

	if (oldctrl->ident == 0 || oldctrl->ident != newctrl->ident)
		pg_fatal("old and new pg_controldata maximum identifier lengths are invalid or do not match\n");

	if (oldctrl->index == 0 || oldctrl->index != newctrl->index)
		pg_fatal("old and new pg_controldata maximum indexed columns are invalid or do not match\n");

	/*
	 * PostgreSQL's pg_upgrade checks for the maximum TOAST chunk size, because
	 * the tuptoaster code assumes all chunks to have the same size. GPDB's
	 * tuptoaster code has been modified to work with any chunk size, to
	 * support upgrading from GPDB 4.3 to 5.0, because the chunk size was
	 * changed between those releases (that is, between PostgreSQL 8.2 and
	 * 8.3). Hence, 'got_toast' is not mandatory in GPDB.
	 * TODO: Should we only consider got_toast not mandatory for upgrades to
	 * 5.x?
	 */
	if (oldctrl->toast == 0 || oldctrl->toast != newctrl->toast)
		pg_fatal("old and new pg_controldata maximum TOAST chunk sizes are invalid or do not match\n");

	/* large_object added in 9.5, so it might not exist in the old cluster */
	if (oldctrl->large_object != 0 &&
		oldctrl->large_object != newctrl->large_object)
		pg_fatal("old and new pg_controldata large-object chunk sizes are invalid or do not match\n");

	/* 
	 * GPDB, since 9.5, pg_upgrade removed the support for 8.3, however, GPDB
	 * still keep it to support upgrading from GPDB 5
	 */
	if (oldctrl->date_is_int != newctrl->date_is_int)
	{
		pg_log(PG_WARNING,
			   "\nOld and new pg_controldata date/time storage types do not match.\n");

		/*
		 * This is a common 8.3 -> 8.4 upgrade problem, so we are more verbose
		 */
		pg_fatal("You will need to rebuild the new server with configure option\n"
				 "--disable-integer-datetimes or get server binaries built with those\n"
				 "options.\n");
	}

	/*
	 * float8_pass_by_value does not need to match, but is used in
	 * check_for_isn_and_int8_passing_mismatch().
	 */

	/*
	 * Check for allowed combinations of data checksums. PostgreSQL only allow
	 * upgrades where the checksum settings match, in Greenplum we can however
	 * set or remove checksums during the upgrade.
	 */
	if (oldctrl->data_checksum_version == 0 &&
		newctrl->data_checksum_version != 0 &&
		!is_checksum_mode(CHECKSUM_ADD))
		pg_fatal("old cluster does not use data checksums but the new one does\n");
	else if (oldctrl->data_checksum_version != 0 &&
			 newctrl->data_checksum_version == 0 &&
			 !is_checksum_mode(CHECKSUM_REMOVE))
		pg_fatal("old cluster uses data checksums but the new one does not\n");
	else if (oldctrl->data_checksum_version == newctrl->data_checksum_version &&
			 !is_checksum_mode(CHECKSUM_NONE))
		pg_fatal("old and new cluster data checksum configuration match, cannot %s data checksums\n",
				 (is_checksum_mode(CHECKSUM_ADD) ? "add" : "remove"));
	else if (oldctrl->data_checksum_version != 0 && is_checksum_mode(CHECKSUM_ADD))
		pg_fatal("--add-checksum option not supported for old cluster which uses data checksums\n");
	else if (oldctrl->data_checksum_version != newctrl->data_checksum_version
			 && is_checksum_mode(CHECKSUM_NONE))
		pg_fatal("old and new cluster pg_controldata checksum versions do not match\n");
}


void
disable_old_cluster(void)
{
	char		old_path[MAXPGPATH],
				new_path[MAXPGPATH];

	/* rename pg_control so old server cannot be accidentally started */
	prep_status("Adding \".old\" suffix to old global/pg_control");

	snprintf(old_path, sizeof(old_path), "%s/global/pg_control", old_cluster.pgdata);
	snprintf(new_path, sizeof(new_path), "%s/global/pg_control.old", old_cluster.pgdata);
	if (pg_mv_file(old_path, new_path) != 0)
		pg_fatal("Unable to rename %s to %s.\n", old_path, new_path);
	check_ok();

	pg_log(PG_REPORT, "\n"
		   "If you want to start the old cluster, you will need to remove\n"
		   "the \".old\" suffix from %s/global/pg_control.old.\n"
		   "Because \"link\" mode was used, the old cluster cannot be safely\n"
		   "started once the new cluster has been started.\n\n", old_cluster.pgdata);
}<|MERGE_RESOLUTION|>--- conflicted
+++ resolved
@@ -9,15 +9,10 @@
 
 #include "postgres_fe.h"
 
-<<<<<<< HEAD
+#include <ctype.h>
+
 #include "pg_upgrade.h"
 #include "greenplum/pg_upgrade_greenplum.h"
-
-=======
->>>>>>> d457cb4e
-#include <ctype.h>
-
-#include "pg_upgrade.h"
 
 /*
  * get_control_data()
@@ -212,7 +207,7 @@
 
 	/*
 	 * In PostgreSQL, checksums were introduced in 9.3 so the test for checksum
-	 * version in upstream applies to <= 9.2. Greenplum backported checksums
+	 * version in upstream applies to <= 9.2. Cloudberry backported checksums
 	 * into 5.x which is based on PostgreSQL 8.3 so this test need to go
 	 * against 8.2 instead.
 	 */
@@ -647,13 +642,8 @@
 	}
 
 	/* verify that we got all the mandatory pg_control data */
-<<<<<<< HEAD
-	if (!got_xid || !got_gxid || !got_oid ||
-		!got_multi ||
-=======
 	if (!got_xid || !got_oid ||
 		!got_multi || !got_oldestxid ||
->>>>>>> d457cb4e
 		(!got_oldestmulti &&
 		 cluster->controldata.cat_ver >= MULTIXACT_FORMATCHANGE_CAT_VER) ||
 		!got_mxoff || (!live_check && !got_nextxlogfile) ||
@@ -818,7 +808,7 @@
 
 	/*
 	 * Check for allowed combinations of data checksums. PostgreSQL only allow
-	 * upgrades where the checksum settings match, in Greenplum we can however
+	 * upgrades where the checksum settings match, in Cloudberry we can however
 	 * set or remove checksums during the upgrade.
 	 */
 	if (oldctrl->data_checksum_version == 0 &&
