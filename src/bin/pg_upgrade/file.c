--- conflicted
+++ resolved
@@ -19,20 +19,13 @@
 #include <linux/fs.h>
 #endif
 
-<<<<<<< HEAD
-#include "greenplum/pg_upgrade_greenplum.h"
-
-#ifdef WIN32
-static int	win32_pghardlink(const char *src, const char *dst);
-#endif
-=======
 #include "access/visibilitymapdefs.h"
 #include "common/file_perm.h"
 #include "pg_upgrade.h"
 #include "storage/bufpage.h"
 #include "storage/checksum.h"
 #include "storage/checksum_impl.h"
->>>>>>> d457cb4e
+#include "greenplum/pg_upgrade_greenplum.h"
 
 
 /*
@@ -157,13 +150,9 @@
 linkFile(const char *src, const char *dst,
 		 const char *schemaName, const char *relName)
 {
-<<<<<<< HEAD
 	report_progress(NULL, FILE_COPY, "Link \"%s\" to \"%s\"", src, dst);
 
-	if (pg_link_file(src, dst) < 0)
-=======
 	if (link(src, dst) < 0)
->>>>>>> d457cb4e
 		pg_fatal("error while creating link for relation \"%s.%s\" (\"%s\" to \"%s\"): %s\n",
 				 schemaName, relName, src, dst, strerror(errno));
 }
