/*
 *	check.c
 *
 *	server checks and output routines
 *
 *	Copyright (c) 2010-2021, PostgreSQL Global Development Group
 *	src/bin/pg_upgrade/check.c
 */

#include "postgres_fe.h"

#include "catalog/pg_authid_d.h"
#include "fe_utils/string_utils.h"
#include "mb/pg_wchar.h"
#include "pg_upgrade.h"
<<<<<<< HEAD
#include "greenplum/pg_upgrade_greenplum.h"
=======
>>>>>>> d457cb4e

static void check_new_cluster_is_empty(void);
static void check_databases_are_compatible(void);
static void check_locale_and_encoding(DbInfo *olddb, DbInfo *newdb);
static bool equivalent_locale(int category, const char *loca, const char *locb);
static void check_is_install_user(ClusterInfo *cluster);
static void check_proper_datallowconn(ClusterInfo *cluster);
static void check_for_prepared_transactions(ClusterInfo *cluster);
static void check_for_isn_and_int8_passing_mismatch(ClusterInfo *cluster);
static void check_for_user_defined_postfix_ops(ClusterInfo *cluster);
static void check_for_tables_with_oids(ClusterInfo *cluster);
static void check_for_composite_data_type_usage(ClusterInfo *cluster);
static void check_for_reg_data_type_usage(ClusterInfo *cluster);
static void check_for_jsonb_9_4_usage(ClusterInfo *cluster);
static void check_for_pg_role_prefix(ClusterInfo *cluster);
static void check_for_new_tablespace_dir(ClusterInfo *new_cluster);
static void check_for_user_defined_encoding_conversions(ClusterInfo *cluster);
static char *get_canonical_locale_name(int category, const char *locale);


/*
 * fix_path_separator
 * For non-Windows, just return the argument.
 * For Windows convert any forward slash to a backslash
 * such as is suitable for arguments to builtin commands
 * like RMDIR and DEL.
 */
static char *
fix_path_separator(char *path)
{
#ifdef WIN32

	char	   *result;
	char	   *c;

	result = pg_strdup(path);

	for (c = result; *c != '\0'; c++)
		if (*c == '/')
			*c = '\\';

	return result;
#else

	return path;
#endif
}

void
output_check_banner(bool live_check)
{
	if (user_opts.check && live_check)
	{
		pg_log(PG_REPORT,
			   "Performing Consistency Checks on Old Live Server\n"
			   "------------------------------------------------\n");
	}
	else
	{
		pg_log(PG_REPORT,
			   "Performing Consistency Checks\n"
			   "-----------------------------\n");
	}
}


void
check_and_dump_old_cluster(bool live_check, char **sequence_script_file_name)
{
	/* -- OLD -- */

	if (!live_check)
		start_postmaster(&old_cluster, true);

	/* Extract a list of databases and tables from the old cluster */
	get_db_and_rel_infos(&old_cluster);

	init_tablespaces();

	get_loadable_libraries();


	/*
	 * Check for various failure cases
	 */
	report_progress(&old_cluster, CHECK, "Failure checks");
	check_is_install_user(&old_cluster);
	check_proper_datallowconn(&old_cluster);
	check_for_prepared_transactions(&old_cluster);
	check_for_composite_data_type_usage(&old_cluster);
	check_for_reg_data_type_usage(&old_cluster);
	check_for_isn_and_int8_passing_mismatch(&old_cluster);

	/*
<<<<<<< HEAD
	 * Check for various Greenplum failure cases
	 */
	check_greenplum();

	/* GPDB 7 removed support for SHA-256 hashed passwords */
	if (GET_MAJOR_VERSION(old_cluster.major_version) <= 905)
		old_GPDB6_check_for_unsupported_sha256_password_hashes();
=======
	 * PG 14 changed the function signature of encoding conversion functions.
	 * Conversions from older versions cannot be upgraded automatically
	 * because the user-defined functions used by the encoding conversions
	 * need to be changed to match the new signature.
	 */
	if (GET_MAJOR_VERSION(old_cluster.major_version) <= 1300)
		check_for_user_defined_encoding_conversions(&old_cluster);

	/*
	 * Pre-PG 14 allowed user defined postfix operators, which are not
	 * supported anymore.  Verify there are none, iff applicable.
	 */
	if (GET_MAJOR_VERSION(old_cluster.major_version) <= 1300)
		check_for_user_defined_postfix_ops(&old_cluster);
>>>>>>> d457cb4e

	/*
	 * Pre-PG 12 allowed tables to be declared WITH OIDS, which is not
	 * supported anymore. Verify there are none, iff applicable.
	 */
	if (GET_MAJOR_VERSION(old_cluster.major_version) <= 1100)
		check_for_tables_with_oids(&old_cluster);

	/*
	 * PG 12 changed the 'sql_identifier' type storage to be based on name,
	 * not varchar, which breaks on-disk format for existing data. So we need
	 * to prevent upgrade when used in user objects (tables, indexes, ...).
	 */
	if (GET_MAJOR_VERSION(old_cluster.major_version) <= 1100)
		old_11_check_for_sql_identifier_data_type_usage(&old_cluster);

	/*
	 * Pre-PG 10 allowed tables with 'unknown' type columns and non WAL logged
	 * hash indexes
	 */
	if (GET_MAJOR_VERSION(old_cluster.major_version) <= 906)
	{
		old_9_6_check_for_unknown_data_type_usage(&old_cluster);
		if (user_opts.check)
			old_9_6_invalidate_hash_indexes(&old_cluster, true);
	}

	/* 9.5 and below should not have roles starting with pg_ */
	if (GET_MAJOR_VERSION(old_cluster.major_version) <= 905)
		check_for_pg_role_prefix(&old_cluster);

	if (GET_MAJOR_VERSION(old_cluster.major_version) == 904 &&
		old_cluster.controldata.cat_ver < JSONB_FORMAT_CHANGE_CAT_VER)
		check_for_jsonb_9_4_usage(&old_cluster);

	/* Pre-PG 9.4 had a different 'line' data type internal format */
	if (GET_MAJOR_VERSION(old_cluster.major_version) <= 903)
		old_9_3_check_for_line_data_type_usage(&old_cluster);

	/*
	 * GPDB_90_MERGE_FIXME: does enabling this work, we don't really support
	 * large objects but if this works it would be nice to minimize the diff
	 * to upstream.
	 */
	/* Pre-PG 9.0 had no large object permissions */
	if (GET_MAJOR_VERSION(old_cluster.major_version) <= 804)
		new_9_0_populate_pg_largeobject_metadata(&old_cluster, true);

	/* old = PG 8.3 checks? */
	/* 
	 * GPDB: 9.5 removed the support for 8.3, we need to keep it to support upgrading
	 * from GPDB 5
	 */
	if (GET_MAJOR_VERSION(old_cluster.major_version) <= 803)
	{
		old_8_3_check_for_name_data_type_usage(&old_cluster);
		old_8_3_check_for_tsquery_usage(&old_cluster);
		old_8_3_check_ltree_usage(&old_cluster);
		check_hash_partition_usage();
		if (user_opts.check)
		{
			old_8_3_rebuild_tsvector_tables(&old_cluster, true);
			old_8_3_invalidate_hash_gin_indexes(&old_cluster, true);
			old_8_3_invalidate_bpchar_pattern_ops_indexes(&old_cluster, true);
		}
		else
		{
			/*
			 * While we have the old server running, create the script to
			 * properly restore its sequence values but we report this at the
			 * end.
			 */
			*sequence_script_file_name =
				old_8_3_create_sequence_script(&old_cluster);
		}

		old_GPDB5_check_for_unsupported_distribution_key_data_types();
	}

	/*
	 * Upgrading from Greenplum 4.3.x which is based on PostgreSQL 8.2.
	 * Upgrading from one version of 4.3.x to another 4.3.x version is not
	 * supported.
	 */
	if (GET_MAJOR_VERSION(old_cluster.major_version) == 802)
	{
		old_8_3_check_for_name_data_type_usage(&old_cluster);
	
		old_GPDB4_check_for_money_data_type_usage();
		old_GPDB4_check_no_free_aoseg();
		check_hash_partition_usage();
	}

	/*
	 * While not a check option, we do this now because this is the only time
	 * the old server is running.
	 */
	if (!user_opts.check && is_greenplum_dispatcher_mode())
		generate_old_dump();

	if (!live_check)
		stop_postmaster(false);
}


void
check_new_cluster(void)
{
	get_db_and_rel_infos(&new_cluster);

	check_new_cluster_is_empty();
	check_databases_are_compatible();

	check_loadable_libraries();

	switch (user_opts.transfer_mode)
	{
		case TRANSFER_MODE_CLONE:
			check_file_clone();
			break;
		case TRANSFER_MODE_COPY:
			break;
		case TRANSFER_MODE_LINK:
			check_hard_link();
			break;
	}

	check_is_install_user(&new_cluster);

	check_for_prepared_transactions(&new_cluster);

	check_for_new_tablespace_dir(&new_cluster);
}


void
report_clusters_compatible(void)
{
	if (user_opts.check)
	{
		pg_log(PG_REPORT, "\n*Clusters are compatible*\n");
		/* stops new cluster */
		stop_postmaster(false);
		exit(0);
	}

	pg_log(PG_REPORT, "\n"
		   "If pg_upgrade fails after this point, you must re-initdb the\n"
		   "new cluster before continuing.\n");
}


void
issue_warnings_and_set_wal_level(char *sequence_script_file_name)
{
	/*
	 * We unconditionally start/stop the new server because pg_resetwal -o set
	 * wal_level to 'minimum'.  If the user is upgrading standby servers using
	 * the rsync instructions, they will need pg_upgrade to write its final
	 * WAL record showing wal_level as 'replica'.
	 */
	start_postmaster(&new_cluster, true);

	/* old = PG 8.2/GPDB 4.3 warnings */
	if (GET_MAJOR_VERSION(old_cluster.major_version) == 802)
		new_gpdb5_0_invalidate_indexes();

	/* GPDB_95_MERGE_FIXME: upstream 9.5 remove the support for 8.3, should we do the same? */
	/* old = PG 8.3 warnings? */
	if (GET_MAJOR_VERSION(old_cluster.major_version) <= 803)
	{
		/* restore proper sequence values using file created from old server */
		if (sequence_script_file_name)
		{
			prep_status("Adjusting sequences");
			exec_prog(UTILITY_LOG_FILE, NULL, true, true,
					  "%s \"%s/psql\" " EXEC_PSQL_ARGS " %s -f \"%s\"",
					  PG_OPTIONS_UTILITY_MODE_VERSION(new_cluster.major_version),
					  new_cluster.bindir, cluster_conn_opts(&new_cluster),
					  sequence_script_file_name);
			unlink(sequence_script_file_name);
			check_ok();
		}

		old_8_3_rebuild_tsvector_tables(&new_cluster, false);
		old_8_3_invalidate_hash_gin_indexes(&new_cluster, false);
		old_8_3_invalidate_bpchar_pattern_ops_indexes(&new_cluster, false);
	}

	/* GPDB_90_MERGE_FIXME: See earlier comment on large objects */
	/* Create dummy large object permissions for old < PG 9.0? */
	if (GET_MAJOR_VERSION(old_cluster.major_version) <= 804)
		new_9_0_populate_pg_largeobject_metadata(&new_cluster, false);

	/* Reindex hash indexes for old < 10.0 */
	if (GET_MAJOR_VERSION(old_cluster.major_version) <= 906)
		old_9_6_invalidate_hash_indexes(&new_cluster, false);

	report_extension_updates(&new_cluster);

	stop_postmaster(false);
}


void
output_completion_banner(char *deletion_script_file_name)
{
	PQExpBufferData user_specification;

	initPQExpBuffer(&user_specification);
	if (os_info.user_specified)
	{
		appendPQExpBufferStr(&user_specification, "-U ");
		appendShellString(&user_specification, os_info.user);
		appendPQExpBufferChar(&user_specification, ' ');
	}

	pg_log(PG_REPORT,
		   "Optimizer statistics are not transferred by pg_upgrade.\n"
		   "Once you start the new server, consider running:\n"
		   "    %s/vacuumdb %s--all --analyze-in-stages\n\n", new_cluster.bindir, user_specification.data);

	if (deletion_script_file_name)
		pg_log(PG_REPORT,
			   "Running this script will delete the old cluster's data files:\n"
			   "    %s\n",
			   deletion_script_file_name);
	else
		pg_log(PG_REPORT,
			   "Could not create a script to delete the old cluster's data files\n"
			   "because user-defined tablespaces or the new cluster's data directory\n"
			   "exist in the old cluster directory.  The old cluster's contents must\n"
			   "be deleted manually.\n");

	termPQExpBuffer(&user_specification);
}


void
check_cluster_versions(void)
{
	prep_status("Checking cluster versions");

	/* cluster versions should already have been obtained */
	Assert(old_cluster.major_version != 0);
	Assert(new_cluster.major_version != 0);

	/*
	 * Upgrading within a major version is a handy feature of pg_upgrade, but
	 * we don't allow it for within 4.3.x clusters, 4.3.x can only be an old
	 * version to be upgraded from.
	 */
	if (GET_MAJOR_VERSION(old_cluster.major_version) == 802 &&
		GET_MAJOR_VERSION(new_cluster.major_version) == 802)
	{
		pg_log(PG_FATAL,
			   "old and new cluster cannot both be Greenplum 4.3.x installations\n");
	}

	/*
	 * We allow upgrades from/to the same major version for alpha/beta
	 * upgrades
	 */

	/*
	 * Upgrading from anything older than an 8.2 based Greenplum is not
	 * supported. TODO: This needs to be amended to check for the actual
	 * 4.3.x version we target and not a blanket 8.2 check, but for now
	 * this will cover most cases.
	 */
	if (GET_MAJOR_VERSION(old_cluster.major_version) < 802)
		pg_fatal("This utility can only upgrade from Greenplum version 4.3.x and later.\n");

	/* Only current PG version is supported as a target */
	if (GET_MAJOR_VERSION(new_cluster.major_version) != GET_MAJOR_VERSION(PG_VERSION_NUM))
		pg_fatal("This utility can only upgrade to Greenplum version %s.\n",
				 PG_MAJORVERSION);

	/*
	 * We can't allow downgrading because we use the target pg_dump, and
	 * pg_dump cannot operate on newer database versions, only current and
	 * older versions.
	 */
	if (old_cluster.major_version > new_cluster.major_version)
		pg_fatal("This utility cannot be used to downgrade to older major Greenplum versions.\n");

	/* Ensure binaries match the designated data directories */
	if (GET_MAJOR_VERSION(old_cluster.major_version) !=
		GET_MAJOR_VERSION(old_cluster.bin_version))
		pg_fatal("Old cluster data and binary directories are from different major versions.\n");
	if (GET_MAJOR_VERSION(new_cluster.major_version) !=
		GET_MAJOR_VERSION(new_cluster.bin_version))
		pg_fatal("New cluster data and binary directories are from different major versions.\n");

	check_ok();
}


void
check_cluster_compatibility(bool live_check)
{
	/* get/check pg_control data of servers */
	get_control_data(&old_cluster, live_check);
	get_control_data(&new_cluster, false);
	check_control_data(&old_cluster.controldata, &new_cluster.controldata);

	/* We read the real port number for PG >= 9.1 */
	if (live_check && GET_MAJOR_VERSION(old_cluster.major_version) <= 900 &&
		old_cluster.port == DEF_PGUPORT)
		pg_fatal("When checking a pre-PG 9.1 live old server, "
				 "you must specify the old server's port number.\n");

	if (live_check && old_cluster.port == new_cluster.port)
		pg_fatal("When checking a live server, "
				 "the old and new port numbers must be different.\n");
}


/*
 * check_locale_and_encoding()
 *
 * Check that locale and encoding of a database in the old and new clusters
 * are compatible.
 */
static void
check_locale_and_encoding(DbInfo *olddb, DbInfo *newdb)
{
	if (olddb->db_encoding != newdb->db_encoding)
		pg_fatal("encodings for database \"%s\" do not match:  old \"%s\", new \"%s\"\n",
				 olddb->db_name,
				 pg_encoding_to_char(olddb->db_encoding),
				 pg_encoding_to_char(newdb->db_encoding));
	if (!equivalent_locale(LC_COLLATE, olddb->db_collate, newdb->db_collate))
		pg_fatal("lc_collate values for database \"%s\" do not match:  old \"%s\", new \"%s\"\n",
				 olddb->db_name, olddb->db_collate, newdb->db_collate);
	if (!equivalent_locale(LC_CTYPE, olddb->db_ctype, newdb->db_ctype))
		pg_fatal("lc_ctype values for database \"%s\" do not match:  old \"%s\", new \"%s\"\n",
				 olddb->db_name, olddb->db_ctype, newdb->db_ctype);
}

/*
 * equivalent_locale()
 *
 * Best effort locale-name comparison.  Return false if we are not 100% sure
 * the locales are equivalent.
 *
 * Note: The encoding parts of the names are ignored. This function is
 * currently used to compare locale names stored in pg_database, and
 * pg_database contains a separate encoding field. That's compared directly
 * in check_locale_and_encoding().
 */
static bool
equivalent_locale(int category, const char *loca, const char *locb)
{
	const char *chara;
	const char *charb;
	char	   *canona;
	char	   *canonb;
	int			lena;
	int			lenb;

	/*
	 * If the names are equal, the locales are equivalent. Checking this first
	 * avoids calling setlocale() in the common case that the names are equal.
	 * That's a good thing, if setlocale() is buggy, for example.
	 */
	if (pg_strcasecmp(loca, locb) == 0)
		return true;

	/*
	 * Not identical. Canonicalize both names, remove the encoding parts, and
	 * try again.
	 */
	canona = get_canonical_locale_name(category, loca);
	chara = strrchr(canona, '.');
	lena = chara ? (chara - canona) : strlen(canona);

	canonb = get_canonical_locale_name(category, locb);
	charb = strrchr(canonb, '.');
	lenb = charb ? (charb - canonb) : strlen(canonb);

	if (lena == lenb && pg_strncasecmp(canona, canonb, lena) == 0)
	{
		pg_free(canona);
		pg_free(canonb);
		return true;
	}

	pg_free(canona);
	pg_free(canonb);
	return false;
}


static void
check_new_cluster_is_empty(void)
{
	int			dbnum;

	/*
	 * If we are upgrading a segment we expect to have a complete datadir in
	 * place from the QD at this point, so the cluster cannot be tested for
	 * being empty.
	 */
	if (!is_greenplum_dispatcher_mode())
		return;

	for (dbnum = 0; dbnum < new_cluster.dbarr.ndbs; dbnum++)
	{
		int			relnum;
		RelInfoArr *rel_arr = &new_cluster.dbarr.dbs[dbnum].rel_arr;

		for (relnum = 0; relnum < rel_arr->nrels;
			 relnum++)
		{
			/* pg_largeobject and its index should be skipped */
			if (strcmp(rel_arr->rels[relnum].nspname, "pg_catalog") != 0)
				pg_fatal("New cluster database \"%s\" is not empty: found relation \"%s.%s\"\n",
						 new_cluster.dbarr.dbs[dbnum].db_name,
						 rel_arr->rels[relnum].nspname,
						 rel_arr->rels[relnum].relname);
		}
	}
}

/*
 * Check that every database that already exists in the new cluster is
 * compatible with the corresponding database in the old one.
 */
static void
check_databases_are_compatible(void)
{
	int			newdbnum;
	int			olddbnum;
	DbInfo	   *newdbinfo;
	DbInfo	   *olddbinfo;

	for (newdbnum = 0; newdbnum < new_cluster.dbarr.ndbs; newdbnum++)
	{
		newdbinfo = &new_cluster.dbarr.dbs[newdbnum];

		/* Find the corresponding database in the old cluster */
		for (olddbnum = 0; olddbnum < old_cluster.dbarr.ndbs; olddbnum++)
		{
			olddbinfo = &old_cluster.dbarr.dbs[olddbnum];
			if (strcmp(newdbinfo->db_name, olddbinfo->db_name) == 0)
			{
				check_locale_and_encoding(olddbinfo, newdbinfo);
				break;
			}
		}
	}
}

/*
 * A previous run of pg_upgrade might have failed and the new cluster
 * directory recreated, but they might have forgotten to remove
 * the new cluster's tablespace directories.  Therefore, check that
 * new cluster tablespace directories do not already exist.  If
 * they do, it would cause an error while restoring global objects.
 * This allows the failure to be detected at check time, rather than
 * during schema restore.
 *
 * Note, v8.4 has no tablespace_suffix, which is fine so long as the
 * version being upgraded *to* has a suffix, since it's not allowed
 * to pg_upgrade from a version to the same version if tablespaces are
 * in use.
 */
static void
check_for_new_tablespace_dir(ClusterInfo *new_cluster)
{
	int			tblnum;
	char		new_tablespace_dir[MAXPGPATH];

	prep_status("Checking for new cluster tablespace directories");

	for (tblnum = 0; tblnum < os_info.num_old_tablespaces; tblnum++)
	{
		struct stat statbuf;

		snprintf(new_tablespace_dir, MAXPGPATH, "%s%s",
				 os_info.old_tablespaces[tblnum],
				 new_cluster->tablespace_suffix);

		if (stat(new_tablespace_dir, &statbuf) == 0 || errno != ENOENT)
			pg_fatal("new cluster tablespace directory already exists: \"%s\"\n",
					 new_tablespace_dir);
	}

	check_ok();
}

/*
 * create_script_for_old_cluster_deletion()
 *
 *	This is particularly useful for tablespace deletion.
 */
void
create_script_for_old_cluster_deletion(char **deletion_script_file_name)
{
	FILE	   *script = NULL;
	int			tblnum;
	char		old_cluster_pgdata[MAXPGPATH],
				new_cluster_pgdata[MAXPGPATH];

	*deletion_script_file_name = psprintf("%sdelete_old_cluster.%s",
										  SCRIPT_PREFIX, SCRIPT_EXT);

	strlcpy(old_cluster_pgdata, old_cluster.pgdata, MAXPGPATH);
	canonicalize_path(old_cluster_pgdata);

	strlcpy(new_cluster_pgdata, new_cluster.pgdata, MAXPGPATH);
	canonicalize_path(new_cluster_pgdata);

	/* Some people put the new data directory inside the old one. */
	if (path_is_prefix_of_path(old_cluster_pgdata, new_cluster_pgdata))
	{
		pg_log(PG_WARNING,
			   "\nWARNING:  new data directory should not be inside the old data directory, e.g. %s\n", old_cluster_pgdata);

		/* Unlink file in case it is left over from a previous run. */
		unlink(*deletion_script_file_name);
		pg_free(*deletion_script_file_name);
		*deletion_script_file_name = NULL;
		return;
	}

	/*
	 * Some users (oddly) create tablespaces inside the cluster data
	 * directory.  We can't create a proper old cluster delete script in that
	 * case.
	 */
	for (tblnum = 0; tblnum < os_info.num_old_tablespaces; tblnum++)
	{
		char		old_tablespace_dir[MAXPGPATH];

		strlcpy(old_tablespace_dir, os_info.old_tablespaces[tblnum], MAXPGPATH);
		canonicalize_path(old_tablespace_dir);
		if (path_is_prefix_of_path(old_cluster_pgdata, old_tablespace_dir))
		{
			/* reproduce warning from CREATE TABLESPACE that is in the log */
			pg_log(PG_WARNING,
				   "\nWARNING:  user-defined tablespace locations should not be inside the data directory, e.g. %s\n", old_tablespace_dir);

			/* Unlink file in case it is left over from a previous run. */
			unlink(*deletion_script_file_name);
			pg_free(*deletion_script_file_name);
			*deletion_script_file_name = NULL;
			return;
		}
	}

	prep_status("Creating script to delete old cluster");

	if ((script = fopen_priv(*deletion_script_file_name, "w")) == NULL)
		pg_fatal("could not open file \"%s\": %s\n",
				 *deletion_script_file_name, strerror(errno));

#ifndef WIN32
	/* add shebang header */
	fprintf(script, "#!/bin/sh\n\n");
#endif

	/* delete old cluster's default tablespace */
	fprintf(script, RMDIR_CMD " %c%s%c\n", PATH_QUOTE,
			fix_path_separator(old_cluster.pgdata), PATH_QUOTE);

	/* delete old cluster's alternate tablespaces */
	for (tblnum = 0; tblnum < os_info.num_old_tablespaces; tblnum++)
	{
		/*
		 * Do the old cluster's per-database directories share a directory
		 * with a new version-specific tablespace?
		 */
		if (strlen(old_cluster.tablespace_suffix) == 0)
		{
			/* delete per-database directories */
			int			dbnum;

			fprintf(script, "\n");
			/* remove PG_VERSION? */
			if (GET_MAJOR_VERSION(old_cluster.major_version) <= 804)
				fprintf(script, RM_CMD " %s%cPG_VERSION\n",
						fix_path_separator(os_info.old_tablespaces[tblnum]),
						PATH_SEPARATOR);

			for (dbnum = 0; dbnum < old_cluster.dbarr.ndbs; dbnum++)
				fprintf(script, RMDIR_CMD " %c%s%c%u%c\n", PATH_QUOTE,
						fix_path_separator(os_info.old_tablespaces[tblnum]),
						PATH_SEPARATOR, old_cluster.dbarr.dbs[dbnum].db_oid,
						PATH_QUOTE);
		}
		else
		{
			char	   *suffix_path = pg_strdup(old_cluster.tablespace_suffix);

			/*
			 * Simply delete the tablespace directory, which might be ".old"
			 * or a version-specific subdirectory.
			 */
			fprintf(script, RMDIR_CMD " %c%s%s%c\n", PATH_QUOTE,
					fix_path_separator(os_info.old_tablespaces[tblnum]),
					fix_path_separator(suffix_path), PATH_QUOTE);
			pfree(suffix_path);
		}
	}

	fclose(script);

#ifndef WIN32
	if (chmod(*deletion_script_file_name, S_IRWXU) != 0)
		pg_fatal("could not add execute permission to file \"%s\": %s\n",
				 *deletion_script_file_name, strerror(errno));
#endif

	check_ok();
}


/*
 *	check_is_install_user()
 *
 *	Check we are the install user, and that the new cluster
 *	has no other users.
 */
static void
check_is_install_user(ClusterInfo *cluster)
{
	PGresult   *res;
	PGconn	   *conn = connectToServer(cluster, "template1");

	prep_status("Checking database user is the install user");

	/* Can't use pg_authid because only superusers can view it. */
	res = executeQueryOrDie(conn,
							"SELECT rolsuper, oid "
							"FROM pg_catalog.pg_roles "
							"WHERE rolname = current_user "
							"AND rolname !~ '^pg_'");

	/*
	 * We only allow the install user in the new cluster (see comment below)
	 * and we preserve pg_authid.oid, so this must be the install user in the
	 * old cluster too.
	 */
	if (PQntuples(res) != 1 ||
		atooid(PQgetvalue(res, 0, 1)) != BOOTSTRAP_SUPERUSERID)
		pg_fatal("database user \"%s\" is not the install user\n",
				 os_info.user);

	PQclear(res);

	res = executeQueryOrDie(conn,
							"SELECT COUNT(*) "
							"FROM pg_catalog.pg_roles "
							"WHERE rolname !~ '^pg_'");

	if (PQntuples(res) != 1)
		pg_fatal("could not determine the number of users\n");

	/*
	 * We only allow the install user in the new cluster because other defined
	 * users might match users defined in the old cluster and generate an
	 * error during pg_dump restore.
	 *
	 * However, in Greenplum, if we are upgrading a segment, its users have
	 * already been replicated to it from the master via gpupgrade.  Hence,
	 * we only need to do this check for the QD.  In other words, the
	 * Greenplum cluster upgrade scheme will overwrite the QE's schema
	 * with the QD's schema, making this check inappropriate for a QE upgrade.
	 */
	if (is_greenplum_dispatcher_mode() &&
		cluster == &new_cluster &&
		atooid(PQgetvalue(res, 0, 0)) != 1)
		pg_fatal("Only the install user can be defined in the new cluster.\n");

	PQclear(res);

	PQfinish(conn);

	check_ok();
}


static void
check_proper_datallowconn(ClusterInfo *cluster)
{
	int			dbnum;
	PGconn	   *conn_template1;
	PGresult   *dbres;
	int			ntups;
	int			i_datname;
	int			i_datallowconn;

	prep_status("Checking database connection settings");

	conn_template1 = connectToServer(cluster, "template1");

	/* get database names */
	dbres = executeQueryOrDie(conn_template1,
							  "SELECT	datname, datallowconn "
							  "FROM	pg_catalog.pg_database");

	i_datname = PQfnumber(dbres, "datname");
	i_datallowconn = PQfnumber(dbres, "datallowconn");

	ntups = PQntuples(dbres);
	for (dbnum = 0; dbnum < ntups; dbnum++)
	{
		char	   *datname = PQgetvalue(dbres, dbnum, i_datname);
		char	   *datallowconn = PQgetvalue(dbres, dbnum, i_datallowconn);

		if (strcmp(datname, "template0") == 0)
		{
			/* avoid restore failure when pg_dumpall tries to create template0 */
			if (strcmp(datallowconn, "t") == 0)
				pg_fatal("template0 must not allow connections, "
						 "i.e. its pg_database.datallowconn must be false\n");
		}
		else
		{
			/*
			 * avoid datallowconn == false databases from being skipped on
			 * restore
			 */
			if (strcmp(datallowconn, "f") == 0)
				pg_fatal("All non-template0 databases must allow connections, "
						 "i.e. their pg_database.datallowconn must be true\n");
		}
	}

	PQclear(dbres);

	PQfinish(conn_template1);

	check_ok();
}


/*
 *	check_for_prepared_transactions()
 *
 *	Make sure there are no prepared transactions because the storage format
 *	might have changed.
 */
static void
check_for_prepared_transactions(ClusterInfo *cluster)
{
	PGresult   *res;
	PGconn	   *conn = connectToServer(cluster, "template1");

	prep_status("Checking for prepared transactions");

	res = executeQueryOrDie(conn,
							"SELECT * "
							"FROM pg_catalog.pg_prepared_xacts");

	if (PQntuples(res) != 0)
	{
		if (cluster == &old_cluster)
			pg_fatal("The source cluster contains prepared transactions\n");
		else
			pg_fatal("The target cluster contains prepared transactions\n");
	}

	PQclear(res);

	PQfinish(conn);

	check_ok();
}


/*
 *	check_for_isn_and_int8_passing_mismatch()
 *
 *	contrib/isn relies on data type int8, and in 8.4 int8 can now be passed
 *	by value.  The schema dumps the CREATE TYPE PASSEDBYVALUE setting so
 *	it must match for the old and new servers.
 */
static void
check_for_isn_and_int8_passing_mismatch(ClusterInfo *cluster)
{
	int			dbnum;
	FILE	   *script = NULL;
	bool		found = false;
	char		output_path[MAXPGPATH];

	prep_status("Checking for contrib/isn with bigint-passing mismatch");

	if (old_cluster.controldata.float8_pass_by_value ==
		new_cluster.controldata.float8_pass_by_value)
	{
		/* no mismatch */
		check_ok();
		return;
	}

	snprintf(output_path, sizeof(output_path),
			 "contrib_isn_and_int8_pass_by_value.txt");

	for (dbnum = 0; dbnum < cluster->dbarr.ndbs; dbnum++)
	{
		PGresult   *res;
		bool		db_used = false;
		int			ntups;
		int			rowno;
		int			i_nspname,
					i_proname;
		DbInfo	   *active_db = &cluster->dbarr.dbs[dbnum];
		PGconn	   *conn = connectToServer(cluster, active_db->db_name);

		/* Find any functions coming from contrib/isn */
		res = executeQueryOrDie(conn,
								"SELECT n.nspname, p.proname "
								"FROM	pg_catalog.pg_proc p, "
								"		pg_catalog.pg_namespace n "
								"WHERE	p.pronamespace = n.oid AND "
								"		p.probin = '$libdir/isn'");

		ntups = PQntuples(res);
		i_nspname = PQfnumber(res, "nspname");
		i_proname = PQfnumber(res, "proname");
		for (rowno = 0; rowno < ntups; rowno++)
		{
			found = true;
			if (script == NULL && (script = fopen_priv(output_path, "w")) == NULL)
				pg_fatal("could not open file \"%s\": %s\n",
						 output_path, strerror(errno));
			if (!db_used)
			{
				fprintf(script, "In database: %s\n", active_db->db_name);
				db_used = true;
			}
			fprintf(script, "  %s.%s\n",
					PQgetvalue(res, rowno, i_nspname),
					PQgetvalue(res, rowno, i_proname));
		}

		PQclear(res);

		PQfinish(conn);
	}

	if (script)
		fclose(script);

	if (found)
	{
		pg_log(PG_REPORT, "fatal\n");
		pg_fatal("Your installation contains \"contrib/isn\" functions which rely on the\n"
				 "bigint data type.  Your old and new clusters pass bigint values\n"
				 "differently so this cluster cannot currently be upgraded.  You can\n"
				 "manually dump databases in the old cluster that use \"contrib/isn\"\n"
				 "facilities, drop them, perform the upgrade, and then restore them.  A\n"
				 "list of the problem functions is in the file:\n"
				 "    %s\n\n", output_path);
	}
	else
		check_ok();
}

/*
 * Verify that no user defined postfix operators exist.
 */
static void
check_for_user_defined_postfix_ops(ClusterInfo *cluster)
{
	int			dbnum;
	FILE	   *script = NULL;
	bool		found = false;
	char		output_path[MAXPGPATH];

	prep_status("Checking for user-defined postfix operators");

	snprintf(output_path, sizeof(output_path),
			 "postfix_ops.txt");

	/* Find any user defined postfix operators */
	for (dbnum = 0; dbnum < cluster->dbarr.ndbs; dbnum++)
	{
		PGresult   *res;
		bool		db_used = false;
		int			ntups;
		int			rowno;
		int			i_oproid,
					i_oprnsp,
					i_oprname,
					i_typnsp,
					i_typname;
		DbInfo	   *active_db = &cluster->dbarr.dbs[dbnum];
		PGconn	   *conn = connectToServer(cluster, active_db->db_name);

		/*
		 * The query below hardcodes FirstNormalObjectId as 16384 rather than
		 * interpolating that C #define into the query because, if that
		 * #define is ever changed, the cutoff we want to use is the value
		 * used by pre-version 14 servers, not that of some future version.
		 */
		res = executeQueryOrDie(conn,
								"SELECT o.oid AS oproid, "
								"       n.nspname AS oprnsp, "
								"       o.oprname, "
								"       tn.nspname AS typnsp, "
								"       t.typname "
								"FROM pg_catalog.pg_operator o, "
								"     pg_catalog.pg_namespace n, "
								"     pg_catalog.pg_type t, "
								"     pg_catalog.pg_namespace tn "
								"WHERE o.oprnamespace = n.oid AND "
								"      o.oprleft = t.oid AND "
								"      t.typnamespace = tn.oid AND "
								"      o.oprright = 0 AND "
								"      o.oid >= 16384");
		ntups = PQntuples(res);
		i_oproid = PQfnumber(res, "oproid");
		i_oprnsp = PQfnumber(res, "oprnsp");
		i_oprname = PQfnumber(res, "oprname");
		i_typnsp = PQfnumber(res, "typnsp");
		i_typname = PQfnumber(res, "typname");
		for (rowno = 0; rowno < ntups; rowno++)
		{
			found = true;
			if (script == NULL &&
				(script = fopen_priv(output_path, "w")) == NULL)
				pg_fatal("could not open file \"%s\": %s\n",
						 output_path, strerror(errno));
			if (!db_used)
			{
				fprintf(script, "In database: %s\n", active_db->db_name);
				db_used = true;
			}
			fprintf(script, "  (oid=%s) %s.%s (%s.%s, NONE)\n",
					PQgetvalue(res, rowno, i_oproid),
					PQgetvalue(res, rowno, i_oprnsp),
					PQgetvalue(res, rowno, i_oprname),
					PQgetvalue(res, rowno, i_typnsp),
					PQgetvalue(res, rowno, i_typname));
		}

		PQclear(res);

		PQfinish(conn);
	}

	if (script)
		fclose(script);

	if (found)
	{
		pg_log(PG_REPORT, "fatal\n");
		pg_fatal("Your installation contains user-defined postfix operators, which are not\n"
				 "supported anymore.  Consider dropping the postfix operators and replacing\n"
				 "them with prefix operators or function calls.\n"
				 "A list of user-defined postfix operators is in the file:\n"
				 "    %s\n\n", output_path);
	}
	else
		check_ok();
}

/*
 * Verify that no tables are declared WITH OIDS.
 */
static void
check_for_tables_with_oids(ClusterInfo *cluster)
{
	int			dbnum;
	FILE	   *script = NULL;
	bool		found = false;
	char		output_path[MAXPGPATH];

	prep_status("Checking for tables WITH OIDS");

	snprintf(output_path, sizeof(output_path),
			 "tables_with_oids.txt");

	/* Find any tables declared WITH OIDS */
	for (dbnum = 0; dbnum < cluster->dbarr.ndbs; dbnum++)
	{
		PGresult   *res;
		bool		db_used = false;
		int			ntups;
		int			rowno;
		int			i_nspname,
					i_relname;
		DbInfo	   *active_db = &cluster->dbarr.dbs[dbnum];
		PGconn	   *conn = connectToServer(cluster, active_db->db_name);
<<<<<<< HEAD
		/*
		 * While several relkinds don't store any data, e.g. views, they can
		 * be used to define data types of other columns, so we check all
		 * relkinds.
		 */
=======

>>>>>>> d457cb4e
		res = executeQueryOrDie(conn,
								"SELECT n.nspname, c.relname "
								"FROM	pg_catalog.pg_class c, "
<<<<<<< HEAD
								"		pg_catalog.pg_namespace n, "
								"		pg_catalog.pg_attribute a, "
								"		pg_catalog.pg_type t "
								"WHERE	c.oid = a.attrelid AND "
								"		NOT a.attisdropped AND "
								"       a.atttypid = t.oid AND "
								"       t.typnamespace = "
								"           (SELECT oid FROM pg_namespace "
								"            WHERE nspname = 'pg_catalog') AND"
								"		t.typname IN ( "
		/* regclass.oid is preserved, so 'regclass' is OK */
								"           'regconfig', "
								"           'regdictionary', "
								"           'regnamespace', "
								"           'regoper', "
								"           'regoperator', "
								"           'regproc', "
								"           'regprocedure' "
		/* regrole.oid is preserved, so 'regrole' is OK */
		/* regtype.oid is preserved, so 'regtype' is OK */
								"           %s "
								"			) AND "
								"		c.relnamespace = n.oid AND "
							  "		n.nspname NOT IN ('pg_catalog', 'information_schema')",
						/* GPDB 4.3 support */
						GET_MAJOR_VERSION(old_cluster.major_version) == 802 ?
							"" :
							",'pg_catalog.regconfig'::pg_catalog.regtype::pg_catalog.text "
							",'pg_catalog.regdictionary'::pg_catalog.regtype::pg_catalog.text ");
=======
								"		pg_catalog.pg_namespace n "
								"WHERE	c.relnamespace = n.oid AND "
								"		c.relhasoids AND"
								"       n.nspname NOT IN ('pg_catalog')");
>>>>>>> d457cb4e

		ntups = PQntuples(res);
		i_nspname = PQfnumber(res, "nspname");
		i_relname = PQfnumber(res, "relname");
		for (rowno = 0; rowno < ntups; rowno++)
		{
			found = true;
			if (script == NULL && (script = fopen_priv(output_path, "w")) == NULL)
				pg_fatal("could not open file \"%s\": %s\n",
						 output_path, strerror(errno));
			if (!db_used)
			{
				fprintf(script, "In database: %s\n", active_db->db_name);
				db_used = true;
			}
			fprintf(script, "  %s.%s\n",
					PQgetvalue(res, rowno, i_nspname),
					PQgetvalue(res, rowno, i_relname));
		}

		PQclear(res);

		PQfinish(conn);
	}

	if (script)
		fclose(script);

	if (found)
	{
		pg_log(PG_REPORT, "fatal\n");
		pg_fatal("Your installation contains tables declared WITH OIDS, which is not\n"
				 "supported anymore.  Consider removing the oid column using\n"
				 "    ALTER TABLE ... SET WITHOUT OIDS;\n"
				 "A list of tables with the problem is in the file:\n"
				 "    %s\n\n", output_path);
	}
	else
		check_ok();
}


/*
 * check_for_composite_data_type_usage()
 *	Check for system-defined composite types used in user tables.
 *
 *	The OIDs of rowtypes of system catalogs and information_schema views
 *	can change across major versions; unlike user-defined types, we have
 *	no mechanism for forcing them to be the same in the new cluster.
 *	Hence, if any user table uses one, that's problematic for pg_upgrade.
 */
static void
check_for_composite_data_type_usage(ClusterInfo *cluster)
{
	bool		found;
	Oid			firstUserOid;
	char		output_path[MAXPGPATH];
	char	   *base_query;

	prep_status("Checking for system-defined composite types in user tables");

	snprintf(output_path, sizeof(output_path), "tables_using_composite.txt");

	/*
	 * Look for composite types that were made during initdb *or* belong to
	 * information_schema; that's important in case information_schema was
	 * dropped and reloaded.
	 *
	 * The cutoff OID here should match the source cluster's value of
	 * FirstNormalObjectId.  We hardcode it rather than using that C #define
	 * because, if that #define is ever changed, our own version's value is
	 * NOT what to use.  Eventually we may need a test on the source cluster's
	 * version to select the correct value.
	 */
	firstUserOid = 16384;

	base_query = psprintf("SELECT t.oid FROM pg_catalog.pg_type t "
						  "LEFT JOIN pg_catalog.pg_namespace n ON t.typnamespace = n.oid "
						  " WHERE typtype = 'c' AND (t.oid < %u OR nspname = 'information_schema')",
						  firstUserOid);

	found = check_for_data_types_usage(cluster, base_query, output_path);

	free(base_query);

	if (found)
	{
		pg_log(PG_REPORT, "fatal\n");
		pg_fatal("Your installation contains system-defined composite type(s) in user tables.\n"
				 "These type OIDs are not stable across PostgreSQL versions,\n"
				 "so this cluster cannot currently be upgraded.  You can\n"
				 "drop the problem columns and restart the upgrade.\n"
				 "A list of the problem columns is in the file:\n"
				 "    %s\n\n", output_path);
	}
	else
		check_ok();
}

/*
 * check_for_reg_data_type_usage()
 *	pg_upgrade only preserves these system values:
 *		pg_class.oid
 *		pg_type.oid
 *		pg_enum.oid
 *
 *	Many of the reg* data types reference system catalog info that is
 *	not preserved, and hence these data types cannot be used in user
 *	tables upgraded by pg_upgrade.
 */
static void
check_for_reg_data_type_usage(ClusterInfo *cluster)
{
	bool		found;
	char		output_path[MAXPGPATH];

	prep_status("Checking for reg* data types in user tables");

	snprintf(output_path, sizeof(output_path), "tables_using_reg.txt");

	/*
	 * Note: older servers will not have all of these reg* types, so we have
	 * to write the query like this rather than depending on casts to regtype.
	 */
	found = check_for_data_types_usage(cluster,
									   "SELECT oid FROM pg_catalog.pg_type t "
									   "WHERE t.typnamespace = "
									   "        (SELECT oid FROM pg_catalog.pg_namespace "
									   "         WHERE nspname = 'pg_catalog') "
									   "  AND t.typname IN ( "
	/* pg_class.oid is preserved, so 'regclass' is OK */
									   "           'regcollation', "
									   "           'regconfig', "
									   "           'regdictionary', "
									   "           'regnamespace', "
									   "           'regoper', "
									   "           'regoperator', "
									   "           'regproc', "
									   "           'regprocedure' "
	/* pg_authid.oid is preserved, so 'regrole' is OK */
	/* pg_type.oid is (mostly) preserved, so 'regtype' is OK */
									   "         )",
									   output_path);

	if (found)
	{
		pg_log(PG_REPORT, "fatal\n");
		pg_fatal("Your installation contains one of the reg* data types in user tables.\n"
				 "These data types reference system OIDs that are not preserved by\n"
				 "pg_upgrade, so this cluster cannot currently be upgraded.  You can\n"
				 "drop the problem columns and restart the upgrade.\n"
				 "A list of the problem columns is in the file:\n"
				 "    %s\n\n", output_path);
	}
	else
		check_ok();
}


/*
 * check_for_jsonb_9_4_usage()
 *
 *	JSONB changed its storage format during 9.4 beta, so check for it.
 */
static void
check_for_jsonb_9_4_usage(ClusterInfo *cluster)
{
	char		output_path[MAXPGPATH];

	prep_status("Checking for incompatible \"jsonb\" data type");

	snprintf(output_path, sizeof(output_path), "tables_using_jsonb.txt");

	if (check_for_data_type_usage(cluster, "pg_catalog.jsonb", output_path))
	{
		pg_log(PG_REPORT, "fatal\n");
		pg_fatal("Your installation contains the \"jsonb\" data type in user tables.\n"
				 "The internal format of \"jsonb\" changed during 9.4 beta so this\n"
				 "cluster cannot currently be upgraded.  You can\n"
				 "drop the problem columns and restart the upgrade.\n"
				 "A list of the problem columns is in the file:\n"
				 "    %s\n\n", output_path);
	}
	else
		check_ok();
}

/*
 * check_for_pg_role_prefix()
 *
 *	Versions older than 9.6 should not have any pg_* roles
 */
static void
check_for_pg_role_prefix(ClusterInfo *cluster)
{
	PGresult   *res;
	PGconn	   *conn = connectToServer(cluster, "template1");

	prep_status("Checking for roles starting with \"pg_\"");

	res = executeQueryOrDie(conn,
							"SELECT * "
							"FROM pg_catalog.pg_roles "
							"WHERE rolname ~ '^pg_'");

	if (PQntuples(res) != 0)
	{
		if (cluster == &old_cluster)
			pg_fatal("The source cluster contains roles starting with \"pg_\"\n");
		else
			pg_fatal("The target cluster contains roles starting with \"pg_\"\n");
	}

	PQclear(res);

	PQfinish(conn);

	check_ok();
}

/*
 * Verify that no user-defined encoding conversions exist.
 */
static void
check_for_user_defined_encoding_conversions(ClusterInfo *cluster)
{
	int			dbnum;
	FILE	   *script = NULL;
	bool		found = false;
	char		output_path[MAXPGPATH];

	prep_status("Checking for user-defined encoding conversions");

	snprintf(output_path, sizeof(output_path),
			 "encoding_conversions.txt");

	/* Find any user defined encoding conversions */
	for (dbnum = 0; dbnum < cluster->dbarr.ndbs; dbnum++)
	{
		PGresult   *res;
		bool		db_used = false;
		int			ntups;
		int			rowno;
		int			i_conoid,
					i_conname,
					i_nspname;
		DbInfo	   *active_db = &cluster->dbarr.dbs[dbnum];
		PGconn	   *conn = connectToServer(cluster, active_db->db_name);

		/*
		 * The query below hardcodes FirstNormalObjectId as 16384 rather than
		 * interpolating that C #define into the query because, if that
		 * #define is ever changed, the cutoff we want to use is the value
		 * used by pre-version 14 servers, not that of some future version.
		 */
		res = executeQueryOrDie(conn,
								"SELECT c.oid as conoid, c.conname, n.nspname "
								"FROM pg_catalog.pg_conversion c, "
								"     pg_catalog.pg_namespace n "
								"WHERE c.connamespace = n.oid AND "
								"      c.oid >= 16384");
		ntups = PQntuples(res);
		i_conoid = PQfnumber(res, "conoid");
		i_conname = PQfnumber(res, "conname");
		i_nspname = PQfnumber(res, "nspname");
		for (rowno = 0; rowno < ntups; rowno++)
		{
			found = true;
			if (script == NULL &&
				(script = fopen_priv(output_path, "w")) == NULL)
				pg_fatal("could not open file \"%s\": %s\n",
						 output_path, strerror(errno));
			if (!db_used)
			{
				fprintf(script, "In database: %s\n", active_db->db_name);
				db_used = true;
			}
			fprintf(script, "  (oid=%s) %s.%s\n",
					PQgetvalue(res, rowno, i_conoid),
					PQgetvalue(res, rowno, i_nspname),
					PQgetvalue(res, rowno, i_conname));
		}

		PQclear(res);

		PQfinish(conn);
	}

	if (script)
		fclose(script);

	if (found)
	{
		pg_log(PG_REPORT, "fatal\n");
		pg_fatal("Your installation contains user-defined encoding conversions.\n"
				 "The conversion function parameters changed in PostgreSQL version 14\n"
				 "so this cluster cannot currently be upgraded.  You can remove the\n"
				 "encoding conversions in the old cluster and restart the upgrade.\n"
				 "A list of user-defined encoding conversions is in the file:\n"
				 "    %s\n\n", output_path);
	}
	else
		check_ok();
}


/*
 * get_canonical_locale_name
 *
 * Send the locale name to the system, and hope we get back a canonical
 * version.  This should match the backend's check_locale() function.
 */
static char *
get_canonical_locale_name(int category, const char *locale)
{
	char	   *save;
	char	   *res;

	/* get the current setting, so we can restore it. */
	save = setlocale(category, NULL);
	if (!save)
		pg_fatal("failed to get the current locale\n");

	/* 'save' may be pointing at a modifiable scratch variable, so copy it. */
	save = (char *) pg_strdup(save);

	/* set the locale with setlocale, to see if it accepts it. */
	res = setlocale(category, locale);

	if (!res)
		pg_fatal("failed to get system locale name for \"%s\"\n", locale);

	res = pg_strdup(res);

	/* restore old value. */
	if (!setlocale(category, save))
		pg_fatal("failed to restore old locale \"%s\"\n", save);

	pg_free(save);

	return res;
}<|MERGE_RESOLUTION|>--- conflicted
+++ resolved
@@ -13,10 +13,7 @@
 #include "fe_utils/string_utils.h"
 #include "mb/pg_wchar.h"
 #include "pg_upgrade.h"
-<<<<<<< HEAD
 #include "greenplum/pg_upgrade_greenplum.h"
-=======
->>>>>>> d457cb4e
 
 static void check_new_cluster_is_empty(void);
 static void check_databases_are_compatible(void);
@@ -111,15 +108,14 @@
 	check_for_isn_and_int8_passing_mismatch(&old_cluster);
 
 	/*
-<<<<<<< HEAD
-	 * Check for various Greenplum failure cases
+	 * Check for various Cloudberry failure cases
 	 */
 	check_greenplum();
 
 	/* GPDB 7 removed support for SHA-256 hashed passwords */
 	if (GET_MAJOR_VERSION(old_cluster.major_version) <= 905)
 		old_GPDB6_check_for_unsupported_sha256_password_hashes();
-=======
+	/*
 	 * PG 14 changed the function signature of encoding conversion functions.
 	 * Conversions from older versions cannot be upgraded automatically
 	 * because the user-defined functions used by the encoding conversions
@@ -134,7 +130,7 @@
 	 */
 	if (GET_MAJOR_VERSION(old_cluster.major_version) <= 1300)
 		check_for_user_defined_postfix_ops(&old_cluster);
->>>>>>> d457cb4e
+
 
 	/*
 	 * Pre-PG 12 allowed tables to be declared WITH OIDS, which is not
@@ -215,7 +211,7 @@
 	}
 
 	/*
-	 * Upgrading from Greenplum 4.3.x which is based on PostgreSQL 8.2.
+	 * Upgrading from Cloudberry 4.3.x which is based on PostgreSQL 8.2.
 	 * Upgrading from one version of 4.3.x to another 4.3.x version is not
 	 * supported.
 	 */
@@ -391,7 +387,7 @@
 		GET_MAJOR_VERSION(new_cluster.major_version) == 802)
 	{
 		pg_log(PG_FATAL,
-			   "old and new cluster cannot both be Greenplum 4.3.x installations\n");
+			   "old and new cluster cannot both be Cloudberry 4.3.x installations\n");
 	}
 
 	/*
@@ -400,17 +396,17 @@
 	 */
 
 	/*
-	 * Upgrading from anything older than an 8.2 based Greenplum is not
+	 * Upgrading from anything older than an 8.2 based Cloudberry is not
 	 * supported. TODO: This needs to be amended to check for the actual
 	 * 4.3.x version we target and not a blanket 8.2 check, but for now
 	 * this will cover most cases.
 	 */
 	if (GET_MAJOR_VERSION(old_cluster.major_version) < 802)
-		pg_fatal("This utility can only upgrade from Greenplum version 4.3.x and later.\n");
+		pg_fatal("This utility can only upgrade from Cloudberry version 4.3.x and later.\n");
 
 	/* Only current PG version is supported as a target */
 	if (GET_MAJOR_VERSION(new_cluster.major_version) != GET_MAJOR_VERSION(PG_VERSION_NUM))
-		pg_fatal("This utility can only upgrade to Greenplum version %s.\n",
+		pg_fatal("This utility can only upgrade to Cloudberry version %s.\n",
 				 PG_MAJORVERSION);
 
 	/*
@@ -419,7 +415,7 @@
 	 * older versions.
 	 */
 	if (old_cluster.major_version > new_cluster.major_version)
-		pg_fatal("This utility cannot be used to downgrade to older major Greenplum versions.\n");
+		pg_fatal("This utility cannot be used to downgrade to older major Cloudberry versions.\n");
 
 	/* Ensure binaries match the designated data directories */
 	if (GET_MAJOR_VERSION(old_cluster.major_version) !=
@@ -627,6 +623,96 @@
 	check_ok();
 }
 
+
+/*
+ * create_script_for_cluster_analyze()
+ *
+ *	This incrementally generates better optimizer statistics
+ */
+void
+create_script_for_cluster_analyze(char **analyze_script_file_name)
+{
+	FILE	   *script = NULL;
+	PQExpBufferData user_specification;
+
+	prep_status("Creating script to analyze new cluster");
+
+	initPQExpBuffer(&user_specification);
+	if (os_info.user_specified)
+	{
+		appendPQExpBufferStr(&user_specification, "-U ");
+		appendShellString(&user_specification, os_info.user);
+		appendPQExpBufferChar(&user_specification, ' ');
+	}
+
+	*analyze_script_file_name = psprintf("%sanalyze_new_cluster.%s",
+										 SCRIPT_PREFIX, SCRIPT_EXT);
+
+	if ((script = fopen_priv(*analyze_script_file_name, "w")) == NULL)
+		pg_fatal("could not open file \"%s\": %s\n",
+				 *analyze_script_file_name, strerror(errno));
+
+#ifndef WIN32
+	/* add shebang header */
+	fprintf(script, "#!/bin/sh\n\n");
+#else
+	/* suppress command echoing */
+	fprintf(script, "@echo off\n");
+#endif
+
+	fprintf(script, "echo %sThis script will generate minimal optimizer statistics rapidly%s\n",
+			ECHO_QUOTE, ECHO_QUOTE);
+	fprintf(script, "echo %sso your system is usable, and then gather statistics twice more%s\n",
+			ECHO_QUOTE, ECHO_QUOTE);
+	fprintf(script, "echo %swith increasing accuracy.  When it is done, your system will%s\n",
+			ECHO_QUOTE, ECHO_QUOTE);
+	fprintf(script, "echo %shave the default level of optimizer statistics.%s\n",
+			ECHO_QUOTE, ECHO_QUOTE);
+	fprintf(script, "echo%s\n\n", ECHO_BLANK);
+
+	fprintf(script, "echo %sIf you have used ALTER TABLE to modify the statistics target for%s\n",
+			ECHO_QUOTE, ECHO_QUOTE);
+	fprintf(script, "echo %sany tables, you might want to remove them and restore them after%s\n",
+			ECHO_QUOTE, ECHO_QUOTE);
+	fprintf(script, "echo %srunning this script because they will delay fast statistics generation.%s\n",
+			ECHO_QUOTE, ECHO_QUOTE);
+	fprintf(script, "echo%s\n\n", ECHO_BLANK);
+
+	fprintf(script, "echo %sIf you would like default statistics as quickly as possible, cancel%s\n",
+			ECHO_QUOTE, ECHO_QUOTE);
+	fprintf(script, "echo %sthis script and run:%s\n",
+			ECHO_QUOTE, ECHO_QUOTE);
+	fprintf(script, "echo %s    \"%s/vacuumdb\" %s--all %s%s\n", ECHO_QUOTE,
+			new_cluster.bindir, user_specification.data,
+	/* Did we copy the free space files? */
+			(GET_MAJOR_VERSION(old_cluster.major_version) >= 804) ?
+			"--analyze-only" : "--analyze", ECHO_QUOTE);
+	fprintf(script, "echo%s\n\n", ECHO_BLANK);
+
+	fprintf(script, "\"%s/vacuumdb\" %s--all --analyze-in-stages\n",
+			new_cluster.bindir, user_specification.data);
+	/* Did we copy the free space files? */
+	if (GET_MAJOR_VERSION(old_cluster.major_version) < 804)
+		fprintf(script, "\"%s/vacuumdb\" %s--all\n", new_cluster.bindir,
+				user_specification.data);
+
+	fprintf(script, "echo%s\n\n", ECHO_BLANK);
+	fprintf(script, "echo %sDone%s\n",
+			ECHO_QUOTE, ECHO_QUOTE);
+
+	fclose(script);
+
+#ifndef WIN32
+	if (chmod(*analyze_script_file_name, S_IRWXU) != 0)
+		pg_fatal("could not add execute permission to file \"%s\": %s\n",
+				 *analyze_script_file_name, strerror(errno));
+#endif
+
+	termPQExpBuffer(&user_specification);
+
+	check_ok();
+}
+
 /*
  * create_script_for_old_cluster_deletion()
  *
@@ -800,10 +886,10 @@
 	 * users might match users defined in the old cluster and generate an
 	 * error during pg_dump restore.
 	 *
-	 * However, in Greenplum, if we are upgrading a segment, its users have
+	 * However, in Cloudberry, if we are upgrading a segment, its users have
 	 * already been replicated to it from the master via gpupgrade.  Hence,
 	 * we only need to do this check for the QD.  In other words, the
-	 * Greenplum cluster upgrade scheme will overwrite the QE's schema
+	 * Cloudberry cluster upgrade scheme will overwrite the QE's schema
 	 * with the QD's schema, making this check inappropriate for a QE upgrade.
 	 */
 	if (is_greenplum_dispatcher_mode() &&
@@ -1123,54 +1209,14 @@
 					i_relname;
 		DbInfo	   *active_db = &cluster->dbarr.dbs[dbnum];
 		PGconn	   *conn = connectToServer(cluster, active_db->db_name);
-<<<<<<< HEAD
-		/*
-		 * While several relkinds don't store any data, e.g. views, they can
-		 * be used to define data types of other columns, so we check all
-		 * relkinds.
-		 */
-=======
-
->>>>>>> d457cb4e
+
 		res = executeQueryOrDie(conn,
 								"SELECT n.nspname, c.relname "
 								"FROM	pg_catalog.pg_class c, "
-<<<<<<< HEAD
-								"		pg_catalog.pg_namespace n, "
-								"		pg_catalog.pg_attribute a, "
-								"		pg_catalog.pg_type t "
-								"WHERE	c.oid = a.attrelid AND "
-								"		NOT a.attisdropped AND "
-								"       a.atttypid = t.oid AND "
-								"       t.typnamespace = "
-								"           (SELECT oid FROM pg_namespace "
-								"            WHERE nspname = 'pg_catalog') AND"
-								"		t.typname IN ( "
-		/* regclass.oid is preserved, so 'regclass' is OK */
-								"           'regconfig', "
-								"           'regdictionary', "
-								"           'regnamespace', "
-								"           'regoper', "
-								"           'regoperator', "
-								"           'regproc', "
-								"           'regprocedure' "
-		/* regrole.oid is preserved, so 'regrole' is OK */
-		/* regtype.oid is preserved, so 'regtype' is OK */
-								"           %s "
-								"			) AND "
-								"		c.relnamespace = n.oid AND "
-							  "		n.nspname NOT IN ('pg_catalog', 'information_schema')",
-						/* GPDB 4.3 support */
-						GET_MAJOR_VERSION(old_cluster.major_version) == 802 ?
-							"" :
-							",'pg_catalog.regconfig'::pg_catalog.regtype::pg_catalog.text "
-							",'pg_catalog.regdictionary'::pg_catalog.regtype::pg_catalog.text ");
-=======
 								"		pg_catalog.pg_namespace n "
 								"WHERE	c.relnamespace = n.oid AND "
 								"		c.relhasoids AND"
 								"       n.nspname NOT IN ('pg_catalog')");
->>>>>>> d457cb4e
 
 		ntups = PQntuples(res);
 		i_nspname = PQfnumber(res, "nspname");
@@ -1271,7 +1317,7 @@
 }
 
 /*
- * check_for_reg_data_type_usage()
+ * issue_warnings_and_set_wal_level()
  *	pg_upgrade only preserves these system values:
  *		pg_class.oid
  *		pg_type.oid
