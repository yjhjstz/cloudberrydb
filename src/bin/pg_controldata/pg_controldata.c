/*
 * pg_controldata
 *
 * reads the data from $PGDATA/global/pg_control
 *
 * copyright (c) Oliver Elphick <olly@lfix.co.uk>, 2001;
 * licence: BSD
 *
 * src/bin/pg_controldata/pg_controldata.c
 */

/*
 * We have to use postgres.h not postgres_fe.h here, because there's so much
 * backend-only stuff in the XLOG include files we need.  But we need a
 * frontend-ish environment otherwise.  Hence this ugly hack.
 */
#define FRONTEND 1

#include "postgres.h"

#include <time.h>

#include "access/transam.h"
#include "access/xlog.h"
#include "access/xlog_internal.h"
#include "catalog/pg_control.h"
#include "common/controldata_utils.h"
#include "common/logging.h"
#include "pg_getopt.h"
#include "getopt_long.h"


static void
usage(const char *progname)
{
	printf(_("%s displays control information of a PostgreSQL database cluster.\n\n"), progname);
	printf(_("Usage:\n"));
	printf(_("  %s [OPTION] [DATADIR]\n"), progname);
	printf(_("\nOptions:\n"));
<<<<<<< HEAD
	printf(_(" [-D] DATADIR    data directory\n"));
	printf(_("  -V, --version  output version information, then exit\n"));
	printf(_("  -?, --help     show this help, then exit\n"));
	printf(_("  --gp-version   output Greenplum version information, then exit\n"));
	printf(_("\nIf no data directory (DATADIR) is specified, "
			 "the environment variable PGDATA\nis used.\n\n"));
	printf(_("Report bugs to <bugs@greenplum.org>.\n"));
=======
	printf(_(" [-D, --pgdata=]DATADIR  data directory\n"));
	printf(_("  -V, --version          output version information, then exit\n"));
	printf(_("  -?, --help             show this help, then exit\n"));
	printf(_("\nIf no data directory (DATADIR) is specified, "
			 "the environment variable PGDATA\nis used.\n\n"));
	printf(_("Report bugs to <pgsql-bugs@lists.postgresql.org>.\n"));
>>>>>>> 9e1c9f95
}


static const char *
dbState(DBState state)
{
	switch (state)
	{
		case DB_STARTUP:
			return _("starting up");
		case DB_SHUTDOWNED:
			return _("shut down");
		case DB_SHUTDOWNED_IN_RECOVERY:
			return _("shut down in recovery");
		case DB_SHUTDOWNING:
			return _("shutting down");
		case DB_IN_CRASH_RECOVERY:
			return _("in crash recovery");
		case DB_IN_ARCHIVE_RECOVERY:
			return _("in archive recovery");
		case DB_IN_PRODUCTION:
			return _("in production");
	}
	return _("unrecognized status code");
}

static const char *
wal_level_str(WalLevel wal_level)
{
	switch (wal_level)
	{
		case WAL_LEVEL_MINIMAL:
			return "minimal";
		case WAL_LEVEL_REPLICA:
			return "replica";
		case WAL_LEVEL_LOGICAL:
			return "logical";
	}
	return _("unrecognized wal_level");
}


int
main(int argc, char *argv[])
{
	static struct option long_options[] = {
		{"pgdata", required_argument, NULL, 'D'},
		{NULL, 0, NULL, 0}
	};

	ControlFileData *ControlFile;
	bool		crc_ok;
	char	   *DataDir = NULL;
	time_t		time_tmp;
	char		pgctime_str[128];
	char		ckpttime_str[128];
	char		sysident_str[32];
	char		mock_auth_nonce_str[MOCK_AUTH_NONCE_LEN * 2 + 1];
	const char *strftime_fmt = "%c";
	const char *progname;
	char		xlogfilename[MAXFNAMELEN];
	int			c;
	int			i;
	int			WalSegSz;

	pg_logging_init(argv[0]);
	set_pglocale_pgservice(argv[0], PG_TEXTDOMAIN("pg_controldata"));
	progname = get_progname(argv[0]);

	if (argc > 1)
	{
		if (strcmp(argv[1], "--help") == 0 || strcmp(argv[1], "-?") == 0)
		{
			usage(progname);
			exit(0);
		}
		if (strcmp(argv[1], "--version") == 0 || strcmp(argv[1], "-V") == 0)
		{
			puts("pg_controldata (Greenplum Database) " PG_VERSION);
			exit(0);
		}
		if (strcmp(argv[1], "--gp-version") == 0)
		{
			puts("pg_controldata (Greenplum Database) " GP_VERSION);
			exit(0);
		}

	}

	while ((c = getopt_long(argc, argv, "D:", long_options, NULL)) != -1)
	{
		switch (c)
		{
			case 'D':
				DataDir = optarg;
				break;

			default:
				fprintf(stderr, _("Try \"%s --help\" for more information.\n"), progname);
				exit(1);
		}
	}

	if (DataDir == NULL)
	{
		if (optind < argc)
			DataDir = argv[optind++];
		else
			DataDir = getenv("PGDATA");
	}

	/* Complain if any arguments remain */
	if (optind < argc)
	{
		pg_log_error("too many command-line arguments (first is \"%s\")",
					 argv[optind]);
		fprintf(stderr, _("Try \"%s --help\" for more information.\n"),
				progname);
		exit(1);
	}

	if (DataDir == NULL)
	{
		pg_log_error("no data directory specified");
		fprintf(stderr, _("Try \"%s --help\" for more information.\n"), progname);
		exit(1);
	}

	/* get a copy of the control file */
	ControlFile = get_controlfile(DataDir, &crc_ok);
	if (!crc_ok)
		printf(_("WARNING: Calculated CRC checksum does not match value stored in file.\n"
				 "Either the file is corrupt, or it has a different layout than this program\n"
				 "is expecting.  The results below are untrustworthy.\n\n"));

	/* set wal segment size */
	WalSegSz = ControlFile->xlog_seg_size;

	if (!IsValidWalSegSize(WalSegSz))
	{
		printf(_("WARNING: invalid WAL segment size\n"));
		printf(ngettext("The WAL segment size stored in the file, %d byte, is not a power of two\n"
						"between 1 MB and 1 GB.  The file is corrupt and the results below are\n"
						"untrustworthy.\n\n",
						"The WAL segment size stored in the file, %d bytes, is not a power of two\n"
						"between 1 MB and 1 GB.  The file is corrupt and the results below are\n"
						"untrustworthy.\n\n",
						WalSegSz),
			   WalSegSz);
	}

	/*
	 * This slightly-chintzy coding will work as long as the control file
	 * timestamps are within the range of time_t; that should be the case in
	 * all foreseeable circumstances, so we don't bother importing the
	 * backend's timezone library into pg_controldata.
	 *
	 * Use variable for format to suppress overly-anal-retentive gcc warning
	 * about %c
	 */
	time_tmp = (time_t) ControlFile->time;
	strftime(pgctime_str, sizeof(pgctime_str), strftime_fmt,
			 localtime(&time_tmp));
	time_tmp = (time_t) ControlFile->checkPointCopy.time;
	strftime(ckpttime_str, sizeof(ckpttime_str), strftime_fmt,
			 localtime(&time_tmp));

	/*
	 * Calculate name of the WAL file containing the latest checkpoint's REDO
	 * start point.
	 *
	 * A corrupted control file could report a WAL segment size of 0, and to
	 * guard against division by zero, we need to treat that specially.
	 */
	if (WalSegSz != 0)
	{
		XLogSegNo	segno;

		XLByteToSeg(ControlFile->checkPointCopy.redo, segno, WalSegSz);
		XLogFileName(xlogfilename, ControlFile->checkPointCopy.ThisTimeLineID,
					 segno, WalSegSz);
	}
	else
		strcpy(xlogfilename, _("???"));

	/*
	 * Format system_identifier and mock_authentication_nonce separately to
	 * keep platform-dependent format code out of the translatable message
	 * string.
	 */
	snprintf(sysident_str, sizeof(sysident_str), UINT64_FORMAT,
			 ControlFile->system_identifier);
	for (i = 0; i < MOCK_AUTH_NONCE_LEN; i++)
		snprintf(&mock_auth_nonce_str[i * 2], 3, "%02x",
				 (unsigned char) ControlFile->mock_authentication_nonce[i]);

	printf(_("pg_control version number:            %u\n"),
		   ControlFile->pg_control_version);
	printf(_("Catalog version number:               %u\n"),
		   ControlFile->catalog_version_no);
	printf(_("Database system identifier:           %s\n"),
		   sysident_str);
	printf(_("Database cluster state:               %s\n"),
		   dbState(ControlFile->state));
	printf(_("pg_control last modified:             %s\n"),
		   pgctime_str);
	printf(_("Latest checkpoint location:           %X/%X\n"),
		   (uint32) (ControlFile->checkPoint >> 32),
		   (uint32) ControlFile->checkPoint);
	printf(_("Latest checkpoint's REDO location:    %X/%X\n"),
		   (uint32) (ControlFile->checkPointCopy.redo >> 32),
		   (uint32) ControlFile->checkPointCopy.redo);
	printf(_("Latest checkpoint's REDO WAL file:    %s\n"),
		   xlogfilename);
	printf(_("Latest checkpoint's TimeLineID:       %u\n"),
		   ControlFile->checkPointCopy.ThisTimeLineID);
	printf(_("Latest checkpoint's PrevTimeLineID:   %u\n"),
		   ControlFile->checkPointCopy.PrevTimeLineID);
	printf(_("Latest checkpoint's full_page_writes: %s\n"),
		   ControlFile->checkPointCopy.fullPageWrites ? _("on") : _("off"));
	printf(_("Latest checkpoint's NextXID:          %u:%u\n"),
		   EpochFromFullTransactionId(ControlFile->checkPointCopy.nextFullXid),
		   XidFromFullTransactionId(ControlFile->checkPointCopy.nextFullXid));
	printf(_("Latest checkpoint's NextOID:          %u\n"),
		   ControlFile->checkPointCopy.nextOid);
	printf(_("Latest checkpoint's NextRelfilenode:  %u\n"),
		   ControlFile->checkPointCopy.nextRelfilenode);
	printf(_("Latest checkpoint's NextMultiXactId:  %u\n"),
		   ControlFile->checkPointCopy.nextMulti);
	printf(_("Latest checkpoint's NextMultiOffset:  %u\n"),
		   ControlFile->checkPointCopy.nextMultiOffset);
	printf(_("Latest checkpoint's oldestXID:        %u\n"),
		   ControlFile->checkPointCopy.oldestXid);
	printf(_("Latest checkpoint's oldestXID's DB:   %u\n"),
		   ControlFile->checkPointCopy.oldestXidDB);
	printf(_("Latest checkpoint's oldestActiveXID:  %u\n"),
		   ControlFile->checkPointCopy.oldestActiveXid);
	printf(_("Latest checkpoint's oldestMultiXid:   %u\n"),
		   ControlFile->checkPointCopy.oldestMulti);
	printf(_("Latest checkpoint's oldestMulti's DB: %u\n"),
		   ControlFile->checkPointCopy.oldestMultiDB);
	printf(_("Latest checkpoint's oldestCommitTsXid:%u\n"),
		   ControlFile->checkPointCopy.oldestCommitTsXid);
	printf(_("Latest checkpoint's newestCommitTsXid:%u\n"),
		   ControlFile->checkPointCopy.newestCommitTsXid);
	printf(_("Time of latest checkpoint:            %s\n"),
		   ckpttime_str);
	printf(_("Fake LSN counter for unlogged rels:   %X/%X\n"),
		   (uint32) (ControlFile->unloggedLSN >> 32),
		   (uint32) ControlFile->unloggedLSN);
	printf(_("Minimum recovery ending location:     %X/%X\n"),
		   (uint32) (ControlFile->minRecoveryPoint >> 32),
		   (uint32) ControlFile->minRecoveryPoint);
	printf(_("Min recovery ending loc's timeline:   %u\n"),
		   ControlFile->minRecoveryPointTLI);
	printf(_("Backup start location:                %X/%X\n"),
		   (uint32) (ControlFile->backupStartPoint >> 32),
		   (uint32) ControlFile->backupStartPoint);
	printf(_("Backup end location:                  %X/%X\n"),
		   (uint32) (ControlFile->backupEndPoint >> 32),
		   (uint32) ControlFile->backupEndPoint);
	printf(_("End-of-backup record required:        %s\n"),
		   ControlFile->backupEndRequired ? _("yes") : _("no"));
	printf(_("wal_level setting:                    %s\n"),
		   wal_level_str(ControlFile->wal_level));
	printf(_("wal_log_hints setting:                %s\n"),
		   ControlFile->wal_log_hints ? _("on") : _("off"));
	printf(_("max_connections setting:              %d\n"),
		   ControlFile->MaxConnections);
	printf(_("max_worker_processes setting:         %d\n"),
		   ControlFile->max_worker_processes);
	printf(_("max_wal_senders setting:              %d\n"),
		   ControlFile->max_wal_senders);
	printf(_("max_prepared_xacts setting:           %d\n"),
		   ControlFile->max_prepared_xacts);
	printf(_("max_locks_per_xact setting:           %d\n"),
		   ControlFile->max_locks_per_xact);
	printf(_("track_commit_timestamp setting:       %s\n"),
		   ControlFile->track_commit_timestamp ? _("on") : _("off"));
	printf(_("Maximum data alignment:               %u\n"),
		   ControlFile->maxAlign);
	/* we don't print floatFormat since can't say much useful about it */
	printf(_("Database block size:                  %u\n"),
		   ControlFile->blcksz);
	printf(_("Blocks per segment of large relation: %u\n"),
		   ControlFile->relseg_size);
	printf(_("WAL block size:                       %u\n"),
		   ControlFile->xlog_blcksz);
	printf(_("Bytes per WAL segment:                %u\n"),
		   ControlFile->xlog_seg_size);
	printf(_("Maximum length of identifiers:        %u\n"),
		   ControlFile->nameDataLen);
	printf(_("Maximum columns in an index:          %u\n"),
		   ControlFile->indexMaxKeys);
	printf(_("Maximum size of a TOAST chunk:        %u\n"),
		   ControlFile->toast_max_chunk_size);
	printf(_("Size of a large-object chunk:         %u\n"),
		   ControlFile->loblksize);
	/* This is no longer configurable, but users may still expect to see it: */
	printf(_("Date/time type storage:               %s\n"),
		   _("64-bit integers"));
	printf(_("Float4 argument passing:              %s\n"),
		   (ControlFile->float4ByVal ? _("by value") : _("by reference")));
	printf(_("Float8 argument passing:              %s\n"),
		   (ControlFile->float8ByVal ? _("by value") : _("by reference")));
	printf(_("Data page checksum version:           %u\n"),
		   ControlFile->data_checksum_version);
	printf(_("Mock authentication nonce:            %s\n"),
		   mock_auth_nonce_str);
	return 0;
}<|MERGE_RESOLUTION|>--- conflicted
+++ resolved
@@ -37,22 +37,13 @@
 	printf(_("Usage:\n"));
 	printf(_("  %s [OPTION] [DATADIR]\n"), progname);
 	printf(_("\nOptions:\n"));
-<<<<<<< HEAD
-	printf(_(" [-D] DATADIR    data directory\n"));
-	printf(_("  -V, --version  output version information, then exit\n"));
-	printf(_("  -?, --help     show this help, then exit\n"));
+	printf(_(" [-D, --pgdata=]DATADIR  data directory\n"));
+	printf(_("  -V, --version          output version information, then exit\n"));
+	printf(_("  -?, --help             show this help, then exit\n"));
 	printf(_("  --gp-version   output Greenplum version information, then exit\n"));
 	printf(_("\nIf no data directory (DATADIR) is specified, "
 			 "the environment variable PGDATA\nis used.\n\n"));
 	printf(_("Report bugs to <bugs@greenplum.org>.\n"));
-=======
-	printf(_(" [-D, --pgdata=]DATADIR  data directory\n"));
-	printf(_("  -V, --version          output version information, then exit\n"));
-	printf(_("  -?, --help             show this help, then exit\n"));
-	printf(_("\nIf no data directory (DATADIR) is specified, "
-			 "the environment variable PGDATA\nis used.\n\n"));
-	printf(_("Report bugs to <pgsql-bugs@lists.postgresql.org>.\n"));
->>>>>>> 9e1c9f95
 }
 
 
