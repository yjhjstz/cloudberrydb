/*-------------------------------------------------------------------------
 *
 * pg_dumpall.c
 *
<<<<<<< HEAD
 * Portions Copyright (c) 2006-2010, Greenplum inc.
 * Portions Copyright (c) 2012-Present Pivotal Software, Inc.
 * Portions Copyright (c) 1996-2010, PostgreSQL Global Development Group
=======
 * Portions Copyright (c) 1996-2009, PostgreSQL Global Development Group
>>>>>>> b0a6ad70
 * Portions Copyright (c) 1994, Regents of the University of California
 *
 *
 * $PostgreSQL: pgsql/src/bin/pg_dump/pg_dumpall.c,v 1.111 2009/01/05 16:54:37 tgl Exp $
 *
 *-------------------------------------------------------------------------
 */

#include "postgres_fe.h"

#include <time.h>
#include <unistd.h>

#ifdef ENABLE_NLS
#include <locale.h>
#endif

#include "getopt_long.h"

#ifndef HAVE_INT_OPTRESET
int			optreset;
#endif

#include "dumputils.h"
#include "pg_backup.h"


/* version string we expect back from pg_dump */
#define PGDUMP_VERSIONSTR "pg_dump (PostgreSQL) " PG_VERSION "\n"


static const char *progname;

static void help(void);

static void dumpResQueues(PGconn *conn);
static void dumpResGroups(PGconn *conn);
static void dumpRoles(PGconn *conn);
static void dumpRoleMembership(PGconn *conn);
static void dumpRoleConstraints(PGconn *conn);
static void dumpFilespaces(PGconn *conn);
static void dumpTablespaces(PGconn *conn);
static void dumpCreateDB(PGconn *conn);
static void dumpDatabaseConfig(PGconn *conn, const char *dbname);
static void dumpUserConfig(PGconn *conn, const char *username);
static void makeAlterConfigCommand(PGconn *conn, const char *arrayitem,
					   const char *type, const char *name);
static void dumpDatabases(PGconn *conn);
static void dumpTimestamp(char *msg);
static void doShellQuoting(PQExpBuffer buf, const char *str);

static int	runPgDump(const char *dbname);
static PGconn *connectDatabase(const char *dbname, const char *pghost, const char *pgport,
	  const char *pguser, enum trivalue prompt_password, bool fail_on_error);
static PGresult *executeQuery(PGconn *conn, const char *query);
static void executeCommand(PGconn *conn, const char *query);

static char pg_dump_bin[MAXPGPATH];
static PQExpBuffer pgdumpopts;
static bool output_clean = false;
static bool skip_acls = false;
static bool verbose = false;
static bool filespaces = false;

static int	resource_queues = 0;
static int	resource_groups = 0;
static int	roles_only = 0;
static int	disable_dollar_quoting = 0;
static int	disable_triggers = 0;
static int	no_tablespaces = 0;
static int	use_setsessauth = 0;
static int	server_version;
static int	binary_upgrade = 0;


static FILE *OPF;
static char *filename = NULL;

int
main(int argc, char *argv[])
{
	char	   *pghost = NULL;
	char	   *pgport = NULL;
	char	   *pguser = NULL;
	char	   *pgdb = NULL;
<<<<<<< HEAD
	enum trivalue prompt_password = TRI_DEFAULT;
=======
	char	   *use_role = NULL;
	bool		force_password = false;
>>>>>>> b0a6ad70
	bool		data_only = false;
	bool		globals_only = false;
	bool		tablespaces_only = false;
	bool		schema_only = false;
	bool		gp_syntax = false;
	bool		no_gp_syntax = false;
	PGconn	   *conn;
	int			encoding;
	const char *std_strings;
	int			c,
				ret;

	struct option long_options[] = {
		{"binary-upgrade", no_argument, &binary_upgrade, 1},	/* not documented */
		{"data-only", no_argument, NULL, 'a'},
		{"clean", no_argument, NULL, 'c'},
		{"inserts", no_argument, NULL, 'd'},
		{"attribute-inserts", no_argument, NULL, 'D'},
		{"column-inserts", no_argument, NULL, 'D'},
		{"file", required_argument, NULL, 'f'},
		{"globals-only", no_argument, NULL, 'g'},
		{"host", required_argument, NULL, 'h'},
		{"ignore-version", no_argument, NULL, 'i'},
		{"database", required_argument, NULL, 'l'},
		{"oids", no_argument, NULL, 'o'},
		{"no-owner", no_argument, NULL, 'O'},
		{"port", required_argument, NULL, 'p'},
		{"schema-only", no_argument, NULL, 's'},
		{"superuser", required_argument, NULL, 'S'},
		{"tablespaces-only", no_argument, NULL, 't'},
		{"username", required_argument, NULL, 'U'},
		{"verbose", no_argument, NULL, 'v'},
		{"no-password", no_argument, NULL, 'w'},
		{"password", no_argument, NULL, 'W'},
		{"no-privileges", no_argument, NULL, 'x'},
		{"no-acl", no_argument, NULL, 'x'},
		{"filespaces", no_argument, NULL, 'F'},

		/*
		 * the following options don't have an equivalent short option letter
		 */
		{"disable-dollar-quoting", no_argument, &disable_dollar_quoting, 1},
		{"disable-triggers", no_argument, &disable_triggers, 1},
<<<<<<< HEAD
		{"resource-queues", no_argument, &resource_queues, 1},
		{"resource-groups", no_argument, &resource_groups, 1},
		{"roles-only", no_argument, &roles_only, 1},
=======
		{"lock-wait-timeout", required_argument, NULL, 2},
>>>>>>> b0a6ad70
		{"no-tablespaces", no_argument, &no_tablespaces, 1},
		{"role", required_argument, NULL, 3},
		{"use-set-session-authorization", no_argument, &use_setsessauth, 1},

		/* START MPP ADDITION */
		{"gp-syntax", no_argument, NULL, 1000},
		{"no-gp-syntax", no_argument, NULL, 1001},
		/* END MPP ADDITION */

		{NULL, 0, NULL, 0}
	};

	int			optindex;

	set_pglocale_pgservice(argv[0], PG_TEXTDOMAIN("pg_dump"));

	progname = get_progname(argv[0]);

	if (argc > 1)
	{
		if (strcmp(argv[1], "--help") == 0 || strcmp(argv[1], "-?") == 0)
		{
			help();
			exit(0);
		}
		if (strcmp(argv[1], "--version") == 0 || strcmp(argv[1], "-V") == 0)
		{
			puts("pg_dumpall (PostgreSQL) " PG_VERSION);
			exit(0);
		}
	}

	if ((ret = find_other_exec(argv[0], "pg_dump", PGDUMP_VERSIONSTR,
							   pg_dump_bin)) < 0)
	{
		char		full_path[MAXPGPATH];

		if (find_my_exec(argv[0], full_path) < 0)
			strlcpy(full_path, progname, sizeof(full_path));

		if (ret == -1)
			fprintf(stderr,
					_("The program \"pg_dump\" is needed by %s "
					  "but was not found in the\n"
					  "same directory as \"%s\".\n"
					  "Check your installation.\n"),
					progname, full_path);
		else
			fprintf(stderr,
					_("The program \"pg_dump\" was found by \"%s\"\n"
					  "but was not the same version as %s.\n"
					  "Check your installation.\n"),
					full_path, progname);
		exit(1);
	}

	pgdumpopts = createPQExpBuffer();

	while ((c = getopt_long(argc, argv, "acdDf:Fgh:il:oOp:rsS:tU:vwWxX:", long_options, &optindex)) != -1)
	{
		switch (c)
		{
			case 'a':
				data_only = true;
				appendPQExpBuffer(pgdumpopts, " -a");
				break;

			case 'c':
				output_clean = true;
				break;

			case 'd':
			case 'D':
				appendPQExpBuffer(pgdumpopts, " -%c", c);
				break;

			case 'f':
				filename = optarg;
				appendPQExpBuffer(pgdumpopts, " -f ");
				doShellQuoting(pgdumpopts, filename);
				break;

			case 'g':
				globals_only = true;
				break;

			case 'h':
				pghost = optarg;
				appendPQExpBuffer(pgdumpopts, " -h ");
				doShellQuoting(pgdumpopts, pghost);
				break;

			case 'i':
				/* ignored, deprecated option */
				break;

			case 'l':
				pgdb = optarg;
				break;

			case 'o':
				appendPQExpBuffer(pgdumpopts, " -o");
				break;

			case 'O':
				appendPQExpBuffer(pgdumpopts, " -O");
				break;

			case 'p':
				pgport = optarg;
				appendPQExpBuffer(pgdumpopts, " -p ");
				doShellQuoting(pgdumpopts, pgport);
				break;

			/*
			 * Both Greenplum and PostgreSQL have used -r but for different
			 * options, disallow the short option entirely to avoid confusion
			 * and require the use of long options for the conflicting pair.
			 */
			case 'r':
				fprintf(stderr, _("-r option is not supported. Did you mean --roles-only or --resource-queues?\n"));
				exit(1);
				break;

			case 'F':
				filespaces = true;
				break;

			case 's':
				schema_only = true;
				appendPQExpBuffer(pgdumpopts, " -s");
				break;

			case 'S':
				appendPQExpBuffer(pgdumpopts, " -S ");
				doShellQuoting(pgdumpopts, optarg);
				break;

			case 't':
				tablespaces_only = true;
				break;

			case 'U':
				pguser = optarg;
				appendPQExpBuffer(pgdumpopts, " -U ");
				doShellQuoting(pgdumpopts, pguser);
				break;

			case 'v':
				verbose = true;
				appendPQExpBuffer(pgdumpopts, " -v");
				break;

			case 'w':
				prompt_password = TRI_NO;
				appendPQExpBuffer(pgdumpopts, " -w");
				break;

			case 'W':
				prompt_password = TRI_YES;
				appendPQExpBuffer(pgdumpopts, " -W");
				break;

			case 'x':
				skip_acls = true;
				appendPQExpBuffer(pgdumpopts, " -x");
				break;

			case 'X':
				/* -X is a deprecated alternative to long options */
				if (strcmp(optarg, "disable-dollar-quoting") == 0)
					disable_dollar_quoting = 1;
				else if (strcmp(optarg, "disable-triggers") == 0)
					disable_triggers = 1;
				else if (strcmp(optarg, "no-tablespaces") == 0) 
					no_tablespaces = 1;
				else if (strcmp(optarg, "use-set-session-authorization") == 0)
					use_setsessauth = 1;
				else
				{
					fprintf(stderr,
							_("%s: invalid -X option -- %s\n"),
							progname, optarg);
					fprintf(stderr, _("Try \"%s --help\" for more information.\n"), progname);
					exit(1);
				}
				break;

			case 0:
				break;

			case 2:
				appendPQExpBuffer(pgdumpopts, " --lock-wait-timeout ");
				doShellQuoting(pgdumpopts, optarg);
				break;

			case 3:
				use_role = optarg;
				appendPQExpBuffer(pgdumpopts, " --role ");
				doShellQuoting(pgdumpopts, use_role);
				break;

				/* START MPP ADDITION */
			case 1000:
				/* gp-format */
				appendPQExpBuffer(pgdumpopts, " --gp-syntax");
				gp_syntax = true;
				resource_queues = 1; /* --resource-queues is implied by --gp-syntax */
				resource_groups = 1; /* --resource-groups is implied by --gp-syntax */
				break;
			case 1001:
				/* no-gp-format */
				appendPQExpBuffer(pgdumpopts, " --no-gp-syntax");
				no_gp_syntax = true;
				break;

				/* END MPP ADDITION */

			default:
				fprintf(stderr, _("Try \"%s --help\" for more information.\n"), progname);
				exit(1);
		}
	}

	/* Add long options to the pg_dump argument list */
	if (binary_upgrade)
		appendPQExpBuffer(pgdumpopts, " --binary-upgrade");
	if (disable_dollar_quoting)
		appendPQExpBuffer(pgdumpopts, " --disable-dollar-quoting");
	if (disable_triggers)
		appendPQExpBuffer(pgdumpopts, " --disable-triggers");
	if (no_tablespaces)
		appendPQExpBuffer(pgdumpopts, " --no-tablespaces");
	if (use_setsessauth)
		appendPQExpBuffer(pgdumpopts, " --use-set-session-authorization");
	if (roles_only)
		appendPQExpBuffer(pgdumpopts, " --roles-only");

	/* Complain if any arguments remain */
	if (optind < argc)
	{
		fprintf(stderr, _("%s: too many command-line arguments (first is \"%s\")\n"),
				progname, argv[optind]);
		fprintf(stderr, _("Try \"%s --help\" for more information.\n"),
				progname);
		exit(1);
	}

	/* Make sure the user hasn't specified a mix of globals-only options */
	if (globals_only && roles_only)
	{
		fprintf(stderr, _("%s: options -g/--globals-only and -r/--roles-only cannot be used together\n"),
				progname);
		fprintf(stderr, _("Try \"%s --help\" for more information.\n"),
				progname);
		exit(1);
	}

	if (globals_only && tablespaces_only)
	{
		fprintf(stderr, _("%s: options -g/--globals-only and -t/--tablespaces-only cannot be used together\n"),
				progname);
		fprintf(stderr, _("Try \"%s --help\" for more information.\n"),
				progname);
		exit(1);
	}

	if (roles_only && tablespaces_only)
	{
		fprintf(stderr, _("%s: options -r/--roles-only and -t/--tablespaces-only cannot be used together\n"),
				progname);
		fprintf(stderr, _("Try \"%s --help\" for more information.\n"),
				progname);
		exit(1);
	}

	if (gp_syntax && no_gp_syntax)
	{
		fprintf(stderr, _("%s: options \"--gp-syntax\" and \"--no-gp-syntax\" cannot be used together\n"),
				progname);
		exit(1);
	}

	/*
	 * If there was a database specified on the command line, use that,
	 * otherwise try to connect to database "postgres", and failing that
	 * "template1".  "postgres" is the preferred choice for 8.1 and later
	 * servers, but it usually will not exist on older ones.
	 */
	if (pgdb)
	{
		conn = connectDatabase(pgdb, pghost, pgport, pguser,
							   prompt_password, false);

		if (!conn)
		{
			fprintf(stderr, _("%s: could not connect to database \"%s\"\n"),
					progname, pgdb);
			exit(1);
		}
	}
	else
	{
		conn = connectDatabase("postgres", pghost, pgport, pguser,
							   prompt_password, false);
		if (!conn)
			conn = connectDatabase("template1", pghost, pgport, pguser,
								   prompt_password, true);

		if (!conn)
		{
			fprintf(stderr, _("%s: could not connect to databases \"postgres\" or \"template1\"\n"
							  "Please specify an alternative database.\n"),
					progname);
			fprintf(stderr, _("Try \"%s --help\" for more information.\n"),
					progname);
			exit(1);
		}
	}

	/*
	 * Open the output file if required, otherwise use stdout
	 */
	if (filename)
	{
		OPF = fopen(filename, PG_BINARY_W);
		if (!OPF)
		{
			fprintf(stderr, _("%s: could not open the output file \"%s\": %s\n"),
					progname, filename, strerror(errno));
			exit(1);
		}
	}
	else
		OPF = stdout;

	/*
	 * Get the active encoding and the standard_conforming_strings setting, so
	 * we know how to escape strings.
	 */
	encoding = PQclientEncoding(conn);
	std_strings = PQparameterStatus(conn, "standard_conforming_strings");
	if (!std_strings)
		std_strings = "off";

<<<<<<< HEAD
	fprintf(OPF,"--\n-- Greenplum Database cluster dump\n--\n\n");
=======
	/* Set the role if requested */
	if (use_role && server_version >= 80100)
	{
		PQExpBuffer query = createPQExpBuffer();

		appendPQExpBuffer(query, "SET ROLE %s", fmtId(use_role));
		executeCommand(conn, query->data);
		destroyPQExpBuffer(query);
	}

	fprintf(OPF, "--\n-- PostgreSQL database cluster dump\n--\n\n");
>>>>>>> b0a6ad70
	if (verbose)
		dumpTimestamp("Started on");

	fprintf(OPF, "\\connect postgres\n\n");

	if (!data_only)
	{
		/* Replicate encoding and std_strings in output */
		fprintf(OPF, "SET client_encoding = '%s';\n",
				pg_encoding_to_char(encoding));
		fprintf(OPF, "SET standard_conforming_strings = %s;\n", std_strings);
		if (strcmp(std_strings, "off") == 0)
			fprintf(OPF, "SET escape_string_warning = 'off';\n");
		fprintf(OPF, "\n");

		if (!tablespaces_only)
		{
			/* Dump Resource Queues */
			if (resource_queues)
				dumpResQueues(conn);

			/* Dump Resource Groups */
			if (resource_groups)
				dumpResGroups(conn);

			/* Dump roles (users) */
			dumpRoles(conn);

			/* Dump role memberships */
			dumpRoleMembership(conn);

			/* Dump role constraints */
			dumpRoleConstraints(conn);

			/* Dump filespaces */
			if (filespaces)
				dumpFilespaces(conn);
		}

		if (!roles_only && !no_tablespaces)
		{
			/* Dump tablespaces */
			dumpTablespaces(conn);
		}

		/* Dump CREATE DATABASE commands */
		if (!globals_only && !roles_only && !tablespaces_only)
			dumpCreateDB(conn);
	}

	if (!globals_only && !roles_only && !tablespaces_only)
		dumpDatabases(conn);

	PQfinish(conn);

	if (verbose)
		dumpTimestamp("Completed on");
	fprintf(OPF, "--\n-- PostgreSQL database cluster dump complete\n--\n\n");

	if (filename)
		fclose(OPF);

	exit(0);
}



static void
help(void)
{
	printf(_("%s extracts a PostgreSQL database cluster into an SQL script file.\n\n"), progname);
	printf(_("Usage:\n"));
	printf(_("  %s [OPTION]...\n"), progname);

	printf(_("\nGeneral options:\n"));
	printf(_("  -f, --file=FILENAME      output file name\n"));
	printf(_("  --help                   show this help, then exit\n"));
	printf(_("  --version                output version information, then exit\n"));
	printf(_("  --lock-wait-timeout=TIMEOUT\n"
			 "                           fail after waiting TIMEOUT for a table lock\n"));
	printf(_("\nOptions controlling the output content:\n"));
	printf(_("  -a, --data-only          dump only the data, not the schema\n"));
	printf(_("  -c, --clean              clean (drop) databases before recreating\n"));
	printf(_("  -d, --inserts            dump data as INSERT, rather than COPY, commands\n"));
	printf(_("  -D, --column-inserts     dump data as INSERT commands with column names\n"));
	printf(_("  -F, --filespaces         dump filespace data\n"));
	printf(_("  -g, --globals-only       dump only global objects, no databases\n"));
	printf(_("  -o, --oids               include OIDs in dump\n"));
	printf(_("  -O, --no-owner           skip restoration of object ownership\n"));
	printf(_("  -s, --schema-only        dump only the schema, no data\n"));
	printf(_("  -S, --superuser=NAME     specify the superuser user name to use in the dump\n"));
	printf(_("  -t, --tablespaces-only   dump only tablespaces, no databases or roles\n"));
	printf(_("  -x, --no-privileges      do not dump privileges (grant/revoke)\n"));
	printf(_("  --disable-dollar-quoting\n"
			 "                           disable dollar quoting, use SQL standard quoting\n"));
	printf(_("  --disable-triggers       disable triggers during data-only restore\n"));
	printf(_("  --resource-queues        dump resource queue data\n"));
	printf(_("  --resource-groups        dump resource group data\n"));
	printf(_("  --roles-only             dump only roles, no databases or tablespaces\n"));
	printf(_("  --no-tablespaces         do not dump tablespace assignments\n"));
	printf(_("  --role=ROLENAME          do SET ROLE before dump\n"));
	printf(_("  --use-set-session-authorization\n"
			 "                           use SESSION AUTHORIZATION commands instead of\n"
			 "                           OWNER TO commands\n"));
	/* START MPP ADDITION */
	printf(_("  --gp-syntax              dump with Greenplum Database syntax (default if gpdb)\n"));
	printf(_("  --no-gp-syntax           dump without Greenplum Database syntax (default if postgresql)\n"));
	/* END MPP ADDITION */

	printf(_("\nConnection options:\n"));
	printf(_("  -h, --host=HOSTNAME      database server host or socket directory\n"));
	printf(_("  -l, --database=DBNAME    alternative default database\n"));
	printf(_("  -p, --port=PORT          database server port number\n"));
	printf(_("  -U, --username=NAME      connect as specified database user\n"));
	printf(_("  -w, --no-password        never prompt for password\n"));
	printf(_("  -W, --password           force password prompt (should happen automatically)\n"));

	printf(_("\nIf -f/--file is not used, then the SQL script will be written to the standard\n"
			 "output.\n\n"));
	printf(_("Report bugs to <bugs@greenplum.org>.\n"));
}


/*
 * Build the WITH clause for resource queue dump
 */
static void 
buildWithClause(const char *resname, const char *ressetting, PQExpBuffer buf)
{
	if (0 == strncmp("memory_limit", resname, 12) && (strncmp(ressetting, "-1", 2) != 0))
        	appendPQExpBuffer(buf, " %s='%s'", resname, ressetting);
	else
		appendPQExpBuffer(buf, " %s=%s", resname, ressetting);
}

/*
 * Dump resource group
 */
static void
dumpResGroups(PGconn *conn)
{
	PQExpBuffer buf = createPQExpBuffer();
	PGresult   *res;
	int		i;
	int		i_groupname,
			i_cpu_rate_limit,
			i_concurrency,
			i_memory_limit,
			i_memory_shared_quota,
			i_memory_spill_ratio;

	printfPQExpBuffer(buf, "SELECT g.rsgname AS groupname, "
					  "t1.value AS concurrency, "
					  "t2.value AS cpu_rate_limit, "
					  "t3.value AS memory_limit, "
					  "t4.value AS memory_shared_quota, "
					  "t5.value AS memory_spill_ratio "
					  "FROM pg_resgroup g, "
					  "pg_resgroupcapability t1, "
					  "pg_resgroupcapability t2, "
					  "pg_resgroupcapability t3, "
					  "pg_resgroupcapability t4, "
					  "pg_resgroupcapability t5 "
					  "WHERE g.oid = t1.resgroupid AND "
					  "g.oid = t2.resgroupid AND "
					  "g.oid = t3.resgroupid AND "
					  "g.oid = t4.resgroupid AND "
					  "g.oid = t5.resgroupid AND "
					  "t1.reslimittype = 1 AND "
					  "t2.reslimittype = 2 AND "
					  "t3.reslimittype = 3 AND "
					  "t4.reslimittype = 4 AND "
					  "t5.reslimittype = 5;");

	res = executeQuery(conn, buf->data);

	i_groupname = PQfnumber(res, "groupname");
	i_cpu_rate_limit = PQfnumber(res, "cpu_rate_limit");
	i_concurrency = PQfnumber(res, "concurrency");
	i_memory_limit = PQfnumber(res, "memory_limit");
	i_memory_shared_quota = PQfnumber(res, "memory_shared_quota");
	i_memory_spill_ratio = PQfnumber(res, "memory_spill_ratio");

	if (PQntuples(res) > 0)
		fprintf(OPF, "--\n-- Resource Group\n--\n\n");

	/*
	 * total cpu_rate_limit and memory_limit should less than 100, so clean
	 * them before we seting new memory_limit and cpu_rate_limit.
	 */
	fprintf(OPF, "ALTER RESOURCE GROUP admin_group SET cpu_rate_limit 1;\n");
	fprintf(OPF, "ALTER RESOURCE GROUP default_group SET cpu_rate_limit 1;\n");
	fprintf(OPF, "ALTER RESOURCE GROUP admin_group SET memory_limit 1;\n");
	fprintf(OPF, "ALTER RESOURCE GROUP default_group SET memory_limit 1;\n");

	for (i = 0; i < PQntuples(res); i++)
	{
		const char *groupname;
		const char *cpu_rate_limit;
		const char *concurrency;
		const char *memory_limit;
		const char *memory_shared_quota;
		const char *memory_spill_ratio;

		groupname = fmtId(PQgetvalue(res, i, i_groupname));
		cpu_rate_limit = PQgetvalue(res, i, i_cpu_rate_limit);
		concurrency = PQgetvalue(res, i, i_concurrency);
		memory_limit = PQgetvalue(res, i, i_memory_limit);
		memory_shared_quota = PQgetvalue(res, i, i_memory_shared_quota);
		memory_spill_ratio = PQgetvalue(res, i, i_memory_spill_ratio);

		resetPQExpBuffer(buf);

		/* DROP or CREATE default group, so ALTER it  */
		if (0 == strcmp(groupname, "default_group") || 0 == strcmp(groupname, "admin_group"))
		{
			appendPQExpBuffer(buf, "ALTER RESOURCE GROUP %s SET concurrency %s;\n",
							  groupname, concurrency);
			appendPQExpBuffer(buf, "ALTER RESOURCE GROUP %s SET cpu_rate_limit %s;\n",
							  groupname, cpu_rate_limit);
			appendPQExpBuffer(buf, "ALTER RESOURCE GROUP %s SET memory_limit %s;\n",
							  groupname, memory_limit);
			appendPQExpBuffer(buf, "ALTER RESOURCE GROUP %s SET memory_shared_quota %s;\n",
							  groupname, memory_shared_quota);
			appendPQExpBuffer(buf, "ALTER RESOURCE GROUP %s SET memory_spill_ratio %s;\n",
							  groupname, memory_spill_ratio);
		}
		else
		{
			printfPQExpBuffer(buf, "CREATE RESOURCE GROUP %s WITH ("
							  "concurrency=%s, cpu_rate_limit=%s, "
							  "memory_limit=%s, memory_shared_quota=%s, "
							  "memory_spill_ratio=%s);\n",
							  groupname, concurrency, cpu_rate_limit,
							  memory_limit, memory_shared_quota,
							  memory_spill_ratio);
		}

		fprintf(OPF, "%s", buf->data);
	}

	PQclear(res);

	destroyPQExpBuffer(buf);

	fprintf(OPF, "\n\n");
}

/*
 * Dump resource queues
 */
static void
dumpResQueues(PGconn *conn)
{
	PQExpBuffer buf = createPQExpBuffer();
	PGresult   *res;
	int			i_rsqname,
				i_resname,
				i_ressetting,
				i_rqoid;
	int			i;
	char	   *prev_rsqname = NULL;
	bool		bWith = false;

	printfPQExpBuffer(buf,
					  "SELECT oid, rsqname, 'activelimit' as resname, "
					  "rsqcountlimit::text as ressetting, "
					  "1 as ord FROM pg_resqueue "
					  "UNION "
					  "SELECT oid, rsqname, 'costlimit' as resname, "
					  "rsqcostlimit::text as ressetting, "
					  "2 as ord FROM pg_resqueue "
					  "UNION "
					  "SELECT oid, rsqname, 'overcommit' as resname, "
					  "case when rsqovercommit then '1' "
					  "else '0' end as ressetting, "
					  "3 as ord FROM pg_resqueue "
					  "UNION "
					  "SELECT oid, rsqname, 'ignorecostlimit' as resname, "
					  "%s as ressetting, "
					  "4 as ord FROM pg_resqueue "
					  "%s"
					  "order by rsqname,  ord",
					  (server_version >= 80205 ?
					   "rsqignorecostlimit::text"
					   : "0 AS"),
					  (server_version >= 80214 ?
					   "UNION "
					   "SELECT rq.oid, rq.rsqname, rt.resname, rc.ressetting, "
					   "rt.restypid as ord FROM "
					   "pg_resqueue rq,  pg_resourcetype rt, "
					   "pg_resqueuecapability rc WHERE "
					   "rq.oid=rc.resqueueid and rc.restypid = rt.restypid "
					   : "")
		);

	res = executeQuery(conn, buf->data);

	i_rqoid = PQfnumber(res, "oid");
	i_rsqname = PQfnumber(res, "rsqname");
	i_resname = PQfnumber(res, "resname");
	i_ressetting = PQfnumber(res, "ressetting");

	if (PQntuples(res) > 0)
	    fprintf(OPF, "--\n-- Resource Queues\n--\n\n");


	/*
	 * settings for resource queue are spread over multiple rows, but sorted
	 * by queue name (and ranked in order of resname ) eg:
	 *
	 * rsqname	  |		resname		| ressetting | ord
	 * -----------+-----------------+------------+----- pg_default |
	 * activelimit	   | 20			|	1 pg_default | costlimit	   | -1 |
	 * 2 pg_default | overcommit	  | 0		   |   3 pg_default |
	 * ignorecostlimit | 0			|	4
	 *
	 * This format lets us support an arbitrary number of resqueuecapability
	 * entries.  So watch for change of rsqname to switch to next CREATE
	 * statement.
	 *
	 */

	for (i = 0; i < PQntuples(res); i++)
	{
		const char *rsqname;
		const char *resname;
		const char *ressetting;

		rsqname = PQgetvalue(res, i, i_rsqname);
		resname = PQgetvalue(res, i, i_resname);
		ressetting = PQgetvalue(res, i, i_ressetting);

		/* if first CREATE statement, or name changed... */
		if (!prev_rsqname || (0 != strcmp(rsqname, prev_rsqname)))
		{
			if (prev_rsqname)
			{
				/* terminate the WITH if necessary */
				if (bWith)
					appendPQExpBuffer(buf, ") ");

				appendPQExpBuffer(buf, ";\n");

				fprintf(OPF, "%s", buf->data);

				free(prev_rsqname);
			}

			bWith = false;

			/* save the name */
			prev_rsqname = strdup(rsqname);

			resetPQExpBuffer(buf);

			/* MPP-6926: cannot DROP or CREATE default queue, so ALTER it  */
			if (0 == strcmp(rsqname, "pg_default"))
				appendPQExpBuffer(buf, "ALTER RESOURCE QUEUE %s", fmtId(rsqname));
			else
				appendPQExpBuffer(buf, "CREATE RESOURCE QUEUE %s", fmtId(rsqname));
		}

		/* NOTE: currently 3.3-style, but will switch to one WITH clause... */

		if (0 == strcmp("activelimit", resname))
		{
			if (strcmp(ressetting, "-1") != 0)
				appendPQExpBuffer(buf, " ACTIVE THRESHOLD %s",
								  ressetting);
		}
		else if (0 == strcmp("costlimit", resname))
		{
			if (strcmp(ressetting, "-1") != 0)
				appendPQExpBuffer(buf, " COST THRESHOLD %.2f",
								  atof(ressetting));
		}
		else if (0 == strcmp("ignorecostlimit", resname))
		{
			if (!((strcmp(ressetting, "-1") == 0)
				  || (strcmp(ressetting, "0") == 0)))
				appendPQExpBuffer(buf, " IGNORE THRESHOLD %.2f",
								  atof(ressetting));
		}
		else if (0 == strcmp("overcommit", resname))
		{
			if (strcmp(ressetting, "1") == 0)
				appendPQExpBuffer(buf, " OVERCOMMIT");
			else
				appendPQExpBuffer(buf, " NOOVERCOMMIT");
		}
		else
		{
			/* build the WITH clause */
			if (bWith)
				appendPQExpBuffer(buf, ",\n");
			else
			{
				bWith = true;
				appendPQExpBuffer(buf, "\n WITH (");
			}

			buildWithClause(resname, ressetting, buf);

		}

	}							/* end for */

	/* need to write out last statement */
	if (prev_rsqname)
	{
		/* terminate the WITH if necessary */
		if (bWith)
			appendPQExpBuffer(buf, ") ");

		appendPQExpBuffer(buf, ";\n");

		fprintf(OPF, "%s", buf->data);

		free(prev_rsqname);
	}

	PQclear(res);

	destroyPQExpBuffer(buf);

	fprintf(OPF, "\n\n");
}


/*
 * Dump roles
 */
static void
dumpRoles(PGconn *conn)
{
	PQExpBuffer buf = createPQExpBuffer();
	PGresult   *res;
	int			i_rolname,
				i_rolsuper,
				i_rolinherit,
				i_rolcreaterole,
				i_rolcreatedb,
				i_rolcatupdate,
				i_rolcanlogin,
				i_rolconnlimit,
				i_rolpassword,
				i_rolvaliduntil,
				i_rolcomment,
				i_oid,
				i_rolqueuename = -1,	/* keep compiler quiet */
				i_rolgroupname = -1,	/* keep compiler quiet */
				i_rolcreaterextgpfd = -1,
				i_rolcreaterexthttp = -1,
				i_rolcreatewextgpfd = -1,
				i_rolcreaterexthdfs = -1,
				i_rolcreatewexthdfs = -1;
	int			i;
	bool		exttab_auth = (server_version >= 80214);
	bool		hdfs_auth = (server_version >= 80215);
	char	   *resq_col = resource_queues ? ", (SELECT rsqname FROM pg_resqueue WHERE "
	"  pg_resqueue.oid = rolresqueue) AS rolqueuename " : "";
	char	   *resgroup_col = resource_groups ? ", (SELECT rsgname FROM pg_resgroup WHERE "
	"  pg_resgroup.oid = rolresgroup) AS rolgroupname " : "";
	char	   *extauth_col = exttab_auth ? ", rolcreaterextgpfd, rolcreaterexthttp, rolcreatewextgpfd" : "";
	char	   *hdfs_col = hdfs_auth ? ", rolcreaterexthdfs, rolcreatewexthdfs " : "";

	/*
	 * Query to select role info get resqueue if version support it get
	 * external table auth on gpfdist, gpfdists and http if version support it get
	 * external table auth on gphdfs if version support it note: rolconfig is
	 * dumped later
	 */
	printfPQExpBuffer(buf,
					  "SELECT rolname, oid, rolsuper, rolinherit, "
					  "rolcreaterole, rolcreatedb, rolcatupdate, "
					  "rolcanlogin, rolconnlimit, rolpassword, "
					  "rolvaliduntil, "
					  "pg_catalog.shobj_description(oid, 'pg_authid') as rolcomment "
					  " %s %s %s %s"
					  "FROM pg_authid "
					  "ORDER BY 1",
					  resq_col, resgroup_col, extauth_col, hdfs_col);

	res = executeQuery(conn, buf->data);

	i_rolname = PQfnumber(res, "rolname");
	i_rolsuper = PQfnumber(res, "rolsuper");
	i_rolinherit = PQfnumber(res, "rolinherit");
	i_rolcreaterole = PQfnumber(res, "rolcreaterole");
	i_rolcreatedb = PQfnumber(res, "rolcreatedb");
	i_rolcatupdate = PQfnumber(res, "rolcatupdate");
	i_rolcanlogin = PQfnumber(res, "rolcanlogin");
	i_rolconnlimit = PQfnumber(res, "rolconnlimit");
	i_rolpassword = PQfnumber(res, "rolpassword");
	i_rolvaliduntil = PQfnumber(res, "rolvaliduntil");
	i_rolcomment = PQfnumber(res, "rolcomment");
	i_oid = PQfnumber(res, "oid");

	if (resource_queues)
		i_rolqueuename = PQfnumber(res, "rolqueuename");

	if (resource_groups)
		i_rolgroupname = PQfnumber(res, "rolgroupname");

	if (exttab_auth)
	{
		i_rolcreaterextgpfd = PQfnumber(res, "rolcreaterextgpfd");
		i_rolcreaterexthttp = PQfnumber(res, "rolcreaterexthttp");
		i_rolcreatewextgpfd = PQfnumber(res, "rolcreatewextgpfd");
		if (hdfs_auth)
		{
			i_rolcreaterexthdfs = PQfnumber(res, "rolcreaterexthdfs");
			i_rolcreatewexthdfs = PQfnumber(res, "rolcreatewexthdfs");
		}
	}

	if (PQntuples(res) > 0)
		fprintf(OPF, "--\n-- Roles\n--\n\n");

	for (i = 0; i < PQntuples(res); i++)
	{
		const char *rolename;
		Oid			roleoid;

		rolename = PQgetvalue(res, i, i_rolname);
		roleoid = atooid(PQgetvalue(res, i, i_oid));

		resetPQExpBuffer(buf);

		if (output_clean)
			appendPQExpBuffer(buf, "DROP ROLE %s;\n", fmtId(rolename));

		/*
		 * We dump CREATE ROLE followed by ALTER ROLE to ensure that the role
		 * will acquire the right properties even if it already exists. (The
		 * above DROP may therefore seem redundant, but it isn't really,
		 * because this technique doesn't get rid of role memberships.)
		 */
		appendPQExpBuffer(buf, "CREATE ROLE %s;\n", fmtId(rolename));
		appendPQExpBuffer(buf, "ALTER ROLE %s WITH", fmtId(rolename));

		if (strcmp(PQgetvalue(res, i, i_rolsuper), "t") == 0)
			appendPQExpBuffer(buf, " SUPERUSER");
		else
			appendPQExpBuffer(buf, " NOSUPERUSER");

		if (strcmp(PQgetvalue(res, i, i_rolinherit), "t") == 0)
			appendPQExpBuffer(buf, " INHERIT");
		else
			appendPQExpBuffer(buf, " NOINHERIT");

		if (strcmp(PQgetvalue(res, i, i_rolcreaterole), "t") == 0)
			appendPQExpBuffer(buf, " CREATEROLE");
		else
			appendPQExpBuffer(buf, " NOCREATEROLE");

		if (strcmp(PQgetvalue(res, i, i_rolcreatedb), "t") == 0)
			appendPQExpBuffer(buf, " CREATEDB");
		else
			appendPQExpBuffer(buf, " NOCREATEDB");

		if (strcmp(PQgetvalue(res, i, i_rolcanlogin), "t") == 0)
			appendPQExpBuffer(buf, " LOGIN");
		else
			appendPQExpBuffer(buf, " NOLOGIN");

		if (strcmp(PQgetvalue(res, i, i_rolconnlimit), "-1") != 0)
			appendPQExpBuffer(buf, " CONNECTION LIMIT %s",
							  PQgetvalue(res, i, i_rolconnlimit));

		if (!PQgetisnull(res, i, i_rolpassword))
		{
			appendPQExpBuffer(buf, " PASSWORD ");
			appendStringLiteralConn(buf, PQgetvalue(res, i, i_rolpassword), conn);
		}

		if (!PQgetisnull(res, i, i_rolvaliduntil))
			appendPQExpBuffer(buf, " VALID UNTIL '%s'",
							  PQgetvalue(res, i, i_rolvaliduntil));

		if (resource_queues)
		{
			if (!PQgetisnull(res, i, i_rolqueuename))
				appendPQExpBuffer(buf, " RESOURCE QUEUE %s",
								  PQgetvalue(res, i, i_rolqueuename));
		}

		if (resource_groups)
		{
			if (!PQgetisnull(res, i, i_rolgroupname))
				appendPQExpBuffer(buf, " RESOURCE GROUP %s",
								  PQgetvalue(res, i, i_rolgroupname));
		}

		if (exttab_auth)
		{
			/* we use the same privilege for gpfdist and gpfdists */
			if (!PQgetisnull(res, i, i_rolcreaterextgpfd) &&
				strcmp(PQgetvalue(res, i, i_rolcreaterextgpfd), "t") == 0)
				appendPQExpBuffer(buf, " CREATEEXTTABLE (protocol='gpfdist', type='readable')");

			if (!PQgetisnull(res, i, i_rolcreatewextgpfd) &&
				strcmp(PQgetvalue(res, i, i_rolcreatewextgpfd), "t") == 0)
				appendPQExpBuffer(buf, " CREATEEXTTABLE (protocol='gpfdist', type='writable')");

			if (!PQgetisnull(res, i, i_rolcreaterexthttp) &&
				strcmp(PQgetvalue(res, i, i_rolcreaterexthttp), "t") == 0)
				appendPQExpBuffer(buf, " CREATEEXTTABLE (protocol='http')");

			if (hdfs_auth)
			{
				if (!PQgetisnull(res, i, i_rolcreaterexthdfs) &&
					strcmp(PQgetvalue(res, i, i_rolcreaterexthdfs), "t") == 0)
					appendPQExpBuffer(buf, " CREATEEXTTABLE (protocol='gphdfs', type='readable')");

				if (!PQgetisnull(res, i, i_rolcreatewexthdfs) &&
					strcmp(PQgetvalue(res, i, i_rolcreatewexthdfs), "t") == 0)
					appendPQExpBuffer(buf, " CREATEEXTTABLE (protocol='gphdfs', type='writable')");
			}
		}

		appendPQExpBuffer(buf, ";\n");

		if (!PQgetisnull(res, i, i_rolcomment))
		{
			appendPQExpBuffer(buf, "COMMENT ON ROLE %s IS ", fmtId(rolename));
			appendStringLiteralConn(buf, PQgetvalue(res, i, i_rolcomment), conn);
			appendPQExpBuffer(buf, ";\n");
		}

		fprintf(OPF, "%s", buf->data);

		dumpUserConfig(conn, rolename);
	}

	PQclear(res);

	fprintf(OPF, "\n\n");

	destroyPQExpBuffer(buf);
}


/*
 * Dump role memberships.  This code is used for 8.1 and later servers.
 *
 * Note: we expect dumpRoles already created all the roles, but there is
 * no membership yet.
 */
static void
dumpRoleMembership(PGconn *conn)
{
	PGresult   *res;
	int			i;

	res = executeQuery(conn, "SELECT ur.rolname AS roleid, "
					   "um.rolname AS member, "
					   "a.admin_option, "
					   "ug.rolname AS grantor "
					   "FROM pg_auth_members a "
					   "LEFT JOIN pg_authid ur on ur.oid = a.roleid "
					   "LEFT JOIN pg_authid um on um.oid = a.member "
					   "LEFT JOIN pg_authid ug on ug.oid = a.grantor "
					   "ORDER BY 1,2,3");

	if (PQntuples(res) > 0)
		fprintf(OPF, "--\n-- Role memberships\n--\n\n");

	for (i = 0; i < PQntuples(res); i++)
	{
		char	   *roleid = PQgetvalue(res, i, 0);
		char	   *member = PQgetvalue(res, i, 1);
		char	   *option = PQgetvalue(res, i, 2);

		fprintf(OPF, "GRANT %s", fmtId(roleid));
		fprintf(OPF, " TO %s", fmtId(member));
		if (*option == 't')
			fprintf(OPF, " WITH ADMIN OPTION");

		/*
		 * We don't track the grantor very carefully in the backend, so cope
		 * with the possibility that it has been dropped.
		 */
		if (!PQgetisnull(res, i, 3))
		{
			char	   *grantor = PQgetvalue(res, i, 3);

			fprintf(OPF, " GRANTED BY %s", fmtId(grantor));
		}
		fprintf(OPF, ";\n");
	}

	PQclear(res);

	fprintf(OPF, "\n\n");
}

/*
 * Dump role time constraints. 
 *
 * Note: we expect dumpRoles already created all the roles, but there are
 * no time constraints yet.
 */
static void
dumpRoleConstraints(PGconn *conn)
{
	PGresult   *res;
	int 		i;

	res = executeQuery(conn, "SELECT a.rolname, c.start_day, c.start_time, c.end_day, c.end_time "
							 "FROM pg_authid a, pg_auth_time_constraint c "
							 "WHERE a.oid = c.authid "
							 "ORDER BY 1");

	if (PQntuples(res) > 0)
		fprintf(OPF, "--\n-- Role time constraints\n--\n\n");

	for (i = 0; i < PQntuples(res); i++)
	{
		char		*rolname 	= PQgetvalue(res, i, 0);
		char		*start_day 	= PQgetvalue(res, i, 1);
		char 		*start_time = PQgetvalue(res, i, 2);
		char		*end_day 	= PQgetvalue(res, i, 3);
		char 		*end_time 	= PQgetvalue(res, i, 4);

		fprintf(OPF, "ALTER ROLE %s DENY BETWEEN DAY %s TIME '%s' AND DAY %s TIME '%s';\n", 
				fmtId(rolname), start_day, start_time, end_day, end_time);
	}

	PQclear(res);

	fprintf(OPF, "\n\n");
}

/*
 * Dump filespaces.
 */
static void
dumpFilespaces(PGconn *conn)
{
	int			i,
				j;
	PGresult   *res;

	/*
	 * Get all filespaces except built-in ones (named pg_xxx)
	 */
	if (server_version < 80214)
	{
		/* Filespaces were introduced in GP 4.0 (server_version 8.2.14) */
		return;
	}
	else
	{
		res = executeQuery(conn,
						   "SELECT fsname, oid, "
						   "       pg_catalog.pg_get_userbyid(fsowner) as fsowner, "
						   "       pg_catalog.shobj_description(oid, 'pg_filespace') "
						   "FROM pg_catalog.pg_filespace "
						   "WHERE fsname !~ '^pg_' "
						   "ORDER BY 1");
	}

	if (PQntuples(res) > 0)
			fprintf(OPF, "--\n-- Filespaces\n--\n\n");

	for (i = 0; i < PQntuples(res); i++)
	{
		PQExpBuffer buf = createPQExpBuffer();
		char	   *fsname = PQgetvalue(res, i, 0);
		char	   *fsoid = PQgetvalue(res, i, 1);
		char	   *fsowner = PQgetvalue(res, i, 2);
		char	   *fsdesc = PQgetvalue(res, i, 3);
		PQExpBuffer subbuf;
		PGresult   *entries = NULL;

		/* quote name if needed */
		fsname = strdup(fmtId(fsname));

		/*
		 * Drop existing filespace if required.
		 *
		 * Note: this statement will fail if an existing filespace is not
		 * empty.  But this is no different from the related code in the rest
		 * of pg_dump.
		 */
		if (output_clean)
			appendPQExpBuffer(buf, "DROP FILESPACE %s;\n", fsname);

		/* Begin creating the filespace definition */
		appendPQExpBuffer(buf, "CREATE FILESPACE %s", fsname);
		appendPQExpBuffer(buf, " OWNER %s", fmtId(fsowner));
		appendPQExpBuffer(buf, " (\n");

		/*
		 * We still need to lookup all of the paths associated with this
		 * filespace, look them up in the pg_filespace_entry table.
		 */
		subbuf = createPQExpBuffer();
		appendPQExpBuffer(subbuf,
						  "SELECT fsedbid, fselocation "
						  "FROM pg_catalog.pg_filespace_entry "
						  "WHERE fsefsoid = %s "
						  "ORDER BY 1",
						  fsoid);
		entries = executeQuery(conn, subbuf->data);
		destroyPQExpBuffer(subbuf);

		/* append the filespace location information to output */
		for (j = 0; j < PQntuples(entries); j++)
		{
			char	   *dbid = PQgetvalue(entries, j, 0);
			char	   *location = PQgetvalue(entries, j, 1);

			if (j > 0)
				appendPQExpBuffer(buf, ",\n");
			appendPQExpBuffer(buf, "  %s: ", dbid);
			appendStringLiteralConn(buf, location, conn);
		}
		PQclear(entries);

		/* Finish off the statement */
		appendPQExpBuffer(buf, "\n);\n");

		/* Add a comment on the filespace if specified */
		if (fsdesc && strlen(fsdesc))
		{
			appendPQExpBuffer(buf, "COMMENT ON FILESPACE %s IS ", fsname);
			appendStringLiteralConn(buf, fsdesc, conn);
			appendPQExpBuffer(buf, ";\n");
		}

		/* Output the results */
		fprintf(OPF, "%s", buf->data);

		free(fsname);
		destroyPQExpBuffer(buf);
	}

	PQclear(res);
	fprintf(OPF, "\n\n");
}

/*
 * Dump tablespaces.
 */
static void
dumpTablespaces(PGconn *conn)
{
	PGresult   *res;
	int			i;

	/*
	 * Get all tablespaces execpt built-in ones (named pg_xxx)
	 *
	 * [FIXME] the queries need to be slightly different if the backend isn't
	 * Greenplum, and the dump format should vary depending on if the dump is
	 * --gp-syntax or --no-gp-syntax.
	 */
	if (server_version < 80214)
	{							
		/* Filespaces were introduced in GP 4.0 (server_version 8.2.14) */
		return;
	}
	else
	{
		res = executeQuery(conn, "SELECT spcname, "
						 "pg_catalog.pg_get_userbyid(spcowner) AS spcowner, "
						   "fsname, spcacl, "
					  "pg_catalog.shobj_description(t.oid, 'pg_tablespace') "
						   "FROM pg_catalog.pg_tablespace t, "
						   "pg_catalog.pg_filespace fs "
						   "WHERE t.spcfsoid = fs.oid AND spcname !~ '^pg_' "
						   "ORDER BY 1");
	}

	if (PQntuples(res) > 0)
		fprintf(OPF, "--\n-- Tablespaces\n--\n\n");

	for (i = 0; i < PQntuples(res); i++)
	{
		PQExpBuffer buf = createPQExpBuffer();
		char	   *spcname = PQgetvalue(res, i, 0);
		char	   *spcowner = PQgetvalue(res, i, 1);
		char	   *fsname = PQgetvalue(res, i, 2);
		char	   *spcacl = PQgetvalue(res, i, 3);
		char	   *spccomment = PQgetvalue(res, i, 4);

		/* needed for buildACLCommands() */
		spcname = strdup(fmtId(spcname));

		if (output_clean)
			appendPQExpBuffer(buf, "DROP TABLESPACE %s;\n", spcname);

		appendPQExpBuffer(buf, "CREATE TABLESPACE %s", spcname);
		appendPQExpBuffer(buf, " OWNER %s", fmtId(spcowner));
		appendPQExpBuffer(buf, " FILESPACE %s;\n", fmtId(fsname));

		/* Build Acls */
		if (!skip_acls &&
			!buildACLCommands(spcname, "TABLESPACE", spcacl, spcowner,
							  server_version, buf))
		{
			fprintf(stderr, _("%s: could not parse ACL list (%s) for tablespace \"%s\"\n"),
					progname, spcacl, spcname);
			PQfinish(conn);
			exit(1);
		}

		/* Set comments */
		if (spccomment && strlen(spccomment))
		{
			appendPQExpBuffer(buf, "COMMENT ON TABLESPACE %s IS ", spcname);
			appendStringLiteralConn(buf, spccomment, conn);
			appendPQExpBuffer(buf, ";\n");
		}

		fprintf(OPF, "%s", buf->data);

		free(spcname);
		destroyPQExpBuffer(buf);
	}

	PQclear(res);
	fprintf(OPF, "\n\n");
}

/*
 * Dump commands to create each database.
 *
 * To minimize the number of reconnections (and possibly ensuing
 * password prompts) required by the output script, we emit all CREATE
 * DATABASE commands during the initial phase of the script, and then
 * run pg_dump for each database to dump the contents of that
 * database.  We skip databases marked not datallowconn, since we'd be
 * unable to connect to them anyway (and besides, we don't want to
 * dump template0).
 */
static void
dumpCreateDB(PGconn *conn)
{
	PQExpBuffer buf = createPQExpBuffer();
	PGresult   *res;
	int			i;

	fprintf(OPF, "--\n-- Database creation\n--\n\n");

	if (server_version >= 80400)
		res = executeQuery(conn,
						   "SELECT datname, "
						   "coalesce(rolname, (select rolname from pg_authid where oid=(select datdba from pg_database where datname='template0'))), "
						   "pg_encoding_to_char(d.encoding), "
						   "datcollate, datctype, "
						   "datistemplate, datacl, datconnlimit, "
						   "(SELECT spcname FROM pg_tablespace t WHERE t.oid = d.dattablespace) AS dattablespace "
			  "FROM pg_database d LEFT JOIN pg_authid u ON (datdba = u.oid) "
						   "WHERE datallowconn ORDER BY 1");
	else if (server_version >= 80100)
		res = executeQuery(conn,
						   "SELECT datname, "
						   "coalesce(rolname, (select rolname from pg_authid where oid=(select datdba from pg_database where datname='template0'))), "
						   "pg_encoding_to_char(d.encoding), "
						   "null::text AS datcollate, null::text AS datctype, "
						   "datistemplate, datacl, datconnlimit, "
						   "(SELECT spcname FROM pg_tablespace t WHERE t.oid = d.dattablespace) AS dattablespace "
			  "FROM pg_database d LEFT JOIN pg_authid u ON (datdba = u.oid) "
						   "WHERE datallowconn ORDER BY 1");

	for (i = 0; i < PQntuples(res); i++)
	{
		char	   *dbname = PQgetvalue(res, i, 0);
		char	   *dbowner = PQgetvalue(res, i, 1);
		char	   *dbencoding = PQgetvalue(res, i, 2);
		char	   *dbcollate = PQgetvalue(res, i, 3);
		char	   *dbctype = PQgetvalue(res, i, 4);
		char	   *dbistemplate = PQgetvalue(res, i, 5);
		char	   *dbacl = PQgetvalue(res, i, 6);
		char	   *dbconnlimit = PQgetvalue(res, i, 7);
		char	   *dbtablespace = PQgetvalue(res, i, 8);
		char	   *fdbname;

		fdbname = strdup(fmtId(dbname));

		resetPQExpBuffer(buf);

		/*
		 * Skip the CREATE DATABASE commands for "template1" and "postgres",
		 * since they are presumably already there in the destination cluster.
		 * We do want to emit their ACLs and config options if any, however.
		 */
		if (strcmp(dbname, "template1") != 0 &&
			strcmp(dbname, "postgres") != 0)
		{
			if (output_clean)
				appendPQExpBuffer(buf, "DROP DATABASE %s;\n", fdbname);

			appendPQExpBuffer(buf, "CREATE DATABASE %s", fdbname);

			appendPQExpBuffer(buf, " WITH TEMPLATE = template0");

			if (strlen(dbowner) != 0)
				appendPQExpBuffer(buf, " OWNER = %s", fmtId(dbowner));

			appendPQExpBuffer(buf, " ENCODING = ");
			appendStringLiteralConn(buf, dbencoding, conn);

			if (strlen(dbcollate) != 0)
			{
				appendPQExpBuffer(buf, " COLLATE = ");
				appendStringLiteralConn(buf, dbcollate, conn);
			}

			if (strlen(dbctype) != 0)
			{
				appendPQExpBuffer(buf, " CTYPE = ");
				appendStringLiteralConn(buf, dbctype, conn);
			}

			/*
			 * Output tablespace if it isn't the default.  For default, it
			 * uses the default from the template database.  If tablespace is
			 * specified and tablespace creation failed earlier, (e.g. no such
			 * directory), the database creation will fail too.  One solution
			 * would be to use 'SET default_tablespace' like we do in pg_dump
			 * for setting non-default database locations.
			 */
			if (strcmp(dbtablespace, "pg_default") != 0 && !no_tablespaces)
				appendPQExpBuffer(buf, " TABLESPACE = %s",
								  fmtId(dbtablespace));

			if (strcmp(dbconnlimit, "-1") != 0)
				appendPQExpBuffer(buf, " CONNECTION LIMIT = %s",
								  dbconnlimit);

			appendPQExpBuffer(buf, ";\n");

			if (strcmp(dbistemplate, "t") == 0)
			{
				appendPQExpBuffer(buf, "UPDATE pg_database SET datistemplate = 't' WHERE datname = ");
				appendStringLiteralConn(buf, dbname, conn);
				appendPQExpBuffer(buf, ";\n");
			}
		}

		if (!skip_acls &&
			!buildACLCommands(fdbname, "DATABASE", dbacl, dbowner,
							  server_version, buf))
		{
			fprintf(stderr, _("%s: could not parse ACL list (%s) for database \"%s\"\n"),
					progname, dbacl, fdbname);
			PQfinish(conn);
			exit(1);
		}

		fprintf(OPF, "%s", buf->data);

		dumpDatabaseConfig(conn, dbname);

		free(fdbname);
	}

	PQclear(res);
	destroyPQExpBuffer(buf);

	fprintf(OPF, "\n\n");
}



/*
 * Dump database-specific configuration
 */
static void
dumpDatabaseConfig(PGconn *conn, const char *dbname)
{
	PQExpBuffer buf = createPQExpBuffer();
	int			count = 1;

	for (;;)
	{
		PGresult   *res;

		printfPQExpBuffer(buf, "SELECT datconfig[%d] FROM pg_database WHERE datname = ", count);
		appendStringLiteralConn(buf, dbname, conn);
		appendPQExpBuffer(buf, ";");

		res = executeQuery(conn, buf->data);
		if (!PQgetisnull(res, 0, 0))
		{
			makeAlterConfigCommand(conn, PQgetvalue(res, 0, 0),
								   "DATABASE", dbname);
			PQclear(res);
			count++;
		}
		else
		{
			PQclear(res);
			break;
		}
	}

	destroyPQExpBuffer(buf);
}



/*
 * Dump user-specific configuration
 */
static void
dumpUserConfig(PGconn *conn, const char *username)
{
	PQExpBuffer buf = createPQExpBuffer();
	int			count = 1;

	for (;;)
	{
		PGresult   *res;

		printfPQExpBuffer(buf, "SELECT rolconfig[%d] FROM pg_authid WHERE rolname = ", count);

		appendStringLiteralConn(buf, username, conn);

		res = executeQuery(conn, buf->data);
		if (PQntuples(res) == 1 &&
			!PQgetisnull(res, 0, 0))
		{
			makeAlterConfigCommand(conn, PQgetvalue(res, 0, 0),
								   "ROLE", username);
			PQclear(res);
			count++;
		}
		else
		{
			PQclear(res);
			break;
		}
	}

	destroyPQExpBuffer(buf);
}



/*
 * Helper function for dumpXXXConfig().
 */
static void
makeAlterConfigCommand(PGconn *conn, const char *arrayitem,
					   const char *type, const char *name)
{
	char	   *pos;
	char	   *mine;
	PQExpBuffer buf = createPQExpBuffer();

	mine = strdup(arrayitem);
	pos = strchr(mine, '=');
	if (pos == NULL)
		return;

	*pos = 0;
	appendPQExpBuffer(buf, "ALTER %s %s ", type, fmtId(name));
	appendPQExpBuffer(buf, "SET %s TO ", fmtId(mine));

	/*
	 * Some GUC variable names are 'LIST' type and hence must not be quoted.
	 */
	if (pg_strcasecmp(mine, "DateStyle") == 0
		|| pg_strcasecmp(mine, "search_path") == 0)
		appendPQExpBuffer(buf, "%s", pos + 1);
	else
		appendStringLiteralConn(buf, pos + 1, conn);
	appendPQExpBuffer(buf, ";\n");

	fprintf(OPF, "%s", buf->data);
	destroyPQExpBuffer(buf);
	free(mine);
}



/*
 * Dump contents of databases.
 */
static void
dumpDatabases(PGconn *conn)
{
	PGresult   *res;
	int			i;

	res = executeQuery(conn, "SELECT datname FROM pg_database WHERE datallowconn ORDER BY 1");

	for (i = 0; i < PQntuples(res); i++)
	{
		int			ret;

		char	   *dbname = PQgetvalue(res, i, 0);

		if (verbose)
			fprintf(stderr, _("%s: dumping database \"%s\"...\n"), progname, dbname);

		fprintf(OPF, "\\connect %s\n\n", fmtId(dbname));

		if (filename)
			fclose(OPF);

		ret = runPgDump(dbname);
		if (ret != 0)
		{
			fprintf(stderr, _("%s: pg_dump failed on database \"%s\", exiting\n"), progname, dbname);
			exit(1);
		}

		if (filename)
		{
			OPF = fopen(filename, PG_BINARY_A);
			if (!OPF)
			{
				fprintf(stderr, _("%s: could not re-open the output file \"%s\": %s\n"),
						progname, filename, strerror(errno));
				exit(1);
			}
		}

	}

	PQclear(res);
}



/*
 * Run pg_dump on dbname.
 */
static int
runPgDump(const char *dbname)
{
	PQExpBuffer cmd = createPQExpBuffer();
	int			ret;

	appendPQExpBuffer(cmd, SYSTEMQUOTE "\"%s\" %s", pg_dump_bin,
					  pgdumpopts->data);

	/*
	 * If we have a filename, use the undocumented plain-append pg_dump
	 * format.
	 */
	if (filename)
		appendPQExpBuffer(cmd, " -Fa ");
	else
		appendPQExpBuffer(cmd, " -Fp ");

	doShellQuoting(cmd, dbname);

	appendPQExpBuffer(cmd, "%s", SYSTEMQUOTE);

	if (verbose)
		fprintf(stderr, _("%s: running \"%s\"\n"), progname, cmd->data);

	fflush(stdout);
	fflush(stderr);

	ret = system(cmd->data);

	destroyPQExpBuffer(cmd);

	return ret;
}


/*
 * Make a database connection with the given parameters.  An
 * interactive password prompt is automatically issued if required.
 *
 * If fail_on_error is false, we return NULL without printing any message
 * on failure, but preserve any prompted password for the next try.
 */
static PGconn *
connectDatabase(const char *dbname, const char *pghost, const char *pgport,
	   const char *pguser, enum trivalue prompt_password, bool fail_on_error)
{
	PGconn	   *conn;
	bool		new_pass;
	const char *remoteversion_str;
	int			my_version;
	static char *password = NULL;

	if (prompt_password == TRI_YES && !password)
		password = simple_prompt("Password: ", 100, false);

	/*
	 * Start the connection.  Loop until we have a password if requested by
	 * backend.
	 */
	do
	{
#define PARAMS_ARRAY_SIZE	8
		const char **keywords = malloc(PARAMS_ARRAY_SIZE * sizeof(*keywords));
		const char **values = malloc(PARAMS_ARRAY_SIZE * sizeof(*values));

		if (!keywords || !values)
		{
			fprintf(stderr, _("%s: out of memory\n"), progname);
			exit(1);
		}

		keywords[0] = "host";
		values[0] = pghost;
		keywords[1] = "port";
		values[1] = pgport;
		keywords[2] = "user";
		values[2] = pguser;
		keywords[3] = "password";
		values[3] = password;
		keywords[4] = "dbname";
		values[4] = dbname;
		keywords[5] = "fallback_application_name";
		values[5] = progname;
		keywords[6] = "options";
		values[6] = "-c gp_session_role=utility";
		keywords[7] = NULL;
		values[7] = NULL;

		new_pass = false;
		conn = PQconnectdbParams(keywords, values, true);

		free(keywords);
		free(values);

		if (!conn)
		{
			fprintf(stderr, _("%s: could not connect to database \"%s\"\n"),
					progname, dbname);
			exit(1);
		}

		if (PQstatus(conn) == CONNECTION_BAD &&
			PQconnectionNeedsPassword(conn) &&
			password == NULL &&
			prompt_password != TRI_NO)
		{
			PQfinish(conn);
			password = simple_prompt("Password: ", 100, false);
			new_pass = true;
		}
	} while (new_pass);

	/* check to see that the backend connection was successfully made */
	if (PQstatus(conn) == CONNECTION_BAD)
	{
		if (fail_on_error)
		{
			fprintf(stderr,
					_("%s: could not connect to database \"%s\": %s\n"),
					progname, dbname, PQerrorMessage(conn));
			exit(1);
		}
		else
		{
			PQfinish(conn);
			return NULL;
		}
	}

	remoteversion_str = PQparameterStatus(conn, "server_version");
	if (!remoteversion_str)
	{
		fprintf(stderr, _("%s: could not get server version\n"), progname);
		exit(1);
	}
	server_version = parse_version(remoteversion_str);
	if (server_version < 0)
	{
		fprintf(stderr, _("%s: could not parse server version \"%s\"\n"),
				progname, remoteversion_str);
		exit(1);
	}

	my_version = parse_version(PG_VERSION);
	if (my_version < 0)
	{
		fprintf(stderr, _("%s: could not parse version \"%s\"\n"),
				progname, PG_VERSION);
		exit(1);
	}

	/*
	 * We allow the server to be back to 7.0, and up to any minor release
	 * of our own major version.  (See also version check in pg_dump.c.)
	 */
	if (my_version != server_version
		&& (server_version < 80200 ||		/* we can handle back to 8.2 */
			(server_version / 100) > (my_version / 100)))
	{
		fprintf(stderr, _("server version: %s; %s version: %s\n"),
				remoteversion_str, progname, PG_VERSION);
		fprintf(stderr, _("aborting because of server version mismatch\n"));
		exit(1);
	}

	/*
	 * On 7.3 and later, make sure we are not fooled by non-system schemas in
	 * the search path.
	 */
	executeCommand(conn, "SET search_path = pg_catalog");

	return conn;
}


/*
 * Run a query, return the results, exit program on failure.
 */
static PGresult *
executeQuery(PGconn *conn, const char *query)
{
	PGresult   *res;

	if (verbose)
		fprintf(stderr, _("%s: executing %s\n"), progname, query);

	res = PQexec(conn, query);
	if (!res ||
		PQresultStatus(res) != PGRES_TUPLES_OK)
	{
		fprintf(stderr, _("%s: query failed: %s"),
				progname, PQerrorMessage(conn));
		fprintf(stderr, _("%s: query was: %s\n"),
				progname, query);
		PQfinish(conn);
		exit(1);
	}

	return res;
}

/*
 * As above for a SQL command (which returns nothing).
 */
static void
executeCommand(PGconn *conn, const char *query)
{
	PGresult   *res;

	if (verbose)
		fprintf(stderr, _("%s: executing %s\n"), progname, query);

	res = PQexec(conn, query);
	if (!res ||
		PQresultStatus(res) != PGRES_COMMAND_OK)
	{
		fprintf(stderr, _("%s: query failed: %s"),
				progname, PQerrorMessage(conn));
		fprintf(stderr, _("%s: query was: %s\n"),
				progname, query);
		PQfinish(conn);
		exit(1);
	}

	PQclear(res);
}


/*
 * dumpTimestamp
 */
static void
dumpTimestamp(char *msg)
{
	char		buf[256];
	time_t		now = time(NULL);

	/*
	 * We don't print the timezone on Win32, because the names are long and
	 * localized, which means they may contain characters in various random
	 * encodings; this has been seen to cause encoding errors when reading the
	 * dump script.
	 */
	if (strftime(buf, sizeof(buf),
#ifndef WIN32
				 "%Y-%m-%d %H:%M:%S %Z",
#else
				 "%Y-%m-%d %H:%M:%S",
#endif
				 localtime(&now)) != 0)
		fprintf(OPF, "-- %s %s\n\n", msg, buf);
}


/*
 * Append the given string to the shell command being built in the buffer,
 * with suitable shell-style quoting.
 */
static void
doShellQuoting(PQExpBuffer buf, const char *str)
{
	const char *p;

#ifndef WIN32
	appendPQExpBufferChar(buf, '\'');
	for (p = str; *p; p++)
	{
		if (*p == '\'')
			appendPQExpBuffer(buf, "'\"'\"'");
		else
			appendPQExpBufferChar(buf, *p);
	}
	appendPQExpBufferChar(buf, '\'');

#else /* WIN32 */

	appendPQExpBufferChar(buf, '"');
	for (p = str; *p; p++)
	{
		if (*p == '"')
			appendPQExpBuffer(buf, "\\\"");
		else
			appendPQExpBufferChar(buf, *p);
	}
	appendPQExpBufferChar(buf, '"');
#endif /* WIN32 */
}<|MERGE_RESOLUTION|>--- conflicted
+++ resolved
@@ -2,13 +2,9 @@
  *
  * pg_dumpall.c
  *
-<<<<<<< HEAD
  * Portions Copyright (c) 2006-2010, Greenplum inc.
  * Portions Copyright (c) 2012-Present Pivotal Software, Inc.
  * Portions Copyright (c) 1996-2010, PostgreSQL Global Development Group
-=======
- * Portions Copyright (c) 1996-2009, PostgreSQL Global Development Group
->>>>>>> b0a6ad70
  * Portions Copyright (c) 1994, Regents of the University of California
  *
  *
@@ -94,12 +90,8 @@
 	char	   *pgport = NULL;
 	char	   *pguser = NULL;
 	char	   *pgdb = NULL;
-<<<<<<< HEAD
 	enum trivalue prompt_password = TRI_DEFAULT;
-=======
 	char	   *use_role = NULL;
-	bool		force_password = false;
->>>>>>> b0a6ad70
 	bool		data_only = false;
 	bool		globals_only = false;
 	bool		tablespaces_only = false;
@@ -143,13 +135,10 @@
 		 */
 		{"disable-dollar-quoting", no_argument, &disable_dollar_quoting, 1},
 		{"disable-triggers", no_argument, &disable_triggers, 1},
-<<<<<<< HEAD
 		{"resource-queues", no_argument, &resource_queues, 1},
 		{"resource-groups", no_argument, &resource_groups, 1},
 		{"roles-only", no_argument, &roles_only, 1},
-=======
 		{"lock-wait-timeout", required_argument, NULL, 2},
->>>>>>> b0a6ad70
 		{"no-tablespaces", no_argument, &no_tablespaces, 1},
 		{"role", required_argument, NULL, 3},
 		{"use-set-session-authorization", no_argument, &use_setsessauth, 1},
@@ -495,9 +484,7 @@
 	if (!std_strings)
 		std_strings = "off";
 
-<<<<<<< HEAD
 	fprintf(OPF,"--\n-- Greenplum Database cluster dump\n--\n\n");
-=======
 	/* Set the role if requested */
 	if (use_role && server_version >= 80100)
 	{
@@ -508,8 +495,6 @@
 		destroyPQExpBuffer(query);
 	}
 
-	fprintf(OPF, "--\n-- PostgreSQL database cluster dump\n--\n\n");
->>>>>>> b0a6ad70
 	if (verbose)
 		dumpTimestamp("Started on");
 
