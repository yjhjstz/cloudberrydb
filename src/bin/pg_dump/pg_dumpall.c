/*-------------------------------------------------------------------------
 *
 * pg_dumpall.c
 *
<<<<<<< HEAD
 * Copyright (c) 2006-2010, Greenplum inc.
 * Portions Copyright (c) 1996-2010, PostgreSQL Global Development Group
=======
 * Portions Copyright (c) 1996-2008, PostgreSQL Global Development Group
>>>>>>> d13f41d2
 * Portions Copyright (c) 1994, Regents of the University of California
 *
 *
 * $PostgreSQL: pgsql/src/bin/pg_dump/pg_dumpall.c,v 1.100 2008/01/01 19:45:55 momjian Exp $
 *
 *-------------------------------------------------------------------------
 */

#include "postgres_fe.h"

#include <time.h>
#include <unistd.h>

#ifdef ENABLE_NLS
#include <locale.h>
#endif

#include "getopt_long.h"

#ifndef HAVE_INT_OPTRESET
int			optreset;
#endif

#include "dumputils.h"
<<<<<<< HEAD
#include "pg_backup.h"
=======
>>>>>>> d13f41d2


/* version string we expect back from pg_dump */
#define PGDUMP_VERSIONSTR "pg_dump (PostgreSQL) " PG_VERSION "\n"


static const char *progname;

static void help(void);

static void dumpResQueues(PGconn *conn);
static void dumpRoles(PGconn *conn);
static void dumpRoleMembership(PGconn *conn);
static void dumpRoleConstraints(PGconn *conn);
static void dumpFilespaces(PGconn *conn);
static void dumpTablespaces(PGconn *conn);
static void dumpCreateDB(PGconn *conn);
static void dumpDatabaseConfig(PGconn *conn, const char *dbname);
static void dumpUserConfig(PGconn *conn, const char *username);
static void makeAlterConfigCommand(PGconn *conn, const char *arrayitem,
					   const char *type, const char *name);
static void dumpDatabases(PGconn *conn);
static void dumpTimestamp(char *msg);

static int	runPgDump(const char *dbname);
static PGconn *connectDatabase(const char *dbname, const char *pghost, const char *pgport,
	  const char *pguser, enum trivalue prompt_password, bool fail_on_error);
static PGresult *executeQuery(PGconn *conn, const char *query);
static void executeCommand(PGconn *conn, const char *query);

static char pg_dump_bin[MAXPGPATH];
static PQExpBuffer pgdumpopts;
static bool output_clean = false;
static bool skip_acls = false;
static bool verbose = false;
static bool ignoreVersion = false;
static bool filespaces = false;

static int	resource_queues = 0;
static int	roles_only = 0;
static int	disable_dollar_quoting = 0;
static int	disable_triggers = 0;
static int	use_setsessauth = 0;
static int	server_version;

static FILE *OPF;
static char *filename = NULL;

int
main(int argc, char *argv[])
{
	char	   *pghost = NULL;
	char	   *pgport = NULL;
	char	   *pguser = NULL;
	char	   *pgdb = NULL;
<<<<<<< HEAD

	enum trivalue prompt_password = TRI_DEFAULT;
=======
	bool		force_password = false;
>>>>>>> d13f41d2
	bool		data_only = false;
	bool		globals_only = false;
	bool		tablespaces_only = false;
	bool		schema_only = false;
<<<<<<< HEAD
	static int	gp_migrator = 0;
	bool		gp_syntax = false;
	bool		no_gp_syntax = false;
=======
>>>>>>> d13f41d2
	PGconn	   *conn;
	int			encoding;
	const char *std_strings;
	int			c,
				ret;

	static struct option long_options[] = {
		{"data-only", no_argument, NULL, 'a'},
		{"clean", no_argument, NULL, 'c'},
		{"inserts", no_argument, NULL, 'd'},
		{"attribute-inserts", no_argument, NULL, 'D'},
		{"column-inserts", no_argument, NULL, 'D'},
		{"file", required_argument, NULL, 'f'},
		{"globals-only", no_argument, NULL, 'g'},
		{"host", required_argument, NULL, 'h'},
		{"ignore-version", no_argument, NULL, 'i'},
		{"database", required_argument, NULL, 'l'},
		{"oids", no_argument, NULL, 'o'},
		{"no-owner", no_argument, NULL, 'O'},
		{"port", required_argument, NULL, 'p'},
		{"schema-only", no_argument, NULL, 's'},
		{"superuser", required_argument, NULL, 'S'},
		{"tablespaces-only", no_argument, NULL, 't'},
		{"username", required_argument, NULL, 'U'},
		{"verbose", no_argument, NULL, 'v'},
		{"no-password", no_argument, NULL, 'w'},
		{"password", no_argument, NULL, 'W'},
		{"no-privileges", no_argument, NULL, 'x'},
		{"no-acl", no_argument, NULL, 'x'},
		{"filespaces", no_argument, NULL, 'F'},

		/*
		 * the following options don't have an equivalent short option letter
		 */
		{"disable-dollar-quoting", no_argument, &disable_dollar_quoting, 1},
		{"disable-triggers", no_argument, &disable_triggers, 1},
		{"resource-queues", no_argument, &resource_queues, 1},
		{"roles-only", no_argument, &roles_only, 1},
		{"use-set-session-authorization", no_argument, &use_setsessauth, 1},

		/* START MPP ADDITION */
		{"gp-syntax", no_argument, NULL, 1},
		{"no-gp-syntax", no_argument, NULL, 2},
		{"gp-migrator", no_argument, &gp_migrator, 1},
		/* END MPP ADDITION */

		{NULL, 0, NULL, 0}
	};

	int			optindex;

	set_pglocale_pgservice(argv[0], "pg_dump");

	progname = get_progname(argv[0]);

	if (argc > 1)
	{
		if (strcmp(argv[1], "--help") == 0 || strcmp(argv[1], "-?") == 0)
		{
			help();
			exit(0);
		}
		if (strcmp(argv[1], "--version") == 0 || strcmp(argv[1], "-V") == 0)
		{
			puts("pg_dumpall (PostgreSQL) " PG_VERSION);
			exit(0);
		}
	}

	if ((ret = find_other_exec(argv[0], "pg_dump", PGDUMP_VERSIONSTR,
							   pg_dump_bin)) < 0)
	{
		char		full_path[MAXPGPATH];

		if (find_my_exec(argv[0], full_path) < 0)
			strlcpy(full_path, progname, sizeof(full_path));

		if (ret == -1)
			fprintf(stderr,
					_("The program \"pg_dump\" is needed by %s "
					  "but was not found in the\n"
					  "same directory as \"%s\".\n"
					  "Check your installation.\n"),
					progname, full_path);
		else
			fprintf(stderr,
					_("The program \"pg_dump\" was found by \"%s\"\n"
					  "but was not the same version as %s.\n"
					  "Check your installation.\n"),
					full_path, progname);
		exit(1);
	}

	pgdumpopts = createPQExpBuffer();

	while ((c = getopt_long(argc, argv, "acdDf:Fgh:il:oOp:rsS:tU:vwWxX:", long_options, &optindex)) != -1)
	{
		switch (c)
		{
			case 'a':
				data_only = true;
				appendPQExpBuffer(pgdumpopts, " -a");
				break;

			case 'c':
				output_clean = true;
				break;

			case 'd':
			case 'D':
				appendPQExpBuffer(pgdumpopts, " -%c", c);
				break;

			case 'f':
				filename = optarg;
#ifndef WIN32
				appendPQExpBuffer(pgdumpopts, " -f '%s'", filename);
#else
				appendPQExpBuffer(pgdumpopts, " -f \"%s\"", filename);
#endif

				break;

			case 'g':
				globals_only = true;
				break;

			case 'h':
				pghost = optarg;
#ifndef WIN32
				appendPQExpBuffer(pgdumpopts, " -h '%s'", pghost);
#else
				appendPQExpBuffer(pgdumpopts, " -h \"%s\"", pghost);
#endif

				break;

			case 'i':
				/* ignored, deprecated option */
				break;

			case 'l':
				pgdb = optarg;
				break;

			case 'o':
				appendPQExpBuffer(pgdumpopts, " -o");
				break;

			case 'O':
				appendPQExpBuffer(pgdumpopts, " -O");
				break;

			case 'p':
				pgport = optarg;
#ifndef WIN32
				appendPQExpBuffer(pgdumpopts, " -p '%s'", pgport);
#else
				appendPQExpBuffer(pgdumpopts, " -p \"%s\"", pgport);
#endif
				break;

<<<<<<< HEAD
			/*
			 * Both Greenplum and PostgreSQL have used -r but for different
			 * options, disallow the short option entirely to avoid confusion
			 * and require the use of long options for the conflicting pair.
			 */
=======
>>>>>>> d13f41d2
			case 'r':
				fprintf(stderr, _("-r option is not supported. Did you mean --roles-only or --resource-queues?\n"));
				exit(1);
				break;

			case 'F':
				filespaces = true;
				break;

			case 's':
				schema_only = true;
				appendPQExpBuffer(pgdumpopts, " -s");
				break;

			case 'S':
#ifndef WIN32
				appendPQExpBuffer(pgdumpopts, " -S '%s'", optarg);
#else
				appendPQExpBuffer(pgdumpopts, " -S \"%s\"", optarg);
#endif
				break;

			case 't':
				tablespaces_only = true;
				break;

			case 'U':
				pguser = optarg;
#ifndef WIN32
				appendPQExpBuffer(pgdumpopts, " -U '%s'", pguser);
#else
				appendPQExpBuffer(pgdumpopts, " -U \"%s\"", pguser);
#endif
				break;

			case 'v':
				verbose = true;
				appendPQExpBuffer(pgdumpopts, " -v");
				break;

			case 'w':
				prompt_password = TRI_NO;
				appendPQExpBuffer(pgdumpopts, " -w");
				break;

			case 'W':
				prompt_password = TRI_YES;
				appendPQExpBuffer(pgdumpopts, " -W");
				break;

			case 'x':
				skip_acls = true;
				appendPQExpBuffer(pgdumpopts, " -x");
				break;

			case 'X':
				/* -X is a deprecated alternative to long options */
				if (strcmp(optarg, "disable-dollar-quoting") == 0)
					appendPQExpBuffer(pgdumpopts, " --disable-dollar-quoting");
				else if (strcmp(optarg, "disable-triggers") == 0)
					appendPQExpBuffer(pgdumpopts, " --disable-triggers");
				else if (strcmp(optarg, "use-set-session-authorization") == 0)
					 /* no-op, still allowed for compatibility */ ;
				else
				{
					fprintf(stderr,
							_("%s: invalid -X option -- %s\n"),
							progname, optarg);
					fprintf(stderr, _("Try \"%s --help\" for more information.\n"), progname);
					exit(1);
				}
				break;

			case 0:
				break;

				/* START MPP ADDITION */
			case 1:
				/* gp-format */
				appendPQExpBuffer(pgdumpopts, " --gp-syntax");
				gp_syntax = true;
				resource_queues = 1; /* --resource-queues is implied by --gp-syntax */
				break;
			case 2:
				/* no-gp-format */
				appendPQExpBuffer(pgdumpopts, " --no-gp-syntax");
				no_gp_syntax = true;
				break;

				/* END MPP ADDITION */

			default:
				fprintf(stderr, _("Try \"%s --help\" for more information.\n"), progname);
				exit(1);
		}
	}

	/* Add long options to the pg_dump argument list */
	if (disable_dollar_quoting)
		appendPQExpBuffer(pgdumpopts, " --disable-dollar-quoting");
	if (disable_triggers)
		appendPQExpBuffer(pgdumpopts, " --disable-triggers");
	if (use_setsessauth)
		appendPQExpBuffer(pgdumpopts, " --use-set-session-authorization");
	if (roles_only)
		appendPQExpBuffer(pgdumpopts, " --roles-only");

	/* Complain if any arguments remain */
	if (optind < argc)
	{
		fprintf(stderr, _("%s: too many command-line arguments (first is \"%s\")\n"),
				progname, argv[optind]);
		fprintf(stderr, _("Try \"%s --help\" for more information.\n"),
				progname);
		exit(1);
	}

	/* Make sure the user hasn't specified a mix of globals-only options */
	if (globals_only && roles_only)
	{
		fprintf(stderr, _("%s: options -g/--globals-only and -r/--roles-only cannot be used together\n"),
				progname);
		fprintf(stderr, _("Try \"%s --help\" for more information.\n"),
				progname);
		exit(1);
	}

	if (globals_only && tablespaces_only)
	{
		fprintf(stderr, _("%s: options -g/--globals-only and -t/--tablespaces-only cannot be used together\n"),
				progname);
		fprintf(stderr, _("Try \"%s --help\" for more information.\n"),
				progname);
		exit(1);
	}

	if (roles_only && tablespaces_only)
	{
		fprintf(stderr, _("%s: options -r/--roles-only and -t/--tablespaces-only cannot be used together\n"),
				progname);
		fprintf(stderr, _("Try \"%s --help\" for more information.\n"),
				progname);
		exit(1);
	}

	if (gp_syntax && no_gp_syntax)
	{
		fprintf(stderr, _("%s: options \"--gp-syntax\" and \"--no-gp-syntax\" cannot be used together\n"),
				progname);
		exit(1);
	}

	/*
	 * If there was a database specified on the command line, use that,
	 * otherwise try to connect to database "postgres", and failing that
	 * "template1".  "postgres" is the preferred choice for 8.1 and later
	 * servers, but it usually will not exist on older ones.
	 */
	if (pgdb)
	{
		conn = connectDatabase(pgdb, pghost, pgport, pguser,
<<<<<<< HEAD
							   prompt_password, false);
=======
							   force_password, false);
>>>>>>> d13f41d2

		if (!conn)
		{
			fprintf(stderr, _("%s: could not connect to database \"%s\"\n"),
					progname, pgdb);
			exit(1);
		}
	}
	else
	{
		conn = connectDatabase("postgres", pghost, pgport, pguser,
<<<<<<< HEAD
							   prompt_password, false);
		if (!conn)
			conn = connectDatabase("template1", pghost, pgport, pguser,
								   prompt_password, true);
=======
							   force_password, false);
		if (!conn)
			conn = connectDatabase("template1", pghost, pgport, pguser,
								   force_password, true);
>>>>>>> d13f41d2

		if (!conn)
		{
			fprintf(stderr, _("%s: could not connect to databases \"postgres\" or \"template1\"\n"
							  "Please specify an alternative database.\n"),
					progname);
			fprintf(stderr, _("Try \"%s --help\" for more information.\n"),
					progname);
			exit(1);
		}
	}

	/*
	 * Open the output file if required, otherwise use stdout
	 */
	if (filename)
	{
		OPF = fopen(filename, PG_BINARY_W);
		if (!OPF)
		{
			fprintf(stderr, _("%s: could not open the output file \"%s\": %s\n"),
					progname, filename, strerror(errno));
			exit(1);
		}
	}
	else
		OPF = stdout;

	/*
	 * Get the active encoding and the standard_conforming_strings setting, so
	 * we know how to escape strings.
	 */
	encoding = PQclientEncoding(conn);
	std_strings = PQparameterStatus(conn, "standard_conforming_strings");
	if (!std_strings)
		std_strings = "off";

	fprintf(OPF,"--\n-- Greenplum Database cluster dump\n--\n\n");
	if (verbose)
		dumpTimestamp("Started on");

	fprintf(OPF, "\\connect postgres\n\n");

	if (!data_only)
	{
		/* Replicate encoding and std_strings in output */
		fprintf(OPF, "SET client_encoding = '%s';\n",
				pg_encoding_to_char(encoding));
		fprintf(OPF, "SET standard_conforming_strings = %s;\n", std_strings);
		if (strcmp(std_strings, "off") == 0)
			fprintf(OPF, "SET escape_string_warning = 'off';\n");
		fprintf(OPF, "\n");

		if (!tablespaces_only)
		{
			/* Dump Resource Queues */
			if (resource_queues)
				dumpResQueues(conn);

			/* Dump roles (users) */
			dumpRoles(conn);

			/* Dump role memberships */
			dumpRoleMembership(conn);

			/* Dump role constraints */
			dumpRoleConstraints(conn);

			/* Dump filespaces */
			if (filespaces)
				dumpFilespaces(conn);
		}

		if (!roles_only)
		{
			/* Dump tablespaces */
			dumpTablespaces(conn);
		}

		/* Dump CREATE DATABASE commands */
		if (!globals_only && !roles_only && !tablespaces_only)
			dumpCreateDB(conn);
	}

	if (!globals_only && !roles_only && !tablespaces_only)
		dumpDatabases(conn);

	PQfinish(conn);

	if (verbose)
		dumpTimestamp("Completed on");
	fprintf(OPF, "--\n-- PostgreSQL database cluster dump complete\n--\n\n");

	if (filename)
		fclose(OPF);

	exit(0);
}



static void
help(void)
{
	printf(_("%s extracts a PostgreSQL database cluster into an SQL script file.\n\n"), progname);
	printf(_("Usage:\n"));
	printf(_("  %s [OPTION]...\n"), progname);

	printf(_("\nGeneral options:\n"));
	printf(_("  -f, --file=FILENAME      output file name\n"));
	printf(_("  -i, --ignore-version     proceed even when server version mismatches\n"
			 "                           pg_dumpall version\n"));
	printf(_("  --help                   show this help, then exit\n"));
	printf(_("  --version                output version information, then exit\n"));
	printf(_("\nOptions controlling the output content:\n"));
	printf(_("  -a, --data-only          dump only the data, not the schema\n"));
	printf(_("  -c, --clean              clean (drop) databases before recreating\n"));
	printf(_("  -d, --inserts            dump data as INSERT, rather than COPY, commands\n"));
	printf(_("  -D, --column-inserts     dump data as INSERT commands with column names\n"));
	printf(_("  -F, --filespaces         dump filespace data\n"));
	printf(_("  -g, --globals-only       dump only global objects, no databases\n"));
	printf(_("  -o, --oids               include OIDs in dump\n"));
	printf(_("  -O, --no-owner           skip restoration of object ownership\n"));
	printf(_("  -s, --schema-only        dump only the schema, no data\n"));
	printf(_("  -S, --superuser=NAME     specify the superuser user name to use in the dump\n"));
	printf(_("  -t, --tablespaces-only   dump only tablespaces, no databases or roles\n"));
	printf(_("  -x, --no-privileges      do not dump privileges (grant/revoke)\n"));
	printf(_("  --disable-dollar-quoting\n"
			 "                           disable dollar quoting, use SQL standard quoting\n"));
	printf(_("  --disable-triggers       disable triggers during data-only restore\n"));
	printf(_("  --resource-queues        dump resource queue data\n"));
	printf(_("  --roles-only             dump only roles, no databases or tablespaces\n"));
	printf(_("  --use-set-session-authorization\n"
			 "                           use SESSION AUTHORIZATION commands instead of\n"
			 "                           OWNER TO commands\n"));
	/* START MPP ADDITION */
	printf(_("  --gp-syntax              dump with Greenplum Database syntax (default if gpdb)\n"));
	printf(_("  --no-gp-syntax           dump without Greenplum Database syntax (default if postgresql)\n"));
	/* END MPP ADDITION */

	printf(_("\nConnection options:\n"));
	printf(_("  -h, --host=HOSTNAME      database server host or socket directory\n"));
<<<<<<< HEAD
	printf(_("  -l, --database=DBNAME    alternative default database\n"));
=======
	printf(_("  -l, --database=DBNAME    specify an alternative default database\n"));
>>>>>>> d13f41d2
	printf(_("  -p, --port=PORT          database server port number\n"));
	printf(_("  -U, --username=NAME      connect as specified database user\n"));
	printf(_("  -w, --no-password        never prompt for password\n"));
	printf(_("  -W, --password           force password prompt (should happen automatically)\n"));

	printf(_("\nIf -f/--file is not used, then the SQL script will be written to the standard\n"
			 "output.\n\n"));
	printf(_("Report bugs to <bugs@greenplum.org>.\n"));
}


/*
 *Build the WITH clause for resource queue dump
 */
static void 
buildWithClause(const char *resname, const char *ressetting, PQExpBuffer buf)
{
	if (0 == strncmp("memory_limit", resname, 12) && (strncmp(ressetting, "-1", 2) != 0))
        	appendPQExpBuffer(buf, " %s='%s'", resname, ressetting);
	else
		appendPQExpBuffer(buf, " %s=%s", resname, ressetting);
}


/*
 * Dump resource queues
 */
static void
dumpResQueues(PGconn *conn)
{
	PQExpBuffer buf = createPQExpBuffer();
	PGresult   *res;
	int			i_rsqname,
				i_resname,
				i_ressetting;
	int			i;
	char	   *prev_rsqname = NULL;
	bool		bWith = false;

	printfPQExpBuffer(buf,
					  "SELECT rsqname, 'activelimit' as resname, "
					  "rsqcountlimit::text as ressetting, "
					  "1 as ord FROM pg_resqueue "
					  "UNION "
					  "SELECT rsqname, 'costlimit' as resname, "
					  "rsqcostlimit::text as ressetting, "
					  "2 as ord FROM pg_resqueue "
					  "UNION "
					  "SELECT  rsqname, 'overcommit' as resname, "
					  "case when rsqovercommit then '1' "
					  "else '0' end as ressetting, "
					  "3 as ord FROM pg_resqueue "
					  "UNION "
					  "SELECT rsqname, 'ignorecostlimit' as resname, "
					  "%s as ressetting, "
					  "4 as ord FROM pg_resqueue "
					  "%s"
					  "order by rsqname,  ord",
					  (server_version >= 80205 ?
					   "rsqignorecostlimit::text"
					   : "0 AS"),
					  (server_version >= 80214 ?
					   "UNION "
					   "select rq.rsqname ,  rt.resname,  rc.ressetting, "
					   "rt.restypid as ord from "
					   "pg_resqueue rq,  pg_resourcetype rt, "
					   "pg_resqueuecapability rc where "
					   "rq.oid=rc.resqueueid and rc.restypid = rt.restypid "
					   : "")
		);

	res = executeQuery(conn, buf->data);

	i_rsqname = PQfnumber(res, "rsqname");
	i_resname = PQfnumber(res, "resname");
	i_ressetting = PQfnumber(res, "ressetting");

	if (PQntuples(res) > 0)
	    fprintf(OPF, "--\n-- Resource Queues\n--\n\n");


	/*
	 * settings for resource queue are spread over multiple rows, but sorted
	 * by queue name (and ranked in order of resname ) eg:
	 *
	 * rsqname	  |		resname		| ressetting | ord
	 * -----------+-----------------+------------+----- pg_default |
	 * activelimit	   | 20			|	1 pg_default | costlimit	   | -1 |
	 * 2 pg_default | overcommit	  | 0		   |   3 pg_default |
	 * ignorecostlimit | 0			|	4
	 *
	 * This format lets us support an arbitrary number of resqueuecapability
	 * entries.  So watch for change of rsqname to switch to next CREATE
	 * statement.
	 *
	 */

	for (i = 0; i < PQntuples(res); i++)
	{
		const char *rsqname;
		const char *resname;
		const char *ressetting;

		rsqname = PQgetvalue(res, i, i_rsqname);
		resname = PQgetvalue(res, i, i_resname);
		ressetting = PQgetvalue(res, i, i_ressetting);

		/* if first CREATE statement, or name changed... */
		if (!prev_rsqname || (0 != strcmp(rsqname, prev_rsqname)))
		{
			if (prev_rsqname)
			{
				/* terminate the WITH if necessary */
				if (bWith)
					appendPQExpBuffer(buf, ") ");

				appendPQExpBuffer(buf, ";\n");

				fprintf(OPF, "%s", buf->data);

				free(prev_rsqname);
			}

			bWith = false;

			/* save the name */
			prev_rsqname = strdup(rsqname);

			resetPQExpBuffer(buf);

			/* MPP-6926: cannot DROP or CREATEdefault queue, so ALTER it  */
			if (0 == strcmp(rsqname, "pg_default"))
				appendPQExpBuffer(buf, "ALTER RESOURCE QUEUE %s", fmtId(rsqname));
			else
				appendPQExpBuffer(buf, "CREATE RESOURCE QUEUE %s", fmtId(rsqname));
		}

		/* NOTE: currently 3.3-style, but will switch to one WITH clause... */

		if (0 == strcmp("activelimit", resname))
		{
			if (strcmp(ressetting, "-1") != 0)
				appendPQExpBuffer(buf, " ACTIVE THRESHOLD %s",
								  ressetting);
		}
		else if (0 == strcmp("costlimit", resname))
		{
			if (strcmp(ressetting, "-1") != 0)
				appendPQExpBuffer(buf, " COST THRESHOLD %.2f",
								  atof(ressetting));
		}
		else if (0 == strcmp("ignorecostlimit", resname))
		{
			if (!((strcmp(ressetting, "-1") == 0)
				  || (strcmp(ressetting, "0") == 0)))
				appendPQExpBuffer(buf, " IGNORE THRESHOLD %.2f",
								  atof(ressetting));
		}
		else if (0 == strcmp("overcommit", resname))
		{
			if (strcmp(ressetting, "1") == 0)
				appendPQExpBuffer(buf, " OVERCOMMIT");
			else
				appendPQExpBuffer(buf, " NOOVERCOMMIT");
		}
		else
		{
			/* build the WITH clause */
			if (bWith)
				appendPQExpBuffer(buf, ",\n");
			else
			{
				bWith = true;
				appendPQExpBuffer(buf, "\n WITH (");
			}

			buildWithClause(resname, ressetting, buf);

		}

	}							/* end for */

	/* need to write out last statement */
	if (prev_rsqname)
	{
		/* terminate the WITH if necessary */
		if (bWith)
			appendPQExpBuffer(buf, ") ");

		appendPQExpBuffer(buf, ";\n");

		fprintf(OPF, "%s", buf->data);

		free(prev_rsqname);
	}

	PQclear(res);

	fprintf(OPF, "\n\n");
}


/*
 * Dump roles
 */
static void
dumpRoles(PGconn *conn)
{
	PQExpBuffer buf = createPQExpBuffer();
	PGresult   *res;
	int			i_rolname,
				i_rolsuper,
				i_rolinherit,
				i_rolcreaterole,
				i_rolcreatedb,
				i_rolcatupdate,
				i_rolcanlogin,
				i_rolconnlimit,
				i_rolpassword,
				i_rolvaliduntil,
				i_rolcomment,
				i_rolqueuename = -1,	/* keep compiler quiet */
				i_rolcreaterextgpfd = -1,
				i_rolcreaterexthttp = -1,
				i_rolcreatewextgpfd = -1,
				i_rolcreaterexthdfs = -1,
				i_rolcreatewexthdfs = -1;
	int			i;
	bool		exttab_auth = (server_version >= 80214);
	bool		hdfs_auth = (server_version >= 80215);
	char	   *resq_col = resource_queues ? ", (SELECT rsqname FROM pg_resqueue WHERE "
	"  pg_resqueue.oid = rolresqueue) AS rolqueuename " : "";
	char	   *extauth_col = exttab_auth ? ", rolcreaterextgpfd, rolcreaterexthttp, rolcreatewextgpfd" : "";
	char	   *hdfs_col = hdfs_auth ? ", rolcreaterexthdfs, rolcreatewexthdfs " : "";

	/*
	 * Query to select role info get resqueue if version support it get
	 * external table auth on gpfdist, gpfdists and http if version support it get
	 * external table auth on gphdfs if version support it note: rolconfig is
	 * dumped later
	 */
	printfPQExpBuffer(buf,
					  "SELECT rolname, rolsuper, rolinherit, "
					  "rolcreaterole, rolcreatedb, rolcatupdate, "
					  "rolcanlogin, rolconnlimit, rolpassword, "
					  "rolvaliduntil, "
					  "pg_catalog.shobj_description(oid, 'pg_authid') as rolcomment "
					  " %s %s %s"
					  "FROM pg_authid "
					  "ORDER BY 1",
					  resq_col, extauth_col, hdfs_col);

	res = executeQuery(conn, buf->data);

	i_rolname = PQfnumber(res, "rolname");
	i_rolsuper = PQfnumber(res, "rolsuper");
	i_rolinherit = PQfnumber(res, "rolinherit");
	i_rolcreaterole = PQfnumber(res, "rolcreaterole");
	i_rolcreatedb = PQfnumber(res, "rolcreatedb");
	i_rolcatupdate = PQfnumber(res, "rolcatupdate");
	i_rolcanlogin = PQfnumber(res, "rolcanlogin");
	i_rolconnlimit = PQfnumber(res, "rolconnlimit");
	i_rolpassword = PQfnumber(res, "rolpassword");
	i_rolvaliduntil = PQfnumber(res, "rolvaliduntil");
	i_rolcomment = PQfnumber(res, "rolcomment");

	if (resource_queues)
		i_rolqueuename = PQfnumber(res, "rolqueuename");

	if (exttab_auth)
	{
		i_rolcreaterextgpfd = PQfnumber(res, "rolcreaterextgpfd");
		i_rolcreaterexthttp = PQfnumber(res, "rolcreaterexthttp");
		i_rolcreatewextgpfd = PQfnumber(res, "rolcreatewextgpfd");
		if (hdfs_auth)
		{
			i_rolcreaterexthdfs = PQfnumber(res, "rolcreaterexthdfs");
			i_rolcreatewexthdfs = PQfnumber(res, "rolcreatewexthdfs");
		}
	}

	if (PQntuples(res) > 0)
		fprintf(OPF, "--\n-- Roles\n--\n\n");

	for (i = 0; i < PQntuples(res); i++)
	{
		const char *rolename;

		rolename = PQgetvalue(res, i, i_rolname);

		resetPQExpBuffer(buf);

		if (output_clean)
			appendPQExpBuffer(buf, "DROP ROLE %s;\n", fmtId(rolename));

		/*
		 * We dump CREATE ROLE followed by ALTER ROLE to ensure that the role
		 * will acquire the right properties even if it already exists. (The
		 * above DROP may therefore seem redundant, but it isn't really,
		 * because this technique doesn't get rid of role memberships.)
		 */
		appendPQExpBuffer(buf, "CREATE ROLE %s;\n", fmtId(rolename));
		appendPQExpBuffer(buf, "ALTER ROLE %s WITH", fmtId(rolename));

		if (strcmp(PQgetvalue(res, i, i_rolsuper), "t") == 0)
			appendPQExpBuffer(buf, " SUPERUSER");
		else
			appendPQExpBuffer(buf, " NOSUPERUSER");

		if (strcmp(PQgetvalue(res, i, i_rolinherit), "t") == 0)
			appendPQExpBuffer(buf, " INHERIT");
		else
			appendPQExpBuffer(buf, " NOINHERIT");

		if (strcmp(PQgetvalue(res, i, i_rolcreaterole), "t") == 0)
			appendPQExpBuffer(buf, " CREATEROLE");
		else
			appendPQExpBuffer(buf, " NOCREATEROLE");

		if (strcmp(PQgetvalue(res, i, i_rolcreatedb), "t") == 0)
			appendPQExpBuffer(buf, " CREATEDB");
		else
			appendPQExpBuffer(buf, " NOCREATEDB");

		if (strcmp(PQgetvalue(res, i, i_rolcanlogin), "t") == 0)
			appendPQExpBuffer(buf, " LOGIN");
		else
			appendPQExpBuffer(buf, " NOLOGIN");

		if (strcmp(PQgetvalue(res, i, i_rolconnlimit), "-1") != 0)
			appendPQExpBuffer(buf, " CONNECTION LIMIT %s",
							  PQgetvalue(res, i, i_rolconnlimit));

		if (!PQgetisnull(res, i, i_rolpassword))
		{
			appendPQExpBuffer(buf, " PASSWORD ");
			appendStringLiteralConn(buf, PQgetvalue(res, i, i_rolpassword), conn);
		}

		if (!PQgetisnull(res, i, i_rolvaliduntil))
			appendPQExpBuffer(buf, " VALID UNTIL '%s'",
							  PQgetvalue(res, i, i_rolvaliduntil));

		if (resource_queues)
		{
			if (!PQgetisnull(res, i, i_rolqueuename))
				appendPQExpBuffer(buf, " RESOURCE QUEUE %s",
								  PQgetvalue(res, i, i_rolqueuename));
		}

		if (exttab_auth)
		{
			/* we use the same privilege for gpfdist and gpfdists */
			if (!PQgetisnull(res, i, i_rolcreaterextgpfd) &&
				strcmp(PQgetvalue(res, i, i_rolcreaterextgpfd), "t") == 0)
				appendPQExpBuffer(buf, " CREATEEXTTABLE (protocol='gpfdist', type='readable')");

			if (!PQgetisnull(res, i, i_rolcreatewextgpfd) &&
				strcmp(PQgetvalue(res, i, i_rolcreatewextgpfd), "t") == 0)
				appendPQExpBuffer(buf, " CREATEEXTTABLE (protocol='gpfdist', type='writable')");

			if (!PQgetisnull(res, i, i_rolcreaterexthttp) &&
				strcmp(PQgetvalue(res, i, i_rolcreaterexthttp), "t") == 0)
				appendPQExpBuffer(buf, " CREATEEXTTABLE (protocol='http')");

			if (hdfs_auth)
			{
				if (!PQgetisnull(res, i, i_rolcreaterexthdfs) &&
					strcmp(PQgetvalue(res, i, i_rolcreaterexthdfs), "t") == 0)
					appendPQExpBuffer(buf, " CREATEEXTTABLE (protocol='gphdfs', type='readable')");

				if (!PQgetisnull(res, i, i_rolcreatewexthdfs) &&
					strcmp(PQgetvalue(res, i, i_rolcreatewexthdfs), "t") == 0)
					appendPQExpBuffer(buf, " CREATEEXTTABLE (protocol='gphdfs', type='writable')");
			}
		}

		appendPQExpBuffer(buf, ";\n");

		if (!PQgetisnull(res, i, i_rolcomment))
		{
			appendPQExpBuffer(buf, "COMMENT ON ROLE %s IS ", fmtId(rolename));
			appendStringLiteralConn(buf, PQgetvalue(res, i, i_rolcomment), conn);
			appendPQExpBuffer(buf, ";\n");
		}

		fprintf(OPF, "%s", buf->data);

		dumpUserConfig(conn, rolename);
	}

	PQclear(res);

	fprintf(OPF, "\n\n");

	destroyPQExpBuffer(buf);
}


/*
 * Dump role memberships.  This code is used for 8.1 and later servers.
 *
 * Note: we expect dumpRoles already created all the roles, but there is
 * no membership yet.
 */
static void
dumpRoleMembership(PGconn *conn)
{
	PGresult   *res;
	int			i;

	res = executeQuery(conn, "SELECT ur.rolname AS roleid, "
					   "um.rolname AS member, "
					   "a.admin_option, "
					   "ug.rolname AS grantor "
					   "FROM pg_auth_members a "
					   "LEFT JOIN pg_authid ur on ur.oid = a.roleid "
					   "LEFT JOIN pg_authid um on um.oid = a.member "
					   "LEFT JOIN pg_authid ug on ug.oid = a.grantor "
					   "ORDER BY 1,2,3");

	if (PQntuples(res) > 0)
		fprintf(OPF, "--\n-- Role memberships\n--\n\n");

	for (i = 0; i < PQntuples(res); i++)
	{
		char	   *roleid = PQgetvalue(res, i, 0);
		char	   *member = PQgetvalue(res, i, 1);
		char	   *option = PQgetvalue(res, i, 2);

		fprintf(OPF, "GRANT %s", fmtId(roleid));
		fprintf(OPF, " TO %s", fmtId(member));
		if (*option == 't')
			fprintf(OPF, " WITH ADMIN OPTION");

		/*
		 * We don't track the grantor very carefully in the backend, so cope
		 * with the possibility that it has been dropped.
		 */
		if (!PQgetisnull(res, i, 3))
		{
			char	   *grantor = PQgetvalue(res, i, 3);

			fprintf(OPF, " GRANTED BY %s", fmtId(grantor));
		}
		fprintf(OPF, ";\n");
	}

	PQclear(res);

	fprintf(OPF, "\n\n");
}

/*
 * Dump role time constraints. 
 *
 * Note: we expect dumpRoles already created all the roles, but there are
 * no time constraints yet.
 */
static void
dumpRoleConstraints(PGconn *conn)
{
	PGresult   *res;
	int 		i;

	res = executeQuery(conn, "SELECT a.rolname, c.start_day, c.start_time, c.end_day, c.end_time "
							 "FROM pg_authid a, pg_auth_time_constraint c "
							 "WHERE a.oid = c.authid "
							 "ORDER BY 1");

	if (PQntuples(res) > 0)
		fprintf(OPF, "--\n-- Role time constraints\n--\n\n");

	for (i = 0; i < PQntuples(res); i++)
	{
		char		*rolname 	= PQgetvalue(res, i, 0);
		char		*start_day 	= PQgetvalue(res, i, 1);
		char 		*start_time = PQgetvalue(res, i, 2);
		char		*end_day 	= PQgetvalue(res, i, 3);
		char 		*end_time 	= PQgetvalue(res, i, 4);

		fprintf(OPF, "ALTER ROLE %s DENY BETWEEN DAY %s TIME '%s' AND DAY %s TIME '%s';\n", 
				fmtId(rolname), start_day, start_time, end_day, end_time);
	}

	PQclear(res);

	fprintf(OPF, "\n\n");
}

/*
 * Dump filespaces.
 */
static void
dumpFilespaces(PGconn *conn)
{
	int			i,
				j;
	PGresult   *res;

	/*
	 * Get all filespaces execpt built-in ones (named pg_xxx)
	 */
	if (server_version < 80214)
	{
		/* Filespaces were introduced in GP 4.0 (server_version 8.2.14) */
		return;
	}
	else
	{
		res = executeQuery(conn, "SELECT fsname, oid, "
						   "pg_catalog.pg_get_userbyid(fsowner) as fsowner, "
						 "pg_catalog.shobj_description(oid, 'pg_filespace') "
						   "FROM pg_catalog.pg_filespace "
						   "WHERE fsname !~ '^pg_' "
						   "ORDER BY 1");
	}

	if (PQntuples(res) > 0)
			fprintf(OPF, "--\n-- Filespaces\n--\n\n");

	for (i = 0; i < PQntuples(res); i++)
	{
		PQExpBuffer buf = createPQExpBuffer();
		char	   *fsname = PQgetvalue(res, i, 0);
		char	   *fsoid = PQgetvalue(res, i, 1);
		char	   *fsowner = PQgetvalue(res, i, 2);
		char	   *fsdesc = PQgetvalue(res, i, 3);
		PQExpBuffer subbuf;
		PGresult   *entries = NULL;

		/* quote name if needed */
		fsname = strdup(fmtId(fsname));

		/*
		 * Drop existing filespace if required.
		 *
		 * Note: this statement will fail if the an existing filespace is not
		 * empty.  But this is no different from the related code in the rest
		 * of pg_dump.
		 */
		if (output_clean)
			appendPQExpBuffer(buf, "DROP FILESPACE %s;\n", fsname);

		/* Begin creating the filespace definition */
		appendPQExpBuffer(buf, "CREATE FILESPACE %s", fsname);
		appendPQExpBuffer(buf, " OWNER %s", fmtId(fsowner));
		appendPQExpBuffer(buf, " (\n");

		/*
		 * We still need to lookup all of the paths associated with this
		 * filespace, look them up in the pg_filespace_entry table.
		 */
		subbuf = createPQExpBuffer();
		appendPQExpBuffer(subbuf,
						  "SELECT fsedbid, fselocation "
						  "FROM pg_catalog.pg_filespace_entry "
						  "WHERE fsefsoid = %s "
						  "ORDER BY 1",
						  fsoid);
		entries = executeQuery(conn, subbuf->data);
		destroyPQExpBuffer(subbuf);

		/* append the filespace location information to output */
		for (j = 0; j < PQntuples(entries); j++)
		{
			char	   *dbid = PQgetvalue(entries, j, 0);
			char	   *location = PQgetvalue(entries, j, 1);

			if (j > 0)
				appendPQExpBuffer(buf, ",\n");
			appendPQExpBuffer(buf, "  %s: ", dbid);
			appendStringLiteralConn(buf, location, conn);
		}
		PQclear(entries);

		/* Finnish off the statement */
		appendPQExpBuffer(buf, "\n);\n");

		/* Add a comment on the filespace if specified */
		if (fsdesc && strlen(fsdesc))
		{
			appendPQExpBuffer(buf, "COMMENT ON FILESPACE %s IS ", fsname);
			appendStringLiteralConn(buf, fsdesc, conn);
			appendPQExpBuffer(buf, ";\n");
		}

		/* Output the results */
		fprintf(OPF, "%s", buf->data);

		free(fsname);
		destroyPQExpBuffer(buf);
	}

	PQclear(res);
	fprintf(OPF, "\n\n");
}

/*
 * Dump tablespaces.
 */
static void
dumpTablespaces(PGconn *conn)
{
	PGresult   *res;
	int			i;

	/*
	 * Get all tablespaces execpt built-in ones (named pg_xxx)
	 *
	 * [FIXME] the queries need to be slightly different if the backend isn't
	 * Greenplum, and the dump format should vary depending on if the dump is
	 * --gp-syntax or --no-gp-syntax.
	 */
	if (server_version < 80214)
	{							
		/* Filespaces were introduced in GP 4.0 (server_version 8.2.14) */
		return;
	}
	else
	{
		res = executeQuery(conn, "SELECT spcname, "
						 "pg_catalog.pg_get_userbyid(spcowner) AS spcowner, "
						   "fsname, spcacl, "
					  "pg_catalog.shobj_description(t.oid, 'pg_tablespace') "
						   "FROM pg_catalog.pg_tablespace t, "
						   "pg_catalog.pg_filespace fs "
						   "WHERE t.spcfsoid = fs.oid AND spcname !~ '^pg_' "
						   "ORDER BY 1");
	}

	if (PQntuples(res) > 0)
		fprintf(OPF, "--\n-- Tablespaces\n--\n\n");

	for (i = 0; i < PQntuples(res); i++)
	{
		PQExpBuffer buf = createPQExpBuffer();
		char	   *spcname = PQgetvalue(res, i, 0);
		char	   *spcowner = PQgetvalue(res, i, 1);
		char	   *fsname = PQgetvalue(res, i, 2);
		char	   *spcacl = PQgetvalue(res, i, 3);
		char	   *spccomment = PQgetvalue(res, i, 4);

		/* needed for buildACLCommands() */
		spcname = strdup(fmtId(spcname));

		if (output_clean)
			appendPQExpBuffer(buf, "DROP TABLESPACE %s;\n", spcname);

		appendPQExpBuffer(buf, "CREATE TABLESPACE %s", spcname);
		appendPQExpBuffer(buf, " OWNER %s", fmtId(spcowner));
		appendPQExpBuffer(buf, " FILESPACE %s;\n", fmtId(fsname));

		/* Build Acls */
		if (!skip_acls &&
			!buildACLCommands(spcname, "TABLESPACE", spcacl, spcowner,
							  server_version, buf))
		{
			fprintf(stderr, _("%s: could not parse ACL list (%s) for tablespace \"%s\"\n"),
					progname, spcacl, spcname);
			PQfinish(conn);
			exit(1);
		}

		/* Set comments */
		if (spccomment && strlen(spccomment))
		{
			appendPQExpBuffer(buf, "COMMENT ON TABLESPACE %s IS ", spcname);
			appendStringLiteralConn(buf, spccomment, conn);
			appendPQExpBuffer(buf, ";\n");
		}

		fprintf(OPF, "%s", buf->data);

		free(spcname);
		destroyPQExpBuffer(buf);
	}

	PQclear(res);
	fprintf(OPF, "\n\n");
}

/*
 * Dump commands to create each database.
 *
 * To minimize the number of reconnections (and possibly ensuing
 * password prompts) required by the output script, we emit all CREATE
 * DATABASE commands during the initial phase of the script, and then
 * run pg_dump for each database to dump the contents of that
 * database.  We skip databases marked not datallowconn, since we'd be
 * unable to connect to them anyway (and besides, we don't want to
 * dump template0).
 */
static void
dumpCreateDB(PGconn *conn)
{
	PQExpBuffer buf = createPQExpBuffer();
	PGresult   *res;
	int			i;

	fprintf(OPF, "--\n-- Database creation\n--\n\n");

	res = executeQuery(conn,
					   "SELECT datname, "
					   "coalesce(rolname, (select rolname from pg_authid where oid=(select datdba from pg_database where datname='template0'))), "
					   "pg_encoding_to_char(d.encoding), "
					   "datistemplate, datacl, datconnlimit, "
					   "(SELECT spcname FROM pg_tablespace t WHERE t.oid = d.dattablespace) AS dattablespace "
			  "FROM pg_database d LEFT JOIN pg_authid u ON (datdba = u.oid) "
					   "WHERE datallowconn ORDER BY 1");

	for (i = 0; i < PQntuples(res); i++)
	{
		char	   *dbname = PQgetvalue(res, i, 0);
		char	   *dbowner = PQgetvalue(res, i, 1);
		char	   *dbencoding = PQgetvalue(res, i, 2);
		char	   *dbistemplate = PQgetvalue(res, i, 3);
		char	   *dbacl = PQgetvalue(res, i, 4);
		char	   *dbconnlimit = PQgetvalue(res, i, 5);
		char	   *dbtablespace = PQgetvalue(res, i, 6);
		char	   *fdbname;

		fdbname = strdup(fmtId(dbname));

		resetPQExpBuffer(buf);

		/*
		 * Skip the CREATE DATABASE commands for "template1" and "postgres",
		 * since they are presumably already there in the destination cluster.
		 * We do want to emit their ACLs and config options if any, however.
		 */
		if (strcmp(dbname, "template1") != 0 &&
			strcmp(dbname, "postgres") != 0)
		{
			if (output_clean)
				appendPQExpBuffer(buf, "DROP DATABASE %s;\n", fdbname);

			appendPQExpBuffer(buf, "CREATE DATABASE %s", fdbname);

			appendPQExpBuffer(buf, " WITH TEMPLATE = template0");

			if (strlen(dbowner) != 0)
				appendPQExpBuffer(buf, " OWNER = %s", fmtId(dbowner));

			appendPQExpBuffer(buf, " ENCODING = ");
			appendStringLiteralConn(buf, dbencoding, conn);

			/*
			 * Output tablespace if it isn't the default.  For default, it
			 * uses the default from the template database.  If tablespace is
			 * specified and tablespace creation failed earlier, (e.g. no such
			 * directory), the database creation will fail too.  One solution
			 * would be to use 'SET default_tablespace' like we do in pg_dump
			 * for setting non-default database locations.
			 */
			if (strcmp(dbtablespace, "pg_default") != 0)
				appendPQExpBuffer(buf, " TABLESPACE = %s",
								  fmtId(dbtablespace));

			if (strcmp(dbconnlimit, "-1") != 0)
				appendPQExpBuffer(buf, " CONNECTION LIMIT = %s",
								  dbconnlimit);

			appendPQExpBuffer(buf, ";\n");

			if (strcmp(dbistemplate, "t") == 0)
			{
				appendPQExpBuffer(buf, "UPDATE pg_database SET datistemplate = 't' WHERE datname = ");
				appendStringLiteralConn(buf, dbname, conn);
				appendPQExpBuffer(buf, ";\n");
			}
		}

		if (!skip_acls &&
			!buildACLCommands(fdbname, "DATABASE", dbacl, dbowner,
							  server_version, buf))
		{
			fprintf(stderr, _("%s: could not parse ACL list (%s) for database \"%s\"\n"),
					progname, dbacl, fdbname);
			PQfinish(conn);
			exit(1);
		}

		fprintf(OPF, "%s", buf->data);

		dumpDatabaseConfig(conn, dbname);

		free(fdbname);
	}

	PQclear(res);
	destroyPQExpBuffer(buf);

	fprintf(OPF, "\n\n");
}



/*
 * Dump database-specific configuration
 */
static void
dumpDatabaseConfig(PGconn *conn, const char *dbname)
{
	PQExpBuffer buf = createPQExpBuffer();
	int			count = 1;

	for (;;)
	{
		PGresult   *res;

		printfPQExpBuffer(buf, "SELECT datconfig[%d] FROM pg_database WHERE datname = ", count);
		appendStringLiteralConn(buf, dbname, conn);
		appendPQExpBuffer(buf, ";");

		res = executeQuery(conn, buf->data);
		if (!PQgetisnull(res, 0, 0))
		{
			makeAlterConfigCommand(conn, PQgetvalue(res, 0, 0),
								   "DATABASE", dbname);
			PQclear(res);
			count++;
		}
		else
		{
			PQclear(res);
			break;
		}
	}

	destroyPQExpBuffer(buf);
}



/*
 * Dump user-specific configuration
 */
static void
dumpUserConfig(PGconn *conn, const char *username)
{
	PQExpBuffer buf = createPQExpBuffer();
	int			count = 1;

	for (;;)
	{
		PGresult   *res;

		printfPQExpBuffer(buf, "SELECT rolconfig[%d] FROM pg_authid WHERE rolname = ", count);

		appendStringLiteralConn(buf, username, conn);

		res = executeQuery(conn, buf->data);
		if (PQntuples(res) == 1 &&
			!PQgetisnull(res, 0, 0))
		{
			makeAlterConfigCommand(conn, PQgetvalue(res, 0, 0),
								   "ROLE", username);
			PQclear(res);
			count++;
		}
		else
		{
			PQclear(res);
			break;
		}
	}

	destroyPQExpBuffer(buf);
}



/*
 * Helper function for dumpXXXConfig().
 */
static void
makeAlterConfigCommand(PGconn *conn, const char *arrayitem,
					   const char *type, const char *name)
{
	char	   *pos;
	char	   *mine;
	PQExpBuffer buf = createPQExpBuffer();

	mine = strdup(arrayitem);
	pos = strchr(mine, '=');
	if (pos == NULL)
		return;

	*pos = 0;
	appendPQExpBuffer(buf, "ALTER %s %s ", type, fmtId(name));
	appendPQExpBuffer(buf, "SET %s TO ", fmtId(mine));

	/*
	 * Some GUC variable names are 'LIST' type and hence must not be quoted.
	 */
	if (pg_strcasecmp(mine, "DateStyle") == 0
		|| pg_strcasecmp(mine, "search_path") == 0)
		appendPQExpBuffer(buf, "%s", pos + 1);
	else
		appendStringLiteralConn(buf, pos + 1, conn);
	appendPQExpBuffer(buf, ";\n");

	fprintf(OPF, "%s", buf->data);
	destroyPQExpBuffer(buf);
	free(mine);
}



/*
 * Dump contents of databases.
 */
static void
dumpDatabases(PGconn *conn)
{
	PGresult   *res;
	int			i;

	res = executeQuery(conn, "SELECT datname FROM pg_database WHERE datallowconn ORDER BY 1");

	for (i = 0; i < PQntuples(res); i++)
	{
		int			ret;

		char	   *dbname = PQgetvalue(res, i, 0);

		if (verbose)
			fprintf(stderr, _("%s: dumping database \"%s\"...\n"), progname, dbname);

		fprintf(OPF, "\\connect %s\n\n", fmtId(dbname));

		if (filename)
			fclose(OPF);

		ret = runPgDump(dbname);
		if (ret != 0)
		{
			fprintf(stderr, _("%s: pg_dump failed on database \"%s\", exiting\n"), progname, dbname);
			exit(1);
		}

		if (filename)
		{
			OPF = fopen(filename, PG_BINARY_A);
			if (!OPF)
			{
				fprintf(stderr, _("%s: could not re-open the output file \"%s\": %s\n"),
						progname, filename, strerror(errno));
				exit(1);
			}
		}

	}

	PQclear(res);
}



/*
 * Run pg_dump on dbname.
 */
static int
runPgDump(const char *dbname)
{
	PQExpBuffer cmd = createPQExpBuffer();
	const char *p;
	int			ret;

	/*
	 * Win32 has to use double-quotes for args, rather than single quotes.
	 * Strangely enough, this is the only place we pass a database name on the
	 * command line, except "postgres" which doesn't need quoting.
	 *
	 * If we have a filename, use the undocumented plain-append pg_dump
	 * format.
	 */
	if (filename)
	{
#ifndef WIN32
		appendPQExpBuffer(cmd, "%s\"%s\" %s -Fa '", SYSTEMQUOTE, pg_dump_bin,
#else
		appendPQExpBuffer(cmd, "%s\"%s\" %s -Fa \"", SYSTEMQUOTE, pg_dump_bin,
#endif
						  pgdumpopts->data);
	}
	else
	{
#ifndef WIN32
		appendPQExpBuffer(cmd, "%s\"%s\" %s -Fp '", SYSTEMQUOTE, pg_dump_bin,
#else
		appendPQExpBuffer(cmd, "%s\"%s\" %s -Fp \"", SYSTEMQUOTE, pg_dump_bin,
#endif
<<<<<<< HEAD
					  pgdumpopts->data);
	}
=======
						  pgdumpopts->data);
	}

>>>>>>> d13f41d2

	/* Shell quoting is not quite like SQL quoting, so can't use fmtId */
	for (p = dbname; *p; p++)
	{
#ifndef WIN32
		if (*p == '\'')
			appendPQExpBuffer(cmd, "'\"'\"'");
#else
		if (*p == '"')
			appendPQExpBuffer(cmd, "\\\"");
#endif
		else
			appendPQExpBufferChar(cmd, *p);
	}

#ifndef WIN32
	appendPQExpBufferChar(cmd, '\'');
#else
	appendPQExpBufferChar(cmd, '"');
#endif

	appendPQExpBuffer(cmd, "%s", SYSTEMQUOTE);

	if (verbose)
		fprintf(stderr, _("%s: running \"%s\"\n"), progname, cmd->data);

	fflush(stdout);
	fflush(stderr);

	ret = system(cmd->data);

	destroyPQExpBuffer(cmd);

	return ret;
}



/*
 * Make a database connection with the given parameters.  An
 * interactive password prompt is automatically issued if required.
 *
 * If fail_on_error is false, we return NULL without printing any message
 * on failure, but preserve any prompted password for the next try.
 */
static PGconn *
connectDatabase(const char *dbname, const char *pghost, const char *pgport,
	   const char *pguser, enum trivalue prompt_password, bool fail_on_error)
{
	PGconn	   *conn;
	bool		new_pass;
	const char *remoteversion_str;
	int			my_version;
	static char *password = NULL;

	if (prompt_password == TRI_YES && !password)
		password = simple_prompt("Password: ", 100, false);

	/*
	 * Start the connection.  Loop until we have a password if requested by
	 * backend.
	 */
	do
	{
<<<<<<< HEAD
#define PARAMS_ARRAY_SIZE	8
		const char **keywords = malloc(PARAMS_ARRAY_SIZE * sizeof(*keywords));
		const char **values = malloc(PARAMS_ARRAY_SIZE * sizeof(*values));

		if (!keywords || !values)
		{
			fprintf(stderr, _("%s: out of memory\n"), progname);
			exit(1);
		}

		keywords[0] = "host";
		values[0] = pghost;
		keywords[1] = "port";
		values[1] = pgport;
		keywords[2] = "user";
		values[2] = pguser;
		keywords[3] = "password";
		values[3] = password;
		keywords[4] = "dbname";
		values[4] = dbname;
		keywords[5] = "fallback_application_name";
		values[5] = progname;
		keywords[6] = "options";
		values[6] = "-c gp_session_role=utility";
		keywords[7] = NULL;
		values[7] = NULL;

		new_pass = false;
		conn = PQconnectdbParams(keywords, values, true);

		free(keywords);
		free(values);
=======
		new_pass = false;
		conn = PQsetdbLogin(pghost, pgport, NULL, NULL, dbname, pguser, password);
>>>>>>> d13f41d2

		if (!conn)
		{
			fprintf(stderr, _("%s: could not connect to database \"%s\"\n"),
					progname, dbname);
			exit(1);
		}

		if (PQstatus(conn) == CONNECTION_BAD &&
			PQconnectionNeedsPassword(conn) &&
			password == NULL &&
<<<<<<< HEAD
			prompt_password != TRI_NO)
=======
			!feof(stdin))
>>>>>>> d13f41d2
		{
			PQfinish(conn);
			password = simple_prompt("Password: ", 100, false);
			new_pass = true;
		}
	} while (new_pass);

	/* check to see that the backend connection was successfully made */
	if (PQstatus(conn) == CONNECTION_BAD)
	{
		if (fail_on_error)
		{
			fprintf(stderr,
					_("%s: could not connect to database \"%s\": %s\n"),
					progname, dbname, PQerrorMessage(conn));
			exit(1);
		}
		else
		{
			PQfinish(conn);
			return NULL;
		}
	}

	remoteversion_str = PQparameterStatus(conn, "server_version");
	if (!remoteversion_str)
	{
		fprintf(stderr, _("%s: could not get server version\n"), progname);
		exit(1);
	}
	server_version = parse_version(remoteversion_str);
	if (server_version < 0)
	{
		fprintf(stderr, _("%s: could not parse server version \"%s\"\n"),
				progname, remoteversion_str);
		exit(1);
	}

	my_version = parse_version(PG_VERSION);
	if (my_version < 0)
	{
		fprintf(stderr, _("%s: could not parse version \"%s\"\n"),
				progname, PG_VERSION);
		exit(1);
	}

	if (my_version != server_version
		&& (server_version < 80200		/* we can handle back to 8.2 */
			|| server_version > my_version))
	{
		fprintf(stderr, _("server version: %s; %s version: %s\n"),
				remoteversion_str, progname, PG_VERSION);
		if (ignoreVersion)
			fprintf(stderr, _("proceeding despite version mismatch\n"));
		else
		{
			fprintf(stderr, _("aborting because of version mismatch  (Use the -i option to proceed anyway.)\n"));
			exit(1);
		}
	}

	/*
	 * On 7.3 and later, make sure we are not fooled by non-system schemas in
	 * the search path.
	 */
	executeCommand(conn, "SET search_path = pg_catalog");

	return conn;
}


/*
 * Run a query, return the results, exit program on failure.
 */
static PGresult *
executeQuery(PGconn *conn, const char *query)
{
	PGresult   *res;

	if (verbose)
		fprintf(stderr, _("%s: executing %s\n"), progname, query);

	res = PQexec(conn, query);
	if (!res ||
		PQresultStatus(res) != PGRES_TUPLES_OK)
	{
		fprintf(stderr, _("%s: query failed: %s"),
				progname, PQerrorMessage(conn));
		fprintf(stderr, _("%s: query was: %s\n"),
				progname, query);
		PQfinish(conn);
		exit(1);
	}

	return res;
}

/*
 * As above for a SQL command (which returns nothing).
 */
static void
executeCommand(PGconn *conn, const char *query)
{
	PGresult   *res;

	if (verbose)
		fprintf(stderr, _("%s: executing %s\n"), progname, query);

	res = PQexec(conn, query);
	if (!res ||
		PQresultStatus(res) != PGRES_COMMAND_OK)
	{
		fprintf(stderr, _("%s: query failed: %s"),
				progname, PQerrorMessage(conn));
		fprintf(stderr, _("%s: query was: %s\n"),
				progname, query);
		PQfinish(conn);
		exit(1);
	}

	PQclear(res);
}


/*
 * dumpTimestamp
 */
static void
dumpTimestamp(char *msg)
{
	char		buf[256];
	time_t		now = time(NULL);

	/*
	 * We don't print the timezone on Win32, because the names are long and
	 * localized, which means they may contain characters in various random
	 * encodings; this has been seen to cause encoding errors when reading the
	 * dump script.
	 */
	if (strftime(buf, sizeof(buf),
#ifndef WIN32
				 "%Y-%m-%d %H:%M:%S %Z",
#else
				 "%Y-%m-%d %H:%M:%S",
#endif
				 localtime(&now)) != 0)
		fprintf(OPF, "-- %s %s\n\n", msg, buf);
}<|MERGE_RESOLUTION|>--- conflicted
+++ resolved
@@ -2,12 +2,8 @@
  *
  * pg_dumpall.c
  *
-<<<<<<< HEAD
  * Copyright (c) 2006-2010, Greenplum inc.
  * Portions Copyright (c) 1996-2010, PostgreSQL Global Development Group
-=======
- * Portions Copyright (c) 1996-2008, PostgreSQL Global Development Group
->>>>>>> d13f41d2
  * Portions Copyright (c) 1994, Regents of the University of California
  *
  *
@@ -32,10 +28,7 @@
 #endif
 
 #include "dumputils.h"
-<<<<<<< HEAD
 #include "pg_backup.h"
-=======
->>>>>>> d13f41d2
 
 
 /* version string we expect back from pg_dump */
@@ -91,22 +84,14 @@
 	char	   *pgport = NULL;
 	char	   *pguser = NULL;
 	char	   *pgdb = NULL;
-<<<<<<< HEAD
-
 	enum trivalue prompt_password = TRI_DEFAULT;
-=======
-	bool		force_password = false;
->>>>>>> d13f41d2
 	bool		data_only = false;
 	bool		globals_only = false;
 	bool		tablespaces_only = false;
 	bool		schema_only = false;
-<<<<<<< HEAD
 	static int	gp_migrator = 0;
 	bool		gp_syntax = false;
 	bool		no_gp_syntax = false;
-=======
->>>>>>> d13f41d2
 	PGconn	   *conn;
 	int			encoding;
 	const char *std_strings;
@@ -269,14 +254,11 @@
 #endif
 				break;
 
-<<<<<<< HEAD
 			/*
 			 * Both Greenplum and PostgreSQL have used -r but for different
 			 * options, disallow the short option entirely to avoid confusion
 			 * and require the use of long options for the conflicting pair.
 			 */
-=======
->>>>>>> d13f41d2
 			case 'r':
 				fprintf(stderr, _("-r option is not supported. Did you mean --roles-only or --resource-queues?\n"));
 				exit(1);
@@ -438,11 +420,7 @@
 	if (pgdb)
 	{
 		conn = connectDatabase(pgdb, pghost, pgport, pguser,
-<<<<<<< HEAD
 							   prompt_password, false);
-=======
-							   force_password, false);
->>>>>>> d13f41d2
 
 		if (!conn)
 		{
@@ -454,17 +432,10 @@
 	else
 	{
 		conn = connectDatabase("postgres", pghost, pgport, pguser,
-<<<<<<< HEAD
 							   prompt_password, false);
 		if (!conn)
 			conn = connectDatabase("template1", pghost, pgport, pguser,
 								   prompt_password, true);
-=======
-							   force_password, false);
-		if (!conn)
-			conn = connectDatabase("template1", pghost, pgport, pguser,
-								   force_password, true);
->>>>>>> d13f41d2
 
 		if (!conn)
 		{
@@ -607,11 +578,7 @@
 
 	printf(_("\nConnection options:\n"));
 	printf(_("  -h, --host=HOSTNAME      database server host or socket directory\n"));
-<<<<<<< HEAD
 	printf(_("  -l, --database=DBNAME    alternative default database\n"));
-=======
-	printf(_("  -l, --database=DBNAME    specify an alternative default database\n"));
->>>>>>> d13f41d2
 	printf(_("  -p, --port=PORT          database server port number\n"));
 	printf(_("  -U, --username=NAME      connect as specified database user\n"));
 	printf(_("  -w, --no-password        never prompt for password\n"));
@@ -1606,14 +1573,9 @@
 #else
 		appendPQExpBuffer(cmd, "%s\"%s\" %s -Fp \"", SYSTEMQUOTE, pg_dump_bin,
 #endif
-<<<<<<< HEAD
-					  pgdumpopts->data);
-	}
-=======
 						  pgdumpopts->data);
 	}
 
->>>>>>> d13f41d2
 
 	/* Shell quoting is not quite like SQL quoting, so can't use fmtId */
 	for (p = dbname; *p; p++)
@@ -1678,7 +1640,6 @@
 	 */
 	do
 	{
-<<<<<<< HEAD
 #define PARAMS_ARRAY_SIZE	8
 		const char **keywords = malloc(PARAMS_ARRAY_SIZE * sizeof(*keywords));
 		const char **values = malloc(PARAMS_ARRAY_SIZE * sizeof(*values));
@@ -1711,10 +1672,6 @@
 
 		free(keywords);
 		free(values);
-=======
-		new_pass = false;
-		conn = PQsetdbLogin(pghost, pgport, NULL, NULL, dbname, pguser, password);
->>>>>>> d13f41d2
 
 		if (!conn)
 		{
@@ -1726,11 +1683,7 @@
 		if (PQstatus(conn) == CONNECTION_BAD &&
 			PQconnectionNeedsPassword(conn) &&
 			password == NULL &&
-<<<<<<< HEAD
 			prompt_password != TRI_NO)
-=======
-			!feof(stdin))
->>>>>>> d13f41d2
 		{
 			PQfinish(conn);
 			password = simple_prompt("Password: ", 100, false);
