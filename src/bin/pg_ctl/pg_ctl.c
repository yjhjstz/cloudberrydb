/*-------------------------------------------------------------------------
 *
 * pg_ctl --- start/stops/restarts the PostgreSQL server
 *
 * Portions Copyright (c) 1996-2016, PostgreSQL Global Development Group
 *
 * src/bin/pg_ctl/pg_ctl.c
 *
 *-------------------------------------------------------------------------
 */

#ifdef WIN32
/*
 * Need this to get defines for restricted tokens and jobs. And it
 * has to be set before any header from the Win32 API is loaded.
 */
#define _WIN32_WINNT 0x0501
#endif

#include "postgres_fe.h"

#include "libpq-fe.h"
#include "pqexpbuffer.h"

#include <fcntl.h>
#include <locale.h>
#include <signal.h>
#include <time.h>
#include <sys/types.h>
#include <sys/stat.h>
#include <sys/wait.h>
#include <unistd.h>

#ifdef HAVE_SYS_RESOURCE_H
#include <sys/time.h>
#include <sys/resource.h>
#endif

#include "getopt_long.h"
#include "miscadmin.h"

/* PID can be negative for standalone backend */
typedef long pgpid_t;


/* postgres version ident string */
#define PM_VERSIONSTR "postgres (Greenplum Database) " PG_VERSION "\n"


typedef enum
{
	SMART_MODE,
	FAST_MODE,
	IMMEDIATE_MODE
} ShutdownMode;


typedef enum
{
	NO_COMMAND = 0,
	INIT_COMMAND,
	START_COMMAND,
	STOP_COMMAND,
	RESTART_COMMAND,
	RELOAD_COMMAND,
	STATUS_COMMAND,
	PROMOTE_COMMAND,
	KILL_COMMAND,
	REGISTER_COMMAND,
	UNREGISTER_COMMAND,
	RUN_AS_SERVICE_COMMAND
} CtlCommand;

#define DEFAULT_WAIT	60

static bool do_wait = false;
static bool wait_set = false;
#define USEC_PER_SEC	1000000

#define WAITS_PER_SEC	10		/* should divide USEC_PER_SEC evenly */

static int	wait_seconds = DEFAULT_WAIT;
static bool wait_seconds_arg = false;
static bool silent_mode = false;
static ShutdownMode shutdown_mode = FAST_MODE;
static int	sig = SIGINT;		/* default */
static CtlCommand ctl_command = NO_COMMAND;
static char *pg_data = NULL;
static char *pg_config = NULL;
static char *pgdata_opt = NULL;
static char *post_opts = NULL;
static const char *progname;
static char *log_file = NULL;
static char *exec_path = NULL;
static char *event_source = NULL;
static char *wrapper = NULL;
static char *wrapper_args = NULL;
static char *register_servicename = "PostgreSQL";		/* FIXME: + version ID? */
static char *register_username = NULL;
static char *register_password = NULL;
static char *argv0 = NULL;
static bool allow_core_files = false;
static time_t start_time;

static char postopts_file[MAXPGPATH];
static char version_file[MAXPGPATH];
static char pid_file[MAXPGPATH];
static char backup_file[MAXPGPATH];
static char recovery_file[MAXPGPATH];
static char promote_file[MAXPGPATH];

<<<<<<< HEAD
static volatile pgpid_t postmasterPID = -1;

#if defined(WIN32) || defined(__CYGWIN__)
=======
#ifdef WIN32
>>>>>>> b5bce6c1
static DWORD pgctl_start_type = SERVICE_AUTO_START;
static SERVICE_STATUS status;
static SERVICE_STATUS_HANDLE hStatus = (SERVICE_STATUS_HANDLE) 0;
static HANDLE shutdownHandles[2];

#define shutdownEvent	  shutdownHandles[0]
#define postmasterProcess shutdownHandles[1]
#endif


static void write_stderr(const char *fmt,...) pg_attribute_printf(1, 2);
static void do_advice(void);
static void do_help(void);
static void set_mode(char *modeopt);
static void set_sig(char *signame);
static void do_init(void);
static void do_start(void);
static void do_stop(void);
static void do_restart(void);
static void do_reload(void);
static void do_status(void);
static void do_promote(void);
static void do_kill(pgpid_t pid);
static void print_msg(const char *msg);
static void adjust_data_dir(void);

#ifdef WIN32
#if (_MSC_VER >= 1800)
#include <versionhelpers.h>
#else
static bool IsWindowsXPOrGreater(void);
static bool IsWindows7OrGreater(void);
#endif
static bool pgwin32_IsInstalled(SC_HANDLE);
static char *pgwin32_CommandLine(bool);
static void pgwin32_doRegister(void);
static void pgwin32_doUnregister(void);
static void pgwin32_SetServiceStatus(DWORD);
static void WINAPI pgwin32_ServiceHandler(DWORD);
static void WINAPI pgwin32_ServiceMain(DWORD, LPTSTR *);
static void pgwin32_doRunAsService(void);
static int	CreateRestrictedProcess(char *cmd, PROCESS_INFORMATION *processInfo, bool as_service);
static bool pgwin32_get_dynamic_tokeninfo(HANDLE token,
							  TOKEN_INFORMATION_CLASS class,
							  char **InfoBuffer, char *errbuf, int errsize);
static int pgwin32_is_service(void);
#endif

static pgpid_t get_pgpid(bool is_status_request);
static char **readfile(const char *path);
static void free_readfile(char **optlines);
static pgpid_t start_postmaster(void);
static void read_post_opts(void);

static PGPing test_postmaster_connection(pgpid_t pm_pid, bool do_checkpoint);
static bool postmaster_is_alive(pid_t pid);

static char postopts_file[MAXPGPATH];
static char backup_file[MAXPGPATH];
static char recovery_file[MAXPGPATH];
static char promote_file[MAXPGPATH];
static char pid_file[MAXPGPATH];
static char backup_file[MAXPGPATH];

#if defined(HAVE_GETRLIMIT) && defined(RLIMIT_CORE)
static void unlimit_core_size(void);
#endif


#ifdef WIN32
static void
write_eventlog(int level, const char *line)
{
	static HANDLE evtHandle = INVALID_HANDLE_VALUE;

	if (silent_mode && level == EVENTLOG_INFORMATION_TYPE)
		return;

	if (evtHandle == INVALID_HANDLE_VALUE)
	{
		evtHandle = RegisterEventSource(NULL,
						 event_source ? event_source : DEFAULT_EVENT_SOURCE);
		if (evtHandle == NULL)
		{
			evtHandle = INVALID_HANDLE_VALUE;
			return;
		}
	}

	ReportEvent(evtHandle,
				level,
				0,
				0,				/* All events are Id 0 */
				NULL,
				1,
				0,
				&line,
				NULL);
}
#endif

/*
 * Write errors to stderr (or by equal means when stderr is
 * not available).
 */
static void
write_stderr(const char *fmt,...)
{
	va_list		ap;

	va_start(ap, fmt);
#ifndef WIN32
	/* On Unix, we just fprintf to stderr */
	vfprintf(stderr, fmt, ap);
#else

	/*
	 * On Win32, we print to stderr if running on a console, or write to
	 * eventlog if running as a service
	 */
	if (pgwin32_is_service())	/* Running as a service */
	{
		char		errbuf[2048];		/* Arbitrary size? */

		vsnprintf(errbuf, sizeof(errbuf), fmt, ap);

		write_eventlog(EVENTLOG_ERROR_TYPE, errbuf);
	}
	else
		/* Not running as service, write to stderr */
		vfprintf(stderr, fmt, ap);
#endif
	va_end(ap);
}

/*
 * Given an already-localized string, print it to stdout unless the
 * user has specified that no messages should be printed.
 */
static void
print_msg(const char *msg)
{
	if (!silent_mode)
	{
		fputs(msg, stdout);
		fflush(stdout);
	}
}

static pgpid_t
get_pgpid(bool is_status_request)
{
	FILE	   *pidf;
	long		pid;
	struct stat statbuf;

	if (stat(pg_data, &statbuf) != 0)
	{
		if (errno == ENOENT)
			write_stderr(_("%s: directory \"%s\" does not exist\n"), progname,
						 pg_data);
		else
			write_stderr(_("%s: could not access directory \"%s\": %s\n"), progname,
						 pg_data, strerror(errno));

		/*
		 * The Linux Standard Base Core Specification 3.1 says this should
		 * return '4, program or service status is unknown'
		 * https://refspecs.linuxbase.org/LSB_3.1.0/LSB-Core-generic/LSB-Core-g
		 * eneric/iniscrptact.html
		 */
		exit(is_status_request ? 4 : 1);
	}

	if (stat(version_file, &statbuf) != 0 && errno == ENOENT)
	{
		write_stderr(_("%s: directory \"%s\" is not a database cluster directory\n"),
					 progname, pg_data);
		exit(is_status_request ? 4 : 1);
	}

	pidf = fopen(pid_file, "r");
	if (pidf == NULL)
	{
		/* No pid file, not an error on startup */
		if (errno == ENOENT)
			return 0;
		else
		{
			write_stderr(_("%s: could not open PID file \"%s\": %s\n"),
						 progname, pid_file, strerror(errno));
			exit(1);
		}
	}
	if (fscanf(pidf, "%ld", &pid) != 1)
	{
		/* Is the file empty? */
		if (ftell(pidf) == 0 && feof(pidf))
			write_stderr(_("%s: the PID file \"%s\" is empty\n"),
						 progname, pid_file);
		else
			write_stderr(_("%s: invalid data in PID file \"%s\"\n"),
						 progname, pid_file);
		exit(1);
	}
	fclose(pidf);
	return (pgpid_t) pid;
}


/*
 * get the lines from a text file - return NULL if file can't be opened
 */
static char **
readfile(const char *path)
{
	int			fd;
	int			nlines;
	char	  **result;
	char	   *buffer;
	char	   *linebegin;
	int			i;
	int			n;
	int			len;
	struct stat statbuf;

	/*
	 * Slurp the file into memory.
	 *
	 * The file can change concurrently, so we read the whole file into memory
	 * with a single read() call. That's not guaranteed to get an atomic
	 * snapshot, but in practice, for a small file, it's close enough for the
	 * current use.
	 */
	fd = open(path, O_RDONLY | PG_BINARY, 0);
	if (fd < 0)
		return NULL;
	if (fstat(fd, &statbuf) < 0)
	{
		close(fd);
		return NULL;
	}
	if (statbuf.st_size == 0)
	{
		/* empty file */
		close(fd);
		result = (char **) pg_malloc(sizeof(char *));
		*result = NULL;
		return result;
	}
	buffer = pg_malloc(statbuf.st_size + 1);

	len = read(fd, buffer, statbuf.st_size + 1);
	close(fd);
	if (len != statbuf.st_size)
	{
		/* oops, the file size changed between fstat and read */
		free(buffer);
		return NULL;
	}

	/*
	 * Count newlines. We expect there to be a newline after each full line,
	 * including one at the end of file. If there isn't a newline at the end,
	 * any characters after the last newline will be ignored.
	 */
	nlines = 0;
	for (i = 0; i < len; i++)
	{
		if (buffer[i] == '\n')
			nlines++;
	}

	/* set up the result buffer */
	result = (char **) pg_malloc((nlines + 1) * sizeof(char *));

	/* now split the buffer into lines */
	linebegin = buffer;
	n = 0;
	for (i = 0; i < len; i++)
	{
		if (buffer[i] == '\n')
		{
			int			slen = &buffer[i] - linebegin + 1;
			char	   *linebuf = pg_malloc(slen + 1);

			memcpy(linebuf, linebegin, slen);
			linebuf[slen] = '\0';
			result[n++] = linebuf;
			linebegin = &buffer[i + 1];
		}
	}
	result[n] = NULL;

	free(buffer);

	return result;
}


/*
 * Free memory allocated for optlines through readfile()
 */
static void
free_readfile(char **optlines)
{
	char	   *curr_line = NULL;
	int			i = 0;

	if (!optlines)
		return;

	while ((curr_line = optlines[i++]))
		free(curr_line);

	free(optlines);

	return;
}

/*
 * start/test/stop routines
 */

/*
 * Start the postmaster and return its PID.
 *
 * Currently, on Windows what we return is the PID of the shell process
 * that launched the postmaster (and, we trust, is waiting for it to exit).
 * So the PID is usable for "is the postmaster still running" checks,
 * but cannot be compared directly to postmaster.pid.
 *
 * On Windows, we also save aside a handle to the shell process in
 * "postmasterProcess", which the caller should close when done with it.
 */
static pgpid_t
start_postmaster(void)
{
	char		cmd[MAXPGPATH];

#ifndef WIN32
	pgpid_t		pm_pid;

	/* Flush stdio channels just before fork, to avoid double-output problems */
	fflush(stdout);
	fflush(stderr);

	pm_pid = fork();
	if (pm_pid < 0)
	{
		/* fork failed */
		write_stderr(_("%s: could not start server: %s\n"),
					 progname, strerror(errno));
		exit(1);
	}
	if (pm_pid > 0)
	{
		/* fork succeeded, in parent */
		return pm_pid;
	}

	/* fork succeeded, in child */
<<<<<<< HEAD

	/*
	 * If possible, detach the postmaster process from the launching process
	 * group and make it a group leader, so that it doesn't get signaled along
	 * with the current group that launched it.
	 */
#ifdef HAVE_SETSID
	if (setsid() < 0)
	{
		write_stderr(_("%s: could not start server due to setsid() failure: %s\n"),
					 progname, strerror(errno));
		exit(1);
	}
#endif
=======
>>>>>>> b5bce6c1

	/*
	 * Since there might be quotes to handle here, it is easier simply to pass
	 * everything to a shell to process them.  Use exec so that the postmaster
	 * has the same PID as the current child process.
	 */
	if (log_file != NULL)
		snprintf(cmd, MAXPGPATH, "exec \"%s\" %s%s < \"%s\" >> \"%s\" 2>&1",
				 exec_path, pgdata_opt, post_opts,
				 DEVNULL, log_file);
	else
		snprintf(cmd, MAXPGPATH, "exec \"%s\" %s%s < \"%s\" 2>&1",
				 exec_path, pgdata_opt, post_opts, DEVNULL);

	(void) execl("/bin/sh", "/bin/sh", "-c", cmd, (char *) NULL);

	/* exec failed */
	write_stderr(_("%s: could not start server: %s\n"),
				 progname, strerror(errno));
	exit(1);

	return 0;					/* keep dumb compilers quiet */

#else							/* WIN32 */

	/*
	 * As with the Unix case, it's easiest to use the shell (CMD.EXE) to
	 * handle redirection etc.  Unfortunately CMD.EXE lacks any equivalent of
	 * "exec", so we don't get to find out the postmaster's PID immediately.
	 */
	PROCESS_INFORMATION pi;

	if (log_file != NULL)
		snprintf(cmd, MAXPGPATH, "CMD /C \"\"%s\" %s%s < \"%s\" >> \"%s\" 2>&1\"",
				 exec_path, pgdata_opt, post_opts, DEVNULL, log_file);
	else
		snprintf(cmd, MAXPGPATH, "CMD /C \"\"%s\" %s%s < \"%s\" 2>&1\"",
				 exec_path, pgdata_opt, post_opts, DEVNULL);

	if (!CreateRestrictedProcess(cmd, &pi, false))
	{
		write_stderr(_("%s: could not start server: error code %lu\n"),
					 progname, (unsigned long) GetLastError());
		exit(1);
	}
	/* Don't close command process handle here; caller must do so */
	postmasterProcess = pi.hProcess;
	CloseHandle(pi.hThread);
	return pi.dwProcessId;		/* Shell's PID, not postmaster's! */
#endif   /* WIN32 */
}



/*
 * Find the pgport and try a connection
 *
 * On Unix, pm_pid is the PID of the just-launched postmaster.  On Windows,
 * it may be the PID of an ancestor shell process, so we can't check the
 * contents of postmaster.pid quite as carefully.
 *
 * On Windows, the static variable postmasterProcess is an implicit argument
 * to this routine; it contains a handle to the postmaster process or an
 * ancestor shell process thereof.
 *
 * Note that the checkpoint parameter enables a Windows service control
 * manager checkpoint, it's got nothing to do with database checkpoints!!
 */
static PGPing
test_postmaster_connection(pgpid_t pm_pid, bool do_checkpoint)
{
	PGPing		ret = PQPING_NO_RESPONSE;
	char		connstr[MAXPGPATH * 2 + 256];
	int			i;
	static const char *backend_options = "'-c gp_session_role=utility'";

	/* if requested wait time is zero, return "still starting up" code */
	if (wait_seconds <= 0)
		return PQPING_REJECT;

	connstr[0] = '\0';

	for (i = 0; i < wait_seconds * WAITS_PER_SEC; i++)
	{
		/* Do we need a connection string? */
		if (connstr[0] == '\0')
		{
			/*----------
			 * The number of lines in postmaster.pid tells us several things:
			 *
			 * # of lines
			 *		0	lock file created but status not written
			 *		2	pre-9.1 server, shared memory not created
			 *		3	pre-9.1 server, shared memory created
			 *		5	9.1+ server, ports not opened
			 *		6	9.1+ server, shared memory not created
			 *		7	9.1+ server, shared memory created
			 *
			 * This code does not support pre-9.1 servers.  On Unix machines
			 * we could consider extracting the port number from the shmem
			 * key, but that (a) is not robust, and (b) doesn't help with
			 * finding out the socket directory.  And it wouldn't work anyway
			 * on Windows.
			 *
			 * If we see less than 6 lines in postmaster.pid, just keep
			 * waiting.
			 *----------
			 */
			char	  **optlines;

			/* Try to read the postmaster.pid file */
			if ((optlines = readfile(pid_file)) != NULL &&
				optlines[0] != NULL &&
				optlines[1] != NULL &&
				optlines[2] != NULL)
			{
				if (optlines[3] == NULL)
				{
					/* File is exactly three lines, must be pre-9.1 */
					write_stderr(_("\n%s: -w option is not supported when starting a pre-9.1 server\n"),
								 progname);
					return PQPING_NO_ATTEMPT;
				}
				else if (optlines[4] != NULL &&
						 optlines[5] != NULL)
				{
					/* File is complete enough for us, parse it */
					pgpid_t		pmpid;
					time_t		pmstart;

					/*
					 * Make sanity checks.  If it's for the wrong PID, or the
					 * recorded start time is before pg_ctl started, then
					 * either we are looking at the wrong data directory, or
					 * this is a pre-existing pidfile that hasn't (yet?) been
					 * overwritten by our child postmaster.  Allow 2 seconds
					 * slop for possible cross-process clock skew.
					 */
					pmpid = atol(optlines[LOCK_FILE_LINE_PID - 1]);
					pmstart = atol(optlines[LOCK_FILE_LINE_START_TIME - 1]);
					if (pmstart >= start_time - 2 &&
#ifndef WIN32
						pmpid == pm_pid
#else
					/* Windows can only reject standalone-backend PIDs */
						pmpid > 0
#endif
						)
					{
						/*
						 * OK, seems to be a valid pidfile from our child.
						 */
						int			portnum;
						char	   *sockdir;
						char	   *hostaddr;
						char		host_str[MAXPGPATH];

						/*
						 * Extract port number and host string to use. Prefer
						 * using Unix socket if available.
						 */
						portnum = atoi(optlines[LOCK_FILE_LINE_PORT - 1]);
						sockdir = optlines[LOCK_FILE_LINE_SOCKET_DIR - 1];
						hostaddr = optlines[LOCK_FILE_LINE_LISTEN_ADDR - 1];

						/*
						 * While unix_socket_directories can accept relative
						 * directories, libpq's host parameter must have a
						 * leading slash to indicate a socket directory.  So,
						 * ignore sockdir if it's relative, and try to use TCP
						 * instead.
						 */
						if (sockdir[0] == '/')
							strlcpy(host_str, sockdir, sizeof(host_str));
						else
							strlcpy(host_str, hostaddr, sizeof(host_str));

						/* remove trailing newline */
						if (strchr(host_str, '\n') != NULL)
							*strchr(host_str, '\n') = '\0';

						/* Fail if couldn't get either sockdir or host addr */
						if (host_str[0] == '\0')
						{
							write_stderr(_("\n%s: -w option cannot use a relative socket directory specification\n"),
										 progname);
							return PQPING_NO_ATTEMPT;
						}

						/*
						 * Map listen-only addresses to counterparts usable
						 * for establishing a connection.  connect() to "::"
						 * or "0.0.0.0" is not portable to OpenBSD 5.0 or to
						 * Windows Server 2008, and connect() to "::" is
						 * additionally not portable to NetBSD 6.0.  (Cygwin
						 * does handle both addresses, though.)
						 */
						if (strcmp(host_str, "*") == 0)
							strcpy(host_str, "localhost");
<<<<<<< HEAD
#if defined(__NetBSD__) || defined(__OpenBSD__) || defined(WIN32)
=======
>>>>>>> b5bce6c1
						else if (strcmp(host_str, "0.0.0.0") == 0)
							strcpy(host_str, "127.0.0.1");
						else if (strcmp(host_str, "::") == 0)
							strcpy(host_str, "::1");
<<<<<<< HEAD
#endif
=======
>>>>>>> b5bce6c1

						/*
						 * We need to set connect_timeout otherwise on Windows
						 * the Service Control Manager (SCM) will probably
						 * timeout first.
						 */
						snprintf(connstr, sizeof(connstr),
						"dbname=postgres port=%d host='%s' connect_timeout=5 options=%s",
								 portnum, host_str, backend_options);
					}
				}
			}

			/*
			 * Free the results of readfile.
			 *
			 * This is safe to call even if optlines is NULL.
			 */
			free_readfile(optlines);
		}

		/* If we have a connection string, ping the server */
		if (connstr[0] != '\0')
		{
			ret = PQping(connstr);
			if (ret == PQPING_OK || ret == PQPING_NO_ATTEMPT ||
				ret == PQPING_MIRROR_READY)
				break;
		}

		/*
		 * Check whether the child postmaster process is still alive.  This
		 * lets us exit early if the postmaster fails during startup.
		 *
		 * On Windows, we may be checking the postmaster's parent shell, but
		 * that's fine for this purpose.
		 */
#ifndef WIN32
		{
			int			exitstatus;

			if (waitpid((pid_t) pm_pid, &exitstatus, WNOHANG) == (pid_t) pm_pid)
				return PQPING_NO_RESPONSE;
		}
#else
		if (WaitForSingleObject(postmasterProcess, 0) == WAIT_OBJECT_0)
			return PQPING_NO_RESPONSE;
#endif

		/* No response, or startup still in process; wait */
<<<<<<< HEAD
		if (i % WAITS_PER_SEC == 0)
=======
#ifdef WIN32
		if (do_checkpoint)
>>>>>>> b5bce6c1
		{
#ifdef WIN32
			if (do_checkpoint)
			{
				/*
				 * Increment the wait hint by 6 secs (connection timeout +
				 * sleep).  We must do this to indicate to the SCM that our
				 * startup time is changing, otherwise it'll usually send a
				 * stop signal after 20 seconds, despite incrementing the
				 * checkpoint counter.
				 */
				status.dwWaitHint += 6000;
				status.dwCheckPoint++;
				SetServiceStatus(hStatus, (LPSERVICE_STATUS) &status);
			}
			else
#endif
				print_msg(".");
		}

		pg_usleep(USEC_PER_SEC / WAITS_PER_SEC);
	}

	/* return result of last call to PQping */
	return ret;
}


#if defined(HAVE_GETRLIMIT) && defined(RLIMIT_CORE)
static void
unlimit_core_size(void)
{
	struct rlimit lim;

	getrlimit(RLIMIT_CORE, &lim);
	if (lim.rlim_max == 0)
	{
		write_stderr(_("%s: cannot set core file size limit; disallowed by hard limit\n"),
					 progname);
		return;
	}
	else if (lim.rlim_max == RLIM_INFINITY || lim.rlim_cur < lim.rlim_max)
	{
		lim.rlim_cur = lim.rlim_max;
		setrlimit(RLIMIT_CORE, &lim);
	}
}
#endif

static void
read_post_opts(void)
{
	if (post_opts == NULL)
	{
		post_opts = "";			/* default */
		if (ctl_command == RESTART_COMMAND)
		{
			char	  **optlines;

			optlines = readfile(postopts_file);
			if (optlines == NULL)
			{
				write_stderr(_("%s: could not read file \"%s\"\n"), progname, postopts_file);
				exit(1);
			}
			else if (optlines[0] == NULL || optlines[1] != NULL)
			{
				write_stderr(_("%s: option file \"%s\" must have exactly one line\n"),
							 progname, postopts_file);
				exit(1);
			}
			else
			{
				int			len;
				char	   *optline;
				char	   *arg1;

				optline = optlines[0];
				/* trim off line endings */
				len = strcspn(optline, "\r\n");
				optline[len] = '\0';

				/*
				 * Are we at the first option, as defined by space and
				 * double-quote?
				 */
				if ((arg1 = strstr(optline, " \"")) != NULL)
				{
					*arg1 = '\0';		/* terminate so we get only program
										 * name */
					post_opts = pg_strdup(arg1 + 1);	/* point past whitespace */
				}
				if (exec_path == NULL)
					exec_path = pg_strdup(optline);
			}

			/* Free the results of readfile. */
			free_readfile(optlines);
		}
	}
}

/*
 * SIGINT signal handler used while waiting for postmaster to start up.
 * Forwards the SIGINT to the postmaster process, asking it to shut down,
 * before terminating pg_ctl itself. This way, if the user hits CTRL-C while
 * waiting for the server to start up, the server launch is aborted.
 */
static void
trap_sigint_during_startup(int sig)
{
	if (postmasterPID != -1)
	{
		if (kill(postmasterPID, SIGINT) != 0)
			write_stderr(_("%s: could not send stop signal (PID: %ld): %s\n"),
						 progname, (pgpid_t) postmasterPID, strerror(errno));
	}

	/*
	 * Clear the signal handler, and send the signal again, to terminate the
	 * process as normal.
	 */
	pqsignal(SIGINT, SIG_DFL);
	raise(SIGINT);
}

static char *
find_other_exec_or_die(const char *argv0, const char *target, const char *versionstr)
{
	int			ret;
	char	   *found_path;

	found_path = pg_malloc(MAXPGPATH);

	if ((ret = find_other_exec(argv0, target, versionstr, found_path)) < 0)
	{
		char		full_path[MAXPGPATH];

		if (find_my_exec(argv0, full_path) < 0)
			strlcpy(full_path, progname, sizeof(full_path));

		if (ret == -1)
			write_stderr(_("The program \"%s\" is needed by %s "
						   "but was not found in the\n"
						   "same directory as \"%s\".\n"
						   "Check your installation.\n"),
						 target, progname, full_path);
		else
			write_stderr(_("The program \"%s\" was found by \"%s\"\n"
						   "but was not the same version as %s.\n"
						   "Check your installation.\n"),
						 target, full_path, progname);
		exit(1);
	}

	return found_path;
}

static void
do_init(void)
{
	char		cmd[MAXPGPATH];

	if (exec_path == NULL)
		exec_path = find_other_exec_or_die(argv0, "initdb", "initdb (Greenplum Database) " PG_VERSION "\n");

	if (pgdata_opt == NULL)
		pgdata_opt = "";

	if (post_opts == NULL)
		post_opts = "";

	if (!silent_mode)
		snprintf(cmd, MAXPGPATH, "\"%s\" %s%s",
				 exec_path, pgdata_opt, post_opts);
	else
		snprintf(cmd, MAXPGPATH, "\"%s\" %s%s > \"%s\"",
				 exec_path, pgdata_opt, post_opts, DEVNULL);

	if (system(cmd) != 0)
	{
		write_stderr(_("%s: database system initialization failed\n"), progname);
		exit(1);
	}
}

static void
do_start(void)
{
	pgpid_t		old_pid = 0;
	pgpid_t		pm_pid;

	if (ctl_command != RESTART_COMMAND)
	{
		old_pid = get_pgpid(false);
		if (old_pid != 0)
			write_stderr(_("%s: another server might be running; "
						   "trying to start server anyway\n"),
						 progname);
	}

	read_post_opts();

	/* No -D or -D already added during server start */
	if (ctl_command == RESTART_COMMAND || pgdata_opt == NULL)
		pgdata_opt = "";

	if (exec_path == NULL)
		exec_path = find_other_exec_or_die(argv0, "postgres", PG_BACKEND_VERSIONSTR);

#if defined(HAVE_GETRLIMIT) && defined(RLIMIT_CORE)
	if (allow_core_files)
		unlimit_core_size();
#endif

	/*
	 * If possible, tell the postmaster our parent shell's PID (see the
	 * comments in CreateLockFile() for motivation).  Windows hasn't got
	 * getppid() unfortunately.
	 */
#ifndef WIN32
	{
		static char env_var[32];

		snprintf(env_var, sizeof(env_var), "PG_GRANDPARENT_PID=%d",
				 (int) getppid());
		putenv(env_var);
	}
#endif

	pm_pid = start_postmaster();

	if (do_wait)
	{
		/*
		 * If the user interrupts the startup (e.g. with CTRL-C), we'd like to
		 * abort the server launch.  Install a signal handler that will
		 * forward SIGINT to the postmaster process, while we wait.
		 *
		 * (We don't bother to reset the signal handler after the launch, as
		 * we're about to exit, anyway.)
		 */
		postmasterPID = pm_pid;
		pqsignal(SIGINT, trap_sigint_during_startup);

		print_msg(_("waiting for server to start..."));

		switch (test_postmaster_connection(pm_pid, false))
		{
			case PQPING_OK:
				print_msg(_(" done\n"));
				print_msg(_("server started\n"));
				break;
			case PQPING_REJECT:
				print_msg(_(" stopped waiting\n"));
				print_msg(_("server is still starting up\n"));
				break;
			case PQPING_MIRROR_READY:
				print_msg(_(" done\n"));
				print_msg(_("server started in mirror mode\n"));
				break;
			case PQPING_NO_RESPONSE:
				print_msg(_(" stopped waiting\n"));
				write_stderr(_("%s: could not start server\n"
							   "Examine the log output.\n"),
							 progname);
				exit(1);
				break;
			case PQPING_NO_ATTEMPT:
				print_msg(_(" failed\n"));
				write_stderr(_("%s: could not wait for server because of misconfiguration\n"),
							 progname);
				exit(1);
		}
	}
	else
		print_msg(_("server starting\n"));

#ifdef WIN32
	/* Now we don't need the handle to the shell process anymore */
	CloseHandle(postmasterProcess);
	postmasterProcess = INVALID_HANDLE_VALUE;
#endif
}


static void
do_stop(void)
{
	int			cnt;
	pgpid_t		pid;
	struct stat statbuf;

	pid = get_pgpid(false);

	if (pid == 0)				/* no pid file */
	{
		write_stderr(_("%s: PID file \"%s\" does not exist\n"), progname, pid_file);
		write_stderr(_("Is server running?\n"));
		exit(1);
	}
	else if (pid < 0)			/* standalone backend, not postmaster */
	{
		pid = -pid;
		write_stderr(_("%s: cannot stop server; "
					   "single-user server is running (PID: %ld)\n"),
					 progname, pid);
		exit(1);
	}

	if (kill((pid_t) pid, sig) != 0)
	{
		write_stderr(_("%s: could not send stop signal (PID: %ld): %s\n"), progname, pid,
					 strerror(errno));
		exit(1);
	}

	if (!do_wait)
	{
		print_msg(_("server shutting down\n"));
		return;
	}
	else
	{
		/*
		 * If backup_label exists, an online backup is running. Warn the user
		 * that smart shutdown will wait for it to finish. However, if
		 * recovery.conf is also present, we're recovering from an online
		 * backup instead of performing one.
		 */
		if (shutdown_mode == SMART_MODE &&
			stat(backup_file, &statbuf) == 0 &&
			stat(recovery_file, &statbuf) != 0)
		{
			print_msg(_("WARNING: online backup mode is active\n"
						"Shutdown will not complete until pg_stop_backup() is called.\n\n"));
		}

		print_msg(_("waiting for server to shut down..."));

		for (cnt = 0; cnt < wait_seconds * WAITS_PER_SEC; cnt++)
		{
			if ((pid = get_pgpid(false)) != 0)
			{
				if (cnt % WAITS_PER_SEC == 0)
					print_msg(".");
				pg_usleep(USEC_PER_SEC / WAITS_PER_SEC);
			}
			else
				break;
		}

		if (pid != 0)			/* pid file still exists */
		{
			print_msg(_(" failed\n"));

			write_stderr(_("%s: server does not shut down\n"), progname);
			if (shutdown_mode == SMART_MODE)
				write_stderr(_("HINT: The \"-m fast\" option immediately disconnects sessions rather than\n"
						  "waiting for session-initiated disconnection.\n"));
			exit(1);
		}
		print_msg(_(" done\n"));

		print_msg(_("server stopped\n"));
	}
}


/*
 *	restart/reload routines
 */

static void
do_restart(void)
{
	int			cnt;
	pgpid_t		pid;
	struct stat statbuf;

	pid = get_pgpid(false);

	if (pid == 0)				/* no pid file */
	{
		write_stderr(_("%s: PID file \"%s\" does not exist\n"),
					 progname, pid_file);
		write_stderr(_("Is server running?\n"));
		write_stderr(_("starting server anyway\n"));
		do_start();
		return;
	}
	else if (pid < 0)			/* standalone backend, not postmaster */
	{
		pid = -pid;
		if (postmaster_is_alive((pid_t) pid))
		{
			write_stderr(_("%s: cannot restart server; "
						   "single-user server is running (PID: %ld)\n"),
						 progname, pid);
			write_stderr(_("Please terminate the single-user server and try again.\n"));
			exit(1);
		}
	}

	if (postmaster_is_alive((pid_t) pid))
	{
		if (kill((pid_t) pid, sig) != 0)
		{
			write_stderr(_("%s: could not send stop signal (PID: %ld): %s\n"), progname, pid,
						 strerror(errno));
			exit(1);
		}

		/*
		 * If backup_label exists, an online backup is running. Warn the user
		 * that smart shutdown will wait for it to finish. However, if
		 * recovery.conf is also present, we're recovering from an online
		 * backup instead of performing one.
		 */
		if (shutdown_mode == SMART_MODE &&
			stat(backup_file, &statbuf) == 0 &&
			stat(recovery_file, &statbuf) != 0)
		{
			print_msg(_("WARNING: online backup mode is active\n"
						"Shutdown will not complete until pg_stop_backup() is called.\n\n"));
		}

		print_msg(_("waiting for server to shut down..."));

		/* always wait for restart */

		for (cnt = 0; cnt < wait_seconds * WAITS_PER_SEC; cnt++)
		{
			if ((pid = get_pgpid(false)) != 0)
			{
				if (cnt % WAITS_PER_SEC == 0)
					print_msg(".");
				pg_usleep(USEC_PER_SEC / WAITS_PER_SEC);
			}
			else
				break;
		}

		if (pid != 0)			/* pid file still exists */
		{
			print_msg(_(" failed\n"));

			write_stderr(_("%s: server does not shut down\n"), progname);
			if (shutdown_mode == SMART_MODE)
				write_stderr(_("HINT: The \"-m fast\" option immediately disconnects sessions rather than\n"
						  "waiting for session-initiated disconnection.\n"));
			exit(1);
		}

		print_msg(_(" done\n"));
		print_msg(_("server stopped\n"));
	}
	else
	{
		write_stderr(_("%s: old server process (PID: %ld) seems to be gone\n"),
					 progname, pid);
		write_stderr(_("starting server anyway\n"));
	}

	do_start();
}

static void
do_reload(void)
{
	pgpid_t		pid;

	pid = get_pgpid(false);
	if (pid == 0)				/* no pid file */
	{
		write_stderr(_("%s: PID file \"%s\" does not exist\n"), progname, pid_file);
		write_stderr(_("Is server running?\n"));
		exit(1);
	}
	else if (pid < 0)			/* standalone backend, not postmaster */
	{
		pid = -pid;
		write_stderr(_("%s: cannot reload server; "
					   "single-user server is running (PID: %ld)\n"),
					 progname, pid);
		write_stderr(_("Please terminate the single-user server and try again.\n"));
		exit(1);
	}

	if (kill((pid_t) pid, sig) != 0)
	{
		write_stderr(_("%s: could not send reload signal (PID: %ld): %s\n"),
					 progname, pid, strerror(errno));
		exit(1);
	}

	print_msg(_("server signaled\n"));
}


/*
 * promote
 */

static void
do_promote(void)
{
	FILE	   *prmfile;
	pgpid_t		pid;
	struct stat statbuf;

	pid = get_pgpid(false);

	if (pid == 0)				/* no pid file */
	{
		write_stderr(_("%s: PID file \"%s\" does not exist\n"), progname, pid_file);
		write_stderr(_("Is server running?\n"));
		exit(1);
	}
	else if (pid < 0)			/* standalone backend, not postmaster */
	{
		pid = -pid;
		write_stderr(_("%s: cannot promote server; "
					   "single-user server is running (PID: %ld)\n"),
					 progname, pid);
		exit(1);
	}

	/* If recovery.conf doesn't exist, the server is not in standby mode */
	if (stat(recovery_file, &statbuf) != 0)
	{
		write_stderr(_("%s: cannot promote server; "
					   "server is not in standby mode\n"),
					 progname);
		exit(1);
	}

	/*
	 * For 9.3 onwards, "fast" promotion is performed. Promotion with a full
	 * checkpoint is still possible by writing a file called
	 * "fallback_promote" instead of "promote"
	 */
	snprintf(promote_file, MAXPGPATH, "%s/promote", pg_data);

	if ((prmfile = fopen(promote_file, "w")) == NULL)
	{
		write_stderr(_("%s: could not create promote signal file \"%s\": %s\n"),
					 progname, promote_file, strerror(errno));
		exit(1);
	}
	if (fclose(prmfile))
	{
		write_stderr(_("%s: could not write promote signal file \"%s\": %s\n"),
					 progname, promote_file, strerror(errno));
		exit(1);
	}

	sig = SIGUSR1;
	if (kill((pid_t) pid, sig) != 0)
	{
		write_stderr(_("%s: could not send promote signal (PID: %ld): %s\n"),
					 progname, pid, strerror(errno));
		if (unlink(promote_file) != 0)
			write_stderr(_("%s: could not remove promote signal file \"%s\": %s\n"),
						 progname, promote_file, strerror(errno));
		exit(1);
	}

	print_msg(_("server promoting\n"));
}


/*
 *	utility routines
 */

static bool
postmaster_is_alive(pid_t pid)
{
	/*
	 * Test to see if the process is still there.  Note that we do not
	 * consider an EPERM failure to mean that the process is still there;
	 * EPERM must mean that the given PID belongs to some other userid, and
	 * considering the permissions on $PGDATA, that means it's not the
	 * postmaster we are after.
	 *
	 * Don't believe that our own PID or parent shell's PID is the postmaster,
	 * either.  (Windows hasn't got getppid(), though.)
	 */
	if (pid == getpid())
		return false;
#ifndef WIN32
	if (pid == getppid())
		return false;
#endif
	if (kill(pid, 0) == 0)
		return true;
	return false;
}

static void
do_status(void)
{
	pgpid_t		pid;

	pid = get_pgpid(true);
	/* Is there a pid file? */
	if (pid != 0)
	{
		/* standalone backend? */
		if (pid < 0)
		{
			pid = -pid;
			if (postmaster_is_alive((pid_t) pid))
			{
				printf(_("%s: single-user server is running (PID: %ld)\n"),
					   progname, pid);
				return;
			}
		}
		else
			/* must be a postmaster */
		{
			if (postmaster_is_alive((pid_t) pid))
			{
				char	  **optlines;
				char	  **curr_line;

				printf(_("%s: server is running (PID: %ld)\n"),
					   progname, pid);

				optlines = readfile(postopts_file);
				if (optlines != NULL)
				{
					for (curr_line = optlines; *curr_line != NULL; curr_line++)
						fputs(*curr_line, stdout);

					/* Free the results of readfile */
					free_readfile(optlines);
				}
				return;
			}
		}
	}
	printf(_("%s: no server running\n"), progname);

	/*
	 * The Linux Standard Base Core Specification 3.1 says this should return
	 * '3, program is not running'
	 * https://refspecs.linuxbase.org/LSB_3.1.0/LSB-Core-generic/LSB-Core-gener
	 * ic/iniscrptact.html
	 */
	exit(3);
}



static void
do_kill(pgpid_t pid)
{
	if (kill((pid_t) pid, sig) != 0)
	{
		write_stderr(_("%s: could not send signal %d (PID: %ld): %s\n"),
					 progname, sig, pid, strerror(errno));
		exit(1);
	}
}

#ifdef WIN32

#if (_MSC_VER < 1800)
static bool
IsWindowsXPOrGreater(void)
{
	OSVERSIONINFO osv;

	osv.dwOSVersionInfoSize = sizeof(osv);

	/* Windows XP = Version 5.1 */
	return (!GetVersionEx(&osv) ||		/* could not get version */
			osv.dwMajorVersion > 5 || (osv.dwMajorVersion == 5 && osv.dwMinorVersion >= 1));
}

static bool
IsWindows7OrGreater(void)
{
	OSVERSIONINFO osv;

	osv.dwOSVersionInfoSize = sizeof(osv);

	/* Windows 7 = Version 6.0 */
	return (!GetVersionEx(&osv) ||		/* could not get version */
			osv.dwMajorVersion > 6 || (osv.dwMajorVersion == 6 && osv.dwMinorVersion >= 0));
}
#endif

static bool
pgwin32_IsInstalled(SC_HANDLE hSCM)
{
	SC_HANDLE	hService = OpenService(hSCM, register_servicename, SERVICE_QUERY_CONFIG);
	bool		bResult = (hService != NULL);

	if (bResult)
		CloseServiceHandle(hService);
	return bResult;
}

static char *
pgwin32_CommandLine(bool registration)
{
	PQExpBuffer cmdLine = createPQExpBuffer();
	char		cmdPath[MAXPGPATH];
	int			ret;

	if (registration)
	{
		ret = find_my_exec(argv0, cmdPath);
		if (ret != 0)
		{
			write_stderr(_("%s: could not find own program executable\n"), progname);
			exit(1);
		}
	}
	else
	{
		ret = find_other_exec(argv0, "postgres", PG_BACKEND_VERSIONSTR,
							  cmdPath);
		if (ret != 0)
		{
			write_stderr(_("%s: could not find postgres program executable\n"), progname);
			exit(1);
		}
	}

	/* if path does not end in .exe, append it */
	if (strlen(cmdPath) < 4 ||
		pg_strcasecmp(cmdPath + strlen(cmdPath) - 4, ".exe") != 0)
		snprintf(cmdPath + strlen(cmdPath), sizeof(cmdPath) - strlen(cmdPath),
				 ".exe");

	/* use backslashes in path to avoid problems with some third-party tools */
	make_native_path(cmdPath);

	/* be sure to double-quote the executable's name in the command */
	appendPQExpBuffer(cmdLine, "\"%s\"", cmdPath);

	/* append assorted switches to the command line, as needed */

	if (registration)
		appendPQExpBuffer(cmdLine, " runservice -N \"%s\"",
						  register_servicename);

	if (pg_config)
	{
		/* We need the -D path to be absolute */
		char	   *dataDir;

		if ((dataDir = make_absolute_path(pg_config)) == NULL)
		{
			/* make_absolute_path already reported the error */
			exit(1);
		}
		make_native_path(dataDir);
		appendPQExpBuffer(cmdLine, " -D \"%s\"", dataDir);
		free(dataDir);
	}

	if (registration && event_source != NULL)
		appendPQExpBuffer(cmdLine, " -e \"%s\"", event_source);

	if (registration && do_wait)
		appendPQExpBuffer(cmdLine, " -w");

	/* Don't propagate a value from an environment variable. */
	if (registration && wait_seconds_arg && wait_seconds != DEFAULT_WAIT)
		appendPQExpBuffer(cmdLine, " -t %d", wait_seconds);

	if (registration && silent_mode)
		appendPQExpBuffer(cmdLine, " -s");

	if (post_opts)
	{
		if (registration)
			appendPQExpBuffer(cmdLine, " -o \"%s\"", post_opts);
		else
			appendPQExpBuffer(cmdLine, " %s", post_opts);
	}

	return cmdLine->data;
}

static void
pgwin32_doRegister(void)
{
	SC_HANDLE	hService;
	SC_HANDLE	hSCM = OpenSCManager(NULL, NULL, SC_MANAGER_ALL_ACCESS);

	if (hSCM == NULL)
	{
		write_stderr(_("%s: could not open service manager\n"), progname);
		exit(1);
	}
	if (pgwin32_IsInstalled(hSCM))
	{
		CloseServiceHandle(hSCM);
		write_stderr(_("%s: service \"%s\" already registered\n"), progname, register_servicename);
		exit(1);
	}

	if ((hService = CreateService(hSCM, register_servicename, register_servicename,
							   SERVICE_ALL_ACCESS, SERVICE_WIN32_OWN_PROCESS,
								  pgctl_start_type, SERVICE_ERROR_NORMAL,
								  pgwin32_CommandLine(true),
	   NULL, NULL, "RPCSS\0", register_username, register_password)) == NULL)
	{
		CloseServiceHandle(hSCM);
		write_stderr(_("%s: could not register service \"%s\": error code %lu\n"),
					 progname, register_servicename,
					 (unsigned long) GetLastError());
		exit(1);
	}
	CloseServiceHandle(hService);
	CloseServiceHandle(hSCM);
}

static void
pgwin32_doUnregister(void)
{
	SC_HANDLE	hService;
	SC_HANDLE	hSCM = OpenSCManager(NULL, NULL, SC_MANAGER_ALL_ACCESS);

	if (hSCM == NULL)
	{
		write_stderr(_("%s: could not open service manager\n"), progname);
		exit(1);
	}
	if (!pgwin32_IsInstalled(hSCM))
	{
		CloseServiceHandle(hSCM);
		write_stderr(_("%s: service \"%s\" not registered\n"), progname, register_servicename);
		exit(1);
	}

	if ((hService = OpenService(hSCM, register_servicename, DELETE)) == NULL)
	{
		CloseServiceHandle(hSCM);
		write_stderr(_("%s: could not open service \"%s\": error code %lu\n"),
					 progname, register_servicename,
					 (unsigned long) GetLastError());
		exit(1);
	}
	if (!DeleteService(hService))
	{
		CloseServiceHandle(hService);
		CloseServiceHandle(hSCM);
		write_stderr(_("%s: could not unregister service \"%s\": error code %lu\n"),
					 progname, register_servicename,
					 (unsigned long) GetLastError());
		exit(1);
	}
	CloseServiceHandle(hService);
	CloseServiceHandle(hSCM);
}

static void
pgwin32_SetServiceStatus(DWORD currentState)
{
	status.dwCurrentState = currentState;
	SetServiceStatus(hStatus, (LPSERVICE_STATUS) &status);
}

static void WINAPI
pgwin32_ServiceHandler(DWORD request)
{
	switch (request)
	{
		case SERVICE_CONTROL_STOP:
		case SERVICE_CONTROL_SHUTDOWN:

			/*
			 * We only need a short wait hint here as it just needs to wait
			 * for the next checkpoint. They occur every 5 seconds during
			 * shutdown
			 */
			status.dwWaitHint = 10000;
			pgwin32_SetServiceStatus(SERVICE_STOP_PENDING);
			SetEvent(shutdownEvent);
			return;

		case SERVICE_CONTROL_PAUSE:
			/* Win32 config reloading */
			status.dwWaitHint = 5000;
			kill(postmasterPID, SIGHUP);
			return;

			/* FIXME: These could be used to replace other signals etc */
		case SERVICE_CONTROL_CONTINUE:
		case SERVICE_CONTROL_INTERROGATE:
		default:
			break;
	}
}

static void WINAPI
pgwin32_ServiceMain(DWORD argc, LPTSTR *argv)
{
	PROCESS_INFORMATION pi;
	DWORD		ret;

	/* Initialize variables */
	status.dwWin32ExitCode = S_OK;
	status.dwCheckPoint = 0;
	status.dwWaitHint = 60000;
	status.dwServiceType = SERVICE_WIN32_OWN_PROCESS;
	status.dwControlsAccepted = SERVICE_ACCEPT_STOP | SERVICE_ACCEPT_SHUTDOWN | SERVICE_ACCEPT_PAUSE_CONTINUE;
	status.dwServiceSpecificExitCode = 0;
	status.dwCurrentState = SERVICE_START_PENDING;

	memset(&pi, 0, sizeof(pi));

	read_post_opts();

	/* Register the control request handler */
	if ((hStatus = RegisterServiceCtrlHandler(register_servicename, pgwin32_ServiceHandler)) == (SERVICE_STATUS_HANDLE) 0)
		return;

	if ((shutdownEvent = CreateEvent(NULL, true, false, NULL)) == NULL)
		return;

	/* Start the postmaster */
	pgwin32_SetServiceStatus(SERVICE_START_PENDING);
	if (!CreateRestrictedProcess(pgwin32_CommandLine(false), &pi, true))
	{
		pgwin32_SetServiceStatus(SERVICE_STOPPED);
		return;
	}
	postmasterPID = pi.dwProcessId;
	postmasterProcess = pi.hProcess;
	CloseHandle(pi.hThread);

	if (do_wait)
	{
		write_eventlog(EVENTLOG_INFORMATION_TYPE, _("Waiting for server startup...\n"));
		if (test_postmaster_connection(postmasterPID, true) != PQPING_OK)
		{
			write_eventlog(EVENTLOG_ERROR_TYPE, _("Timed out waiting for server startup\n"));
			pgwin32_SetServiceStatus(SERVICE_STOPPED);
			return;
		}
		write_eventlog(EVENTLOG_INFORMATION_TYPE, _("Server started and accepting connections\n"));
	}

	pgwin32_SetServiceStatus(SERVICE_RUNNING);

	/* Wait for quit... */
	ret = WaitForMultipleObjects(2, shutdownHandles, FALSE, INFINITE);

	pgwin32_SetServiceStatus(SERVICE_STOP_PENDING);
	switch (ret)
	{
		case WAIT_OBJECT_0:		/* shutdown event */
			{
				/*
				 * status.dwCheckPoint can be incremented by
				 * test_postmaster_connection(), so it might not start from 0.
				 */
				int			maxShutdownCheckPoint = status.dwCheckPoint + 12;

				kill(postmasterPID, SIGINT);

				/*
				 * Increment the checkpoint and try again. Abort after 12
				 * checkpoints as the postmaster has probably hung.
				 */
				while (WaitForSingleObject(postmasterProcess, 5000) == WAIT_TIMEOUT && status.dwCheckPoint < maxShutdownCheckPoint)
				{
					status.dwCheckPoint++;
					SetServiceStatus(hStatus, (LPSERVICE_STATUS) &status);
				}
				break;
			}

		case (WAIT_OBJECT_0 + 1):		/* postmaster went down */
			break;

		default:
			/* shouldn't get here? */
			break;
	}

	CloseHandle(shutdownEvent);
	CloseHandle(postmasterProcess);

	pgwin32_SetServiceStatus(SERVICE_STOPPED);
}

static void
pgwin32_doRunAsService(void)
{
	SERVICE_TABLE_ENTRY st[] = {{register_servicename, pgwin32_ServiceMain},
	{NULL, NULL}};

	if (StartServiceCtrlDispatcher(st) == 0)
	{
		write_stderr(_("%s: could not start service \"%s\": error code %lu\n"),
					 progname, register_servicename,
					 (unsigned long) GetLastError());
		exit(1);
	}
}

/*
 * Call GetTokenInformation() on a token and return a dynamically sized
 * buffer with the information in it. This buffer must be free():d by
 * the calling function!
 */
static bool
pgwin32_get_dynamic_tokeninfo(HANDLE token, TOKEN_INFORMATION_CLASS class,
							  char **InfoBuffer, char *errbuf, int errsize)
{
	DWORD		InfoBufferSize;

	if (GetTokenInformation(token, class, NULL, 0, &InfoBufferSize))
	{
		snprintf(errbuf, errsize, "could not get token information: got zero size\n");
		return false;
	}

	if (GetLastError() != ERROR_INSUFFICIENT_BUFFER)
	{
		snprintf(errbuf, errsize, "could not get token information: error code %lu\n",
				 GetLastError());
		return false;
	}

	*InfoBuffer = malloc(InfoBufferSize);
	if (*InfoBuffer == NULL)
	{
		snprintf(errbuf, errsize, "could not allocate %d bytes for token information\n",
				 (int) InfoBufferSize);
		return false;
	}

	if (!GetTokenInformation(token, class, *InfoBuffer,
							 InfoBufferSize, &InfoBufferSize))
	{
		snprintf(errbuf, errsize, "could not get token information: error code %lu\n",
				 GetLastError());
		return false;
	}

	return true;
}

/*
 * We consider ourselves running as a service if one of the following is
 * true:
 *
 * 1) We are running as Local System (only used by services)
 * 2) Our token contains SECURITY_SERVICE_RID (automatically added to the
 *	  process token by the SCM when starting a service)
 *
 * Return values:
 *	 0 = Not service
 *	 1 = Service
 *	-1 = Error
 *
 * Note: we can't report errors via write_stderr (because that calls this)
 * We are therefore reduced to writing directly on stderr, which sucks, but
 * we have few alternatives.
 */
int
pgwin32_is_service(void)
{
	static int	_is_service = -1;
	HANDLE		AccessToken;
	char	   *InfoBuffer = NULL;
	char		errbuf[256];
	PTOKEN_GROUPS Groups;
	PTOKEN_USER User;
	PSID		ServiceSid;
	PSID		LocalSystemSid;
	SID_IDENTIFIER_AUTHORITY NtAuthority = {SECURITY_NT_AUTHORITY};
	UINT		x;

	/* Only check the first time */
	if (_is_service != -1)
		return _is_service;

	if (!OpenProcessToken(GetCurrentProcess(), TOKEN_READ, &AccessToken))
	{
		fprintf(stderr, "could not open process token: error code %lu\n",
				GetLastError());
		return -1;
	}

	/* First check for local system */
	if (!pgwin32_get_dynamic_tokeninfo(AccessToken, TokenUser, &InfoBuffer,
									   errbuf, sizeof(errbuf)))
	{
		fprintf(stderr, "%s", errbuf);
		return -1;
	}

	User = (PTOKEN_USER) InfoBuffer;

	if (!AllocateAndInitializeSid(&NtAuthority, 1,
							  SECURITY_LOCAL_SYSTEM_RID, 0, 0, 0, 0, 0, 0, 0,
								  &LocalSystemSid))
	{
		fprintf(stderr, "could not get SID for local system account\n");
		CloseHandle(AccessToken);
		return -1;
	}

	if (EqualSid(LocalSystemSid, User->User.Sid))
	{
		FreeSid(LocalSystemSid);
		free(InfoBuffer);
		CloseHandle(AccessToken);
		_is_service = 1;
		return _is_service;
	}

	FreeSid(LocalSystemSid);
	free(InfoBuffer);

	/* Now check for group SID */
	if (!pgwin32_get_dynamic_tokeninfo(AccessToken, TokenGroups, &InfoBuffer,
									   errbuf, sizeof(errbuf)))
	{
		fprintf(stderr, "%s", errbuf);
		return -1;
	}

	Groups = (PTOKEN_GROUPS) InfoBuffer;

	if (!AllocateAndInitializeSid(&NtAuthority, 1,
								  SECURITY_SERVICE_RID, 0, 0, 0, 0, 0, 0, 0,
								  &ServiceSid))
	{
		fprintf(stderr, "could not get SID for service group\n");
		free(InfoBuffer);
		CloseHandle(AccessToken);
		return -1;
	}

	_is_service = 0;
	for (x = 0; x < Groups->GroupCount; x++)
	{
		if (EqualSid(ServiceSid, Groups->Groups[x].Sid))
		{
			_is_service = 1;
			break;
		}
	}

	free(InfoBuffer);
	FreeSid(ServiceSid);

	CloseHandle(AccessToken);

	return _is_service;
}


/*
 * Mingw headers are incomplete, and so are the libraries. So we have to load
 * a whole lot of API functions dynamically. Since we have to do this anyway,
 * also load the couple of functions that *do* exist in minwg headers but not
 * on NT4. That way, we don't break on NT4.
 */
typedef BOOL (WINAPI * __CreateRestrictedToken) (HANDLE, DWORD, DWORD, PSID_AND_ATTRIBUTES, DWORD, PLUID_AND_ATTRIBUTES, DWORD, PSID_AND_ATTRIBUTES, PHANDLE);
typedef BOOL (WINAPI * __IsProcessInJob) (HANDLE, HANDLE, PBOOL);
typedef HANDLE (WINAPI * __CreateJobObject) (LPSECURITY_ATTRIBUTES, LPCTSTR);
typedef BOOL (WINAPI * __SetInformationJobObject) (HANDLE, JOBOBJECTINFOCLASS, LPVOID, DWORD);
typedef BOOL (WINAPI * __AssignProcessToJobObject) (HANDLE, HANDLE);
typedef BOOL (WINAPI * __QueryInformationJobObject) (HANDLE, JOBOBJECTINFOCLASS, LPVOID, DWORD, LPDWORD);

/* Windows API define missing from some versions of MingW headers */
#ifndef  DISABLE_MAX_PRIVILEGE
#define DISABLE_MAX_PRIVILEGE	0x1
#endif

/*
 * Create a restricted token, a job object sandbox, and execute the specified
 * process with it.
 *
 * Returns 0 on success, non-zero on failure, same as CreateProcess().
 *
 * On NT4, or any other system not containing the required functions, will
 * launch the process under the current token without doing any modifications.
 *
 * NOTE! Job object will only work when running as a service, because it's
 * automatically destroyed when pg_ctl exits.
 */
static int
CreateRestrictedProcess(char *cmd, PROCESS_INFORMATION *processInfo, bool as_service)
{
	int			r;
	BOOL		b;
	STARTUPINFO si;
	HANDLE		origToken;
	HANDLE		restrictedToken;
	SID_IDENTIFIER_AUTHORITY NtAuthority = {SECURITY_NT_AUTHORITY};
	SID_AND_ATTRIBUTES dropSids[2];

	/* Functions loaded dynamically */
	__CreateRestrictedToken _CreateRestrictedToken = NULL;
	__IsProcessInJob _IsProcessInJob = NULL;
	__CreateJobObject _CreateJobObject = NULL;
	__SetInformationJobObject _SetInformationJobObject = NULL;
	__AssignProcessToJobObject _AssignProcessToJobObject = NULL;
	__QueryInformationJobObject _QueryInformationJobObject = NULL;
	HANDLE		Kernel32Handle;
	HANDLE		Advapi32Handle;

	ZeroMemory(&si, sizeof(si));
	si.cb = sizeof(si);

	Advapi32Handle = LoadLibrary("ADVAPI32.DLL");
	if (Advapi32Handle != NULL)
	{
		_CreateRestrictedToken = (__CreateRestrictedToken) GetProcAddress(Advapi32Handle, "CreateRestrictedToken");
	}

	if (_CreateRestrictedToken == NULL)
	{
		/*
		 * NT4 doesn't have CreateRestrictedToken, so just call ordinary
		 * CreateProcess
		 */
		write_stderr(_("%s: WARNING: cannot create restricted tokens on this platform\n"), progname);
		if (Advapi32Handle != NULL)
			FreeLibrary(Advapi32Handle);
		return CreateProcess(NULL, cmd, NULL, NULL, FALSE, 0, NULL, NULL, &si, processInfo);
	}

	/* Open the current token to use as a base for the restricted one */
	if (!OpenProcessToken(GetCurrentProcess(), TOKEN_ALL_ACCESS, &origToken))
	{
		/*
		 * Most Windows targets make DWORD a 32-bit unsigned long, but in case
		 * it doesn't cast DWORD before printing.
		 */
		write_stderr(_("%s: could not open process token: error code %lu\n"),
					 progname, (unsigned long) GetLastError());
		return 0;
	}

	/* Allocate list of SIDs to remove */
	ZeroMemory(&dropSids, sizeof(dropSids));
	if (!AllocateAndInitializeSid(&NtAuthority, 2,
		 SECURITY_BUILTIN_DOMAIN_RID, DOMAIN_ALIAS_RID_ADMINS, 0, 0, 0, 0, 0,
								  0, &dropSids[0].Sid) ||
		!AllocateAndInitializeSid(&NtAuthority, 2,
	SECURITY_BUILTIN_DOMAIN_RID, DOMAIN_ALIAS_RID_POWER_USERS, 0, 0, 0, 0, 0,
								  0, &dropSids[1].Sid))
	{
		write_stderr(_("%s: could not allocate SIDs: error code %lu\n"),
					 progname, (unsigned long) GetLastError());
		return 0;
	}

	b = _CreateRestrictedToken(origToken,
							   DISABLE_MAX_PRIVILEGE,
							   sizeof(dropSids) / sizeof(dropSids[0]),
							   dropSids,
							   0, NULL,
							   0, NULL,
							   &restrictedToken);

	FreeSid(dropSids[1].Sid);
	FreeSid(dropSids[0].Sid);
	CloseHandle(origToken);
	FreeLibrary(Advapi32Handle);

	if (!b)
	{
		write_stderr(_("%s: could not create restricted token: error code %lu\n"),
					 progname, (unsigned long) GetLastError());
		return 0;
	}

	AddUserToTokenDacl(restrictedToken);
	r = CreateProcessAsUser(restrictedToken, NULL, cmd, NULL, NULL, TRUE, CREATE_SUSPENDED, NULL, NULL, &si, processInfo);

	Kernel32Handle = LoadLibrary("KERNEL32.DLL");
	if (Kernel32Handle != NULL)
	{
		_IsProcessInJob = (__IsProcessInJob) GetProcAddress(Kernel32Handle, "IsProcessInJob");
		_CreateJobObject = (__CreateJobObject) GetProcAddress(Kernel32Handle, "CreateJobObjectA");
		_SetInformationJobObject = (__SetInformationJobObject) GetProcAddress(Kernel32Handle, "SetInformationJobObject");
		_AssignProcessToJobObject = (__AssignProcessToJobObject) GetProcAddress(Kernel32Handle, "AssignProcessToJobObject");
		_QueryInformationJobObject = (__QueryInformationJobObject) GetProcAddress(Kernel32Handle, "QueryInformationJobObject");
	}

	/* Verify that we found all functions */
	if (_IsProcessInJob == NULL || _CreateJobObject == NULL || _SetInformationJobObject == NULL || _AssignProcessToJobObject == NULL || _QueryInformationJobObject == NULL)
	{
		/*
		 * IsProcessInJob() is not available on < WinXP, so there is no need
		 * to log the error every time in that case
		 */
		if (IsWindowsXPOrGreater())

			/*
			 * Log error if we can't get version, or if we're on WinXP/2003 or
			 * newer
			 */
			write_stderr(_("%s: WARNING: could not locate all job object functions in system API\n"), progname);
	}
	else
	{
		BOOL		inJob;

		if (_IsProcessInJob(processInfo->hProcess, NULL, &inJob))
		{
			if (!inJob)
			{
				/*
				 * Job objects are working, and the new process isn't in one,
				 * so we can create one safely. If any problems show up when
				 * setting it, we're going to ignore them.
				 */
				HANDLE		job;
				char		jobname[128];

				sprintf(jobname, "PostgreSQL_%lu",
						(unsigned long) processInfo->dwProcessId);

				job = _CreateJobObject(NULL, jobname);
				if (job)
				{
					JOBOBJECT_BASIC_LIMIT_INFORMATION basicLimit;
					JOBOBJECT_BASIC_UI_RESTRICTIONS uiRestrictions;
					JOBOBJECT_SECURITY_LIMIT_INFORMATION securityLimit;

					ZeroMemory(&basicLimit, sizeof(basicLimit));
					ZeroMemory(&uiRestrictions, sizeof(uiRestrictions));
					ZeroMemory(&securityLimit, sizeof(securityLimit));

					basicLimit.LimitFlags = JOB_OBJECT_LIMIT_DIE_ON_UNHANDLED_EXCEPTION | JOB_OBJECT_LIMIT_PRIORITY_CLASS;
					basicLimit.PriorityClass = NORMAL_PRIORITY_CLASS;
					_SetInformationJobObject(job, JobObjectBasicLimitInformation, &basicLimit, sizeof(basicLimit));

					uiRestrictions.UIRestrictionsClass = JOB_OBJECT_UILIMIT_DESKTOP | JOB_OBJECT_UILIMIT_DISPLAYSETTINGS |
						JOB_OBJECT_UILIMIT_EXITWINDOWS | JOB_OBJECT_UILIMIT_READCLIPBOARD |
						JOB_OBJECT_UILIMIT_SYSTEMPARAMETERS | JOB_OBJECT_UILIMIT_WRITECLIPBOARD;

					if (as_service)
					{
						if (!IsWindows7OrGreater())
						{
							/*
							 * On Windows 7 (and presumably later),
							 * JOB_OBJECT_UILIMIT_HANDLES prevents us from
							 * starting as a service. So we only enable it on
							 * Vista and earlier (version <= 6.0)
							 */
							uiRestrictions.UIRestrictionsClass |= JOB_OBJECT_UILIMIT_HANDLES;
						}
					}
					_SetInformationJobObject(job, JobObjectBasicUIRestrictions, &uiRestrictions, sizeof(uiRestrictions));

					securityLimit.SecurityLimitFlags = JOB_OBJECT_SECURITY_NO_ADMIN | JOB_OBJECT_SECURITY_ONLY_TOKEN;
					securityLimit.JobToken = restrictedToken;
					_SetInformationJobObject(job, JobObjectSecurityLimitInformation, &securityLimit, sizeof(securityLimit));

					_AssignProcessToJobObject(job, processInfo->hProcess);
				}
			}
		}
	}

#ifndef __CYGWIN__
    AddUserToTokenDacl(processInfo->hProcess);
#endif

	CloseHandle(restrictedToken);

	ResumeThread(processInfo->hThread);

	FreeLibrary(Kernel32Handle);

	/*
	 * We intentionally don't close the job object handle, because we want the
	 * object to live on until pg_ctl shuts down.
	 */
	return r;
}
#endif   /* WIN32 */

static void
do_advice(void)
{
	write_stderr(_("Try \"%s --help\" for more information.\n"), progname);
}



static void
do_help(void)
{
	printf(_("%s is a utility to initialize, start, stop, or control a PostgreSQL server.\n\n"), progname);
	printf(_("Usage:\n"));
	printf(_("  %s init[db]               [-D DATADIR] [-s] [-o \"OPTIONS\"]\n"), progname);
	printf(_("  %s start   [-w] [-t SECS] [-D DATADIR] [-s] [-l FILENAME] [-o \"OPTIONS\"]\n"), progname);
	printf(_("  %s stop    [-W] [-t SECS] [-D DATADIR] [-s] [-m SHUTDOWN-MODE]\n"), progname);
	printf(_("  %s restart [-w] [-t SECS] [-D DATADIR] [-s] [-m SHUTDOWN-MODE]\n"
			 "                 [-o \"OPTIONS\"]\n"), progname);
	printf(_("  %s reload  [-D DATADIR] [-s]\n"), progname);
	printf(_("  %s status  [-D DATADIR]\n"), progname);
	printf(_("  %s promote [-D DATADIR] [-s]\n"), progname);
	printf(_("  %s kill    SIGNALNAME PID\n"), progname);
#ifdef WIN32
	printf(_("  %s register   [-N SERVICENAME] [-U USERNAME] [-P PASSWORD] [-D DATADIR]\n"
			 "                    [-S START-TYPE] [-w] [-t SECS] [-o \"OPTIONS\"]\n"), progname);
	printf(_("  %s unregister [-N SERVICENAME]\n"), progname);
#endif

	printf(_("\nCommon options:\n"));
	printf(_("  -D, --pgdata=DATADIR   location of the database storage area\n"));
#ifdef WIN32
	printf(_("  -e SOURCE              event source for logging when running as a service\n"));
#endif
	printf(_("  -s, --silent           only print errors, no informational messages\n"));
	printf(_("  -t, --timeout=SECS     seconds to wait when using -w option\n"));
	printf(_("  -V, --version          output version information, then exit\n"));
	printf(_("  -w                     wait until operation completes\n"));
	printf(_("  -W                     do not wait until operation completes\n"));
	printf(_("  -?, --help             show this help, then exit\n"));
	printf(_("  --gp-version           output Greenplum version information, then exit\n"));
	printf(_("(The default is to wait for shutdown, but not for start or restart.)\n\n"));
	printf(_("If the -D option is omitted, the environment variable PGDATA is used.\n"));

	printf(_("\nOptions for start or restart:\n"));
#if defined(HAVE_GETRLIMIT) && defined(RLIMIT_CORE)
	printf(_("  -c, --core-files       allow postgres to produce core files\n"));
#else
	printf(_("  -c, --core-files       not applicable on this platform\n"));
#endif
	printf(_("  -l, --log=FILENAME     write (or append) server log to FILENAME\n"));
	printf(_("  -o OPTIONS             command line options to pass to postgres\n"
	 "                         (PostgreSQL server executable) or initdb\n"));
	printf(_("  -p PATH-TO-POSTGRES    normally not necessary\n"));
	printf(_("\nOptions for stop or restart:\n"));
	printf(_("  -m, --mode=MODE        MODE can be \"smart\", \"fast\", or \"immediate\"\n"));

	printf(_("\nShutdown modes are:\n"));
	printf(_("  smart       quit after all clients have disconnected\n"));
	printf(_("  fast        quit directly, with proper shutdown\n"));
	printf(_("  immediate   quit without complete shutdown; will lead to recovery on restart\n"));

	printf(_("\nAllowed signal names for kill:\n"));
	printf("  ABRT HUP INT QUIT TERM USR1 USR2\n");

#ifdef WIN32
	printf(_("\nOptions for register and unregister:\n"));
	printf(_("  -N SERVICENAME  service name with which to register PostgreSQL server\n"));
	printf(_("  -P PASSWORD     password of account to register PostgreSQL server\n"));
	printf(_("  -U USERNAME     user name of account to register PostgreSQL server\n"));
	printf(_("  -S START-TYPE   service start type to register PostgreSQL server\n"));

	printf(_("\nStart types are:\n"));
	printf(_("  auto       start service automatically during system startup (default)\n"));
	printf(_("  demand     start service on demand\n"));
#endif

	printf(_("\nReport bugs to <bugs@greenplum.org>.\n"));
}



static void
set_mode(char *modeopt)
{
	if (strcmp(modeopt, "s") == 0 || strcmp(modeopt, "smart") == 0)
	{
		shutdown_mode = SMART_MODE;
		sig = SIGTERM;
	}
	else if (strcmp(modeopt, "f") == 0 || strcmp(modeopt, "fast") == 0)
	{
		shutdown_mode = FAST_MODE;
		sig = SIGINT;
	}
	else if (strcmp(modeopt, "i") == 0 || strcmp(modeopt, "immediate") == 0)
	{
		shutdown_mode = IMMEDIATE_MODE;
		sig = SIGQUIT;
	}
	else
	{
		write_stderr(_("%s: unrecognized shutdown mode \"%s\"\n"), progname, modeopt);
		do_advice();
		exit(1);
	}
}



static void
set_sig(char *signame)
{
	if (strcmp(signame, "HUP") == 0)
		sig = SIGHUP;
	else if (strcmp(signame, "INT") == 0)
		sig = SIGINT;
	else if (strcmp(signame, "QUIT") == 0)
		sig = SIGQUIT;
	else if (strcmp(signame, "ABRT") == 0)
		sig = SIGABRT;
#if 0
	/* probably should NOT provide SIGKILL */
	else if (strcmp(signame, "KILL") == 0)
		sig = SIGKILL;
#endif
	else if (strcmp(signame, "TERM") == 0)
		sig = SIGTERM;
	else if (strcmp(signame, "USR1") == 0)
		sig = SIGUSR1;
	else if (strcmp(signame, "USR2") == 0)
		sig = SIGUSR2;
	else
	{
		write_stderr(_("%s: unrecognized signal name \"%s\"\n"), progname, signame);
		do_advice();
		exit(1);
	}
}


#ifdef WIN32
static void
set_starttype(char *starttypeopt)
{
	if (strcmp(starttypeopt, "a") == 0 || strcmp(starttypeopt, "auto") == 0)
		pgctl_start_type = SERVICE_AUTO_START;
	else if (strcmp(starttypeopt, "d") == 0 || strcmp(starttypeopt, "demand") == 0)
		pgctl_start_type = SERVICE_DEMAND_START;
	else
	{
		write_stderr(_("%s: unrecognized start type \"%s\"\n"), progname, starttypeopt);
		do_advice();
		exit(1);
	}
}
#endif

/*
 * adjust_data_dir
 *
 * If a configuration-only directory was specified, find the real data dir.
 */
static void
adjust_data_dir(void)
{
	char		cmd[MAXPGPATH],
				filename[MAXPGPATH],
			   *my_exec_path;
	FILE	   *fd;

	/* do nothing if we're working without knowledge of data dir */
	if (pg_config == NULL)
		return;

	/* If there is no postgresql.conf, it can't be a config-only dir */
	snprintf(filename, sizeof(filename), "%s/postgresql.conf", pg_config);
	if ((fd = fopen(filename, "r")) == NULL)
		return;
	fclose(fd);

	/* If PG_VERSION exists, it can't be a config-only dir */
	snprintf(filename, sizeof(filename), "%s/PG_VERSION", pg_config);
	if ((fd = fopen(filename, "r")) != NULL)
	{
		fclose(fd);
		return;
	}

	/* Must be a configuration directory, so find the data directory */

	/* we use a private my_exec_path to avoid interfering with later uses */
	if (exec_path == NULL)
		my_exec_path = find_other_exec_or_die(argv0, "postgres", PG_BACKEND_VERSIONSTR);
	else
		my_exec_path = pg_strdup(exec_path);

	/* it's important for -C to be the first option, see main.c */
	snprintf(cmd, MAXPGPATH, "\"%s\" -C data_directory %s%s",
			 my_exec_path,
			 pgdata_opt ? pgdata_opt : "",
			 post_opts ? post_opts : "");

	fd = popen(cmd, "r");
	if (fd == NULL || fgets(filename, sizeof(filename), fd) == NULL)
	{
		write_stderr(_("%s: could not determine the data directory using command \"%s\"\n"), progname, cmd);
		exit(1);
	}
	pclose(fd);
	free(my_exec_path);

	/* Remove trailing newline */
	if (strchr(filename, '\n') != NULL)
		*strchr(filename, '\n') = '\0';

	free(pg_data);
	pg_data = pg_strdup(filename);
	canonicalize_path(pg_data);
}


int
main(int argc, char **argv)
{
	static struct option long_options[] = {
		{"help", no_argument, NULL, '?'},
		{"version", no_argument, NULL, 'V'},
		{"log", required_argument, NULL, 'l'},
		{"mode", required_argument, NULL, 'm'},
		{"pgdata", required_argument, NULL, 'D'},
		{"silent", no_argument, NULL, 's'},
		{"timeout", required_argument, NULL, 't'},
		{"core-files", no_argument, NULL, 'c'},
		{"wrapper", optional_argument, NULL, 'q'},
		{"wrapper-args", optional_argument, NULL, 'Q'},
		{NULL, 0, NULL, 0}
	};

	char	   *env_wait;
	int			option_index;
	int			c;
	pgpid_t		killproc = 0;

#ifdef WIN32
	setvbuf(stderr, NULL, _IONBF, 0);
#endif

	progname = get_progname(argv[0]);
	set_pglocale_pgservice(argv[0], PG_TEXTDOMAIN("pg_ctl"));
	start_time = time(NULL);

	/*
	 * save argv[0] so do_start() can look for the postmaster if necessary. we
	 * don't look for postmaster here because in many cases we won't need it.
	 */
	argv0 = argv[0];

	umask(S_IRWXG | S_IRWXO);

	/* support --help and --version even if invoked as root */
	if (argc > 1)
	{
		if (strcmp(argv[1], "--help") == 0 || strcmp(argv[1], "-?") == 0)
		{
			do_help();
			exit(0);
		}
		else if (strcmp(argv[1], "--version") == 0 || strcmp(argv[1], "-V") == 0)
		{
			printf("%s (Greenplum Database) %s\n", progname, PG_VERSION);
			exit(0);
		}
		else if (strcmp(argv[1], "--gp-version") == 0)
		{
			printf("%s (Greenplum Database) %s\n", progname, GP_VERSION);
			exit(0);
		}
	}

	/*
	 * Disallow running as root, to forestall any possible security holes.
	 */
#ifndef WIN32
	if (geteuid() == 0)
	{
		write_stderr(_("%s: cannot be run as root\n"
					   "Please log in (using, e.g., \"su\") as the "
					   "(unprivileged) user that will\n"
					   "own the server process.\n"),
					 progname);
		exit(1);
	}
#endif

	env_wait = getenv("PGCTLTIMEOUT");
	if (env_wait != NULL)
		wait_seconds = atoi(env_wait);

	/*
	 * 'Action' can be before or after args so loop over both. Some
	 * getopt_long() implementations will reorder argv[] to place all flags
	 * first (GNU?), but we don't rely on it. Our /port version doesn't do
	 * that.
	 */
	optind = 1;

	/* process command-line options */
	while (optind < argc)
	{
		while ((c = getopt_long(argc, argv, "cD:e:l:m:N:o:p:P:sS:t:U:wW", long_options, &option_index)) != -1)
		{
			switch (c)
			{
				case 'D':
					{
						char	   *pgdata_D;
						char	   *env_var;

						pgdata_D = pg_strdup(optarg);
						canonicalize_path(pgdata_D);
						env_var = psprintf("PGDATA=%s", pgdata_D);
						putenv(env_var);

						/*
						 * We could pass PGDATA just in an environment
						 * variable but we do -D too for clearer postmaster
						 * 'ps' display
						 */
						pgdata_opt = psprintf("-D \"%s\" ", pgdata_D);
						break;
					}
				case 'e':
					event_source = pg_strdup(optarg);
					break;
				case 'l':
					log_file = pg_strdup(optarg);
					break;
				case 'm':
					set_mode(optarg);
					break;
				case 'N':
					register_servicename = pg_strdup(optarg);
					break;
				case 'o':
					/* append option? */
					if (!post_opts)
						post_opts = pg_strdup(optarg);
					else
					{
						char	   *old_post_opts = post_opts;

						post_opts = psprintf("%s %s", old_post_opts, optarg);
						free(old_post_opts);
					}
					break;
				case 'p':
					exec_path = pg_strdup(optarg);
					break;
				case 'P':
					register_password = pg_strdup(optarg);
					break;
				case 's':
					silent_mode = true;
					break;
				case 'S':
#ifdef WIN32
					set_starttype(optarg);
#else
					write_stderr(_("%s: -S option not supported on this platform\n"),
								 progname);
					exit(1);
#endif
					break;
				case 't':
					wait_seconds = atoi(optarg);
					wait_seconds_arg = true;
					break;
				case 'U':
					if (strchr(optarg, '\\'))
						register_username = pg_strdup(optarg);
					else
						/* Prepend .\ for local accounts */
						register_username = psprintf(".\\%s", optarg);
					break;
				case 'w':
					do_wait = true;
					wait_set = true;
					break;
				case 'W':
					do_wait = false;
					wait_set = true;
					break;
				case 'c':
					allow_core_files = true;
					break;
				case 'q':
					wrapper = pg_strdup(optarg);
					break;
				case 'Q':
					wrapper_args = pg_strdup(optarg);
					break;
				default:
					/* getopt_long already issued a suitable error message */
					do_advice();
					exit(1);
			}
		}

		/* Process an action */
		if (optind < argc)
		{
			if (ctl_command != NO_COMMAND)
			{
				write_stderr(_("%s: too many command-line arguments (first is \"%s\")\n"), progname, argv[optind]);
				do_advice();
				exit(1);
			}

			if (strcmp(argv[optind], "init") == 0
				|| strcmp(argv[optind], "initdb") == 0)
				ctl_command = INIT_COMMAND;
			else if (strcmp(argv[optind], "start") == 0)
				ctl_command = START_COMMAND;
			else if (strcmp(argv[optind], "stop") == 0)
				ctl_command = STOP_COMMAND;
			else if (strcmp(argv[optind], "restart") == 0)
				ctl_command = RESTART_COMMAND;
			else if (strcmp(argv[optind], "reload") == 0)
				ctl_command = RELOAD_COMMAND;
			else if (strcmp(argv[optind], "status") == 0)
				ctl_command = STATUS_COMMAND;
			else if (strcmp(argv[optind], "promote") == 0)
				ctl_command = PROMOTE_COMMAND;
			else if (strcmp(argv[optind], "kill") == 0)
			{
				if (argc - optind < 3)
				{
					write_stderr(_("%s: missing arguments for kill mode\n"), progname);
					do_advice();
					exit(1);
				}
				ctl_command = KILL_COMMAND;
				set_sig(argv[++optind]);
				killproc = atol(argv[++optind]);
			}
#ifdef WIN32
			else if (strcmp(argv[optind], "register") == 0)
				ctl_command = REGISTER_COMMAND;
			else if (strcmp(argv[optind], "unregister") == 0)
				ctl_command = UNREGISTER_COMMAND;
			else if (strcmp(argv[optind], "runservice") == 0)
				ctl_command = RUN_AS_SERVICE_COMMAND;
#endif
			else
			{
				write_stderr(_("%s: unrecognized operation mode \"%s\"\n"), progname, argv[optind]);
				do_advice();
				exit(1);
			}
			optind++;
		}
	}

	if (ctl_command == NO_COMMAND)
	{
		write_stderr(_("%s: no operation specified\n"), progname);
		do_advice();
		exit(1);
	}

	/* Note we put any -D switch into the env var above */
	pg_config = getenv("PGDATA");
	if (pg_config)
	{
		pg_config = pg_strdup(pg_config);
		canonicalize_path(pg_config);
		pg_data = pg_strdup(pg_config);
	}

	/* -D might point at config-only directory; if so find the real PGDATA */
	adjust_data_dir();

	/* Complain if -D needed and not provided */
	if (pg_config == NULL &&
		ctl_command != KILL_COMMAND && ctl_command != UNREGISTER_COMMAND)
	{
		write_stderr(_("%s: no database directory specified and environment variable PGDATA unset\n"),
					 progname);
		do_advice();
		exit(1);
	}

	if (!wait_set)
	{
		switch (ctl_command)
		{
			case RESTART_COMMAND:
			case START_COMMAND:
				do_wait = false;
				break;
			case STOP_COMMAND:
				do_wait = true;
				break;
			default:
				break;
		}
	}

	if (ctl_command == RELOAD_COMMAND)
	{
		sig = SIGHUP;
		do_wait = false;
	}

	if (pg_data)
	{
		snprintf(postopts_file, MAXPGPATH, "%s/postmaster.opts", pg_data);
		snprintf(version_file, MAXPGPATH, "%s/PG_VERSION", pg_data);
		snprintf(pid_file, MAXPGPATH, "%s/postmaster.pid", pg_data);
		snprintf(backup_file, MAXPGPATH, "%s/backup_label", pg_data);
		snprintf(recovery_file, MAXPGPATH, "%s/recovery.conf", pg_data);
	}

	switch (ctl_command)
	{
		case INIT_COMMAND:
			do_init();
			break;
		case STATUS_COMMAND:
			do_status();
			break;
		case START_COMMAND:
			do_start();
			break;
		case STOP_COMMAND:
			do_stop();
			break;
		case RESTART_COMMAND:
			do_restart();
			break;
		case RELOAD_COMMAND:
			do_reload();
			break;
		case PROMOTE_COMMAND:
			do_promote();
			break;
		case KILL_COMMAND:
			do_kill(killproc);
			break;
#ifdef WIN32
		case REGISTER_COMMAND:
			pgwin32_doRegister();
			break;
		case UNREGISTER_COMMAND:
			pgwin32_doUnregister();
			break;
		case RUN_AS_SERVICE_COMMAND:
			pgwin32_doRunAsService();
			break;
#endif
		default:
			break;
	}

	exit(0);
}<|MERGE_RESOLUTION|>--- conflicted
+++ resolved
@@ -109,13 +109,9 @@
 static char recovery_file[MAXPGPATH];
 static char promote_file[MAXPGPATH];
 
-<<<<<<< HEAD
 static volatile pgpid_t postmasterPID = -1;
 
-#if defined(WIN32) || defined(__CYGWIN__)
-=======
 #ifdef WIN32
->>>>>>> b5bce6c1
 static DWORD pgctl_start_type = SERVICE_AUTO_START;
 static SERVICE_STATUS status;
 static SERVICE_STATUS_HANDLE hStatus = (SERVICE_STATUS_HANDLE) 0;
@@ -478,7 +474,6 @@
 	}
 
 	/* fork succeeded, in child */
-<<<<<<< HEAD
 
 	/*
 	 * If possible, detach the postmaster process from the launching process
@@ -493,8 +488,6 @@
 		exit(1);
 	}
 #endif
-=======
->>>>>>> b5bce6c1
 
 	/*
 	 * Since there might be quotes to handle here, it is easier simply to pass
@@ -694,18 +687,12 @@
 						 */
 						if (strcmp(host_str, "*") == 0)
 							strcpy(host_str, "localhost");
-<<<<<<< HEAD
 #if defined(__NetBSD__) || defined(__OpenBSD__) || defined(WIN32)
-=======
->>>>>>> b5bce6c1
 						else if (strcmp(host_str, "0.0.0.0") == 0)
 							strcpy(host_str, "127.0.0.1");
 						else if (strcmp(host_str, "::") == 0)
 							strcpy(host_str, "::1");
-<<<<<<< HEAD
-#endif
-=======
->>>>>>> b5bce6c1
+#endif
 
 						/*
 						 * We need to set connect_timeout otherwise on Windows
@@ -756,12 +743,7 @@
 #endif
 
 		/* No response, or startup still in process; wait */
-<<<<<<< HEAD
 		if (i % WAITS_PER_SEC == 0)
-=======
-#ifdef WIN32
-		if (do_checkpoint)
->>>>>>> b5bce6c1
 		{
 #ifdef WIN32
 			if (do_checkpoint)
@@ -2137,9 +2119,7 @@
 		}
 	}
 
-#ifndef __CYGWIN__
     AddUserToTokenDacl(processInfo->hProcess);
-#endif
 
 	CloseHandle(restrictedToken);
 
