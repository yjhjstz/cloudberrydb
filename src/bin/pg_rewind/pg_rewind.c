/*-------------------------------------------------------------------------
 *
 * pg_rewind.c
 *	  Synchronizes a PostgreSQL data directory to a new timeline
 *
 * Portions Copyright (c) 1996-2019, PostgreSQL Global Development Group
 *
 *-------------------------------------------------------------------------
 */
#include "postgres_fe.h"
#include <sys/stat.h>
#include <fcntl.h>
#include <time.h>
#include <unistd.h>

#include "pg_rewind.h"
#include "fetch.h"
#include "file_ops.h"
#include "filemap.h"

#include "access/timeline.h"
#include "access/xlog_internal.h"
#include "catalog/catversion.h"
#include "catalog/pg_control.h"
<<<<<<< HEAD
=======
#include "common/controldata_utils.h"
#include "common/file_perm.h"
#include "common/file_utils.h"
#include "common/restricted_token.h"
>>>>>>> 9e1c9f95
#include "getopt_long.h"
#include "common/restricted_token.h"
#include "utils/palloc.h"
#include "storage/bufpage.h"

static void usage(const char *progname);

static void createBackupLabel(XLogRecPtr startpoint, TimeLineID starttli,
							  XLogRecPtr checkpointloc);

static void digestControlFile(ControlFileData *ControlFile, char *source,
							  size_t size);
static void syncTargetDirectory(void);
static void sanityChecks(void);
static void findCommonAncestorTimeline(XLogRecPtr *recptr, int *tliIndex);
static void ensureCleanShutdown(const char *argv0);
static int32 get_target_dbid(const char *argv0);

static ControlFileData ControlFile_target;
static ControlFileData ControlFile_source;

static bool writerecoveryconf = false;
static char *replication_slot = NULL;

int32 dbid_target;
const char *progname;
int			WalSegSz;

/* Configuration options */
char	   *datadir_target = NULL;
char	   *datadir_source = NULL;
char	   *connstr_source = NULL;

static bool debug = false;
bool		showprogress = false;
bool		dry_run = false;
bool		do_sync = true;

/* Target history */
TimeLineHistoryEntry *targetHistory;
int			targetNentries;

/* Progress counters */
uint64		fetch_size;
uint64		fetch_done;


static void
usage(const char *progname)
{
	printf(_("%s resynchronizes a PostgreSQL cluster with another copy of the cluster.\n\n"), progname);
	printf(_("Usage:\n  %s [OPTION]...\n\n"), progname);
	printf(_("Options:\n"));
	printf(_("  -D, --target-pgdata=DIRECTORY  existing data directory to modify\n"));
	printf(_("      --source-pgdata=DIRECTORY  source data directory to synchronize with\n"));
	printf(_("      --source-server=CONNSTR    source server to synchronize with\n"));
	printf(_("  -R, --write-recovery-conf      write recovery.conf after backup\n"));
	printf(_("  -S, --slot=SLOTNAME            replication slot to use\n"));
	printf(_("  -n, --dry-run                  stop before modifying anything\n"));
	printf(_("  -N, --no-sync                  do not wait for changes to be written\n"
			 "                                 safely to disk\n"));
	printf(_("  -P, --progress                 write progress messages\n"));
	printf(_("      --debug                    write a lot of debug messages\n"));
	printf(_("  -V, --version                  output version information, then exit\n"));
	printf(_("  -?, --help                     show this help, then exit\n"));
	printf(_("\nReport bugs to <pgsql-bugs@lists.postgresql.org>.\n"));
}


int
main(int argc, char **argv)
{
	static struct option long_options[] = {
		{"help", no_argument, NULL, '?'},
		{"target-pgdata", required_argument, NULL, 'D'},
		{"write-recovery-conf", no_argument, NULL, 'R'},
		{"slot", required_argument, NULL, 'S'},
		{"source-pgdata", required_argument, NULL, 1},
		{"source-server", required_argument, NULL, 2},
		{"version", no_argument, NULL, 'V'},
		{"dry-run", no_argument, NULL, 'n'},
		{"no-sync", no_argument, NULL, 'N'},
		{"progress", no_argument, NULL, 'P'},
		{"debug", no_argument, NULL, 3},
		{NULL, 0, NULL, 0}
	};
	int			option_index;
	int			c;
	XLogRecPtr	divergerec;
	int			lastcommontliIndex;
	XLogRecPtr	chkptrec;
	TimeLineID	chkpttli;
	XLogRecPtr	chkptredo;
	size_t		size;
	char	   *buffer;
	bool		rewind_needed;
	XLogRecPtr	endrec;
	TimeLineID	endtli;
	ControlFileData ControlFile_new;

	pg_logging_init(argv[0]);
	set_pglocale_pgservice(argv[0], PG_TEXTDOMAIN("pg_rewind"));
	progname = get_progname(argv[0]);

	/* Process command-line arguments */
	if (argc > 1)
	{
		if (strcmp(argv[1], "--help") == 0 || strcmp(argv[1], "-?") == 0)
		{
			usage(progname);
			exit(0);
		}
		if (strcmp(argv[1], "--version") == 0 || strcmp(argv[1], "-V") == 0)
		{
			puts("pg_rewind (Greenplum Database) " PG_VERSION);
			exit(0);
		}
	}

<<<<<<< HEAD
	while ((c = getopt_long(argc, argv, "D:nPRS:", long_options, &option_index)) != -1)
=======
	while ((c = getopt_long(argc, argv, "D:nNP", long_options, &option_index)) != -1)
>>>>>>> 9e1c9f95
	{
		switch (c)
		{
			case '?':
				fprintf(stderr, _("Try \"%s --help\" for more information.\n"), progname);
				exit(1);

			case 'P':
				showprogress = true;
				break;

			case 'n':
				dry_run = true;
				break;

<<<<<<< HEAD
			case 'R':
				writerecoveryconf = true;
				break;

			case 'S':
				replication_slot = pg_strdup(optarg);
=======
			case 'N':
				do_sync = false;
>>>>>>> 9e1c9f95
				break;

			case 3:
				debug = true;
				pg_logging_set_level(PG_LOG_DEBUG);
				break;

			case 'D':			/* -D or --target-pgdata */
				datadir_target = pg_strdup(optarg);
				break;

			case 1:				/* --source-pgdata */
				datadir_source = pg_strdup(optarg);
				break;
			case 2:				/* --source-server */
				connstr_source = pg_strdup(optarg);
				break;
		}
	}

	if (datadir_source == NULL && connstr_source == NULL)
	{
		pg_log_error("no source specified (--source-pgdata or --source-server)");
		fprintf(stderr, _("Try \"%s --help\" for more information.\n"), progname);
		exit(1);
	}

	if (datadir_source != NULL && connstr_source != NULL)
	{
		pg_log_error("only one of --source-pgdata or --source-server can be specified");
		fprintf(stderr, _("Try \"%s --help\" for more information.\n"), progname);
		exit(1);
	}

	if (datadir_source != NULL && connstr_source != NULL)
	{
		fprintf(stderr, _("%s: only one of --source-pgdata or --source-server can be specified\n"), progname);
		fprintf(stderr, _("Try \"%s --help\" for more information.\n"), progname);
		exit(1);
	}

	if (datadir_target == NULL)
	{
		pg_log_error("no target data directory specified (--target-pgdata)");
		fprintf(stderr, _("Try \"%s --help\" for more information.\n"), progname);
		exit(1);
	}

	if (optind < argc)
	{
		pg_log_error("too many command-line arguments (first is \"%s\")",
					 argv[optind]);
		fprintf(stderr, _("Try \"%s --help\" for more information.\n"), progname);
		exit(1);
	}

	if (!writerecoveryconf && replication_slot != NULL)
	{
		fprintf(stderr, _("%s: --slot can be specified only if --write-recovery-conf is specified\n"), progname);
		fprintf(stderr, _("Try \"%s --help\" for more information.\n"), progname);
		exit(1);
	}

	/*
	 * Don't allow pg_rewind to be run as root, to avoid overwriting the
	 * ownership of files in the data directory. We need only check for root
	 * -- any other user won't have sufficient permissions to modify files in
	 * the data directory.
	 */
#ifndef WIN32
	if (geteuid() == 0)
	{
		pg_log_error("cannot be executed by \"root\"");
		fprintf(stderr, _("You must run %s as the PostgreSQL superuser.\n"),
				progname);
		exit(1);
	}
#endif

	get_restricted_token();

	/* Set mask based on PGDATA permissions */
	if (!GetDataDirectoryCreatePerm(datadir_target))
	{
		pg_log_error("could not read permissions of directory \"%s\": %m",
					 datadir_target);
		exit(1);
	}

	umask(pg_mode_mask);

	/* Connect to remote server */
	if (connstr_source)
		libpqConnect(connstr_source);

	/*
	 * Ok, we have all the options and we're ready to start. Read in all the
	 * information we need from both clusters.
	 */
	buffer = slurpFile(datadir_target, "global/pg_control", &size);
	digestControlFile(&ControlFile_target, buffer, size);
	pg_free(buffer);

	/*
	 * If the target instance was not cleanly shut down, run a single-user
	 * postgres session really quickly and reload the control file to get the
	 * new state.
	 */
	if (ControlFile_target.state != DB_SHUTDOWNED &&
		ControlFile_target.state != DB_SHUTDOWNED_IN_RECOVERY)
	{
		ensureCleanShutdown(argv[0]);

		buffer = slurpFile(datadir_target, "global/pg_control", &size);
		digestControlFile(&ControlFile_target, buffer, size);
		pg_free(buffer);
	}

	buffer = fetchFile("global/pg_control", &size);
	digestControlFile(&ControlFile_source, buffer, size);
	pg_free(buffer);

	dbid_target = get_target_dbid(argv[0]);

	sanityChecks();

	/*
	 * If both clusters are already on the same timeline, there's nothing to
	 * do.
	 */
	if (ControlFile_target.checkPointCopy.ThisTimeLineID == ControlFile_source.checkPointCopy.ThisTimeLineID)
	{
<<<<<<< HEAD
		printf(_("source and target cluster are on the same timeline: %u\n"),
			   ControlFile_source.checkPointCopy.ThisTimeLineID);
=======
		pg_log_info("source and target cluster are on the same timeline");
>>>>>>> 9e1c9f95
		rewind_needed = false;
	}
	else
	{
		findCommonAncestorTimeline(&divergerec, &lastcommontliIndex);
		pg_log_info("servers diverged at WAL location %X/%X on timeline %u",
					(uint32) (divergerec >> 32), (uint32) divergerec,
					targetHistory[lastcommontliIndex].tli);

		/*
		 * Check for the possibility that the target is in fact a direct
		 * ancestor of the source. In that case, there is no divergent history
		 * in the target that needs rewinding.
		 */
		if (ControlFile_target.checkPoint >= divergerec)
		{
			rewind_needed = true;
		}
		else
		{
			XLogRecPtr	chkptendrec;

			/* Read the checkpoint record on the target to see where it ends. */
			chkptendrec = readOneRecord(datadir_target,
										ControlFile_target.checkPoint,
										targetNentries - 1);

			/*
			 * If the histories diverged exactly at the end of the shutdown
			 * checkpoint record on the target, there are no WAL records in
			 * the target that don't belong in the source's history, and no
			 * rewind is needed.
			 */
			if (chkptendrec == divergerec)
				rewind_needed = false;
			else
				rewind_needed = true;
		}
	}

	if (!rewind_needed)
	{
<<<<<<< HEAD
		printf(_("no rewind required\n"));

		if (writerecoveryconf && connstr_source)
		{
			GenerateRecoveryConf(replication_slot);
			WriteRecoveryConf();
		}

=======
		pg_log_info("no rewind required");
>>>>>>> 9e1c9f95
		exit(0);
	}

	findLastCheckpoint(datadir_target, divergerec,
					   lastcommontliIndex,
					   &chkptrec, &chkpttli, &chkptredo);
	pg_log_info("rewinding from last common checkpoint at %X/%X on timeline %u",
				(uint32) (chkptrec >> 32), (uint32) chkptrec,
				chkpttli);

	/*
	 * Build the filemap, by comparing the source and target data directories.
	 */
	filemap_create();
	if (showprogress)
		pg_log_info("reading source file list");
	fetchSourceFileList();
	if (showprogress)
		pg_log_info("reading target file list");
	traverse_datadir(datadir_target, &process_target_file);

	/*
	 * Read the target WAL from last checkpoint before the point of fork, to
	 * extract all the pages that were modified on the target cluster after
	 * the fork. We can stop reading after reaching the final shutdown record.
	 * XXX: If we supported rewinding a server that was not shut down cleanly,
	 * we would need to replay until the end of WAL here.
	 */
	if (showprogress)
		pg_log_info("reading WAL in target");
	extractPageMap(datadir_target, chkptrec, lastcommontliIndex,
				   ControlFile_target.checkPoint);
	filemap_finalize();

	if (showprogress)
		calculate_totals();

	/* this is too verbose even for verbose mode */
	if (debug)
		print_filemap();

	/*
	 * Ok, we're ready to start copying things over.
	 */
	if (showprogress)
	{
		pg_log_info("need to copy %lu MB (total source directory size is %lu MB)",
					(unsigned long) (filemap->fetch_size / (1024 * 1024)),
					(unsigned long) (filemap->total_size / (1024 * 1024)));

		fetch_size = filemap->fetch_size;
		fetch_done = 0;
	}

	/*
	 * This is the point of no return. Once we start copying things, we have
	 * modified the target directory and there is no turning back!
	 */

	executeFileMap();

	progress_report(true);
	printf("\n");

	if (showprogress)
		pg_log_info("creating backup label and updating control file");
	createBackupLabel(chkptredo, chkpttli, chkptrec);

	/*
	 * Update control file of target. Make it ready to perform archive
	 * recovery when restarting.
	 *
	 * minRecoveryPoint is set to the current WAL insert location in the
	 * source server. Like in an online backup, it's important that we recover
	 * all the WAL that was generated while we copied the files over.
	 */
	memcpy(&ControlFile_new, &ControlFile_source, sizeof(ControlFileData));

	if (connstr_source)
	{
		endrec = libpqGetCurrentXlogInsertLocation();
		endtli = ControlFile_source.checkPointCopy.ThisTimeLineID;
	}
	else
	{
		endrec = ControlFile_source.checkPoint;
		endtli = ControlFile_source.checkPointCopy.ThisTimeLineID;
	}
	ControlFile_new.minRecoveryPoint = endrec;
	ControlFile_new.minRecoveryPointTLI = endtli;
	ControlFile_new.state = DB_IN_ARCHIVE_RECOVERY;
	update_controlfile(datadir_target, &ControlFile_new, do_sync);

	if (showprogress)
		pg_log_info("syncing target data directory");
	syncTargetDirectory();

<<<<<<< HEAD
	if (writerecoveryconf && connstr_source)
	{
		GenerateRecoveryConf(replication_slot);
		WriteRecoveryConf();
	}

	printf(_("Done!\n"));
=======
	pg_log_info("Done!");
>>>>>>> 9e1c9f95

	return 0;
}

static void
sanityChecks(void)
{
	/* TODO Check that there's no backup_label in either cluster */

	/* Check system_id match */
	if (ControlFile_target.system_identifier != ControlFile_source.system_identifier)
		pg_fatal("source and target clusters are from different systems");

	/* check version */
	if (ControlFile_target.pg_control_version != PG_CONTROL_VERSION ||
		ControlFile_source.pg_control_version != PG_CONTROL_VERSION ||
		ControlFile_target.catalog_version_no != CATALOG_VERSION_NO ||
		ControlFile_source.catalog_version_no != CATALOG_VERSION_NO)
	{
		pg_fatal("clusters are not compatible with this version of pg_rewind");
	}

	/*
	 * Target cluster need to use checksums or hint bit wal-logging, this to
	 * prevent from data corruption that could occur because of hint bits.
	 */
	if (ControlFile_target.data_checksum_version != PG_DATA_CHECKSUM_VERSION &&
		!ControlFile_target.wal_log_hints)
	{
		pg_fatal("target server needs to use either data checksums or \"wal_log_hints = on\"");
	}

	/*
	 * Target cluster better not be running. This doesn't guard against
	 * someone starting the cluster concurrently. Also, this is probably more
	 * strict than necessary; it's OK if the target node was not shut down
	 * cleanly, as long as it isn't running at the moment.
	 */
	if (ControlFile_target.state != DB_SHUTDOWNED &&
		ControlFile_target.state != DB_SHUTDOWNED_IN_RECOVERY)
		pg_fatal("target server must be shut down cleanly");

	/*
	 * When the source is a data directory, also require that the source
	 * server is shut down. There isn't any very strong reason for this
	 * limitation, but better safe than sorry.
	 */
	if (datadir_source &&
		ControlFile_source.state != DB_SHUTDOWNED &&
		ControlFile_source.state != DB_SHUTDOWNED_IN_RECOVERY)
		pg_fatal("source data directory must be shut down cleanly");
}

/*
 * Print a progress report based on the fetch_size and fetch_done variables.
 *
 * Progress report is written at maximum once per second, unless the
 * force parameter is set to true.
 */
void
progress_report(bool force)
{
	static pg_time_t last_progress_report = 0;
	int			percent;
	char		fetch_done_str[32];
	char		fetch_size_str[32];
	pg_time_t	now;

	if (!showprogress)
		return;

	now = time(NULL);
	if (now == last_progress_report && !force)
		return;					/* Max once per second */

	last_progress_report = now;
	percent = fetch_size ? (int) ((fetch_done) * 100 / fetch_size) : 0;

	/*
	 * Avoid overflowing past 100% or the full size. This may make the total
	 * size number change as we approach the end of the backup (the estimate
	 * will always be wrong if WAL is included), but that's better than having
	 * the done column be bigger than the total.
	 */
	if (percent > 100)
		percent = 100;
	if (fetch_done > fetch_size)
		fetch_size = fetch_done;

	/*
	 * Separate step to keep platform-dependent format code out of
	 * translatable strings.  And we only test for INT64_FORMAT availability
	 * in snprintf, not fprintf.
	 */
	snprintf(fetch_done_str, sizeof(fetch_done_str), INT64_FORMAT,
			 fetch_done / 1024);
	snprintf(fetch_size_str, sizeof(fetch_size_str), INT64_FORMAT,
			 fetch_size / 1024);

	fprintf(stderr, _("%*s/%s kB (%d%%) copied"),
			(int) strlen(fetch_size_str), fetch_done_str, fetch_size_str,
			percent);
	if (isatty(fileno(stderr)))
		fprintf(stderr, "\r");
	else
		fprintf(stderr, "\n");
}

/*
 * Find minimum from two WAL locations assuming InvalidXLogRecPtr means
 * infinity as src/include/access/timeline.h states. This routine should
 * be used only when comparing WAL locations related to history files.
 */
static XLogRecPtr
MinXLogRecPtr(XLogRecPtr a, XLogRecPtr b)
{
	if (XLogRecPtrIsInvalid(a))
		return b;
	else if (XLogRecPtrIsInvalid(b))
		return a;
	else
		return Min(a, b);
}

/*
 * Retrieve timeline history for given control file which should behold
 * either source or target.
 */
static TimeLineHistoryEntry *
getTimelineHistory(ControlFileData *controlFile, int *nentries)
{
	TimeLineHistoryEntry *history;
	TimeLineID	tli;

	tli = controlFile->checkPointCopy.ThisTimeLineID;

	/*
	 * Timeline 1 does not have a history file, so there is no need to check
	 * and fake an entry with infinite start and end positions.
	 */
	if (tli == 1)
	{
		history = (TimeLineHistoryEntry *) pg_malloc(sizeof(TimeLineHistoryEntry));
		history->tli = tli;
		history->begin = history->end = InvalidXLogRecPtr;
		*nentries = 1;
	}
	else
	{
		char		path[MAXPGPATH];
		char	   *histfile;

		TLHistoryFilePath(path, tli);

		/* Get history file from appropriate source */
		if (controlFile == &ControlFile_source)
			histfile = fetchFile(path, NULL);
		else if (controlFile == &ControlFile_target)
			histfile = slurpFile(datadir_target, path, NULL);
		else
			pg_fatal("invalid control file\n");

		history = rewind_parseTimeLineHistory(histfile, tli, nentries);
		pg_free(histfile);
	}

	if (debug)
	{
		int			i;

		if (controlFile == &ControlFile_source)
			pg_log_debug("Source timeline history:");
		else if (controlFile == &ControlFile_target)
			pg_log_debug("Target timeline history:");
		else
			Assert(false);

		/*
		 * Print the target timeline history.
		 */
		for (i = 0; i < targetNentries; i++)
		{
			TimeLineHistoryEntry *entry;

			entry = &history[i];
			pg_log_debug("%d: %X/%X - %X/%X", entry->tli,
						 (uint32) (entry->begin >> 32), (uint32) (entry->begin),
						 (uint32) (entry->end >> 32), (uint32) (entry->end));
		}
	}

	return history;
}

/*
 * Determine the TLI of the last common timeline in the timeline history of the
 * two clusters. targetHistory is filled with target timeline history and
 * targetNentries is number of items in targetHistory. *tliIndex is set to the
 * index of last common timeline in targetHistory array, and *recptr is set to
 * the position where the timeline history diverged (ie. the first WAL record
 * that's not the same in both clusters).
 *
 * Control files of both clusters must be read into ControlFile_target/source
 * before calling this routine.
 */
static void
findCommonAncestorTimeline(XLogRecPtr *recptr, int *tliIndex)
{
	TimeLineHistoryEntry *sourceHistory;
	int			sourceNentries;
	int			i,
				n;

	/* Retrieve timelines for both source and target */
	sourceHistory = getTimelineHistory(&ControlFile_source, &sourceNentries);
	targetHistory = getTimelineHistory(&ControlFile_target, &targetNentries);

	/*
	 * Trace the history forward, until we hit the timeline diverge. It may
	 * still be possible that the source and target nodes used the same
	 * timeline number in their history but with different start position
	 * depending on the history files that each node has fetched in previous
	 * recovery processes. Hence check the start position of the new timeline
	 * as well and move down by one extra timeline entry if they do not match.
	 */
	n = Min(sourceNentries, targetNentries);
	for (i = 0; i < n; i++)
	{
		if (sourceHistory[i].tli != targetHistory[i].tli ||
			sourceHistory[i].begin != targetHistory[i].begin)
			break;
	}

	if (i > 0)
	{
		i--;
		*recptr = MinXLogRecPtr(sourceHistory[i].end, targetHistory[i].end);
		*tliIndex = i;

		pg_free(sourceHistory);
		return;
	}
	else
	{
		pg_fatal("could not find common ancestor of the source and target cluster's timelines");
	}
}


/*
 * Create a backup_label file that forces recovery to begin at the last common
 * checkpoint.
 */
static void
createBackupLabel(XLogRecPtr startpoint, TimeLineID starttli, XLogRecPtr checkpointloc)
{
	XLogSegNo	startsegno;
	time_t		stamp_time;
	char		strfbuf[128];
	char		xlogfilename[MAXFNAMELEN];
	struct tm  *tmp;
	char		buf[1000];
	int			len;

	XLByteToSeg(startpoint, startsegno, WalSegSz);
	XLogFileName(xlogfilename, starttli, startsegno, WalSegSz);

	/*
	 * Construct backup label file
	 */
	stamp_time = time(NULL);
	tmp = localtime(&stamp_time);
	strftime(strfbuf, sizeof(strfbuf), "%Y-%m-%d %H:%M:%S %Z", tmp);

	len = snprintf(buf, sizeof(buf),
				   "START WAL LOCATION: %X/%X (file %s)\n"
				   "CHECKPOINT LOCATION: %X/%X\n"
				   "BACKUP METHOD: pg_rewind\n"
				   "BACKUP FROM: standby\n"
				   "START TIME: %s\n",
	/* omit LABEL: line */
				   (uint32) (startpoint >> 32), (uint32) startpoint, xlogfilename,
				   (uint32) (checkpointloc >> 32), (uint32) checkpointloc,
				   strfbuf);
	if (len >= sizeof(buf))
		pg_fatal("backup label buffer too small");	/* shouldn't happen */

	/* TODO: move old file out of the way, if any. */
	open_target_file("backup_label", true); /* BACKUP_LABEL_FILE */
	write_target_range(buf, 0, len);
	close_target_file();
}

/*
 * Check CRC of control file
 */
static void
checkControlFile(ControlFileData *ControlFile)
{
	pg_crc32c	crc;

	/* Calculate CRC */
	INIT_CRC32C(crc);
	COMP_CRC32C(crc, (char *) ControlFile, offsetof(ControlFileData, crc));
	FIN_CRC32C(crc);

	/* And simply compare it */
	if (!EQ_CRC32C(crc, ControlFile->crc))
		pg_fatal("unexpected control file CRC");
}

/*
 * Verify control file contents in the buffer src, and copy it to *ControlFile.
 */
static void
digestControlFile(ControlFileData *ControlFile, char *src, size_t size)
{
	if (size != PG_CONTROL_FILE_SIZE)
		pg_fatal("unexpected control file size %d, expected %d",
				 (int) size, PG_CONTROL_FILE_SIZE);

	memcpy(ControlFile, src, sizeof(ControlFileData));

	/* set and validate WalSegSz */
	WalSegSz = ControlFile->xlog_seg_size;

	if (!IsValidWalSegSize(WalSegSz))
		pg_fatal(ngettext("WAL segment size must be a power of two between 1 MB and 1 GB, but the control file specifies %d byte",
						  "WAL segment size must be a power of two between 1 MB and 1 GB, but the control file specifies %d bytes",
						  WalSegSz),
				 WalSegSz);

	/* Additional checks on control file */
	checkControlFile(ControlFile);
}

/*
 * Sync target data directory to ensure that modifications are safely on disk.
 *
 * We do this once, for the whole data directory, for performance reasons.  At
 * the end of pg_rewind's run, the kernel is likely to already have flushed
 * most dirty buffers to disk.  Additionally fsync_pgdata uses a two-pass
 * approach (only initiating writeback in the first pass), which often reduces
 * the overall amount of IO noticeably.
 */
static void
syncTargetDirectory(void)
{
<<<<<<< HEAD
	int			ret;
#define MAXCMDLEN (2 * MAXPGPATH)
	char		exec_path[MAXPGPATH];
	char		cmd[MAXCMDLEN];

	/* locate initdb binary */
	if ((ret = find_other_exec(argv0, "initdb",
							   "initdb (Greenplum Database) " PG_VERSION "\n",
							   exec_path)) < 0)
	{
		char		full_path[MAXPGPATH];

		if (find_my_exec(argv0, full_path) < 0)
			strlcpy(full_path, progname, sizeof(full_path));

		if (ret == -1)
			pg_fatal("The program \"initdb\" is needed by %s but was\n"
					 "not found in the same directory as \"%s\".\n"
					 "Check your installation.\n", progname, full_path);
		else
			pg_fatal("The program \"initdb\" was found by \"%s\"\n"
					 "but was not the same version as %s.\n"
					 "Check your installation.\n", full_path, progname);
	}

	/* only skip processing after ensuring presence of initdb */
	if (dry_run)
		return;

	/* finally run initdb -S */
	if (debug)
		snprintf(cmd, MAXCMDLEN, "\"%s\" -D \"%s\" -S",
				 exec_path, datadir_target);
	else
		snprintf(cmd, MAXCMDLEN, "\"%s\" -D \"%s\" -S > \"%s\"",
				 exec_path, datadir_target, DEVNULL);

	if (system(cmd) != 0)
		pg_fatal("sync of target directory failed\n");
}

/*
 * Ensure clean shutdown of target instance by launching single-user mode
 * postgres to do crash recovery.
 */
static void
ensureCleanShutdown(const char *argv0)
{
	int		ret;
#define MAXCMDLEN (2 * MAXPGPATH)
	char	exec_path[MAXPGPATH];
	char	cmd[MAXCMDLEN];

	/* locate postgres binary */
	if ((ret = find_other_exec(argv0, "postgres",
							   "postgres (Greenplum Database) " PG_VERSION "\n",
							   exec_path)) < 0)
	{
		char        full_path[MAXPGPATH];

		if (find_my_exec(argv0, full_path) < 0)
			strlcpy(full_path, progname, sizeof(full_path));

		if (ret == -1)
			pg_fatal("The program \"postgres\" is needed by %s but was \n"
					 "not found in the same directory as \"%s\".\n"
					 "Check your installation.\n", progname, full_path);
		else
			pg_fatal("The program \"postgres\" was found by \"%s\"\n"
					 "but was not the same version as %s.\n"
					 "Check your installation.\n", full_path, progname);
	}

	/* only skip processing after ensuring presence of postgres */
	if (dry_run)
		return;

	/* finally run postgres single-user mode */
	/*
	 * gpdb: use postgres instead of template1, else the below postgres
	 * instance might hang in the below scenario:
	 *
	 * 1. There was a prepared but not finished "create database " dtx
	 *    transaction which was recovered during crash recovery in the startup
	 *    process and thus it holds the lock of database template1 since
	 *    by default template1 is the template for database creation.
	 *
	 * 2. Single mode postgres process will execute the below code in
	 * InitPostgres() after finishing crash recovery (i.e. calling
	 * startupXLOG()) and then hang due to lock conflict.
	 *
	 *    LockSharedObject(DatabaseRelationId, ...);
	 *
	 * DB_FOR_COMMON_ACCESS is used in fts probe, dtx recovery, gdd so it's
	 * hard to have the above kind of dtx transaction on DB_FOR_COMMON_ACCESS
	 * since the commands (e.g. create database with template
	 * DB_FOR_COMMON_ACCESS) would fail.
	 */
	snprintf(cmd, MAXCMDLEN, "\"%s\" --single -D \"%s\" %s < %s",
			 exec_path, datadir_target, DB_FOR_COMMON_ACCESS, DEVNULL);

	if (system(cmd) != 0)
		pg_fatal("postgres single-user mode of target instance failed for command: %s\n", cmd);
}

static int32
get_target_dbid(const char *argv0)
{
	char		cmd_output[1024];
	FILE	   *output;
	int32 		dbid;

	int		ret;
#define MAXCMDLEN (2 * MAXPGPATH)
	char	exec_path[MAXPGPATH];
	char	cmd[MAXCMDLEN];
	long	parsed_dbid;

	/* locate postgres binary */
	if ((ret = find_other_exec(argv0, "postgres",
							   "postgres (Greenplum Database) " PG_VERSION "\n",
							   exec_path)) < 0)
	{
		char        full_path[MAXPGPATH];

		if (find_my_exec(argv0, full_path) < 0)
			strlcpy(full_path, progname, sizeof(full_path));

		if (ret == -1)
			pg_fatal("The program \"postgres\" is needed by %s but was \n"
					 "not found in the same directory as \"%s\".\n"
					 "Check your installation.\n", progname, full_path);
		else
			pg_fatal("The program \"postgres\" was found by \"%s\"\n"
					 "but was not the same version as %s.\n"
					 "Check your installation.\n", full_path, progname);
	}

	snprintf(cmd, MAXCMDLEN, "\"%s\" -D \"%s\" -C gp_dbid",
			 exec_path, datadir_target);

	if ((output = popen(cmd, "r")) == NULL ||
		fgets(cmd_output, sizeof(cmd_output), output) == NULL)
		pg_fatal("Could not get dbid using %s: %m\n",
				 cmd);

	pclose(output);

	/* Remove trailing newline */
	if (strchr(cmd_output, '\n') != NULL)
		*strchr(cmd_output, '\n') = '\0';

	errno = 0;
	parsed_dbid = strtol(cmd_output, NULL, 10);
	if (errno)
		pg_fatal("could not parse valid dbid from %s\n with cmd_output %s\n", cmd, cmd_output);
	if(parsed_dbid > INT16_MAX || parsed_dbid <= -1)
		pg_fatal("parsed dbid (%ld) is out of valid range: [1, INT16_MAX]", parsed_dbid);
	dbid = (int32) parsed_dbid;

	return dbid;
=======
	if (!do_sync || dry_run)
		return;

	fsync_pgdata(datadir_target, PG_VERSION_NUM);
>>>>>>> 9e1c9f95
}<|MERGE_RESOLUTION|>--- conflicted
+++ resolved
@@ -22,13 +22,11 @@
 #include "access/xlog_internal.h"
 #include "catalog/catversion.h"
 #include "catalog/pg_control.h"
-<<<<<<< HEAD
-=======
 #include "common/controldata_utils.h"
 #include "common/file_perm.h"
 #include "common/file_utils.h"
 #include "common/restricted_token.h"
->>>>>>> 9e1c9f95
+#include "fe_utils/recovery_gen.h"
 #include "getopt_long.h"
 #include "common/restricted_token.h"
 #include "utils/palloc.h"
@@ -41,17 +39,16 @@
 
 static void digestControlFile(ControlFileData *ControlFile, char *source,
 							  size_t size);
+static void greenplum_pre_syncTargetDirectory_SanityCheck(const char *argv0);
 static void syncTargetDirectory(void);
 static void sanityChecks(void);
 static void findCommonAncestorTimeline(XLogRecPtr *recptr, int *tliIndex);
 static void ensureCleanShutdown(const char *argv0);
 static int32 get_target_dbid(const char *argv0);
+static void disconnect_atexit(void);
 
 static ControlFileData ControlFile_target;
 static ControlFileData ControlFile_source;
-
-static bool writerecoveryconf = false;
-static char *replication_slot = NULL;
 
 int32 dbid_target;
 const char *progname;
@@ -85,8 +82,9 @@
 	printf(_("  -D, --target-pgdata=DIRECTORY  existing data directory to modify\n"));
 	printf(_("      --source-pgdata=DIRECTORY  source data directory to synchronize with\n"));
 	printf(_("      --source-server=CONNSTR    source server to synchronize with\n"));
-	printf(_("  -R, --write-recovery-conf      write recovery.conf after backup\n"));
 	printf(_("  -S, --slot=SLOTNAME            replication slot to use\n"));
+	printf(_("  -R, --write-recovery-conf      write configuration for replication\n"
+			 "                                 (requires --source-server)\n"));
 	printf(_("  -n, --dry-run                  stop before modifying anything\n"));
 	printf(_("  -N, --no-sync                  do not wait for changes to be written\n"
 			 "                                 safely to disk\n"));
@@ -128,6 +126,8 @@
 	XLogRecPtr	endrec;
 	TimeLineID	endtli;
 	ControlFileData ControlFile_new;
+	bool		writerecoveryconf = false;
+	char		*replication_slot = NULL;
 
 	pg_logging_init(argv[0]);
 	set_pglocale_pgservice(argv[0], PG_TEXTDOMAIN("pg_rewind"));
@@ -148,11 +148,7 @@
 		}
 	}
 
-<<<<<<< HEAD
-	while ((c = getopt_long(argc, argv, "D:nPRS:", long_options, &option_index)) != -1)
-=======
-	while ((c = getopt_long(argc, argv, "D:nNP", long_options, &option_index)) != -1)
->>>>>>> 9e1c9f95
+	while ((c = getopt_long(argc, argv, "D:nNPRS:", long_options, &option_index)) != -1)
 	{
 		switch (c)
 		{
@@ -168,17 +164,16 @@
 				dry_run = true;
 				break;
 
-<<<<<<< HEAD
+			case 'S':
+				replication_slot = pg_strdup(optarg);
+				break;
+
+			case 'N':
+				do_sync = false;
+				break;
+
 			case 'R':
 				writerecoveryconf = true;
-				break;
-
-			case 'S':
-				replication_slot = pg_strdup(optarg);
-=======
-			case 'N':
-				do_sync = false;
->>>>>>> 9e1c9f95
 				break;
 
 			case 3:
@@ -227,6 +222,13 @@
 		exit(1);
 	}
 
+	if (writerecoveryconf && connstr_source == NULL)
+	{
+		pg_log_error("no source server information (--source--server) specified for --write-recovery-conf");
+		fprintf(stderr, _("Try \"%s --help\" for more information.\n"), progname);
+		exit(1);
+	}
+
 	if (optind < argc)
 	{
 		pg_log_error("too many command-line arguments (first is \"%s\")",
@@ -270,6 +272,8 @@
 
 	umask(pg_mode_mask);
 
+	atexit(disconnect_atexit);
+
 	/* Connect to remote server */
 	if (connstr_source)
 		libpqConnect(connstr_source);
@@ -311,12 +315,8 @@
 	 */
 	if (ControlFile_target.checkPointCopy.ThisTimeLineID == ControlFile_source.checkPointCopy.ThisTimeLineID)
 	{
-<<<<<<< HEAD
-		printf(_("source and target cluster are on the same timeline: %u\n"),
+		pg_log_info("source and target cluster are on the same timeline: %u",
 			   ControlFile_source.checkPointCopy.ThisTimeLineID);
-=======
-		pg_log_info("source and target cluster are on the same timeline");
->>>>>>> 9e1c9f95
 		rewind_needed = false;
 	}
 	else
@@ -359,18 +359,10 @@
 
 	if (!rewind_needed)
 	{
-<<<<<<< HEAD
-		printf(_("no rewind required\n"));
-
-		if (writerecoveryconf && connstr_source)
-		{
-			GenerateRecoveryConf(replication_slot);
-			WriteRecoveryConf();
-		}
-
-=======
 		pg_log_info("no rewind required");
->>>>>>> 9e1c9f95
+		if (writerecoveryconf)
+			WriteRecoveryConfig(conn, datadir_target,
+								GenerateRecoveryConfig(conn, replication_slot));
 		exit(0);
 	}
 
@@ -466,19 +458,14 @@
 
 	if (showprogress)
 		pg_log_info("syncing target data directory");
+	greenplum_pre_syncTargetDirectory_SanityCheck(argv[0]);
 	syncTargetDirectory();
 
-<<<<<<< HEAD
-	if (writerecoveryconf && connstr_source)
-	{
-		GenerateRecoveryConf(replication_slot);
-		WriteRecoveryConf();
-	}
-
-	printf(_("Done!\n"));
-=======
+	if (writerecoveryconf)
+		WriteRecoveryConfig(conn, datadir_target,
+							GenerateRecoveryConfig(conn, replication_slot));
+
 	pg_log_info("Done!");
->>>>>>> 9e1c9f95
 
 	return 0;
 }
@@ -815,6 +802,36 @@
 	checkControlFile(ControlFile);
 }
 
+static void
+greenplum_pre_syncTargetDirectory_SanityCheck(const char *argv0)
+{
+	int			ret;
+#define MAXCMDLEN (2 * MAXPGPATH)
+	char		exec_path[MAXPGPATH];
+
+	/* locate initdb binary */
+	if ((ret = find_other_exec(argv0, "initdb",
+							   "initdb (Greenplum Database) " PG_VERSION "\n",
+							   exec_path)) < 0)
+	{
+		char		full_path[MAXPGPATH];
+
+		if (find_my_exec(argv0, full_path) < 0)
+			strlcpy(full_path, progname, sizeof(full_path));
+
+		if (ret == -1)
+			pg_fatal("The program \"initdb\" is needed by %s but was\n"
+					 "not found in the same directory as \"%s\".\n"
+					 "Check your installation.\n", progname, full_path);
+		else
+			pg_fatal("The program \"initdb\" was found by \"%s\"\n"
+					 "but was not the same version as %s.\n"
+					 "Check your installation.\n", full_path, progname);
+	}
+
+	/* All good */
+}
+
 /*
  * Sync target data directory to ensure that modifications are safely on disk.
  *
@@ -827,46 +844,10 @@
 static void
 syncTargetDirectory(void)
 {
-<<<<<<< HEAD
-	int			ret;
-#define MAXCMDLEN (2 * MAXPGPATH)
-	char		exec_path[MAXPGPATH];
-	char		cmd[MAXCMDLEN];
-
-	/* locate initdb binary */
-	if ((ret = find_other_exec(argv0, "initdb",
-							   "initdb (Greenplum Database) " PG_VERSION "\n",
-							   exec_path)) < 0)
-	{
-		char		full_path[MAXPGPATH];
-
-		if (find_my_exec(argv0, full_path) < 0)
-			strlcpy(full_path, progname, sizeof(full_path));
-
-		if (ret == -1)
-			pg_fatal("The program \"initdb\" is needed by %s but was\n"
-					 "not found in the same directory as \"%s\".\n"
-					 "Check your installation.\n", progname, full_path);
-		else
-			pg_fatal("The program \"initdb\" was found by \"%s\"\n"
-					 "but was not the same version as %s.\n"
-					 "Check your installation.\n", full_path, progname);
-	}
-
-	/* only skip processing after ensuring presence of initdb */
-	if (dry_run)
+	if (!do_sync || dry_run)
 		return;
 
-	/* finally run initdb -S */
-	if (debug)
-		snprintf(cmd, MAXCMDLEN, "\"%s\" -D \"%s\" -S",
-				 exec_path, datadir_target);
-	else
-		snprintf(cmd, MAXCMDLEN, "\"%s\" -D \"%s\" -S > \"%s\"",
-				 exec_path, datadir_target, DEVNULL);
-
-	if (system(cmd) != 0)
-		pg_fatal("sync of target directory failed\n");
+	fsync_pgdata(datadir_target, PG_VERSION_NUM);
 }
 
 /*
@@ -930,7 +911,7 @@
 			 exec_path, datadir_target, DB_FOR_COMMON_ACCESS, DEVNULL);
 
 	if (system(cmd) != 0)
-		pg_fatal("postgres single-user mode of target instance failed for command: %s\n", cmd);
+		pg_fatal("postgres single-user mode of target instance failed for command: %s", cmd);
 }
 
 static int32
@@ -989,10 +970,11 @@
 	dbid = (int32) parsed_dbid;
 
 	return dbid;
-=======
-	if (!do_sync || dry_run)
-		return;
-
-	fsync_pgdata(datadir_target, PG_VERSION_NUM);
->>>>>>> 9e1c9f95
+}
+
+static void
+disconnect_atexit(void)
+{
+	if (conn != NULL)
+		PQfinish(conn);
 }