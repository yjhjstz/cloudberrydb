/*-------------------------------------------------------------------------
 *
 *	common.c
 *		Common support routines for bin/scripts/
 *
 *
 * Portions Copyright (c) 1996-2021, PostgreSQL Global Development Group
 * Portions Copyright (c) 1994, Regents of the University of California
 *
 * src/bin/scripts/common.c
 *
 *-------------------------------------------------------------------------
 */

#include "postgres_fe.h"

#include <signal.h>
#include <unistd.h>

#include "common.h"
#include "common/connect.h"
#include "common/logging.h"
#include "common/string.h"
#include "fe_utils/cancel.h"
#include "fe_utils/query_utils.h"
#include "fe_utils/string_utils.h"

<<<<<<< HEAD
static PGcancel *volatile cancelConn = NULL;
bool		CancelRequested = false;

#ifdef WIN32
static CRITICAL_SECTION cancelConnLock;
#endif

/*
 * Provide strictly harmonized handling of --help and --version
 * options.
 */
void
handle_help_version_opts(int argc, char *argv[],
						 const char *fixed_progname, help_handler hlp)
{
	if (argc > 1)
	{
		if (strcmp(argv[1], "--help") == 0 || strcmp(argv[1], "-?") == 0)
		{
			hlp(get_progname(argv[0]));
			exit(0);
		}
		if (strcmp(argv[1], "--version") == 0 || strcmp(argv[1], "-V") == 0)
		{
			printf("%s (Greenplum Database) " PG_VERSION "\n", fixed_progname);
			exit(0);
		}
	}
}


/*
 * Make a database connection with the given parameters.
 *
 * An interactive password prompt is automatically issued if needed and
 * allowed by prompt_password.
 *
 * If allow_password_reuse is true, we will try to re-use any password
 * given during previous calls to this routine.  (Callers should not pass
 * allow_password_reuse=true unless reconnecting to the same database+user
 * as before, else we might create password exposure hazards.)
 */
PGconn *
connectDatabase(const char *dbname, const char *pghost,
				const char *pgport, const char *pguser,
				enum trivalue prompt_password, const char *progname,
				bool echo, bool fail_ok, bool allow_password_reuse)
{
	PGconn	   *conn;
	bool		new_pass;
	static bool have_password = false;
	static char password[100];

	if (!allow_password_reuse)
		have_password = false;

	if (!have_password && prompt_password == TRI_YES)
	{
		simple_prompt("Password: ", password, sizeof(password), false);
		have_password = true;
	}

	/*
	 * Start the connection.  Loop until we have a password if requested by
	 * backend.
	 */
	do
	{
		const char *keywords[7];
		const char *values[7];

		keywords[0] = "host";
		values[0] = pghost;
		keywords[1] = "port";
		values[1] = pgport;
		keywords[2] = "user";
		values[2] = pguser;
		keywords[3] = "password";
		values[3] = have_password ? password : NULL;
		keywords[4] = "dbname";
		values[4] = dbname;
		keywords[5] = "fallback_application_name";
		values[5] = progname;
		keywords[6] = NULL;
		values[6] = NULL;

		new_pass = false;
		conn = PQconnectdbParams(keywords, values, true);

		if (!conn)
		{
			pg_log_error("could not connect to database %s: out of memory",
						 dbname);
			exit(1);
		}

		/*
		 * No luck?  Trying asking (again) for a password.
		 */
		if (PQstatus(conn) == CONNECTION_BAD &&
			PQconnectionNeedsPassword(conn) &&
			prompt_password != TRI_NO)
		{
			PQfinish(conn);
			simple_prompt("Password: ", password, sizeof(password), false);
			have_password = true;
			new_pass = true;
		}
	} while (new_pass);

	/* check to see that the backend connection was successfully made */
	if (PQstatus(conn) == CONNECTION_BAD)
	{
		if (fail_ok)
		{
			PQfinish(conn);
			return NULL;
		}
		pg_log_error("could not connect to database %s: %s",
					 dbname, PQerrorMessage(conn));
		exit(1);
	}

	PQclear(executeQuery(conn, ALWAYS_SECURE_SEARCH_PATH_SQL,
						 progname, echo));

	return conn;
}

/*
 * Try to connect to the appropriate maintenance database.
 */
PGconn *
connectMaintenanceDatabase(const char *maintenance_db,
						   const char *pghost, const char *pgport,
						   const char *pguser, enum trivalue prompt_password,
						   const char *progname, bool echo)
{
	PGconn	   *conn;

	/* If a maintenance database name was specified, just connect to it. */
	if (maintenance_db)
		return connectDatabase(maintenance_db, pghost, pgport, pguser,
							   prompt_password, progname, echo, false, false);

	/* Otherwise, try postgres first and then template1. */
	conn = connectDatabase("postgres", pghost, pgport, pguser, prompt_password,
						   progname, echo, true, false);
	if (!conn)
		conn = connectDatabase("template1", pghost, pgport, pguser,
							   prompt_password, progname, echo, false, false);

	return conn;
}

/*
 * Run a query, return the results, exit program on failure.
 */
PGresult *
executeQuery(PGconn *conn, const char *query, const char *progname, bool echo)
{
	PGresult   *res;

	if (echo)
		printf("%s\n", query);

	res = PQexec(conn, query);
	if (!res ||
		PQresultStatus(res) != PGRES_TUPLES_OK)
	{
		pg_log_error("query failed: %s", PQerrorMessage(conn));
		pg_log_info("query was: %s", query);
		PQfinish(conn);
		exit(1);
	}

	return res;
}


/*
 * As above for a SQL command (which returns nothing).
 */
void
executeCommand(PGconn *conn, const char *query,
			   const char *progname, bool echo)
{
	PGresult   *res;

	if (echo)
		printf("%s\n", query);

	res = PQexec(conn, query);
	if (!res ||
		PQresultStatus(res) != PGRES_COMMAND_OK)
	{
		pg_log_error("query failed: %s", PQerrorMessage(conn));
		pg_log_info("query was: %s", query);
		PQfinish(conn);
		exit(1);
	}

	PQclear(res);
}


/*
 * As above for a SQL maintenance command (returns command success).
 * Command is executed with a cancel handler set, so Ctrl-C can
 * interrupt it.
 */
bool
executeMaintenanceCommand(PGconn *conn, const char *query, bool echo)
{
	PGresult   *res;
	bool		r;

	if (echo)
		printf("%s\n", query);

	SetCancelConn(conn);
	res = PQexec(conn, query);
	ResetCancelConn();

	r = (res && PQresultStatus(res) == PGRES_COMMAND_OK);

	if (res)
		PQclear(res);

	return r;
}


=======
>>>>>>> d457cb4e
/*
 * Split TABLE[(COLUMNS)] into TABLE and [(COLUMNS)] portions.  When you
 * finish using them, pg_free(*table).  *columns is a pointer into "spec",
 * possibly to its NUL terminator.
 */
void
splitTableColumnsSpec(const char *spec, int encoding,
					  char **table, const char **columns)
{
	bool		inquotes = false;
	const char *cp = spec;

	/*
	 * Find the first '(' not identifier-quoted.  Based on
	 * dequote_downcase_identifier().
	 */
	while (*cp && (*cp != '(' || inquotes))
	{
		if (*cp == '"')
		{
			if (inquotes && cp[1] == '"')
				cp++;			/* pair does not affect quoting */
			else
				inquotes = !inquotes;
			cp++;
		}
		else
			cp += PQmblenBounded(cp, encoding);
	}
	*table = pnstrdup(spec, cp - spec);
	*columns = cp;
}

/*
 * Break apart TABLE[(COLUMNS)] of "spec".  With the reset_val of search_path
 * in effect, have regclassin() interpret the TABLE portion.  Append to "buf"
 * the qualified name of TABLE, followed by any (COLUMNS).  Exit on failure.
 * We use this to interpret --table=foo under the search path psql would get,
 * in advance of "ANALYZE public.foo" under the always-secure search path.
 */
void
appendQualifiedRelation(PQExpBuffer buf, const char *spec,
						PGconn *conn, bool echo)
{
	char	   *table;
	const char *columns;
	PQExpBufferData sql;
	PGresult   *res;
	int			ntups;

	splitTableColumnsSpec(spec, PQclientEncoding(conn), &table, &columns);

	/*
	 * Query must remain ABSOLUTELY devoid of unqualified names.  This would
	 * be unnecessary given a regclassin() variant taking a search_path
	 * argument.
	 */
	initPQExpBuffer(&sql);
	appendPQExpBufferStr(&sql,
						 "SELECT c.relname, ns.nspname\n"
						 " FROM pg_catalog.pg_class c,"
						 " pg_catalog.pg_namespace ns\n"
						 " WHERE c.relnamespace OPERATOR(pg_catalog.=) ns.oid\n"
						 "  AND c.oid OPERATOR(pg_catalog.=) ");
	appendStringLiteralConn(&sql, table, conn);
	appendPQExpBufferStr(&sql, "::pg_catalog.regclass;");

	executeCommand(conn, "RESET search_path;", echo);

	/*
	 * One row is a typical result, as is a nonexistent relation ERROR.
	 * regclassin() unconditionally accepts all-digits input as an OID; if no
	 * relation has that OID; this query returns no rows.  Catalog corruption
	 * might elicit other row counts.
	 */
	res = executeQuery(conn, sql.data, echo);
	ntups = PQntuples(res);
	if (ntups != 1)
	{
		pg_log_error(ngettext("query returned %d row instead of one: %s",
							  "query returned %d rows instead of one: %s",
							  ntups),
					 ntups, sql.data);
		PQfinish(conn);
		exit(1);
	}
	appendPQExpBufferStr(buf,
						 fmtQualifiedId(PQgetvalue(res, 0, 1),
										PQgetvalue(res, 0, 0)));
	appendPQExpBufferStr(buf, columns);
	PQclear(res);
	termPQExpBuffer(&sql);
	pg_free(table);

	PQclear(executeQuery(conn, ALWAYS_SECURE_SEARCH_PATH_SQL, echo));
}


/*
 * Check yes/no answer in a localized way.  1=yes, 0=no, -1=neither.
 */

/* translator: abbreviation for "yes" */
#define PG_YESLETTER gettext_noop("y")
/* translator: abbreviation for "no" */
#define PG_NOLETTER gettext_noop("n")

bool
yesno_prompt(const char *question)
{
	char		prompt[256];

	/*------
	   translator: This is a question followed by the translated options for
	   "yes" and "no". */
	snprintf(prompt, sizeof(prompt), _("%s (%s/%s) "),
			 _(question), _(PG_YESLETTER), _(PG_NOLETTER));

	for (;;)
	{
		char	   *resp;

		resp = simple_prompt(prompt, true);

		if (strcmp(resp, _(PG_YESLETTER)) == 0)
		{
			free(resp);
			return true;
		}
		if (strcmp(resp, _(PG_NOLETTER)) == 0)
		{
			free(resp);
			return false;
		}
		free(resp);

		printf(_("Please answer \"%s\" or \"%s\".\n"),
			   _(PG_YESLETTER), _(PG_NOLETTER));
	}
}<|MERGE_RESOLUTION|>--- conflicted
+++ resolved
@@ -25,242 +25,7 @@
 #include "fe_utils/query_utils.h"
 #include "fe_utils/string_utils.h"
 
-<<<<<<< HEAD
-static PGcancel *volatile cancelConn = NULL;
-bool		CancelRequested = false;
 
-#ifdef WIN32
-static CRITICAL_SECTION cancelConnLock;
-#endif
-
-/*
- * Provide strictly harmonized handling of --help and --version
- * options.
- */
-void
-handle_help_version_opts(int argc, char *argv[],
-						 const char *fixed_progname, help_handler hlp)
-{
-	if (argc > 1)
-	{
-		if (strcmp(argv[1], "--help") == 0 || strcmp(argv[1], "-?") == 0)
-		{
-			hlp(get_progname(argv[0]));
-			exit(0);
-		}
-		if (strcmp(argv[1], "--version") == 0 || strcmp(argv[1], "-V") == 0)
-		{
-			printf("%s (Greenplum Database) " PG_VERSION "\n", fixed_progname);
-			exit(0);
-		}
-	}
-}
-
-
-/*
- * Make a database connection with the given parameters.
- *
- * An interactive password prompt is automatically issued if needed and
- * allowed by prompt_password.
- *
- * If allow_password_reuse is true, we will try to re-use any password
- * given during previous calls to this routine.  (Callers should not pass
- * allow_password_reuse=true unless reconnecting to the same database+user
- * as before, else we might create password exposure hazards.)
- */
-PGconn *
-connectDatabase(const char *dbname, const char *pghost,
-				const char *pgport, const char *pguser,
-				enum trivalue prompt_password, const char *progname,
-				bool echo, bool fail_ok, bool allow_password_reuse)
-{
-	PGconn	   *conn;
-	bool		new_pass;
-	static bool have_password = false;
-	static char password[100];
-
-	if (!allow_password_reuse)
-		have_password = false;
-
-	if (!have_password && prompt_password == TRI_YES)
-	{
-		simple_prompt("Password: ", password, sizeof(password), false);
-		have_password = true;
-	}
-
-	/*
-	 * Start the connection.  Loop until we have a password if requested by
-	 * backend.
-	 */
-	do
-	{
-		const char *keywords[7];
-		const char *values[7];
-
-		keywords[0] = "host";
-		values[0] = pghost;
-		keywords[1] = "port";
-		values[1] = pgport;
-		keywords[2] = "user";
-		values[2] = pguser;
-		keywords[3] = "password";
-		values[3] = have_password ? password : NULL;
-		keywords[4] = "dbname";
-		values[4] = dbname;
-		keywords[5] = "fallback_application_name";
-		values[5] = progname;
-		keywords[6] = NULL;
-		values[6] = NULL;
-
-		new_pass = false;
-		conn = PQconnectdbParams(keywords, values, true);
-
-		if (!conn)
-		{
-			pg_log_error("could not connect to database %s: out of memory",
-						 dbname);
-			exit(1);
-		}
-
-		/*
-		 * No luck?  Trying asking (again) for a password.
-		 */
-		if (PQstatus(conn) == CONNECTION_BAD &&
-			PQconnectionNeedsPassword(conn) &&
-			prompt_password != TRI_NO)
-		{
-			PQfinish(conn);
-			simple_prompt("Password: ", password, sizeof(password), false);
-			have_password = true;
-			new_pass = true;
-		}
-	} while (new_pass);
-
-	/* check to see that the backend connection was successfully made */
-	if (PQstatus(conn) == CONNECTION_BAD)
-	{
-		if (fail_ok)
-		{
-			PQfinish(conn);
-			return NULL;
-		}
-		pg_log_error("could not connect to database %s: %s",
-					 dbname, PQerrorMessage(conn));
-		exit(1);
-	}
-
-	PQclear(executeQuery(conn, ALWAYS_SECURE_SEARCH_PATH_SQL,
-						 progname, echo));
-
-	return conn;
-}
-
-/*
- * Try to connect to the appropriate maintenance database.
- */
-PGconn *
-connectMaintenanceDatabase(const char *maintenance_db,
-						   const char *pghost, const char *pgport,
-						   const char *pguser, enum trivalue prompt_password,
-						   const char *progname, bool echo)
-{
-	PGconn	   *conn;
-
-	/* If a maintenance database name was specified, just connect to it. */
-	if (maintenance_db)
-		return connectDatabase(maintenance_db, pghost, pgport, pguser,
-							   prompt_password, progname, echo, false, false);
-
-	/* Otherwise, try postgres first and then template1. */
-	conn = connectDatabase("postgres", pghost, pgport, pguser, prompt_password,
-						   progname, echo, true, false);
-	if (!conn)
-		conn = connectDatabase("template1", pghost, pgport, pguser,
-							   prompt_password, progname, echo, false, false);
-
-	return conn;
-}
-
-/*
- * Run a query, return the results, exit program on failure.
- */
-PGresult *
-executeQuery(PGconn *conn, const char *query, const char *progname, bool echo)
-{
-	PGresult   *res;
-
-	if (echo)
-		printf("%s\n", query);
-
-	res = PQexec(conn, query);
-	if (!res ||
-		PQresultStatus(res) != PGRES_TUPLES_OK)
-	{
-		pg_log_error("query failed: %s", PQerrorMessage(conn));
-		pg_log_info("query was: %s", query);
-		PQfinish(conn);
-		exit(1);
-	}
-
-	return res;
-}
-
-
-/*
- * As above for a SQL command (which returns nothing).
- */
-void
-executeCommand(PGconn *conn, const char *query,
-			   const char *progname, bool echo)
-{
-	PGresult   *res;
-
-	if (echo)
-		printf("%s\n", query);
-
-	res = PQexec(conn, query);
-	if (!res ||
-		PQresultStatus(res) != PGRES_COMMAND_OK)
-	{
-		pg_log_error("query failed: %s", PQerrorMessage(conn));
-		pg_log_info("query was: %s", query);
-		PQfinish(conn);
-		exit(1);
-	}
-
-	PQclear(res);
-}
-
-
-/*
- * As above for a SQL maintenance command (returns command success).
- * Command is executed with a cancel handler set, so Ctrl-C can
- * interrupt it.
- */
-bool
-executeMaintenanceCommand(PGconn *conn, const char *query, bool echo)
-{
-	PGresult   *res;
-	bool		r;
-
-	if (echo)
-		printf("%s\n", query);
-
-	SetCancelConn(conn);
-	res = PQexec(conn, query);
-	ResetCancelConn();
-
-	r = (res && PQresultStatus(res) == PGRES_COMMAND_OK);
-
-	if (res)
-		PQclear(res);
-
-	return r;
-}
-
-
-=======
->>>>>>> d457cb4e
 /*
  * Split TABLE[(COLUMNS)] into TABLE and [(COLUMNS)] portions.  When you
  * finish using them, pg_free(*table).  *columns is a pointer into "spec",
