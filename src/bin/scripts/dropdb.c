/*-------------------------------------------------------------------------
 *
 * dropdb
 *
 * Portions Copyright (c) 1996-2021, PostgreSQL Global Development Group
 * Portions Copyright (c) 1994, Regents of the University of California
 *
 * src/bin/scripts/dropdb.c
 *
 *-------------------------------------------------------------------------
 */

#include "postgres_fe.h"
#include "common.h"
#include "common/logging.h"
#include "fe_utils/option_utils.h"
#include "fe_utils/string_utils.h"


static void help(const char *progname);


int
main(int argc, char *argv[])
{
	static int	if_exists = 0;

	static struct option long_options[] = {
		{"host", required_argument, NULL, 'h'},
		{"port", required_argument, NULL, 'p'},
		{"username", required_argument, NULL, 'U'},
		{"no-password", no_argument, NULL, 'w'},
		{"password", no_argument, NULL, 'W'},
		{"echo", no_argument, NULL, 'e'},
		{"interactive", no_argument, NULL, 'i'},
		{"if-exists", no_argument, &if_exists, 1},
		{"maintenance-db", required_argument, NULL, 2},
		{"force", no_argument, NULL, 'f'},
		{NULL, 0, NULL, 0}
	};

	const char *progname;
	int			optindex;
	int			c;

	char	   *dbname = NULL;
	char	   *maintenance_db = NULL;
	char	   *host = NULL;
	char	   *port = NULL;
	char	   *username = NULL;
	enum trivalue prompt_password = TRI_DEFAULT;
	ConnParams	cparams;
	bool		echo = false;
	bool		interactive = false;
	bool		force = false;

	PQExpBufferData sql;

	PGconn	   *conn;
	PGresult   *result;

	pg_logging_init(argv[0]);
	progname = get_progname(argv[0]);
	set_pglocale_pgservice(argv[0], PG_TEXTDOMAIN("pgscripts"));

	handle_help_version_opts(argc, argv, "dropdb", help);

	while ((c = getopt_long(argc, argv, "h:p:U:wWeif", long_options, &optindex)) != -1)
	{
		switch (c)
		{
			case 'h':
				host = pg_strdup(optarg);
				break;
			case 'p':
				port = pg_strdup(optarg);
				break;
			case 'U':
				username = pg_strdup(optarg);
				break;
			case 'w':
				prompt_password = TRI_NO;
				break;
			case 'W':
				prompt_password = TRI_YES;
				break;
			case 'e':
				echo = true;
				break;
			case 'i':
				interactive = true;
				break;
			case 'f':
				force = true;
				break;
			case 0:
				/* this covers the long options */
				break;
			case 2:
				maintenance_db = pg_strdup(optarg);
				break;
			default:
				fprintf(stderr, _("Try \"%s --help\" for more information.\n"), progname);
				exit(1);
		}
	}

	switch (argc - optind)
	{
		case 0:
			pg_log_error("missing required argument database name");
			fprintf(stderr, _("Try \"%s --help\" for more information.\n"), progname);
			exit(1);
		case 1:
			dbname = argv[optind];
			break;
		default:
			pg_log_error("too many command-line arguments (first is \"%s\")",
						 argv[optind + 1]);
			fprintf(stderr, _("Try \"%s --help\" for more information.\n"), progname);
			exit(1);
	}

	if (interactive)
	{
		printf(_("Database \"%s\" will be permanently removed.\n"), dbname);
		if (!yesno_prompt("Are you sure?"))
			exit(0);
	}

	initPQExpBuffer(&sql);

	appendPQExpBuffer(&sql, "DROP DATABASE %s%s%s;",
					  (if_exists ? "IF EXISTS " : ""),
					  fmtId(dbname),
					  force ? " WITH (FORCE)" : "");

	/* Avoid trying to drop postgres db while we are connected to it. */
	if (maintenance_db == NULL && strcmp(dbname, "postgres") == 0)
		maintenance_db = "template1";

	cparams.dbname = maintenance_db;
	cparams.pghost = host;
	cparams.pgport = port;
	cparams.pguser = username;
	cparams.prompt_password = prompt_password;
	cparams.override_dbname = NULL;

	conn = connectMaintenanceDatabase(&cparams, progname, echo);

	if (echo)
		printf("%s\n", sql.data);
	result = PQexec(conn, sql.data);
	if (PQresultStatus(result) != PGRES_COMMAND_OK)
	{
		pg_log_error("database removal failed: %s", PQerrorMessage(conn));
		PQfinish(conn);
		exit(1);
	}

	PQclear(result);
	PQfinish(conn);
	exit(0);
}


static void
help(const char *progname)
{
	printf(_("%s removes a PostgreSQL database.\n\n"), progname);
	printf(_("Usage:\n"));
	printf(_("  %s [OPTION]... DBNAME\n"), progname);
	printf(_("\nOptions:\n"));
	printf(_("  -e, --echo                show the commands being sent to the server\n"));
	printf(_("  -f, --force               try to terminate other connections before dropping\n"));
	printf(_("  -i, --interactive         prompt before deleting anything\n"));
	printf(_("  -V, --version             output version information, then exit\n"));
	printf(_("  --if-exists               don't report error if database doesn't exist\n"));
	printf(_("  -?, --help                show this help, then exit\n"));
	printf(_("\nConnection options:\n"));
	printf(_("  -h, --host=HOSTNAME       database server host or socket directory\n"));
	printf(_("  -p, --port=PORT           database server port\n"));
	printf(_("  -U, --username=USERNAME   user name to connect as\n"));
	printf(_("  -w, --no-password         never prompt for password\n"));
	printf(_("  -W, --password            force password prompt\n"));
	printf(_("  --maintenance-db=DBNAME   alternate maintenance database\n"));
<<<<<<< HEAD
	printf(_("\nReport bugs to <bugs@greenplum.org>.\n"));
=======
	printf(_("\nReport bugs to <%s>.\n"), PACKAGE_BUGREPORT);
	printf(_("%s home page: <%s>\n"), PACKAGE_NAME, PACKAGE_URL);
>>>>>>> d457cb4e
}<|MERGE_RESOLUTION|>--- conflicted
+++ resolved
@@ -184,10 +184,6 @@
 	printf(_("  -w, --no-password         never prompt for password\n"));
 	printf(_("  -W, --password            force password prompt\n"));
 	printf(_("  --maintenance-db=DBNAME   alternate maintenance database\n"));
-<<<<<<< HEAD
-	printf(_("\nReport bugs to <bugs@greenplum.org>.\n"));
-=======
 	printf(_("\nReport bugs to <%s>.\n"), PACKAGE_BUGREPORT);
 	printf(_("%s home page: <%s>\n"), PACKAGE_NAME, PACKAGE_URL);
->>>>>>> d457cb4e
 }