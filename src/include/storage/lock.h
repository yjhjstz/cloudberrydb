/*-------------------------------------------------------------------------
 *
 * lock.h
 *	  POSTGRES low-level lock mechanism
 *
 *
 * Portions Copyright (c) 1996-2021, PostgreSQL Global Development Group
 * Portions Copyright (c) 1994, Regents of the University of California
 *
 * src/include/storage/lock.h
 *
 *-------------------------------------------------------------------------
 */
#ifndef LOCK_H_
#define LOCK_H_

#ifdef FRONTEND
#error "lock.h may not be included from frontend code"
#endif

#include "storage/backendid.h"
#include "storage/lockdefs.h"
#include "storage/lwlock.h"
#include "storage/shmem.h"
#include "utils/timestamp.h"

/* struct PGPROC is declared in proc.h, but must forward-reference it */
typedef struct PGPROC PGPROC;

typedef struct PROC_QUEUE
{
	SHM_QUEUE	links;			/* head of list of PGPROC objects */
	int			size;			/* number of entries in list */
} PROC_QUEUE;

/* GUC variables */
extern int	max_locks_per_xact;

#ifdef LOCK_DEBUG
extern int	Trace_lock_oidmin;
extern bool Trace_locks;
extern bool Trace_userlocks;
extern int	Trace_lock_table;
extern bool Debug_deadlocks;
#endif							/* LOCK_DEBUG */


/*
 * Top-level transactions are identified by VirtualTransactionIDs comprising
 * PGPROC fields backendId and lxid.  For recovered prepared transactions, the
 * LocalTransactionId is an ordinary XID; LOCKTAG_VIRTUALTRANSACTION never
 * refers to that kind.  These are guaranteed unique over the short term, but
 * will be reused after a database restart or XID wraparound; hence they
 * should never be stored on disk.
 *
 * Note that struct VirtualTransactionId can not be assumed to be atomically
 * assignable as a whole.  However, type LocalTransactionId is assumed to
 * be atomically assignable, and the backend ID doesn't change often enough
 * to be a problem, so we can fetch or assign the two fields separately.
 * We deliberately refrain from using the struct within PGPROC, to prevent
 * coding errors from trying to use struct assignment with it; instead use
 * GET_VXID_FROM_PGPROC().
 */
typedef struct
{
	BackendId	backendId;		/* backendId from PGPROC */
	LocalTransactionId localTransactionId;	/* lxid from PGPROC */
} VirtualTransactionId;

#define InvalidLocalTransactionId		0
#define LocalTransactionIdIsValid(lxid) ((lxid) != InvalidLocalTransactionId)
#define VirtualTransactionIdIsValid(vxid) \
	(LocalTransactionIdIsValid((vxid).localTransactionId))
#define VirtualTransactionIdIsRecoveredPreparedXact(vxid) \
	((vxid).backendId == InvalidBackendId)
#define VirtualTransactionIdEquals(vxid1, vxid2) \
	((vxid1).backendId == (vxid2).backendId && \
	 (vxid1).localTransactionId == (vxid2).localTransactionId)
#define SetInvalidVirtualTransactionId(vxid) \
	((vxid).backendId = InvalidBackendId, \
	 (vxid).localTransactionId = InvalidLocalTransactionId)
#define GET_VXID_FROM_PGPROC(vxid, proc) \
	((vxid).backendId = (proc).backendId, \
	 (vxid).localTransactionId = (proc).lxid)

/* MAX_LOCKMODES cannot be larger than the # of bits in LOCKMASK */
#define MAX_LOCKMODES		10

#define LOCKBIT_ON(lockmode) (1 << (lockmode))
#define LOCKBIT_OFF(lockmode) (~(1 << (lockmode)))


/*
 * This data structure defines the locking semantics associated with a
 * "lock method".  The semantics specify the meaning of each lock mode
 * (by defining which lock modes it conflicts with).
 * All of this data is constant and is kept in const tables.
 *
 * numLockModes -- number of lock modes (READ,WRITE,etc) that
 *		are defined in this lock method.  Must be less than MAX_LOCKMODES.
 *
 * conflictTab -- this is an array of bitmasks showing lock
 *		mode conflicts.  conflictTab[i] is a mask with the j-th bit
 *		turned on if lock modes i and j conflict.  Lock modes are
 *		numbered 1..numLockModes; conflictTab[0] is unused.
 *
 * lockModeNames -- ID strings for debug printouts.
 *
 * trace_flag -- pointer to GUC trace flag for this lock method.  (The
 * GUC variable is not constant, but we use "const" here to denote that
 * it can't be changed through this reference.)
 */
typedef struct LockMethodData
{
	int			numLockModes;
	const LOCKMASK *conflictTab;
	const char *const *lockModeNames;
	const bool *trace_flag;
} LockMethodData;

typedef const LockMethodData *LockMethod;

/*
 * Lock methods are identified by LOCKMETHODID.  (Despite the declaration as
 * uint16, we are constrained to 256 lockmethods by the layout of LOCKTAG.)
 */
typedef uint16 LOCKMETHODID;

/* These identify the known lock methods */
#define DEFAULT_LOCKMETHOD	1
#define USER_LOCKMETHOD		2
#define RESOURCE_LOCKMETHOD	3

/*
 * Map from lock methods to lock table data structures.
 */
extern const	LockMethodData resource_lockmethod;
extern const	LockMethod LockMethods[];


/*
 *  The lock hash tables. (needed by resource queuing).
 */
extern HTAB	*LockMethodLockHash;
extern HTAB	*LockMethodProcLockHash;
extern HTAB	*LockMethodLocalHash;


/*
 * LOCKTAG is the key information needed to look up a LOCK item in the
 * lock hashtable.  A LOCKTAG value uniquely identifies a lockable object.
 *
 * The LockTagType enum defines the different kinds of objects we can lock.
 * We can handle up to 256 different LockTagTypes.
 */
typedef enum LockTagType
{
	LOCKTAG_RELATION,			/* whole relation */
	LOCKTAG_RELATION_EXTEND,	/* the right to extend a relation */
	LOCKTAG_DATABASE_FROZEN_IDS,	/* pg_database.datfrozenxid */
	LOCKTAG_PAGE,				/* one page of a relation */
	LOCKTAG_TUPLE,				/* one physical tuple */
	LOCKTAG_TRANSACTION,		/* transaction (for waiting for xact done) */
	LOCKTAG_VIRTUALTRANSACTION, /* virtual transaction (ditto) */
	LOCKTAG_SPECULATIVE_TOKEN,	/* speculative insertion Xid and token */
	LOCKTAG_OBJECT,				/* non-relation database object */
	LOCKTAG_RESOURCE_QUEUE,		/* ID info for resource queue is QUEUE ID */
	LOCKTAG_DISTRIB_TRANSACTION,/* CDB: distributed transaction (for waiting for distributed xact done) */
	LOCKTAG_USERLOCK,			/* reserved for old contrib/userlock code */
	LOCKTAG_ADVISORY			/* advisory user locks */
} LockTagType;

#define LOCKTAG_LAST_TYPE	LOCKTAG_ADVISORY

extern const char *const LockTagTypeNames[];

/*
 * The LOCKTAG struct is defined with malice aforethought to fit into 16
 * bytes with no padding.  Note that this would need adjustment if we were
 * to widen Oid, BlockNumber, or TransactionId to more than 32 bits.
 *
 * We include lockmethodid in the locktag so that a single hash table in
 * shared memory can store locks of different lockmethods.
 */
typedef struct LOCKTAG
{
	uint32		locktag_field1; /* a 32-bit ID field */
	uint32		locktag_field2; /* a 32-bit ID field */
	uint32		locktag_field3; /* a 32-bit ID field */
	uint16		locktag_field4; /* a 16-bit ID field */
	uint8		locktag_type;	/* see enum LockTagType */
	uint8		locktag_lockmethodid;	/* lockmethod indicator */
} LOCKTAG;

/*
 * These macros define how we map logical IDs of lockable objects into
 * the physical fields of LOCKTAG.  Use these to set up LOCKTAG values,
 * rather than accessing the fields directly.  Note multiple eval of target!
 */

/* ID info for a relation is DB OID + REL OID; DB OID = 0 if shared */
#define SET_LOCKTAG_RELATION(locktag,dboid,reloid) \
	((locktag).locktag_field1 = (dboid), \
	 (locktag).locktag_field2 = (reloid), \
	 (locktag).locktag_field3 = 0, \
	 (locktag).locktag_field4 = 0, \
	 (locktag).locktag_type = LOCKTAG_RELATION, \
	 (locktag).locktag_lockmethodid = DEFAULT_LOCKMETHOD)

/* same ID info as RELATION */
#define SET_LOCKTAG_RELATION_EXTEND(locktag,dboid,reloid) \
	((locktag).locktag_field1 = (dboid), \
	 (locktag).locktag_field2 = (reloid), \
	 (locktag).locktag_field3 = 0, \
	 (locktag).locktag_field4 = 0, \
	 (locktag).locktag_type = LOCKTAG_RELATION_EXTEND, \
	 (locktag).locktag_lockmethodid = DEFAULT_LOCKMETHOD)

/* ID info for frozen IDs is DB OID */
#define SET_LOCKTAG_DATABASE_FROZEN_IDS(locktag,dboid) \
	((locktag).locktag_field1 = (dboid), \
	 (locktag).locktag_field2 = 0, \
	 (locktag).locktag_field3 = 0, \
	 (locktag).locktag_field4 = 0, \
	 (locktag).locktag_type = LOCKTAG_DATABASE_FROZEN_IDS, \
	 (locktag).locktag_lockmethodid = DEFAULT_LOCKMETHOD)

/* ID info for a page is RELATION info + BlockNumber */
#define SET_LOCKTAG_PAGE(locktag,dboid,reloid,blocknum) \
	((locktag).locktag_field1 = (dboid), \
	 (locktag).locktag_field2 = (reloid), \
	 (locktag).locktag_field3 = (blocknum), \
	 (locktag).locktag_field4 = 0, \
	 (locktag).locktag_type = LOCKTAG_PAGE, \
	 (locktag).locktag_lockmethodid = DEFAULT_LOCKMETHOD)

/* ID info for a tuple is PAGE info + OffsetNumber */
#define SET_LOCKTAG_TUPLE(locktag,dboid,reloid,blocknum,offnum) \
	((locktag).locktag_field1 = (dboid), \
	 (locktag).locktag_field2 = (reloid), \
	 (locktag).locktag_field3 = (blocknum), \
	 (locktag).locktag_field4 = (offnum), \
	 (locktag).locktag_type = LOCKTAG_TUPLE, \
	 (locktag).locktag_lockmethodid = DEFAULT_LOCKMETHOD)

/* ID info for a transaction is its TransactionId */
#define SET_LOCKTAG_TRANSACTION(locktag,xid) \
	((locktag).locktag_field1 = (xid), \
	 (locktag).locktag_field2 = 0, \
	 (locktag).locktag_field3 = 0, \
	 (locktag).locktag_field4 = 0, \
	 (locktag).locktag_type = LOCKTAG_TRANSACTION, \
	 (locktag).locktag_lockmethodid = DEFAULT_LOCKMETHOD)

#define SET_LOCKTAG_DISTRIB_TRANSACTION(locktag,gxid) \
	((locktag).locktag_field1 = (gxid), \
	 (locktag).locktag_field2 = 0, \
	 (locktag).locktag_field3 = 0, \
	 (locktag).locktag_field4 = 0, \
	 (locktag).locktag_type = LOCKTAG_DISTRIB_TRANSACTION, \
	 (locktag).locktag_lockmethodid = DEFAULT_LOCKMETHOD)

/* ID info for a virtual transaction is its VirtualTransactionId */
#define SET_LOCKTAG_VIRTUALTRANSACTION(locktag,vxid) \
	((locktag).locktag_field1 = (vxid).backendId, \
	 (locktag).locktag_field2 = (vxid).localTransactionId, \
	 (locktag).locktag_field3 = 0, \
	 (locktag).locktag_field4 = 0, \
	 (locktag).locktag_type = LOCKTAG_VIRTUALTRANSACTION, \
	 (locktag).locktag_lockmethodid = DEFAULT_LOCKMETHOD)


/*
 * ID info for a speculative insert is TRANSACTION info +
 * its speculative insert counter.
 */
#define SET_LOCKTAG_SPECULATIVE_INSERTION(locktag,xid,token) \
	((locktag).locktag_field1 = (xid), \
	 (locktag).locktag_field2 = (token),		\
	 (locktag).locktag_field3 = 0, \
	 (locktag).locktag_field4 = 0, \
	 (locktag).locktag_type = LOCKTAG_SPECULATIVE_TOKEN, \
	 (locktag).locktag_lockmethodid = DEFAULT_LOCKMETHOD)

/*
 * ID info for an object is DB OID + CLASS OID + OBJECT OID + SUBID
 *
 * Note: object ID has same representation as in pg_depend and
 * pg_description, but notice that we are constraining SUBID to 16 bits.
 * Also, we use DB OID = 0 for shared objects such as tablespaces.
 */
#define SET_LOCKTAG_OBJECT(locktag,dboid,classoid,objoid,objsubid) \
	((locktag).locktag_field1 = (dboid), \
	 (locktag).locktag_field2 = (classoid), \
	 (locktag).locktag_field3 = (objoid), \
	 (locktag).locktag_field4 = (objsubid), \
	 (locktag).locktag_type = LOCKTAG_OBJECT, \
	 (locktag).locktag_lockmethodid = DEFAULT_LOCKMETHOD)

#define SET_LOCKTAG_ADVISORY(locktag,id1,id2,id3,id4) \
	((locktag).locktag_field1 = (id1), \
	 (locktag).locktag_field2 = (id2), \
	 (locktag).locktag_field3 = (id3), \
	 (locktag).locktag_field4 = (id4), \
	 (locktag).locktag_type = LOCKTAG_ADVISORY, \
	 (locktag).locktag_lockmethodid = USER_LOCKMETHOD)

#define SET_LOCKTAG_RESOURCE_QUEUE(locktag, queueid) \
	((locktag).locktag_field1 = (queueid), \
	 (locktag).locktag_field2 = 0, \
	 (locktag).locktag_field3 = 0, \
	 (locktag).locktag_field4 = 0, \
	 (locktag).locktag_type = LOCKTAG_RESOURCE_QUEUE,		\
	 (locktag).locktag_lockmethodid = RESOURCE_LOCKMETHOD)

/*
 * Per-locked-object lock information:
 *
 * tag -- uniquely identifies the object being locked
 * grantMask -- bitmask for all lock types currently granted on this object.
 * waitMask -- bitmask for all lock types currently awaited on this object.
 * procLocks -- list of PROCLOCK objects for this lock.
 * waitProcs -- queue of processes waiting for this lock.
 * requested -- count of each lock type currently requested on the lock
 *		(includes requests already granted!!).
 * nRequested -- total requested locks of all types.
 * granted -- count of each lock type currently granted on the lock.
 * nGranted -- total granted locks of all types.
 * holdTillEndXact -- if the lock is releasable before the end of the transaction.
 *
 * Note: these counts count 1 for each backend.  Internally to a backend,
 * there may be multiple grabs on a particular lock, but this is not reflected
 * into shared memory.
 */
typedef struct LOCK
{
	/* hash key */
	LOCKTAG		tag;			/* unique identifier of lockable object */

	/* data */
	LOCKMASK	grantMask;		/* bitmask for lock types already granted */
	LOCKMASK	waitMask;		/* bitmask for lock types awaited */
	SHM_QUEUE	procLocks;		/* list of PROCLOCK objects assoc. with lock */
	PROC_QUEUE	waitProcs;		/* list of PGPROC objects waiting on lock */
	int			requested[MAX_LOCKMODES];	/* counts of requested locks */
	int			nRequested;		/* total of requested[] array */
	int			granted[MAX_LOCKMODES]; /* counts of granted locks */
	int			nGranted;		/* total of granted[] array */
	bool		holdTillEndXact;     /* flag for global deadlock detector */
} LOCK;

#define LOCK_LOCKMETHOD(lock) ((LOCKMETHODID) (lock).tag.locktag_lockmethodid)
#define LOCK_LOCKTAG(lock) ((LockTagType) (lock).tag.locktag_type)


/*
 * We may have several different backends holding or awaiting locks
 * on the same lockable object.  We need to store some per-holder/waiter
 * information for each such holder (or would-be holder).  This is kept in
 * a PROCLOCK struct.
 *
 * PROCLOCKTAG is the key information needed to look up a PROCLOCK item in the
 * proclock hashtable.  A PROCLOCKTAG value uniquely identifies the combination
 * of a lockable object and a holder/waiter for that object.  (We can use
 * pointers here because the PROCLOCKTAG need only be unique for the lifespan
 * of the PROCLOCK, and it will never outlive the lock or the proc.)
 *
 * Internally to a backend, it is possible for the same lock to be held
 * for different purposes: the backend tracks transaction locks separately
 * from session locks.  However, this is not reflected in the shared-memory
 * state: we only track which backend(s) hold the lock.  This is OK since a
 * backend can never block itself.
 *
 * The holdMask field shows the already-granted locks represented by this
 * proclock.  Note that there will be a proclock object, possibly with
 * zero holdMask, for any lock that the process is currently waiting on.
 * Otherwise, proclock objects whose holdMasks are zero are recycled
 * as soon as convenient.
 *
 * releaseMask is workspace for LockReleaseAll(): it shows the locks due
 * to be released during the current call.  This must only be examined or
 * set by the backend owning the PROCLOCK.
 *
 * Each PROCLOCK object is linked into lists for both the associated LOCK
 * object and the owning PGPROC object.  Note that the PROCLOCK is entered
 * into these lists as soon as it is created, even if no lock has yet been
 * granted.  A PGPROC that is waiting for a lock to be granted will also be
 * linked into the lock's waitProcs queue.
 */
typedef struct PROCLOCKTAG
{
	/* NB: we assume this struct contains no padding! */
	LOCK	   *myLock;			/* link to per-lockable-object information */
	PGPROC	   *myProc;			/* link to PGPROC of owning backend */
} PROCLOCKTAG;

typedef struct PROCLOCK
{
	/* tag */
	PROCLOCKTAG tag;			/* unique identifier of proclock object */

	/* data */
	PGPROC	   *groupLeader;	/* proc's lock group leader, or proc itself */
	LOCKMASK	holdMask;		/* bitmask for lock types currently held */
	LOCKMASK	releaseMask;	/* bitmask for lock types to be released */
	SHM_QUEUE	lockLink;		/* list link in LOCK's list of proclocks */
	SHM_QUEUE	procLink;		/* list link in PGPROC's list of proclocks */
	int			nLocks;			/* total number of times lock is held by 
								   this process, used by resource scheduler */
	SHM_QUEUE	portalLinks;	/* list of ResPortalIncrements for this 
								   proclock, used by resource scheduler */
} PROCLOCK;

#define PROCLOCK_LOCKMETHOD(proclock) \
	LOCK_LOCKMETHOD(*((proclock).tag.myLock))

/*
 * Each backend also maintains a local hash table with information about each
 * lock it is currently interested in.  In particular the local table counts
 * the number of times that lock has been acquired.  This allows multiple
 * requests for the same lock to be executed without additional accesses to
 * shared memory.  We also track the number of lock acquisitions per
 * ResourceOwner, so that we can release just those locks belonging to a
 * particular ResourceOwner.
 *
 * When holding a lock taken "normally", the lock and proclock fields always
 * point to the associated objects in shared memory.  However, if we acquired
 * the lock via the fast-path mechanism, the lock and proclock fields are set
 * to NULL, since there probably aren't any such objects in shared memory.
 * (If the lock later gets promoted to normal representation, we may eventually
 * update our locallock's lock/proclock fields after finding the shared
 * objects.)
 *
 * Caution: a locallock object can be left over from a failed lock acquisition
 * attempt.  In this case its lock/proclock fields are untrustworthy, since
 * the shared lock object is neither held nor awaited, and hence is available
 * to be reclaimed.  If nLocks > 0 then these pointers must either be valid or
 * NULL, but when nLocks == 0 they should be considered garbage.
 */
typedef struct LOCALLOCKTAG
{
	LOCKTAG		lock;			/* identifies the lockable object */
	LOCKMODE	mode;			/* lock mode for this table entry */
} LOCALLOCKTAG;

typedef struct LOCALLOCKOWNER
{
	/*
	 * Note: if owner is NULL then the lock is held on behalf of the session;
	 * otherwise it is held on behalf of my current transaction.
	 *
	 * Must use a forward struct reference to avoid circularity.
	 */
	struct ResourceOwnerData *owner;
	int64		nLocks;			/* # of times held by this owner */
} LOCALLOCKOWNER;

typedef struct LOCALLOCK
{
	/* tag */
	LOCALLOCKTAG tag;			/* unique identifier of locallock entry */

	/* data */
	uint32		hashcode;		/* copy of LOCKTAG's hash value */
	LOCK	   *lock;			/* associated LOCK object, if any */
	PROCLOCK   *proclock;		/* associated PROCLOCK object, if any */
	int64		nLocks;			/* total number of times lock is held */
	int			numLockOwners;	/* # of relevant ResourceOwners */
	int			maxLockOwners;	/* allocated size of array */
	LOCALLOCKOWNER *lockOwners; /* dynamically resizable array */
	bool		holdsStrongLockCount;	/* bumped FastPathStrongRelationLocks */
	bool		lockCleared;	/* we read all sinval msgs for lock */
	bool		istemptable;	/* MPP: During prepare we set this if the lock is on a temp table, to avoid MPP-1094 */
} LOCALLOCK;

#define LOCALLOCK_LOCKMETHOD(llock) ((llock).tag.lock.locktag_lockmethodid)
#define LOCALLOCK_LOCKTAG(llock) ((LockTagType) (llock).tag.lock.locktag_type)

/* Waiter global locallock. (needed by resource queuing). */
extern LOCALLOCK *awaitedLock;
extern struct ResourceOwnerData *awaitedOwner;

/*
 * These structures hold information passed from lmgr internals to the lock
 * listing user-level functions (in lockfuncs.c).
 */

typedef struct LockInstanceData
{
	LOCKTAG		locktag;		/* tag for locked object */
	LOCKMASK	holdMask;		/* locks held by this PGPROC */
	LOCKMODE	waitLockMode;	/* lock awaited by this PGPROC, if any */
	BackendId	backend;		/* backend ID of this PGPROC */
	LocalTransactionId lxid;	/* local transaction ID of this PGPROC */
	TimestampTz waitStart;		/* time at which this PGPROC started waiting
								 * for lock */
	int			pid;			/* pid of this PGPROC */
	int			leaderPid;		/* pid of group leader; = pid if no group */
	bool		fastpath;		/* taken via fastpath? */
	Oid			databaseId;		/* OID of database this backend is using */
	int         mppSessionId;   /* serial num of the qDisp process */
	bool		mppIsWriter;	/* The writer gang member, holder of locks */
	DistributedTransactionId 		distribXid;
	bool		holdTillEndXact;     /* flag for global deadlock detector */
} LockInstanceData;

typedef struct LockData
{
	int			nelements;		/* The length of the array */
	LockInstanceData *locks;	/* Array of per-PROCLOCK information */
} LockData;

typedef struct BlockedProcData
{
	int			pid;			/* pid of a blocked PGPROC */
	/* Per-PROCLOCK information about PROCLOCKs of the lock the pid awaits */
	/* (these fields refer to indexes in BlockedProcsData.locks[]) */
	int			first_lock;		/* index of first relevant LockInstanceData */
	int			num_locks;		/* number of relevant LockInstanceDatas */
	/* PIDs of PGPROCs that are ahead of "pid" in the lock's wait queue */
	/* (these fields refer to indexes in BlockedProcsData.waiter_pids[]) */
	int			first_waiter;	/* index of first preceding waiter */
	int			num_waiters;	/* number of preceding waiters */
} BlockedProcData;

typedef struct BlockedProcsData
{
	BlockedProcData *procs;		/* Array of per-blocked-proc information */
	LockInstanceData *locks;	/* Array of per-PROCLOCK information */
	int		   *waiter_pids;	/* Array of PIDs of other blocked PGPROCs */
	int			nprocs;			/* # of valid entries in procs[] array */
	int			maxprocs;		/* Allocated length of procs[] array */
	int			nlocks;			/* # of valid entries in locks[] array */
	int			maxlocks;		/* Allocated length of locks[] array */
	int			npids;			/* # of valid entries in waiter_pids[] array */
	int			maxpids;		/* Allocated length of waiter_pids[] array */
} BlockedProcsData;


/* Result codes for LockAcquire() */
typedef enum
{
	LOCKACQUIRE_NOT_AVAIL,		/* lock not available, and dontWait=true */
	LOCKACQUIRE_OK,				/* lock successfully acquired */
	LOCKACQUIRE_ALREADY_HELD,	/* incremented count for lock already held */
	LOCKACQUIRE_ALREADY_CLEAR	/* incremented count for lock already clear */
} LockAcquireResult;

/* Deadlock states identified by DeadLockCheck() */
typedef enum
{
	DS_NOT_YET_CHECKED,			/* no deadlock check has run yet */
	DS_NO_DEADLOCK,				/* no deadlock detected */
	DS_SOFT_DEADLOCK,			/* deadlock avoided by queue rearrangement */
	DS_HARD_DEADLOCK,			/* deadlock, no way out but ERROR */
	DS_BLOCKED_BY_AUTOVACUUM	/* no deadlock; queue blocked by autovacuum
								 * worker */
} DeadLockState;

/*
 * The lockmgr's shared hash tables are partitioned to reduce contention.
 * To determine which partition a given locktag belongs to, compute the tag's
 * hash code with LockTagHashCode(), then apply one of these macros.
 * NB: NUM_LOCK_PARTITIONS must be a power of 2!
 */
#define LockHashPartition(hashcode) \
	((hashcode) % NUM_LOCK_PARTITIONS)
#define LockHashPartitionLock(hashcode) \
	(&MainLWLockArray[LOCK_MANAGER_LWLOCK_OFFSET + \
		LockHashPartition(hashcode)].lock)
#define LockHashPartitionLockByIndex(i) \
	(&MainLWLockArray[LOCK_MANAGER_LWLOCK_OFFSET + (i)].lock)

/*
 * The deadlock detector needs to be able to access lockGroupLeader and
 * related fields in the PGPROC, so we arrange for those fields to be protected
 * by one of the lock hash partition locks.  Since the deadlock detector
 * acquires all such locks anyway, this makes it safe for it to access these
 * fields without doing anything extra.  To avoid contention as much as
 * possible, we map different PGPROCs to different partition locks.  The lock
 * used for a given lock group is determined by the group leader's pgprocno.
 */
#define LockHashPartitionLockByProc(leader_pgproc) \
	LockHashPartitionLock((leader_pgproc)->pgprocno)

/*
 * function prototypes
 */
extern void InitLocks(void);
extern LockMethod GetLocksMethodTable(const LOCK *lock);
extern LockMethod GetLockTagsMethodTable(const LOCKTAG *locktag);
extern uint32 LockTagHashCode(const LOCKTAG *locktag);
/*
 * Compute the hash code associated with a PROCLOCKTAG, given the hashcode
 * for its underlying LOCK.
 *
 * We use this just to avoid redundant calls of LockTagHashCode().
 */
static inline uint32
ProcLockHashCode(const PROCLOCKTAG *proclocktag, uint32 hashcode)
{
	uint32		lockhash = hashcode;
	Datum		procptr;

	/*
	 * This must match proclock_hash()!
	 */
	procptr = PointerGetDatum(proclocktag->myProc);
	lockhash ^= ((uint32) procptr) << LOG2_NUM_LOCK_PARTITIONS;

	return lockhash;
}
extern bool DoLockModesConflict(LOCKMODE mode1, LOCKMODE mode2);
extern LockAcquireResult LockAcquire(const LOCKTAG *locktag,
									 LOCKMODE lockmode,
									 bool sessionLock,
									 bool dontWait);
extern LockAcquireResult LockAcquireExtended(const LOCKTAG *locktag,
											 LOCKMODE lockmode,
											 bool sessionLock,
											 bool dontWait,
											 bool reportMemoryError,
											 LOCALLOCK **locallockp);
extern void AbortStrongLockAcquire(void);
extern void MarkLockClear(LOCALLOCK *locallock);
extern bool LockRelease(const LOCKTAG *locktag,
						LOCKMODE lockmode, bool sessionLock);
extern void LockSetHoldTillEndXact(const LOCKTAG *locktag);
extern void LockReleaseAll(LOCKMETHODID lockmethodid, bool allLocks);
extern void LockReleaseSession(LOCKMETHODID lockmethodid);
extern void LockReleaseCurrentOwner(LOCALLOCK **locallocks, int nlocks);
extern void LockReassignCurrentOwner(LOCALLOCK **locallocks, int nlocks);
extern bool LockHeldByMe(const LOCKTAG *locktag, LOCKMODE lockmode);
#ifdef USE_ASSERT_CHECKING
extern HTAB *GetLockMethodLocalHash(void);
#endif
extern bool LockHasWaiters(const LOCKTAG *locktag,
						   LOCKMODE lockmode, bool sessionLock);
extern VirtualTransactionId *GetLockConflicts(const LOCKTAG *locktag,
											  LOCKMODE lockmode, int *countp);
extern void PrePrepare_Locks(void);
extern void AtPrepare_Locks(void);
extern void PostPrepare_Locks(TransactionId xid);
extern bool LockCheckConflicts(LockMethod lockMethodTable,
							   LOCKMODE lockmode,
							   LOCK *lock, PROCLOCK *proclock);
extern void GrantLock(LOCK *lock, PROCLOCK *proclock, LOCKMODE lockmode);
extern void GrantAwaitedLock(void);
extern void RemoveFromWaitQueue(PGPROC *proc, uint32 hashcode);
extern void RemoveLocalLock(LOCALLOCK *locallock);
extern Size LockShmemSize(void);
extern LockData *GetLockStatusData(void);
extern BlockedProcsData *GetBlockerStatusData(int blocked_pid);

extern xl_standby_lock *GetRunningTransactionLocks(int *nlocks);
extern const char *GetLockmodeName(LOCKMETHODID lockmethodid, LOCKMODE mode);

extern void lock_twophase_recover(TransactionId xid, uint16 info,
								  void *recdata, uint32 len);
extern void lock_twophase_postcommit(TransactionId xid, uint16 info,
									 void *recdata, uint32 len);
extern void lock_twophase_postabort(TransactionId xid, uint16 info,
									void *recdata, uint32 len);
extern void lock_twophase_standby_recover(TransactionId xid, uint16 info,
										  void *recdata, uint32 len);

extern DeadLockState DeadLockCheck(PGPROC *proc);
extern PGPROC *GetBlockingAutoVacuumPgproc(void);
extern void DeadLockReport(void) pg_attribute_noreturn();
extern void RememberSimpleDeadLock(PGPROC *proc1,
								   LOCKMODE lockmode,
								   LOCK *lock,
								   PGPROC *proc2);
extern void InitDeadLockChecking(void);

extern int	LockWaiterCount(const LOCKTAG *locktag);

#ifdef LOCK_DEBUG
extern void DumpLocks(PGPROC *proc);
extern void DumpAllLocks(void);
#endif

/* Lock a VXID (used to wait for a transaction to finish) */
extern void VirtualXactLockTableInsert(VirtualTransactionId vxid);
extern void VirtualXactLockTableCleanup(void);
extern bool VirtualXactLock(VirtualTransactionId vxid, bool wait);

<<<<<<< HEAD
/* Check whether a waiter's request lockmode conflict with the holder's hold mask */
extern bool CheckWaitLockModeConflictHoldMask(LOCKTAG tag, LOCKMODE waitLockMode, LOCKMASK holderMask);

#endif							/* LOCK_H */
=======
#endif							/* LOCK_H_ */
>>>>>>> d457cb4e
<|MERGE_RESOLUTION|>--- conflicted
+++ resolved
@@ -192,6 +192,9 @@
 	uint8		locktag_lockmethodid;	/* lockmethod indicator */
 } LOCKTAG;
 
+#define LOCKTAG_DISTRIB_TRANSACTION_ID(locktag) \
+  ((uint64)((uint64)(locktag).locktag_field1) << 32 | (locktag).locktag_field2)
+
 /*
  * These macros define how we map logical IDs of lockable objects into
  * the physical fields of LOCKTAG.  Use these to set up LOCKTAG values,
@@ -253,8 +256,8 @@
 	 (locktag).locktag_lockmethodid = DEFAULT_LOCKMETHOD)
 
 #define SET_LOCKTAG_DISTRIB_TRANSACTION(locktag,gxid) \
-	((locktag).locktag_field1 = (gxid), \
-	 (locktag).locktag_field2 = 0, \
+	((locktag).locktag_field1 = ((uint32)(gxid >> 32)), \
+	 (locktag).locktag_field2 = ((uint32)gxid), \
 	 (locktag).locktag_field3 = 0, \
 	 (locktag).locktag_field4 = 0, \
 	 (locktag).locktag_type = LOCKTAG_DISTRIB_TRANSACTION, \
@@ -685,11 +688,7 @@
 extern void VirtualXactLockTableCleanup(void);
 extern bool VirtualXactLock(VirtualTransactionId vxid, bool wait);
 
-<<<<<<< HEAD
 /* Check whether a waiter's request lockmode conflict with the holder's hold mask */
 extern bool CheckWaitLockModeConflictHoldMask(LOCKTAG tag, LOCKMODE waitLockMode, LOCKMASK holderMask);
 
-#endif							/* LOCK_H */
-=======
-#endif							/* LOCK_H_ */
->>>>>>> d457cb4e
+#endif							/* LOCK_H */