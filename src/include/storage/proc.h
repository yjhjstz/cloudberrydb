/*-------------------------------------------------------------------------
 *
 * proc.h
 *	  per-process shared memory data structures
 *
 *
<<<<<<< HEAD
 * Portions Copyright (c) 2006-2008, Greenplum inc
 * Portions Copyright (c) 2012-Present Pivotal Software, Inc.
 * Portions Copyright (c) 1996-2010, PostgreSQL Global Development Group
=======
 * Portions Copyright (c) 1996-2011, PostgreSQL Global Development Group
>>>>>>> a4bebdd9
 * Portions Copyright (c) 1994, Regents of the University of California
 *
 * src/include/storage/proc.h
 *
 *-------------------------------------------------------------------------
 */
#ifndef _PROC_H_
#define _PROC_H_

<<<<<<< HEAD
=======
#include "access/xlog.h"
#include "replication/syncrep.h"
>>>>>>> a4bebdd9
#include "storage/latch.h"
#include "storage/lock.h"
#include "storage/spin.h"
#include "storage/pg_sema.h"
#include "utils/timestamp.h"
#include "access/xlog.h"

#include "cdb/cdblocaldistribxact.h"  /* LocalDistribXactData */
#include "cdb/cdbtm.h"  /* TMGXACT */

/*
 * Each backend advertises up to PGPROC_MAX_CACHED_SUBXIDS TransactionIds
 * for non-aborted subtransactions of its current top transaction.	These
 * have to be treated as running XIDs by other backends.
 *
 * We also keep track of whether the cache overflowed (ie, the transaction has
 * generated at least one subtransaction that didn't fit in the cache).
 * If none of the caches have overflowed, we can assume that an XID that's not
 * listed anywhere in the PGPROC array is not a running transaction.  Else we
 * have to look at pg_subtrans.
 */
#define PGPROC_MAX_CACHED_SUBXIDS 64	/* XXX guessed-at value */

struct XidCache
{
	bool		overflowed;
	int			nxids;
	TransactionId xids[PGPROC_MAX_CACHED_SUBXIDS];
};

/* Flags for PGPROC->vacuumFlags */
#define		PROC_IS_AUTOVACUUM	0x01	/* is it an autovac worker? */
#if 0 /* Upstream code not applicable to GPDB */
#define		PROC_IN_VACUUM		0x02	/* currently running lazy vacuum */
#endif
#define		PROC_IN_ANALYZE		0x04	/* currently running analyze */
#define		PROC_VACUUM_FOR_WRAPAROUND 0x08		/* set by autovac only */

/* flags reset at EOXact */
#define		PROC_VACUUM_STATE_MASK (0x0E)

/*
 * Each backend has a PGPROC struct in shared memory.  There is also a list of
 * currently-unused PGPROC structs that will be reallocated to new backends.
 *
 * links: list link for any list the PGPROC is in.	When waiting for a lock,
 * the PGPROC is linked into that lock's waitProcs queue.  A recycled PGPROC
 * is linked into ProcGlobal's freeProcs list.
 *
 * Note: twophase.c also sets up a dummy PGPROC struct for each currently
 * prepared transaction.  These PGPROCs appear in the ProcArray data structure
 * so that the prepared transactions appear to be still running and are
 * correctly shown as holding locks.  A prepared transaction PGPROC can be
 * distinguished from a real one at need by the fact that it has pid == 0.
 * The semaphore and lock-activity fields in a prepared-xact PGPROC are unused,
 * but its myProcLocks[] lists are valid.
 */
struct PGPROC
{
	/* proc->links MUST BE FIRST IN STRUCT (see ProcSleep,ProcWakeup,etc) */
	SHM_QUEUE	links;			/* list link if process is in a list */

	PGSemaphoreData sem;		/* ONE semaphore to sleep on */
	int			waitStatus;		/* STATUS_WAITING, STATUS_OK or STATUS_ERROR */

	Latch		procLatch;		/* generic latch for process */

	LocalTransactionId lxid;	/* local id of top-level transaction currently
								 * being executed by this proc, if running;
								 * else InvalidLocalTransactionId */

	TransactionId xid;			/* id of top-level transaction currently being
								 * executed by this proc, if running and XID
								 * is assigned; else InvalidTransactionId */

	TransactionId xmin;			/* minimal running XID as it was when we were
								 * starting our xact, excluding LAZY VACUUM:
								 * vacuum must not remove tuples deleted by
								 * xid >= xmin ! */

	/*
	 * Distributed transaction information. This is only maintained on QE's
	 * and accessed by the backend itself, so this doesn't need to be
	 * protected by any lock. On QD currentGXact provides this info, hence
	 * redundant info is not maintained here for QD. In fact, it could be just
	 * a global variable in backend-private memory, but it seems useful to
	 * have this information available for debugging purposes.
	 */
	LocalDistribXactData localDistribXactData;

	int			pid;			/* Backend's process ID; 0 if prepared xact */

	/* These fields are zero while a backend is still starting up: */
	BackendId	backendId;		/* This backend's backend ID (if assigned) */
	Oid			databaseId;		/* OID of database this backend is using */
	Oid			roleId;			/* OID of role using this backend */
    int         mppSessionId;   /* serial num of the qDisp process */
    int         mppLocalProcessSerial;  /* this backend's PGPROC serial num */
    bool		mppIsWriter;	/* The writer gang member, holder of locks */

	bool		inCommit;		/* true if within commit critical section */

	uint8		vacuumFlags;	/* vacuum-related flags, see above */

	/*
	 * While in hot standby mode, shows that a conflict signal has been sent
	 * for the current transaction. Set/cleared while holding ProcArrayLock,
	 * though not required. Accessed without lock, if needed.
	 */
	bool		recoveryConflictPending;

	/* Info about LWLock the process is currently waiting for, if any. */
	bool		lwWaiting;		/* true if waiting for an LW lock */
	bool		lwExclusive;	/* true if waiting for exclusive access */
	struct PGPROC *lwWaitLink;	/* next waiter for same LW lock */

	/* Info about lock the process is currently waiting for, if any. */
	/* waitLock and waitProcLock are NULL if not currently waiting. */
	LOCK	   *waitLock;		/* Lock object we're sleeping on ... */
	PROCLOCK   *waitProcLock;	/* Per-holder info for awaited lock */
	LOCKMODE	waitLockMode;	/* type of lock we're waiting for */
	LOCKMASK	heldLocks;		/* bitmask for lock types already held on this
								 * lock object by this backend */

	/*
	 * Info to allow us to wait for synchronous replication, if needed.
	 * waitLSN is InvalidXLogRecPtr if not waiting; set only by user backend.
	 * syncRepState must not be touched except by owning process or WALSender.
	 * syncRepLinks used only while holding SyncRepLock.
	 */
<<<<<<< HEAD
=======
	Latch		waitLatch;		/* allow us to wait for sync rep */
>>>>>>> a4bebdd9
	XLogRecPtr	waitLSN;		/* waiting for this LSN or higher */
	int			syncRepState;	/* wait state for sync rep */
	SHM_QUEUE	syncRepLinks;	/* list link if process is in syncrep queue */

	/*
	 * All PROCLOCK objects for locks held or awaited by this backend are
	 * linked into one of these lists, according to the partition number of
	 * their lock.
	 */
	SHM_QUEUE	myProcLocks[NUM_LOCK_PARTITIONS];

	struct XidCache subxids;	/* cache for subtransaction XIDs */

	/*
	 * Info for Resource Scheduling, what portal (i.e statement) we might
	 * be waiting on.
	 */
	uint32		waitPortalId;	/* portal id we are waiting on */

	/*
	 * Information for our combocid-map (populated in writer/dispatcher backends only)
	 */
	uint32		combocid_map_count; /* how many entries in the map ? */

	int queryCommandId; /* command_id for the running query */

	bool serializableIsoLevel; /* true if proc has serializable isolation level set */

	bool inDropTransaction; /* true if proc is in vacuum drop transaction */

	/*
	 * Information for resource group
	 */
	void		*resSlot;	/* the resource group slot granted.
   							 * NULL indicates the resource group is
							 * locked for drop. */
	TMGXACT		gxact;
};

/* NOTE: "typedef struct PGPROC PGPROC" appears in storage/lock.h. */

extern PGDLLIMPORT PGPROC *MyProc;

/* Special for MPP reader gangs */
extern PGDLLIMPORT PGPROC *lockHolderProcPtr;


/*
 * There is one ProcGlobal struct for the whole database cluster.
 */
typedef struct PROC_HDR
{
	/* The PGPROC structures */
	PGPROC *procs;
	/* Head of list of free PGPROC structures */
	PGPROC	   *freeProcs;
	/* Head of list of autovacuum's free PGPROC structures */
	PGPROC	   *autovacFreeProcs;
	/* Current shared estimate of appropriate spins_per_delay value */
	int			spins_per_delay;

	/* The proc of the Startup process, since not in ProcArray */
	PGPROC	   *startupProc;
	int			startupProcPid;
	/* Buffer id of the buffer that Startup process waits for pin on */
	int			startupBufferPinWaitBufId;

    /* Counter for assigning serial numbers to processes */
    int         mppLocalProcessCounter;

	/* Number of free PGPROC entries in freeProcs list. */
	int			numFreeProcs;
} PROC_HDR;

/*
 * We set aside some extra PGPROC structures for auxiliary processes,
 * ie things that aren't full-fledged backends but need shmem access.
 *
 * Background writer and WAL writer run during normal operation. Startup
 * process and WAL receiver also consume 2 slots, but WAL writer is
 * launched only after startup has exited, so we only need 3 slots.
 *
 * In GPDB, we have some extra processes.
 * GDPB_90_MERGE_FIXME: count them correctly. 10 is an exaggeration.
 */
#define NUM_AUXILIARY_PROCS		(/* PG */ 3 + /* GPDB */ 10)


/* configurable options */
extern int	DeadlockTimeout;
extern int	StatementTimeout;
extern bool log_lock_waits;

extern volatile bool cancel_from_timeout;


/*
 * Function Prototypes
 */
extern int	ProcGlobalSemas(void);
extern Size ProcGlobalShmemSize(void);
extern void InitProcGlobal(void);
extern void InitProcess(void);
extern void InitProcessPhase2(void);
extern void InitAuxiliaryProcess(void);

extern void PublishStartupProcessInformation(void);
extern void SetStartupBufferPinWaitBufId(int bufid);
extern int	GetStartupBufferPinWaitBufId(void);

extern bool HaveNFreeProcs(int n);
extern void ProcReleaseLocks(bool isCommit);

extern void ProcQueueInit(PROC_QUEUE *queue);
extern int	ProcSleep(LOCALLOCK *locallock, LockMethod lockMethodTable);
extern PGPROC *ProcWakeup(PGPROC *proc, int waitStatus);
extern void ProcLockWakeup(LockMethod lockMethodTable, LOCK *lock);
extern bool IsWaitingForLock(void);
extern void LockWaitCancel(void);

extern void ProcWaitForSignal(void);
extern void ProcSendSignal(int pid);

extern bool enable_sig_alarm(int delayms, bool is_statement_timeout);
extern bool disable_sig_alarm(bool is_statement_timeout);
extern void handle_sig_alarm(SIGNAL_ARGS);
extern void EnableClientWaitTimeoutInterrupt(void);
extern bool DisableClientWaitTimeoutInterrupt(void);

extern int ResProcSleep(LOCKMODE lockmode, LOCALLOCK *locallock, void *incrementSet);

extern void ResLockWaitCancel(void);
extern bool ProcCanSetMppSessionId(void);
extern void ProcNewMppSessionId(int *newSessionId);

extern bool enable_standby_sig_alarm(TimestampTz now,
						 TimestampTz fin_time, bool deadlock_only);
extern bool disable_standby_sig_alarm(void);
extern void handle_standby_sig_alarm(SIGNAL_ARGS);

#endif   /* PROC_H */<|MERGE_RESOLUTION|>--- conflicted
+++ resolved
@@ -4,13 +4,9 @@
  *	  per-process shared memory data structures
  *
  *
-<<<<<<< HEAD
  * Portions Copyright (c) 2006-2008, Greenplum inc
  * Portions Copyright (c) 2012-Present Pivotal Software, Inc.
- * Portions Copyright (c) 1996-2010, PostgreSQL Global Development Group
-=======
  * Portions Copyright (c) 1996-2011, PostgreSQL Global Development Group
->>>>>>> a4bebdd9
  * Portions Copyright (c) 1994, Regents of the University of California
  *
  * src/include/storage/proc.h
@@ -20,11 +16,8 @@
 #ifndef _PROC_H_
 #define _PROC_H_
 
-<<<<<<< HEAD
-=======
 #include "access/xlog.h"
 #include "replication/syncrep.h"
->>>>>>> a4bebdd9
 #include "storage/latch.h"
 #include "storage/lock.h"
 #include "storage/spin.h"
@@ -90,8 +83,6 @@
 	PGSemaphoreData sem;		/* ONE semaphore to sleep on */
 	int			waitStatus;		/* STATUS_WAITING, STATUS_OK or STATUS_ERROR */
 
-	Latch		procLatch;		/* generic latch for process */
-
 	LocalTransactionId lxid;	/* local id of top-level transaction currently
 								 * being executed by this proc, if running;
 								 * else InvalidLocalTransactionId */
@@ -149,16 +140,14 @@
 	LOCKMASK	heldLocks;		/* bitmask for lock types already held on this
 								 * lock object by this backend */
 
+	Latch		procLatch;		/* generic latch for process */
+
 	/*
 	 * Info to allow us to wait for synchronous replication, if needed.
 	 * waitLSN is InvalidXLogRecPtr if not waiting; set only by user backend.
 	 * syncRepState must not be touched except by owning process or WALSender.
 	 * syncRepLinks used only while holding SyncRepLock.
 	 */
-<<<<<<< HEAD
-=======
-	Latch		waitLatch;		/* allow us to wait for sync rep */
->>>>>>> a4bebdd9
 	XLogRecPtr	waitLSN;		/* waiting for this LSN or higher */
 	int			syncRepState;	/* wait state for sync rep */
 	SHM_QUEUE	syncRepLinks;	/* list link if process is in syncrep queue */
