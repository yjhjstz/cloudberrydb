--- conflicted
+++ resolved
@@ -6,17 +6,10 @@
  * NOTE: for historical reasons, this does not correspond to pqcomm.c.
  * pqcomm.c's routines are declared in libpq.h.
  *
-<<<<<<< HEAD
  * Portions Copyright (c) 1996-2010, PostgreSQL Global Development Group
  * Portions Copyright (c) 1994, Regents of the University of California
  *
  * $PostgreSQL: pgsql/src/include/libpq/pqcomm.h,v 1.111 2010/01/02 16:58:04 momjian Exp $
-=======
- * Portions Copyright (c) 1996-2008, PostgreSQL Global Development Group
- * Portions Copyright (c) 1994, Regents of the University of California
- *
- * $PostgreSQL: pgsql/src/include/libpq/pqcomm.h,v 1.108 2008/01/01 19:45:58 momjian Exp $
->>>>>>> d13f41d2
  *
  *-------------------------------------------------------------------------
  */
@@ -82,11 +75,7 @@
 
 /*
  * The maximum workable length of a socket path is what will fit into
-<<<<<<< HEAD
- * struct sockaddr_un.	This is usually only 100 or so bytes :-(.
-=======
  * struct sockaddr_un.  This is usually only 100 or so bytes :-(.
->>>>>>> d13f41d2
  *
  * For consistency, always pass a MAXPGPATH-sized buffer to UNIXSOCK_PATH(),
  * then complain if the resulting string is >= UNIXSOCK_PATH_BUFLEN bytes.
