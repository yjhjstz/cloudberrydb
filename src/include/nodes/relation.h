--- conflicted
+++ resolved
@@ -274,14 +274,12 @@
 	int			wt_param_id;	/* PARAM_EXEC ID for the work table */
 	struct Plan *non_recursive_plan;	/* plan for non-recursive term */
 
-<<<<<<< HEAD
 	PlannerConfig *config;		/* Planner configuration */
 
 	List	   *dynamicScans;	/* DynamicScanInfos */
-=======
+
 	/* optional private data for join_search_hook, e.g., GEQO */
 	void	   *join_search_private;
->>>>>>> 78a09145
 } PlannerInfo;
 
 /*----------
@@ -339,6 +337,14 @@
 static inline struct List *planner_subplan_get_rtable(struct PlannerInfo *root, SubPlan *subplan)
 {
 	return (List *) list_nth(root->glob->subrtables, subplan->plan_id - 1);
+}
+
+/**
+ * Fetch the rowmarks list for a subplan
+ */
+static inline struct List *planner_subplan_get_rowmarks(struct PlannerInfo *root, SubPlan *subplan)
+{
+	return (List *) list_nth(root->glob->subrowmarks, subplan->plan_id - 1);
 }
 
 /*
@@ -368,7 +374,9 @@
  *
  * We also have "other rels", which are like base rels in that they refer to
  * single RT indexes; but they are not part of the join tree, and are given
- * a different RelOptKind to identify them.
+ * a different RelOptKind to identify them.  Lastly, there is a RelOptKind
+ * for "dead" relations, which are base rels that we have proven we don't
+ * need to join after all.
  *
  * Currently the only kind of otherrels are those made for member relations
  * of an "append relation", that is an inheritance set or UNION ALL subquery.
@@ -474,7 +482,8 @@
 {
 	RELOPT_BASEREL,
 	RELOPT_JOINREL,
-	RELOPT_OTHER_MEMBER_REL
+	RELOPT_OTHER_MEMBER_REL,
+	RELOPT_DEADREL
 } RelOptKind;
 
 typedef struct RelOptInfo
@@ -1084,22 +1093,6 @@
     bool        must_repartition;
                                 /* CDB: true => add Motion atop subpath  */
 } UniquePath;
-
-/*
- * NoOpPath represents exactly the same plan as its subpath.  This is used
- * when we have determined that a join can be eliminated.  The difference
- * between the NoOpPath and its subpath is just that the NoOpPath's parent
- * is the whole join relation while the subpath is for one of the joined
- * relations (and the other one isn't needed).
- *
- * Note: path.pathtype is always T_Join, but this won't actually give rise
- * to a Join plan node.
- */
-typedef struct NoOpPath
-{
-	Path		path;
-	Path	   *subpath;
-} NoOpPath;
 
 /*
  * All join-type paths share these fields.
