/*-------------------------------------------------------------------------
 *
 * nodes.h
 *	  Definitions for tagged nodes.
 *
 *
 * Portions Copyright (c) 2005-2009, Greenplum inc
 * Portions Copyright (c) 2012-Present Pivotal Software, Inc.
 * Portions Copyright (c) 1996-2009, PostgreSQL Global Development Group
 * Portions Copyright (c) 1994, Regents of the University of California
 *
<<<<<<< HEAD
 * $PostgreSQL: pgsql/src/include/nodes/nodes.h,v 1.215 2008/11/22 22:47:06 tgl Exp $
=======
 * $PostgreSQL: pgsql/src/include/nodes/nodes.h,v 1.207 2008/08/02 21:32:00 tgl Exp $
>>>>>>> eca13886
 *
 *-------------------------------------------------------------------------
 */
#ifndef NODES_H
#define NODES_H

/*
 * The first field of every node is NodeTag. Each node created (with makeNode)
 * will have one of the following tags as the value of its first field.
 *
 * Note that the numbers of the node tags are not contiguous. We left holes
 * here so that we can add more tags without changing the existing enum's.
 * (Since node tag numbers never exist outside backend memory, there's no
 * real harm in renumbering, it just costs a full rebuild ...)
 */
typedef enum NodeTag
{
	T_Invalid = 0,

	/*
	 * TAGS FOR EXECUTOR NODES (execnodes.h)
	 */
	T_IndexInfo = 10,
	T_ExprContext,
	T_ProjectionInfo,
	T_JunkFilter,
	T_ResultRelInfo,
	T_EState,
	T_TupleTableSlot,
	T_CdbProcess,
	T_Slice,
	T_SliceTable,
	T_CursorPosInfo,
	T_ShareNodeEntry,
	T_PartitionState,
	T_QueryDispatchDesc,
	T_OidAssignment,

	/*
	 * TAGS FOR PLAN NODES (plannodes.h)
	 */
	T_Plan = 100,
	T_Scan,
	T_Join,

	/* Real plan node starts below.  Scan and Join are "Virtal nodes",
	 * It will take the form of IndexScan, SeqScan, etc. 
	 * CteScan will take the form of SubqueryScan.
	 */
	T_Result,
	T_Plan_Start = T_Result,
	T_Append,
	T_RecursiveUnion,
	T_Sequence,
	T_BitmapAnd,
	T_BitmapOr,
	T_SeqScan,
	T_ExternalScan,
	T_AppendOnlyScan,
	T_AOCSScan,
	T_TableScan,
	T_DynamicTableScan,
	T_IndexScan,
	T_DynamicIndexScan,
	T_BitmapIndexScan,
	T_BitmapHeapScan,
	T_BitmapAppendOnlyScan,
	T_BitmapTableScan,
	T_TidScan,
	T_SubqueryScan,
	T_FunctionScan,
	T_TableFunctionScan,
	T_ValuesScan,
	T_CteScan,
	T_WorkTableScan,
	T_NestLoop,
	T_MergeJoin,
	T_HashJoin,
	T_Material,
	T_Sort,
	T_Agg,
	T_WindowAgg,
	T_Unique,
	T_Hash,
	T_SetOp,
	T_Limit,
	T_Motion,
	T_ShareInputScan,
	T_Repeat,
	T_DML,
	T_SplitUpdate,
	T_RowTrigger,
	T_AssertOp,
	T_PartitionSelector,
	T_Plan_End,
	/* this one isn't a subclass of Plan: */
	T_PlanInvalItem,

	/*
	 * TAGS FOR PLAN STATE NODES (execnodes.h)
	 *
	 * These should correspond one-to-one with Plan node types.
	 */
	T_PlanState = 200,
	T_ScanState,
	T_JoinState,

	/* Real plan node starts below.  Scan and Join are "Virtal nodes",
	 * It will take the form of IndexScan, SeqScan, etc. 
	 */
	T_ResultState,
	T_AppendState,
	T_RecursiveUnionState,
	T_SequenceState,
	T_BitmapAndState,
	T_BitmapOrState,
	T_SeqScanState,
	T_AppendOnlyScanState,
	T_AOCSScanState,
	T_TableScanState,
	T_DynamicTableScanState,
	T_ExternalScanState,
	T_IndexScanState,
	T_DynamicIndexScanState,
	T_BitmapIndexScanState,
	T_BitmapHeapScanState,
	T_BitmapAppendOnlyScanState,
	T_BitmapTableScanState,
	T_TidScanState,
	T_SubqueryScanState,
	T_FunctionScanState,
	T_TableFunctionState,
	T_ValuesScanState,
	T_CteScanState,
	T_WorkTableScanState,
	T_NestLoopState,
	T_MergeJoinState,
	T_HashJoinState,
	T_MaterialState,
	T_SortState,
	T_AggState,
	T_UniqueState,
	T_HashState,
	T_SetOpState,
	T_LimitState,
	T_MotionState,
	T_ShareInputScanState,
	T_WindowState,
	T_RepeatState,
	T_DMLState,
	T_SplitUpdateState,
	T_RowTriggerState,
	T_AssertOpState,
	T_PartitionSelectorState,
	T_TupleDescNode,

	/*
	 * TAGS FOR PRIMITIVE NODES (primnodes.h)
	 */
	T_Alias = 300,
	T_RangeVar,
	T_Expr,
	T_Var,
	T_Const,
	T_Param,
	T_Aggref,
	T_WindowFunc,
	T_ArrayRef,
	T_FuncExpr,
	T_OpExpr,
	T_DistinctExpr,
	T_ScalarArrayOpExpr,
	T_BoolExpr,
	T_SubLink,
	T_SubPlan,
	T_AlternativeSubPlan,
	T_FieldSelect,
	T_FieldStore,
	T_RelabelType,
	T_CoerceViaIO,
	T_ArrayCoerceExpr,
	T_ConvertRowtypeExpr,
	T_CaseExpr,
	T_CaseWhen,
	T_CaseTestExpr,
	T_ArrayExpr,
	T_RowExpr,
	T_RowCompareExpr,
	T_CoalesceExpr,
	T_MinMaxExpr,
	T_XmlExpr,
	T_NullIfExpr,
	T_NullTest,
	T_BooleanTest,
	T_CoerceToDomain,
	T_CoerceToDomainValue,
	T_SetToDefault,
	T_CurrentOfExpr,
	T_TargetEntry,
	T_RangeTblRef,
	T_JoinExpr,
	T_FromExpr,
	T_IntoClause,
	T_Flow,
	T_WindowFrame,
	T_WindowFrameEdge,
	T_WindowKey,
	T_Grouping,
	T_GroupId,
    T_AggOrder,
	T_PercentileExpr,
	T_DMLActionExpr,
	T_PartSelectedExpr,
	T_PartDefaultExpr,
	T_PartBoundExpr,
	T_PartBoundInclusionExpr,
	T_PartBoundOpenExpr,
	T_PartListRuleExpr,
	T_PartListNullTestExpr,
	T_TableOidInfo,

	/*
	 * TAGS FOR EXPRESSION STATE NODES (execnodes.h)
	 *
	 * These correspond (not always one-for-one) to primitive nodes derivedO
	 * from Expr.
	 */
	T_ExprState = 400,
	T_GenericExprState,
	T_AggrefExprState,
	T_WindowFuncExprState,
	T_ArrayRefExprState,
	T_FuncExprState,
	T_ScalarArrayOpExprState,
	T_BoolExprState,
	T_SubPlanState,
	T_AlternativeSubPlanState,
	T_FieldSelectState,
	T_FieldStoreState,
	T_CoerceViaIOState,
	T_ArrayCoerceExprState,
	T_ConvertRowtypeExprState,
	T_CaseExprState,
	T_CaseWhenState,
	T_ArrayExprState,
	T_RowExprState,
	T_RowCompareExprState,
	T_CoalesceExprState,
	T_MinMaxExprState,
	T_XmlExprState,
	T_NullTestState,
	T_CoerceToDomainState,
	T_DomainConstraintState,
	T_WholeRowVarExprState,		/* will be in a more natural position in 9.3 */
	T_GroupingFuncExprState,
	T_PercentileExprState,
	T_PartSelectedExprState,
	T_PartDefaultExprState,
	T_PartBoundExprState,
	T_PartBoundInclusionExprState,
	T_PartBoundOpenExprState,
	T_PartListRuleExprState,
	T_PartListNullTestExprState,

	/*
	 * TAGS FOR PLANNER NODES (relation.h)
	 */
	T_PlannerInfo = 500,
	T_PlannerGlobal,
	T_RelOptInfo,
	T_IndexOptInfo,
	T_Path,
	T_AppendOnlyPath,
	T_AOCSPath,
	T_ExternalPath,
	T_IndexPath,
	T_BitmapHeapPath,
	T_BitmapAppendOnlyPath,
	T_BitmapTableScanPath,
	T_BitmapAndPath,
	T_BitmapOrPath,
	T_NestPath,
	T_MergePath,
	T_HashPath,
	T_TidPath,
	T_AppendPath,
	T_ResultPath,
	T_MaterialPath,
	T_UniquePath,
	T_CtePath,
	T_EquivalenceClass,
	T_EquivalenceMember,
	T_PathKey,
	T_RestrictInfo,
	T_InnerIndexscanInfo,
	T_PlaceHolderVar,
	T_SpecialJoinInfo,
	T_AppendRelInfo,
	T_PlaceHolderInfo,
	T_Partition,
	T_PartitionRule,
	T_PartitionNode,
	T_PgPartRule,
	T_SegfileMapNode,
	T_PlannerParamItem,

    /* Tags for MPP planner nodes (relation.h) */
    T_CdbMotionPath = 580,
    T_CdbRelDedupInfo,
    T_CdbRelColumnInfo,

	/*
	 * TAGS FOR MEMORY NODES (memnodes.h)
	 */
	T_MemoryContext = 600,
	T_AllocSetContext,
	T_MemoryAccount,

	/*
	 * TAGS FOR VALUE NODES (value.h)
	 */
	T_Value = 650,
	T_Integer,
	T_Float,
	T_String,
	T_BitString,
	T_Null,

	/*
	 * TAGS FOR LIST NODES (pg_list.h)
	 */
	T_List,
	T_IntList,
	T_OidList,

	/*
	 * TAGS FOR STATEMENT NODES (mostly in parsenodes.h)
	 */
	T_Query = 700,
	T_PlannedStmt,
	T_InsertStmt,
	T_DeleteStmt,
	T_UpdateStmt,
	T_SelectStmt,
	T_AlterTableStmt,
	T_AlterTableCmd,
	T_AlterDomainStmt,
	T_SetOperationStmt,
	T_GrantStmt,
	T_GrantRoleStmt,
	T_ClosePortalStmt,
	T_ClusterStmt,
	T_CopyStmt,
	T_CreateStmt,
	T_SingleRowErrorDesc,
	T_ExtTableTypeDesc,
	T_CreateExternalStmt,
	T_DefineStmt,
	T_DropStmt,
	T_TruncateStmt,
	T_CommentStmt,
	T_FetchStmt,
	T_IndexStmt,
	T_CreateFunctionStmt,
	T_AlterFunctionStmt,
	T_RemoveFuncStmt,
	T_DoStmt,
	T_RenameStmt,
	T_RuleStmt,
	T_NotifyStmt,
	T_ListenStmt,
	T_UnlistenStmt,
	T_TransactionStmt,
	T_ViewStmt,
	T_LoadStmt,
	T_CreateDomainStmt,
	T_CreatedbStmt,
	T_DropdbStmt,
	T_VacuumStmt,
	T_ExplainStmt,
	T_CreateSeqStmt,
	T_AlterSeqStmt,
	T_VariableSetStmt,
	T_VariableShowStmt,
	T_DiscardStmt,
	T_CreateTrigStmt,
	T_DropPropertyStmt,
	T_CreatePLangStmt,
	T_DropPLangStmt,
	T_CreateRoleStmt,
	T_AlterRoleStmt,
	T_DropRoleStmt,
	T_CreateQueueStmt,
	T_AlterQueueStmt,
	T_DropQueueStmt,
	T_CreateResourceGroupStmt,
	T_DropResourceGroupStmt,
	T_AlterResourceGroupStmt,
	T_LockStmt,
	T_ConstraintsSetStmt,
	T_ReindexStmt,
	T_CheckPointStmt,
	T_CreateSchemaStmt,
	T_AlterDatabaseStmt,
	T_AlterDatabaseSetStmt,
	T_AlterRoleSetStmt,
	T_CreateConversionStmt,
	T_CreateCastStmt,
	T_DropCastStmt,
	T_CreateOpClassStmt,
	T_CreateOpFamilyStmt,
	T_AlterOpFamilyStmt,
	T_RemoveOpClassStmt,
	T_RemoveOpFamilyStmt,
	T_PrepareStmt,
	T_ExecuteStmt,
	T_DeallocateStmt,
	T_DeclareCursorStmt,
	T_CreateTableSpaceStmt,
	T_DropTableSpaceStmt,
	T_AlterObjectSchemaStmt,
	T_AlterOwnerStmt,
	T_DropOwnedStmt,
	T_ReassignOwnedStmt,
	T_CompositeTypeStmt,
	T_CreateEnumStmt,
	T_AlterTSDictionaryStmt,
	T_AlterTSConfigurationStmt,
	T_PartitionBy,
	T_PartitionElem,
	T_PartitionRangeItem,
	T_PartitionBoundSpec,
	T_PartitionSpec,
	T_PartitionValuesSpec,
	T_AlterPartitionId,
	T_AlterPartitionCmd,
	T_InheritPartitionCmd,
	T_CreateFileSpaceStmt,
	T_FileSpaceEntry,
	T_DropFileSpaceStmt,
	T_TableValueExpr,
	T_DenyLoginInterval,
	T_DenyLoginPoint,
	T_AlterTypeStmt,
	T_CreateExtensionStmt,
	T_AlterExtensionStmt,
	T_AlterExtensionContentsStmt,
	T_SetDistributionCmd,

	/*
	 * TAGS FOR PARSE TREE NODES (parsenodes.h)
	 */
	T_A_Expr = 900,
	T_ColumnRef,
	T_ParamRef,
	T_A_Const,
	T_FuncCall,
	T_A_Star,
	T_A_Indices,
	T_A_Indirection,
	T_A_ArrayExpr,
	T_ResTarget,
	T_TypeCast,
	T_SortBy,
	T_WindowDef,
	T_RangeSubselect,
	T_RangeFunction,
	T_TypeName,
	T_ColumnDef,
	T_IndexElem,
	T_Constraint,
	T_DefElem,
	T_RangeTblEntry,
<<<<<<< HEAD
	T_SortClause,
	T_GroupClause,
	T_GroupingClause,
	T_GroupingFunc,
	T_WindowClause,
=======
	T_SortGroupClause,
>>>>>>> eca13886
	T_FkConstraint,
	T_PrivGrantee,
	T_FuncWithArgs,
	T_PrivTarget,
	T_CreateOpClassItem,
	T_InhRelation,
	T_FunctionParameter,
	T_LockingClause,
	T_RowMarkClause,
	T_XmlSerialize,
	T_WithClause,
	T_CommonTableExpr,
	T_ColumnReferenceStorageDirective,

	/*
	 * TAGS FOR REPLICATION GRAMMAR PARSE NODES (replnodes.h)
	 */
	T_IdentifySystemCmd,
	T_BaseBackupCmd,
	T_StartReplicationCmd,

	/*
	 * TAGS FOR RANDOM OTHER STUFF
	 *
	 * These are objects that aren't part of parse/plan/execute node tree
	 * structures, but we give them NodeTags anyway for identification
	 * purposes (usually because they are involved in APIs where we want to
	 * pass multiple object types through the same pointer).
	 */
	T_TriggerData = 950,		/* in commands/trigger.h */
	T_ReturnSetInfo,			/* in nodes/execnodes.h */
	T_InlineCodeBlock,			/* in nodes/parsenodes.h */
    T_HashBitmap,               /* in nodes/tidbitmap.h */
    T_StreamBitmap,             /* in nodes/tidbitmap.h */
	T_FormatterData,            /* in access/formatter.h */
	T_ExtProtocolData,          /* in access/extprotocol.h */
	T_ExtProtocolValidatorData, /* in access/extprotocol.h */
	T_SelectedParts,            /* in executor/nodePartitionSelector.h */
	T_CookedConstraint,			/* in catalog/heap.h */
	
    /* CDB: tags for random other stuff */
    T_CdbExplain_StatHdr = 1000,             /* in cdb/cdbexplain.c */

} NodeTag;

/*
 * The first field of a node of any type is guaranteed to be the NodeTag.
 * Hence the type of any node can be gotten by casting it to Node. Declaring
 * a variable to be of Node * (instead of void *) can also facilitate
 * debugging.
 */
typedef struct Node
{
	NodeTag		type;
} Node;

#define nodeTag(nodeptr)		(((Node*)(nodeptr))->type)

/*
 * newNode -
 *	  create a new node of the specified size and tag the node with the
 *	  specified tag.
 *
 * !WARNING!: Avoid using newNode directly. You should be using the
 *	  macro makeNode.  eg. to create a Query node, use makeNode(Query)
 *
 * Note: the size argument should always be a compile-time constant, so the
 * apparent risk of multiple evaluation doesn't matter in practice.
 */
#ifdef __GNUC__

/* With GCC, we can use a compound statement within an expression */
#define newNode(size, tag) \
({	Node   *_result; \
	AssertMacro((size) >= sizeof(Node));		/* need the tag, at least */ \
	_result = (Node *) palloc0fast(size); \
	_result->type = (tag); \
	_result; \
})
#else

/*
 *	There is no way to dereference the palloc'ed pointer to assign the
 *	tag, and also return the pointer itself, so we need a holder variable.
 *	Fortunately, this macro isn't recursive so we just define
 *	a global variable for this purpose.
 */
extern PGDLLIMPORT Node *newNodeMacroHolder;

#define newNode(size, tag) \
( \
	AssertMacro((size) >= sizeof(Node)),		/* need the tag, at least */ \
	newNodeMacroHolder = (Node *) palloc0fast(size), \
	newNodeMacroHolder->type = (tag), \
	newNodeMacroHolder \
)
#endif   /* __GNUC__ */


#define makeNode(_type_)		((_type_ *) newNode(sizeof(_type_),T_##_type_))
#define NodeSetTag(nodeptr,t)	(((Node*)(nodeptr))->type = (t))

#define IsA(nodeptr,_type_)		(nodeTag(nodeptr) == T_##_type_)

/* ----------------------------------------------------------------
 *					  extern declarations follow
 * ----------------------------------------------------------------
 */

/*
 * nodes/{outfuncs.c,print.c}
 */
extern char *nodeToString(void *obj);

/*
 * nodes/outfast.c. This special version of nodeToString is only used by serializeNode.
 * It's a quick hack that allocates 8K buffer for StringInfo struct through initStringIinfoSizeOf
 */
extern char *nodeToBinaryStringFast(void *obj, int * size);

extern Node *readNodeFromBinaryString(const char *str, int len);
/*
 * nodes/{readfuncs.c,read.c}
 */
extern void *stringToNode(char *str);

/*
 * nodes/copyfuncs.c
 */
extern void *copyObject(void *obj);

/*
 * nodes/equalfuncs.c
 */
extern bool equal(void *a, void *b);


/*
 * Typedefs for identifying qualifier selectivities and plan costs as such.
 * These are just plain "double"s, but declaring a variable as Selectivity
 * or Cost makes the intent more obvious.
 *
 * These could have gone into plannodes.h or some such, but many files
 * depend on them...
 */
typedef double Selectivity;		/* fraction of tuples a qualifier will pass */
typedef double Cost;			/* execution cost (in page-access units) */


/*
 * CmdType -
 *	  enums for type of operation represented by a Query or PlannedStmt
 *
 * This is needed in both parsenodes.h and plannodes.h, so put it here...
 */
typedef enum CmdType
{
	CMD_UNKNOWN,
	CMD_SELECT,					/* select stmt */
	CMD_UPDATE,					/* update stmt */
	CMD_INSERT,					/* insert stmt */
	CMD_DELETE,
	CMD_UTILITY,				/* cmds like create, destroy, copy, vacuum,
								 * etc. */
	CMD_NOTHING					/* dummy command for instead nothing rules
								 * with qual */
} CmdType;


/*
 * JoinType -
 *	  enums for types of relation joins
 *
 * JoinType determines the exact semantics of joining two relations using
 * a matching qualification.  For example, it tells what to do with a tuple
 * that has no match in the other relation.
 *
 * This is needed in both parsenodes.h and plannodes.h, so put it here...
 */
typedef enum JoinType
{
	/*
	 * The canonical kinds of joins according to the SQL JOIN syntax. 
	 * Only these codes can appear in parser output (e.g., JoinExpr nodes).
	 */
	JOIN_INNER,					/* matching tuple pairs only */
	JOIN_LEFT,					/* pairs + unmatched LHS tuples */
	JOIN_FULL,					/* pairs + unmatched LHS + unmatched RHS */
	JOIN_RIGHT,					/* pairs + unmatched RHS tuples */

	/*
	 * Semijoins and anti-semijoins (as defined in relational theory) do
	 * not appear in the SQL JOIN syntax, but there are standard idioms for
	 * representing them (e.g., using EXISTS).  The planner recognizes these
	 * cases and converts them to joins.  So the planner and executor must
	 * support these codes.  NOTE: in JOIN_SEMI output, it is unspecified
	 * which matching RHS row is joined to.  In JOIN_ANTI output, the row
	 * is guaranteed to be null-extended.
     *
     * CDB: We no longer use JOIN_REVERSE_IN, JOIN_UNIQUE_OUTER or
     * JOIN_UNIQUE_INNER.  The definitions are retained in case they 
     * might be referenced in the source code of user-defined 
     * selectivity functions brought over from PostgreSQL.
	 */
	JOIN_SEMI,					/* 1 copy of each LHS row that has match(es) */
	JOIN_ANTI,					/* 1 copy of each LHS row that has no match */
	JOIN_LASJ_NOTIN,			/* Left Anti Semi Join with Not-In semantics:
									If any NULL values are produced by inner side,
									return no join results. Otherwise, same as LASJ */
	JOIN_REVERSE_IN,			/* at most one result per inner row */
	/*
	 * These codes are used internally in the planner, but are not supported
	 * by the executor (nor, indeed, by most of the planner).
	 */
	JOIN_UNIQUE_OUTER,			/* LHS path must be made unique */
	JOIN_UNIQUE_INNER			/* RHS path must be made unique */
	/*
	 * We might need additional join types someday.
	 */
} JoinType;

/*
 * OUTER joins are those for which pushed-down quals must behave differently
 * from the join's own quals.  This is in fact everything except INNER and
 * SEMI joins.  However, this macro must also exclude the JOIN_UNIQUE symbols
 * since those are temporary proxies for what will eventually be an INNER
 * join.
 *
 * Note: semijoins are a hybrid case, but we choose to treat them as not
 * being outer joins.  This is okay principally because the SQL syntax makes
 * it impossible to have a pushed-down qual that refers to the inner relation
 * of a semijoin; so there is no strong need to distinguish join quals from
 * pushed-down quals.  This is convenient because for almost all purposes,
 * quals attached to a semijoin can be treated the same as innerjoin quals.
 */
#define IS_OUTER_JOIN(jointype) \
	(((1 << (jointype)) & \
	  ((1 << JOIN_LEFT) | \
	   (1 << JOIN_FULL) | \
	   (1 << JOIN_RIGHT) | \
	   (1 << JOIN_ANTI) | \
	   (1 << JOIN_LASJ_NOTIN))) != 0)

/*
 * FlowType - kinds of tuple flows in parallelized plans.
 *
 * This enum is a MPP extension.
 */
typedef enum FlowType
{
	FLOW_UNDEFINED,		/* used prior to calculation of type of derived flow */
	FLOW_SINGLETON,		/* flow has single stream */
	FLOW_REPLICATED,	/* flow is replicated across IOPs */
	FLOW_PARTITIONED,	/* flow is partitioned across IOPs */
} FlowType;

/*
 * DispatchMethod - MPP dispatch method.
 *
 * There are currently three possibilties, an initial value of undetermined,
 * and a value for each of the ways the dispatch code implements.
 */
typedef enum DispatchMethod
{
	DISPATCH_UNDETERMINED = 0,	/* Used prior to determination. */
	DISPATCH_SEQUENTIAL,		/* Dispatch on entry postgres process only. */
	DISPATCH_PARALLEL			/* Dispatch on query executor and entry processes. */
	
} DispatchMethod;

/* 
 * Inside the executor, if a caller to some data type manipulation functions
 * (e.g., int8inc()) is doing aggregate or window function work, we want to
 * avoid copying the input datum and just write directly over the input. This
 * isn't legal if the function is being used outside this context.
 */
#define IS_AGG_EXECUTION_NODE(node) \
	((IsA((Node *)(node), AggState) || IsA((Node *)(node), WindowState)) ? \
	 true : false)

/*
 * If the partIndex in Scan set to 0 then we don't have
 * any dynamic partition scanning
 */
#define INVALID_PART_INDEX 0

#endif   /* NODES_H */<|MERGE_RESOLUTION|>--- conflicted
+++ resolved
@@ -9,11 +9,7 @@
  * Portions Copyright (c) 1996-2009, PostgreSQL Global Development Group
  * Portions Copyright (c) 1994, Regents of the University of California
  *
-<<<<<<< HEAD
  * $PostgreSQL: pgsql/src/include/nodes/nodes.h,v 1.215 2008/11/22 22:47:06 tgl Exp $
-=======
- * $PostgreSQL: pgsql/src/include/nodes/nodes.h,v 1.207 2008/08/02 21:32:00 tgl Exp $
->>>>>>> eca13886
  *
  *-------------------------------------------------------------------------
  */
@@ -60,7 +56,7 @@
 	T_Join,
 
 	/* Real plan node starts below.  Scan and Join are "Virtal nodes",
-	 * It will take the form of IndexScan, SeqScan, etc. 
+	 * It will take the form of IndexScan, SeqScan, etc.
 	 * CteScan will take the form of SubqueryScan.
 	 */
 	T_Result,
@@ -122,7 +118,7 @@
 	T_JoinState,
 
 	/* Real plan node starts below.  Scan and Join are "Virtal nodes",
-	 * It will take the form of IndexScan, SeqScan, etc. 
+	 * It will take the form of IndexScan, SeqScan, etc.
 	 */
 	T_ResultState,
 	T_AppendState,
@@ -487,15 +483,10 @@
 	T_Constraint,
 	T_DefElem,
 	T_RangeTblEntry,
-<<<<<<< HEAD
-	T_SortClause,
-	T_GroupClause,
 	T_GroupingClause,
 	T_GroupingFunc,
 	T_WindowClause,
-=======
 	T_SortGroupClause,
->>>>>>> eca13886
 	T_FkConstraint,
 	T_PrivGrantee,
 	T_FuncWithArgs,
@@ -535,7 +526,7 @@
 	T_ExtProtocolValidatorData, /* in access/extprotocol.h */
 	T_SelectedParts,            /* in executor/nodePartitionSelector.h */
 	T_CookedConstraint,			/* in catalog/heap.h */
-	
+
     /* CDB: tags for random other stuff */
     T_CdbExplain_StatHdr = 1000,             /* in cdb/cdbexplain.c */
 
@@ -678,7 +669,7 @@
 typedef enum JoinType
 {
 	/*
-	 * The canonical kinds of joins according to the SQL JOIN syntax. 
+	 * The canonical kinds of joins according to the SQL JOIN syntax.
 	 * Only these codes can appear in parser output (e.g., JoinExpr nodes).
 	 */
 	JOIN_INNER,					/* matching tuple pairs only */
@@ -696,8 +687,8 @@
 	 * is guaranteed to be null-extended.
      *
      * CDB: We no longer use JOIN_REVERSE_IN, JOIN_UNIQUE_OUTER or
-     * JOIN_UNIQUE_INNER.  The definitions are retained in case they 
-     * might be referenced in the source code of user-defined 
+     * JOIN_UNIQUE_INNER.  The definitions are retained in case they
+     * might be referenced in the source code of user-defined
      * selectivity functions brought over from PostgreSQL.
 	 */
 	JOIN_SEMI,					/* 1 copy of each LHS row that has match(es) */
@@ -763,10 +754,10 @@
 	DISPATCH_UNDETERMINED = 0,	/* Used prior to determination. */
 	DISPATCH_SEQUENTIAL,		/* Dispatch on entry postgres process only. */
 	DISPATCH_PARALLEL			/* Dispatch on query executor and entry processes. */
-	
+
 } DispatchMethod;
 
-/* 
+/*
  * Inside the executor, if a caller to some data type manipulation functions
  * (e.g., int8inc()) is doing aggregate or window function work, we want to
  * avoid copying the input datum and just write directly over the input. This
