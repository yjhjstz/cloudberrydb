--- conflicted
+++ resolved
@@ -4,13 +4,9 @@
  *	  Definitions for tagged nodes.
  *
  *
-<<<<<<< HEAD
  * Portions Copyright (c) 2005-2009, Greenplum inc
  * Portions Copyright (c) 2012-Present Pivotal Software, Inc.
- * Portions Copyright (c) 1996-2010, PostgreSQL Global Development Group
-=======
  * Portions Copyright (c) 1996-2011, PostgreSQL Global Development Group
->>>>>>> a4bebdd9
  * Portions Copyright (c) 1994, Regents of the University of California
  *
  * src/include/nodes/nodes.h
@@ -92,12 +88,8 @@
 	T_ValuesScan,
 	T_CteScan,
 	T_WorkTableScan,
-<<<<<<< HEAD
-=======
 	T_ForeignScan,
 	T_FdwPlan,
-	T_Join,
->>>>>>> a4bebdd9
 	T_NestLoop,
 	T_MergeJoin,
 	T_HashJoin,
@@ -164,11 +156,7 @@
 	T_ValuesScanState,
 	T_CteScanState,
 	T_WorkTableScanState,
-<<<<<<< HEAD
-=======
 	T_ForeignScanState,
-	T_JoinState,
->>>>>>> a4bebdd9
 	T_NestLoopState,
 	T_MergeJoinState,
 	T_HashJoinState,
@@ -338,19 +326,17 @@
 	T_SpecialJoinInfo,
 	T_AppendRelInfo,
 	T_PlaceHolderInfo,
-<<<<<<< HEAD
+	T_MinMaxAggInfo,
 	T_Partition,
 	T_PartitionRule,
 	T_PartitionNode,
 	T_PgPartRule,
 	T_SegfileMapNode,
-=======
-	T_MinMaxAggInfo,
->>>>>>> a4bebdd9
 	T_PlannerParamItem,
 
     /* Tags for MPP planner nodes (relation.h) */
     T_CdbMotionPath = 580,
+	T_PartitionSelectorPath,
     T_CdbRelColumnInfo,
 
 	/*
@@ -482,7 +468,11 @@
 	T_AlterUserMappingStmt,
 	T_DropUserMappingStmt,
 	T_AlterTableSpaceOptionsStmt,
-<<<<<<< HEAD
+	T_SecLabelStmt,
+	T_CreateForeignTableStmt,
+	T_CreateExtensionStmt,
+	T_AlterExtensionStmt,
+	T_AlterExtensionContentsStmt,
 	/* GPDB additions */
 	T_PartitionBy,
 	T_PartitionElem,
@@ -500,17 +490,7 @@
 	T_DenyLoginInterval,
 	T_DenyLoginPoint,
 	T_AlterTypeStmt,
-	T_CreateExtensionStmt,
-	T_AlterExtensionStmt,
-	T_AlterExtensionContentsStmt,
 	T_SetDistributionCmd,
-=======
-	T_SecLabelStmt,
-	T_CreateForeignTableStmt,
-	T_CreateExtensionStmt,
-	T_AlterExtensionStmt,
-	T_AlterExtensionContentsStmt,
->>>>>>> a4bebdd9
 
 	/*
 	 * TAGS FOR PARSE TREE NODES (parsenodes.h)
@@ -574,7 +554,7 @@
 	T_WindowObjectData,			/* private in nodeWindowAgg.c */
 	T_TIDBitmap,				/* in nodes/tidbitmap.h */
 	T_InlineCodeBlock,			/* in nodes/parsenodes.h */
-<<<<<<< HEAD
+	T_FdwRoutine,				/* in foreign/fdwapi.h */
     T_StreamBitmap,             /* in nodes/tidbitmap.h */
 	T_FormatterData,            /* in access/formatter.h */
 	T_ExtProtocolData,          /* in access/extprotocol.h */
@@ -586,9 +566,6 @@
     T_CdbExplain_StatHdr = 1000,             /* in cdb/cdbexplain.c */
 	T_GpPolicy,	/* in catalog/gp_policy.h */
 
-=======
-	T_FdwRoutine				/* in foreign/fdwapi.h */
->>>>>>> a4bebdd9
 } NodeTag;
 
 /*
