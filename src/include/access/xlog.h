/*
 * xlog.h
 *
 * PostgreSQL transaction log manager
 *
 * Portions Copyright (c) 1996-2013, PostgreSQL Global Development Group
 * Portions Copyright (c) 1994, Regents of the University of California
 *
 * src/include/access/xlog.h
 */
#ifndef XLOG_H
#define XLOG_H

#include "access/rmgr.h"
#include "access/xlogdefs.h"
#include "catalog/gp_segment_config.h"
#include "catalog/pg_control.h"
#include "lib/stringinfo.h"
#include "storage/buf.h"
#include "utils/pg_crc.h"
#include "utils/relcache.h"
#include "utils/timestamp.h"
#include "cdb/cdbpublic.h"
#include "replication/walsender.h"
#include "datatype/timestamp.h"

/*
 * The overall layout of an XLOG record is:
 *		Fixed-size header (XLogRecord struct)
 *		rmgr-specific data
 *		BkpBlock
 *		backup block data
 *		BkpBlock
 *		backup block data
 *		...
 *
 * where there can be zero to four backup blocks (as signaled by xl_info flag
 * bits).  XLogRecord structs always start on MAXALIGN boundaries in the WAL
 * files, and we round up SizeOfXLogRecord so that the rmgr data is also
 * guaranteed to begin on a MAXALIGN boundary.	However, no padding is added
 * to align BkpBlock structs or backup block data.
 *
 * NOTE: xl_len counts only the rmgr data, not the XLogRecord header,
 * and also not any backup blocks.	xl_tot_len counts everything.  Neither
 * length field is rounded up to an alignment boundary.
 */
typedef struct XLogRecord
{
	uint32		xl_tot_len;		/* total len of entire record */
	TransactionId xl_xid;		/* xact id */
	uint32		xl_len;			/* total len of rmgr data */
	uint8		xl_info;		/* flag bits, see below */
	RmgrId		xl_rmid;		/* resource manager for this record */
<<<<<<< HEAD
	uint8       xl_extended_info; /* flag bits, see below */
=======
	/* 2 bytes of padding here, initialize to zero */
	XLogRecPtr	xl_prev;		/* ptr to previous record in log */
	pg_crc32	xl_crc;			/* CRC for this record */
>>>>>>> e472b921

	/* If MAXALIGN==8, there are 4 wasted bytes here */

	/* ACTUAL LOG DATA FOLLOWS AT END OF STRUCT */

} XLogRecord;

#define SizeOfXLogRecord	MAXALIGN(sizeof(XLogRecord))

#define XLogRecGetData(record)	((char*) (record) + SizeOfXLogRecord)

/*
 * XLOG uses only low 4 bits of xl_info. High 4 bits may be used by rmgr.
 * XLR_CHECK_CONSISTENCY bits can be passed by XLogInsert caller.
 */
#define XLR_INFO_MASK			0x0F

/*
 * Enforces consistency checks of replayed WAL at recovery. If enabled,
 * each record will log a full-page write for each block modified by the
 * record and will reuse it afterwards for consistency checks. The caller
 * of XLogInsert can use this value if necessary, but if
 * wal_consistency_checking is enabled for a rmgr this is set unconditionally.
 */
#define XLR_CHECK_CONSISTENCY 0x02

/*
 * If we backed up any disk blocks with the XLOG record, we use flag bits in
 * xl_info to signal it.  We support backup of up to 4 disk blocks per XLOG
 * record.
 */
#define XLR_BKP_BLOCK_MASK		0x0F	/* all info bits used for bkp blocks */
#define XLR_MAX_BKP_BLOCKS		4
#define XLR_BKP_BLOCK(iblk)		(0x08 >> (iblk))		/* iblk in 0..3 */
<<<<<<< HEAD

/* These macros are deprecated and will be removed in 9.3; use XLR_BKP_BLOCK */
#define XLR_SET_BKP_BLOCK(iblk) (0x08 >> (iblk))
#define XLR_BKP_BLOCK_1			XLR_SET_BKP_BLOCK(0)	/* 0x08 */
#define XLR_BKP_BLOCK_2			XLR_SET_BKP_BLOCK(1)	/* 0x04 */
#define XLR_BKP_BLOCK_3			XLR_SET_BKP_BLOCK(2)	/* 0x02 */
#define XLR_BKP_BLOCK_4			XLR_SET_BKP_BLOCK(3)	/* 0x01 */
=======
>>>>>>> e472b921

/* Sync methods */
#define SYNC_METHOD_FSYNC		0
#define SYNC_METHOD_FDATASYNC	1
#define SYNC_METHOD_OPEN		2		/* for O_SYNC */
#define SYNC_METHOD_FSYNC_WRITETHROUGH	3
#define SYNC_METHOD_OPEN_DSYNC	4		/* for O_DSYNC */
extern int	sync_method;

/*
 * The rmgr data to be written by XLogInsert() is defined by a chain of
 * one or more XLogRecData structs.  (Multiple structs would be used when
 * parts of the source data aren't physically adjacent in memory, or when
 * multiple associated buffers need to be specified.)
 *
 * If buffer is valid then XLOG will check if buffer must be backed up
 * (ie, whether this is first change of that page since last checkpoint).
 * If so, the whole page contents are attached to the XLOG record, and XLOG
 * sets XLR_BKP_BLOCK(N) bit in xl_info.  Note that the buffer must be pinned
 * and exclusive-locked by the caller, so that it won't change under us.
 * NB: when the buffer is backed up, we DO NOT insert the data pointed to by
 * this XLogRecData struct into the XLOG record, since we assume it's present
 * in the buffer.  Therefore, rmgr redo routines MUST pay attention to
 * XLR_BKP_BLOCK(N) to know what is actually stored in the XLOG record.
 * The N'th XLR_BKP_BLOCK bit corresponds to the N'th distinct buffer
 * value (ignoring InvalidBuffer) appearing in the rdata chain.
 *
 * When buffer is valid, caller must set buffer_std to indicate whether the
 * page uses standard pd_lower/pd_upper header fields.	If this is true, then
 * XLOG is allowed to omit the free space between pd_lower and pd_upper from
 * the backed-up page image.  Note that even when buffer_std is false, the
 * page MUST have an LSN field as its first eight bytes!
 *
 * Note: data can be NULL to indicate no rmgr data associated with this chain
 * entry.  This can be sensible (ie, not a wasted entry) if buffer is valid.
 * The implication is that the buffer has been changed by the operation being
 * logged, and so may need to be backed up, but the change can be redone using
 * only information already present elsewhere in the XLOG entry.
 */
typedef struct XLogRecData
{
	char	   *data;			/* start of rmgr data to include */
	uint32		len;			/* length of rmgr data to include */
	Buffer		buffer;			/* buffer associated with data, if any */
	bool		buffer_std;		/* buffer has standard pd_lower/pd_upper */
	struct XLogRecData *next;	/* next struct in chain, or NULL */
} XLogRecData;

extern PGDLLIMPORT TimeLineID ThisTimeLineID;	/* current TLI */

/*
 * Prior to 8.4, all activity during recovery was carried out by the startup
 * process. This local variable continues to be used in many parts of the
 * code to indicate actions taken by RecoveryManagers. Other processes that
 * potentially perform work during recovery should check RecoveryInProgress().
 * See XLogCtl notes in xlog.c.
 */
extern bool InRecovery;

/*
 * Like InRecovery, standbyState is only valid in the startup process.
 * In all other processes it will have the value STANDBY_DISABLED (so
 * InHotStandby will read as FALSE).
 *
 * In DISABLED state, we're performing crash recovery or hot standby was
 * disabled in postgresql.conf.
 *
 * In INITIALIZED state, we've run InitRecoveryTransactionEnvironment, but
 * we haven't yet processed a RUNNING_XACTS or shutdown-checkpoint WAL record
 * to initialize our master-transaction tracking system.
 *
 * When the transaction tracking is initialized, we enter the SNAPSHOT_PENDING
 * state. The tracked information might still be incomplete, so we can't allow
 * connections yet, but redo functions must update the in-memory state when
 * appropriate.
 *
 * In SNAPSHOT_READY mode, we have full knowledge of transactions that are
 * (or were) running in the master at the current WAL location. Snapshots
 * can be taken, and read-only queries can be run.
 */
typedef enum
{
	STANDBY_DISABLED,
	STANDBY_INITIALIZED,
	STANDBY_SNAPSHOT_PENDING,
	STANDBY_SNAPSHOT_READY
} HotStandbyState;

extern HotStandbyState standbyState;

#define InHotStandby (standbyState >= STANDBY_SNAPSHOT_PENDING)

/*
 * Recovery target type.
 * Only set during a Point in Time recovery, not when standby_mode = on
 */
typedef enum
{
	RECOVERY_TARGET_UNSET,
	RECOVERY_TARGET_XID,
	RECOVERY_TARGET_TIME,
	RECOVERY_TARGET_NAME
} RecoveryTargetType;

extern XLogRecPtr XactLastRecEnd;

extern bool reachedConsistency;

/* these variables are GUC parameters related to XLOG */
extern int	CheckPointSegments;
extern int	wal_keep_segments;
extern int	XLOGbuffers;
extern int	XLogArchiveTimeout;
extern bool XLogArchiveMode;
extern char *XLogArchiveCommand;
extern bool EnableHotStandby;
extern bool gp_keep_all_xlog;
extern int keep_wal_segments;

extern bool *wal_consistency_checking;
extern char *wal_consistency_checking_string;

extern bool fullPageWrites;
extern bool log_checkpoints;

/* WAL levels */
typedef enum WalLevel
{
	WAL_LEVEL_MINIMAL = 0,
	WAL_LEVEL_ARCHIVE,
	WAL_LEVEL_HOT_STANDBY
} WalLevel;
extern int	wal_level;

#define XLogArchivingActive()	(XLogArchiveMode && wal_level >= WAL_LEVEL_ARCHIVE)
#define XLogArchiveCommandSet() (XLogArchiveCommand[0] != '\0')

/*
 * Is WAL-logging necessary for archival or log-shipping, or can we skip
 * WAL-logging if we fsync() the data before committing instead?
 */
#define XLogIsNeeded() (wal_level >= WAL_LEVEL_ARCHIVE)

/* Do we need to WAL-log information required only for Hot Standby? */
#define XLogStandbyInfoActive() (wal_level >= WAL_LEVEL_HOT_STANDBY)

#ifdef WAL_DEBUG
extern bool XLOG_DEBUG;
#endif

/*
 * OR-able request flag bits for checkpoints.  The "cause" bits are used only
 * for logging purposes.  Note: the flags must be defined so that it's
 * sensible to OR together request flags arising from different requestors.
 */

/* These directly affect the behavior of CreateCheckPoint and subsidiaries */
#define CHECKPOINT_IS_SHUTDOWN	0x0001	/* Checkpoint is for shutdown */
#define CHECKPOINT_END_OF_RECOVERY	0x0002		/* Like shutdown checkpoint,
												 * but issued at end of WAL
												 * recovery */
#define CHECKPOINT_IMMEDIATE	0x0004	/* Do it without delays */
#define CHECKPOINT_FORCE		0x0008	/* Force even if no activity */
/* These are important to RequestCheckpoint */
#define CHECKPOINT_WAIT			0x0010	/* Wait for completion */
/* These indicate the cause of a checkpoint request */
#define CHECKPOINT_CAUSE_XLOG	0x0020	/* XLOG consumption */
#define CHECKPOINT_CAUSE_TIME	0x0040	/* Elapsed time */

/* Checkpoint statistics */
typedef struct CheckpointStatsData
{
	TimestampTz ckpt_start_t;	/* start of checkpoint */
	TimestampTz ckpt_write_t;	/* start of flushing buffers */
	TimestampTz ckpt_sync_t;	/* start of fsyncs */
	TimestampTz ckpt_sync_end_t;	/* end of fsyncs */
	TimestampTz ckpt_end_t;		/* end of checkpoint */

	int			ckpt_bufs_written;		/* # of buffers written */

	int			ckpt_segs_added;	/* # of new xlog segments created */
	int			ckpt_segs_removed;		/* # of xlog segments deleted */
	int			ckpt_segs_recycled;		/* # of xlog segments recycled */

	int			ckpt_sync_rels; /* # of relations synced */
	uint64		ckpt_longest_sync;		/* Longest sync for one relation */
	uint64		ckpt_agg_sync_time;		/* The sum of all the individual sync
										 * times, which is not necessarily the
										 * same as the total elapsed time for
										 * the entire sync phase. */
} CheckpointStatsData;

extern CheckpointStatsData CheckpointStats;

/* File path names (all relative to $PGDATA) */
#define RECOVERY_COMMAND_FILE	"recovery.conf"
#define RECOVERY_COMMAND_DONE	"recovery.done"
#define PROMOTE_SIGNAL_FILE "promote"

extern XLogRecPtr XLogInsert(RmgrId rmid, uint8 info, XLogRecData *rdata);
extern XLogRecPtr XLogInsert_OverrideXid(RmgrId rmid, uint8 info, XLogRecData *rdata, TransactionId overrideXid);
extern XLogRecPtr XLogLastInsertBeginLoc(void);
extern void XLogFlush(XLogRecPtr RecPtr);
extern bool XLogBackgroundFlush(void);
extern bool XLogNeedsFlush(XLogRecPtr RecPtr);
extern int	XLogFileInit(XLogSegNo segno, bool *use_existent, bool use_lock);
extern int	XLogFileOpen(XLogSegNo segno);

<<<<<<< HEAD
extern void XLogGetLastRemoved(uint32 *log, uint32 *seg);
=======
extern XLogRecPtr XLogSaveBufferForHint(Buffer buffer);

extern void CheckXLogRemoved(XLogSegNo segno, TimeLineID tli);
>>>>>>> e472b921
extern void XLogSetAsyncXactLSN(XLogRecPtr record);
extern XLogRecPtr XLogSaveBufferForHint(Buffer buffer);

extern Buffer RestoreBackupBlock(XLogRecPtr lsn, XLogRecord *record,
				   int block_index,
				   bool get_cleanup_lock, bool keep_buffer);

extern void xlog_redo(XLogRecPtr beginLoc __attribute__((unused)), XLogRecPtr lsn __attribute__((unused)), XLogRecord *record);
extern void xlog_desc(StringInfo buf, XLogRecord *record);

extern void issue_xlog_fsync(int fd, XLogSegNo segno);


extern bool RecoveryInProgress(void);
extern bool HotStandbyActive(void);
extern bool XLogInsertAllowed(void);
extern void GetXLogReceiptTime(TimestampTz *rtime, bool *fromStream);
<<<<<<< HEAD

extern XLogRecPtr GetXLogReplayRecPtr(TimeLineID *targetTLI);
extern XLogRecPtr GetStandbyFlushRecPtr(TimeLineID *targetTLI);
=======
extern XLogRecPtr GetXLogReplayRecPtr(TimeLineID *replayTLI);
>>>>>>> e472b921
extern XLogRecPtr GetXLogInsertRecPtr(void);
extern XLogRecPtr GetXLogWriteRecPtr(void);
extern bool RecoveryIsPaused(void);
extern void SetRecoveryPause(bool recoveryPause);
extern TimestampTz GetLatestXTime(void);
extern TimestampTz GetCurrentChunkReplayStartTime(void);
extern char *XLogFileNameP(TimeLineID tli, XLogSegNo segno);

extern void UpdateControlFile(void);
extern uint64 GetSystemIdentifier(void);
extern bool DataChecksumsEnabled(void);
<<<<<<< HEAD
=======
extern XLogRecPtr GetFakeLSNForUnloggedRel(void);
>>>>>>> e472b921
extern Size XLOGShmemSize(void);
extern void XLOGShmemInit(void);
extern void BootStrapXLOG(void);
extern void StartupXLOG(void);
extern bool XLogStartupMultipleRecoveryPassesNeeded(void);
extern bool XLogStartupIntegrityCheckNeeded(void);
extern void ShutdownXLOG(int code, Datum arg);
extern void InitXLOGAccess(void);
extern void CreateCheckPoint(int flags);
extern bool CreateRestartPoint(int flags);
extern void XLogPutNextOid(Oid nextOid);
extern void XLogPutNextRelfilenode(Oid nextRelfilenode);
extern XLogRecPtr XLogRestorePoint(const char *rpName);
extern void UpdateFullPageWrites(void);
extern XLogRecPtr GetRedoRecPtr(void);
extern XLogRecPtr GetInsertRecPtr(void);
extern XLogRecPtr GetFlushRecPtr(void);
extern void GetNextXidAndEpoch(TransactionId *xid, uint32 *epoch);

extern void XLogGetRecoveryStart(char *callerStr, char *reasonStr, XLogRecPtr *redoCheckPointLoc, CheckPoint *redoCheckPoint);
extern char *XLogLocationToString(XLogRecPtr *loc);
extern char *XLogLocationToString2(XLogRecPtr *loc);
extern char *XLogLocationToString3(XLogRecPtr *loc);
extern char *XLogLocationToString4(XLogRecPtr *loc);
extern char *XLogLocationToString5(XLogRecPtr *loc);
extern char *XLogLocationToString_Long(XLogRecPtr *loc);
extern char *XLogLocationToString2_Long(XLogRecPtr *loc);
extern char *XLogLocationToString3_Long(XLogRecPtr *loc);
extern char *XLogLocationToString4_Long(XLogRecPtr *loc);
extern char *XLogLocationToString5_Long(XLogRecPtr *loc);

extern void HandleStartupProcInterrupts(void);
extern void StartupProcessMain(void);
extern bool CheckPromoteSignal(bool do_unlink);
extern void WakeupRecovery(void);
extern void SetWalWriterSleeping(bool sleeping);

/*
 * Starting/stopping a base backup
 */
extern XLogRecPtr do_pg_start_backup(const char *backupidstr, bool fast,
				   TimeLineID *starttli_p, char **labelfile);
extern XLogRecPtr do_pg_stop_backup(char *labelfile, bool waitforarchive,
				  TimeLineID *stoptli_p);
extern void do_pg_abort_backup(void);

/* File path names (all relative to $PGDATA) */
#define BACKUP_LABEL_FILE		"backup_label"
#define BACKUP_LABEL_OLD		"backup_label.old"

extern void xlog_print_redo_lsn_application(
		RelFileNode		*rnode,
		BlockNumber 	blkno,
		void			*page,
		XLogRecPtr		lsn,
		const char		*funcName);

extern XLogRecord *XLogReadRecord(XLogRecPtr *RecPtr, int emode, bool fetching_ckpt);

extern void XLogCloseReadRecord(void);

extern void XLogReadRecoveryCommandFile(int emode);

extern List *XLogReadTimeLineHistory(TimeLineID targetTLI);

extern TimeLineID GetRecoveryTargetTLI(void);

extern bool IsStandbyMode(void);
extern DBState GetCurrentDBState(void);
extern bool IsRoleMirror(void);

extern bool IsBkpBlockApplied(XLogRecord *record, uint8 block_id);

extern XLogRecPtr
last_xlog_replay_location(void);

extern void wait_for_mirror(void);
#endif   /* XLOG_H */<|MERGE_RESOLUTION|>--- conflicted
+++ resolved
@@ -13,6 +13,7 @@
 
 #include "access/rmgr.h"
 #include "access/xlogdefs.h"
+#include "access/xlogreader.h"
 #include "catalog/gp_segment_config.h"
 #include "catalog/pg_control.h"
 #include "lib/stringinfo.h"
@@ -51,13 +52,10 @@
 	uint32		xl_len;			/* total len of rmgr data */
 	uint8		xl_info;		/* flag bits, see below */
 	RmgrId		xl_rmid;		/* resource manager for this record */
-<<<<<<< HEAD
 	uint8       xl_extended_info; /* flag bits, see below */
-=======
-	/* 2 bytes of padding here, initialize to zero */
+	/* 1 byte of padding here, initialize to zero */
 	XLogRecPtr	xl_prev;		/* ptr to previous record in log */
 	pg_crc32	xl_crc;			/* CRC for this record */
->>>>>>> e472b921
 
 	/* If MAXALIGN==8, there are 4 wasted bytes here */
 
@@ -92,16 +90,6 @@
 #define XLR_BKP_BLOCK_MASK		0x0F	/* all info bits used for bkp blocks */
 #define XLR_MAX_BKP_BLOCKS		4
 #define XLR_BKP_BLOCK(iblk)		(0x08 >> (iblk))		/* iblk in 0..3 */
-<<<<<<< HEAD
-
-/* These macros are deprecated and will be removed in 9.3; use XLR_BKP_BLOCK */
-#define XLR_SET_BKP_BLOCK(iblk) (0x08 >> (iblk))
-#define XLR_BKP_BLOCK_1			XLR_SET_BKP_BLOCK(0)	/* 0x08 */
-#define XLR_BKP_BLOCK_2			XLR_SET_BKP_BLOCK(1)	/* 0x04 */
-#define XLR_BKP_BLOCK_3			XLR_SET_BKP_BLOCK(2)	/* 0x02 */
-#define XLR_BKP_BLOCK_4			XLR_SET_BKP_BLOCK(3)	/* 0x01 */
-=======
->>>>>>> e472b921
 
 /* Sync methods */
 #define SYNC_METHOD_FSYNC		0
@@ -219,7 +207,6 @@
 extern char *XLogArchiveCommand;
 extern bool EnableHotStandby;
 extern bool gp_keep_all_xlog;
-extern int keep_wal_segments;
 
 extern bool *wal_consistency_checking;
 extern char *wal_consistency_checking_string;
@@ -310,15 +297,10 @@
 extern int	XLogFileInit(XLogSegNo segno, bool *use_existent, bool use_lock);
 extern int	XLogFileOpen(XLogSegNo segno);
 
-<<<<<<< HEAD
-extern void XLogGetLastRemoved(uint32 *log, uint32 *seg);
-=======
 extern XLogRecPtr XLogSaveBufferForHint(Buffer buffer);
 
 extern void CheckXLogRemoved(XLogSegNo segno, TimeLineID tli);
->>>>>>> e472b921
 extern void XLogSetAsyncXactLSN(XLogRecPtr record);
-extern XLogRecPtr XLogSaveBufferForHint(Buffer buffer);
 
 extern Buffer RestoreBackupBlock(XLogRecPtr lsn, XLogRecord *record,
 				   int block_index,
@@ -334,13 +316,7 @@
 extern bool HotStandbyActive(void);
 extern bool XLogInsertAllowed(void);
 extern void GetXLogReceiptTime(TimestampTz *rtime, bool *fromStream);
-<<<<<<< HEAD
-
-extern XLogRecPtr GetXLogReplayRecPtr(TimeLineID *targetTLI);
-extern XLogRecPtr GetStandbyFlushRecPtr(TimeLineID *targetTLI);
-=======
 extern XLogRecPtr GetXLogReplayRecPtr(TimeLineID *replayTLI);
->>>>>>> e472b921
 extern XLogRecPtr GetXLogInsertRecPtr(void);
 extern XLogRecPtr GetXLogWriteRecPtr(void);
 extern bool RecoveryIsPaused(void);
@@ -352,10 +328,7 @@
 extern void UpdateControlFile(void);
 extern uint64 GetSystemIdentifier(void);
 extern bool DataChecksumsEnabled(void);
-<<<<<<< HEAD
-=======
 extern XLogRecPtr GetFakeLSNForUnloggedRel(void);
->>>>>>> e472b921
 extern Size XLOGShmemSize(void);
 extern void XLOGShmemInit(void);
 extern void BootStrapXLOG(void);
@@ -376,20 +349,20 @@
 extern void GetNextXidAndEpoch(TransactionId *xid, uint32 *epoch);
 
 extern void XLogGetRecoveryStart(char *callerStr, char *reasonStr, XLogRecPtr *redoCheckPointLoc, CheckPoint *redoCheckPoint);
-extern char *XLogLocationToString(XLogRecPtr *loc);
-extern char *XLogLocationToString2(XLogRecPtr *loc);
-extern char *XLogLocationToString3(XLogRecPtr *loc);
-extern char *XLogLocationToString4(XLogRecPtr *loc);
-extern char *XLogLocationToString5(XLogRecPtr *loc);
-extern char *XLogLocationToString_Long(XLogRecPtr *loc);
-extern char *XLogLocationToString2_Long(XLogRecPtr *loc);
-extern char *XLogLocationToString3_Long(XLogRecPtr *loc);
-extern char *XLogLocationToString4_Long(XLogRecPtr *loc);
-extern char *XLogLocationToString5_Long(XLogRecPtr *loc);
+extern char *XLogLocationToString(XLogRecPtr loc);
+extern char *XLogLocationToString2(XLogRecPtr loc);
+extern char *XLogLocationToString3(XLogRecPtr loc);
+extern char *XLogLocationToString4(XLogRecPtr loc);
+extern char *XLogLocationToString5(XLogRecPtr loc);
+extern char *XLogLocationToString_Long(XLogRecPtr loc);
+extern char *XLogLocationToString2_Long(XLogRecPtr loc);
+extern char *XLogLocationToString3_Long(XLogRecPtr loc);
+extern char *XLogLocationToString4_Long(XLogRecPtr loc);
+extern char *XLogLocationToString5_Long(XLogRecPtr loc);
 
 extern void HandleStartupProcInterrupts(void);
 extern void StartupProcessMain(void);
-extern bool CheckPromoteSignal(bool do_unlink);
+extern bool CheckPromoteSignal(void);
 extern void WakeupRecovery(void);
 extern void SetWalWriterSleeping(bool sleeping);
 
@@ -413,10 +386,6 @@
 		XLogRecPtr		lsn,
 		const char		*funcName);
 
-extern XLogRecord *XLogReadRecord(XLogRecPtr *RecPtr, int emode, bool fetching_ckpt);
-
-extern void XLogCloseReadRecord(void);
-
 extern void XLogReadRecoveryCommandFile(int emode);
 
 extern List *XLogReadTimeLineHistory(TimeLineID targetTLI);
@@ -427,8 +396,6 @@
 extern DBState GetCurrentDBState(void);
 extern bool IsRoleMirror(void);
 
-extern bool IsBkpBlockApplied(XLogRecord *record, uint8 block_id);
-
 extern XLogRecPtr
 last_xlog_replay_location(void);
 
