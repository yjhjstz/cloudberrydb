/*-------------------------------------------------------------------------
 *
 * relscan.h
 *	  POSTGRES relation scan descriptor definitions.
 *
 *
 * Portions Copyright (c) 1996-2008, PostgreSQL Global Development Group
 * Portions Copyright (c) 1994, Regents of the University of California
 *
 * $PostgreSQL: pgsql/src/include/access/relscan.h,v 1.60 2008/01/14 01:39:09 tgl Exp $
 *
 *-------------------------------------------------------------------------
 */
#ifndef RELSCAN_H
#define RELSCAN_H

#include "access/formatter.h"
#include "access/skey.h"
#include "access/memtup.h"
#include "access/aosegfiles.h"
#include "storage/bufpage.h"
#include "utils/tqual.h"


typedef struct HeapScanDescData
{
	/* scan parameters */
	Relation	rs_rd;			/* heap relation descriptor */
	Snapshot	rs_snapshot;	/* snapshot to see */
	int			rs_nkeys;		/* number of scan keys */
	ScanKey		rs_key;			/* array of scan key descriptors */
	bool		rs_bitmapscan;	/* true if this is really a bitmap scan */
	bool		rs_pageatatime; /* verify visibility page-at-a-time? */
	bool		rs_allow_strat; /* allow or disallow use of access strategy */
	bool		rs_allow_sync;	/* allow or disallow use of syncscan */

	/* state set up at initscan time */
	BlockNumber rs_nblocks;		/* number of blocks to scan */
	BlockNumber rs_startblock;	/* block # to start at */
	BufferAccessStrategy rs_strategy;	/* access strategy for reads */
	bool		rs_syncscan;	/* report location to syncscan logic? */

	/* scan current state */
	bool		rs_inited;		/* false = scan not init'd yet */
	HeapTupleData rs_ctup;		/* current tuple in scan, if any */
	BlockNumber rs_cblock;		/* current block # in scan, if any */
	Buffer		rs_cbuf;		/* current buffer in scan, if any */
	/* NB: if rs_cbuf is not InvalidBuffer, we hold a pin on that buffer */
	ItemPointerData rs_mctid;	/* marked scan position, if any */

	/* these fields only used in page-at-a-time mode and for bitmap scans */
	int			rs_cindex;		/* current tuple's index in vistuples */
	int			rs_mindex;		/* marked tuple's saved index */
	int			rs_ntuples;		/* number of visible tuples on page */
	OffsetNumber rs_vistuples[MaxHeapTuplesPerPage];	/* their offsets */

	struct {
		BlockNumber block;
		Buffer	    buffer;
	} rs_rahead[16];
} HeapScanDescData;

typedef HeapScanDescData *HeapScanDesc;

/*
 * We use the same IndexScanDescData structure for both amgettuple-based
 * and amgetbitmap-based index scans.  Some fields are only relevant in
 * amgettuple-based scans.
 */
typedef struct IndexScanDescData
{
	/* scan parameters */
	Relation	heapRelation;	/* heap relation descriptor, or NULL */
	Relation	indexRelation;	/* index relation descriptor */
	Snapshot	xs_snapshot;	/* snapshot to see */
	int			numberOfKeys;	/* number of scan keys */
	ScanKey		keyData;		/* array of scan key descriptors */
	bool		is_multiscan;	/* TRUE = using amgetmulti */

	/* signaling to index AM about killing index tuples */
	bool		kill_prior_tuple;		/* last-returned tuple is dead */
	bool		ignore_killed_tuples;	/* do not return killed entries */

	/* index access method's private state */
	void	   *opaque;			/* access-method-specific info */

	/*
	 * xs_ctup/xs_cbuf are valid after a successful index_getnext. After
	 * index_getnext_indexitem, xs_ctup.t_self contains the heap tuple TID
	 * from the index entry, but its other fields are not valid.
	 */
	HeapTupleData xs_ctup;		/* current heap tuple, if any */
	Buffer		xs_cbuf;		/* current heap buffer in scan, if any */
	/* NB: if xs_cbuf is not InvalidBuffer, we hold a pin on that buffer */
<<<<<<< HEAD
=======
	TransactionId xs_prev_xmax; /* previous HOT chain member's XMAX, if any */
	OffsetNumber xs_next_hot;	/* next member of HOT chain, if any */
	bool		xs_hot_dead;	/* T if all members of HOT chain are dead */
>>>>>>> d13f41d2
} IndexScanDescData;

typedef IndexScanDescData *IndexScanDesc;

/*
 * used for scan of external relations with the file protocol
 */
typedef struct FileScanDescData
{
	/* scan parameters */
	Relation	fs_rd;			/* target relation descriptor */
	Index       fs_scanrelid;
	FILE	   *fs_file;		/* the file pointer to our URI */
	char	   *fs_uri;			/* the URI string */
	bool		fs_noop;		/* no op. this segdb has no file to scan */
	uint32      fs_scancounter;	/* copied from struct ExternalScan in plan */
	
	/* current file parse state */
	struct CopyStateData *fs_pstate;

	Form_pg_attribute *attr;
	AttrNumber	num_phys_attrs;
	Datum	   *values;
	bool	   *nulls;
	int		   *attr_offsets;
	FmgrInfo   *in_functions;
	Oid		   *typioparams;
	Oid			in_func_oid;
	ErrorContextCallback errcontext;
	
	/* current file scan state */
	bool		fs_inited;		/* false = scan not init'd yet */
	TupleDesc	fs_tupDesc;
	HeapTupleData fs_ctup;		/* current tuple in scan, if any */
	Buffer		fs_cbuf;		/* always invalid buffer */

	/* custom data formatter */
	FormatterData *fs_formatter;

	/* external partition */
	bool		fs_hasConstraints;
	List		**fs_constraintExprs;	
}	FileScanDescData;

typedef FileScanDescData *FileScanDesc;

/*
 * used for scan of append only relations using BufferedRead and VarBlocks
 * Defined in cdb/cdbappendonlyam.h
 */

/*
  typedef AppendOnlyScanDescData *AppendOnlyScanDesc;
 */

/*
 * HeapScanIsValid
 *		True iff the heap scan is valid.
 */
#define HeapScanIsValid(scan) PointerIsValid(scan)

/*
 * IndexScanIsValid
 *		True iff the index scan is valid.
 */
#define IndexScanIsValid(scan) PointerIsValid(scan)

#endif   /* RELSCAN_H */<|MERGE_RESOLUTION|>--- conflicted
+++ resolved
@@ -92,12 +92,9 @@
 	HeapTupleData xs_ctup;		/* current heap tuple, if any */
 	Buffer		xs_cbuf;		/* current heap buffer in scan, if any */
 	/* NB: if xs_cbuf is not InvalidBuffer, we hold a pin on that buffer */
-<<<<<<< HEAD
-=======
 	TransactionId xs_prev_xmax; /* previous HOT chain member's XMAX, if any */
 	OffsetNumber xs_next_hot;	/* next member of HOT chain, if any */
 	bool		xs_hot_dead;	/* T if all members of HOT chain are dead */
->>>>>>> d13f41d2
 } IndexScanDescData;
 
 typedef IndexScanDescData *IndexScanDesc;
