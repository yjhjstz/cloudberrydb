/*
 * xlog_internal.h
 *
 * PostgreSQL write-ahead log internal declarations
 *
 * NOTE: this file is intended to contain declarations useful for
 * manipulating the XLOG files directly, but it is not supposed to be
 * needed by rmgr routines (redo support for individual record types).
 * So the XLogRecord typedef and associated stuff appear in xlogrecord.h.
 *
 * Note: This file must be includable in both frontend and backend contexts,
 * to allow stand-alone tools like pg_receivewal to deal with WAL files.
 *
 * Portions Copyright (c) 1996-2019, PostgreSQL Global Development Group
 * Portions Copyright (c) 1994, Regents of the University of California
 *
 * src/include/access/xlog_internal.h
 */
#ifndef XLOG_INTERNAL_H
#define XLOG_INTERNAL_H

#include "access/xlogdefs.h"
#include "access/xlogreader.h"
#include "datatype/timestamp.h"
#include "lib/stringinfo.h"
#include "pgtime.h"
#include "storage/block.h"
#include "storage/relfilenode.h"


/*
 * Each page of XLOG file has a header like this:
 */
#define XLOG_PAGE_MAGIC 0xD101	/* can be used as WAL version indicator */

typedef struct XLogPageHeaderData
{
	uint16		xlp_magic;		/* magic value for correctness checks */
	uint16		xlp_info;		/* flag bits, see below */
	TimeLineID	xlp_tli;		/* TimeLineID of first record on page */
	XLogRecPtr	xlp_pageaddr;	/* XLOG address of this page */

	/*
	 * When there is not enough space on current page for whole record, we
	 * continue on the next page.  xlp_rem_len is the number of bytes
	 * remaining from a previous page.
	 *
	 * Note that xl_rem_len includes backup-block data; that is, it tracks
	 * xl_tot_len not xl_len in the initial header.  Also note that the
	 * continuation data isn't necessarily aligned.
	 */
	uint32		xlp_rem_len;	/* total len of remaining data for record */
} XLogPageHeaderData;

#define SizeOfXLogShortPHD	MAXALIGN(sizeof(XLogPageHeaderData))

typedef XLogPageHeaderData *XLogPageHeader;

/*
 * When the XLP_LONG_HEADER flag is set, we store additional fields in the
 * page header.  (This is ordinarily done just in the first page of an
 * XLOG file.)	The additional fields serve to identify the file accurately.
 */
typedef struct XLogLongPageHeaderData
{
	XLogPageHeaderData std;		/* standard header fields */
	uint64		xlp_sysid;		/* system identifier from pg_control */
	uint32		xlp_seg_size;	/* just as a cross-check */
	uint32		xlp_xlog_blcksz;	/* just as a cross-check */
} XLogLongPageHeaderData;

#define SizeOfXLogLongPHD	MAXALIGN(sizeof(XLogLongPageHeaderData))

typedef XLogLongPageHeaderData *XLogLongPageHeader;

/* When record crosses page boundary, set this flag in new page's header */
#define XLP_FIRST_IS_CONTRECORD		0x0001
/* This flag indicates a "long" page header */
#define XLP_LONG_HEADER				0x0002
/* This flag indicates backup blocks starting in this page are optional */
#define XLP_BKP_REMOVABLE			0x0004
/* All defined flag bits in xlp_info (used for validity checking of header) */
#define XLP_ALL_FLAGS				0x0007

#define XLogPageHeaderSize(hdr)		\
	(((hdr)->xlp_info & XLP_LONG_HEADER) ? SizeOfXLogLongPHD : SizeOfXLogShortPHD)

/* wal_segment_size can range from 1MB to 1GB */
#define WalSegMinSize 1024 * 1024
#define WalSegMaxSize 1024 * 1024 * 1024
/* default number of min and max wal segments */
#define DEFAULT_MIN_WAL_SEGS 5
#define DEFAULT_MAX_WAL_SEGS 64

/* check that the given size is a valid wal_segment_size */
#define IsPowerOf2(x) (x > 0 && ((x) & ((x)-1)) == 0)
#define IsValidWalSegSize(size) \
	 (IsPowerOf2(size) && \
	 ((size) >= WalSegMinSize && (size) <= WalSegMaxSize))

#define XLogSegmentsPerXLogId(wal_segsz_bytes)	\
	(UINT64CONST(0x100000000) / (wal_segsz_bytes))

#define XLogSegNoOffsetToRecPtr(segno, offset, wal_segsz_bytes, dest) \
		(dest) = (segno) * (wal_segsz_bytes) + (offset)

#define XLogSegmentOffset(xlogptr, wal_segsz_bytes)	\
	((xlogptr) & ((wal_segsz_bytes) - 1))

/*
 * Compute a segment number from an XLogRecPtr.
 *
 * For XLByteToSeg, do the computation at face value.  For XLByteToPrevSeg,
 * a boundary byte is taken to be in the previous segment.  This is suitable
 * for deciding which segment to write given a pointer to a record end,
 * for example.
 */
#define XLByteToSeg(xlrp, logSegNo, wal_segsz_bytes) \
	logSegNo = (xlrp) / (wal_segsz_bytes)

#define XLByteToPrevSeg(xlrp, logSegNo, wal_segsz_bytes) \
	logSegNo = ((xlrp) - 1) / (wal_segsz_bytes)

/*
 * Is an XLogRecPtr within a particular XLOG segment?
 *
 * For XLByteInSeg, do the computation at face value.  For XLByteInPrevSeg,
 * a boundary byte is taken to be in the previous segment.
 */
#define XLByteInSeg(xlrp, logSegNo, wal_segsz_bytes) \
	(((xlrp) / (wal_segsz_bytes)) == (logSegNo))

#define XLByteInPrevSeg(xlrp, logSegNo, wal_segsz_bytes) \
	((((xlrp) - 1) / (wal_segsz_bytes)) == (logSegNo))

/* Check if an XLogRecPtr value is in a plausible range */
#define XRecOffIsValid(xlrp) \
		((xlrp) % XLOG_BLCKSZ >= SizeOfXLogShortPHD)

/*
 * The XLog directory and control file (relative to $PGDATA)
 */
#define XLOGDIR				"pg_wal"
#define XLOG_CONTROL_FILE	"global/pg_control"

/*
 * These macros encapsulate knowledge about the exact layout of XLog file
 * names, timeline history file names, and archive-status file names.
 */
#define MAXFNAMELEN		64

/* Length of XLog file name */
#define XLOG_FNAME_LEN	   24

#define XLogFileName(fname, tli, logSegNo, wal_segsz_bytes)	\
	snprintf(fname, MAXFNAMELEN, "%08X%08X%08X", tli,		\
			 (uint32) ((logSegNo) / XLogSegmentsPerXLogId(wal_segsz_bytes)), \
			 (uint32) ((logSegNo) % XLogSegmentsPerXLogId(wal_segsz_bytes)))

#define XLogFileNameById(fname, tli, log, seg)	\
	snprintf(fname, MAXFNAMELEN, "%08X%08X%08X", tli, log, seg)

#define IsXLogFileName(fname) \
	(strlen(fname) == XLOG_FNAME_LEN && \
	 strspn(fname, "0123456789ABCDEF") == XLOG_FNAME_LEN)

/*
 * XLOG segment with .partial suffix.  Used by pg_receivewal and at end of
 * archive recovery, when we want to archive a WAL segment but it might not
 * be complete yet.
 */
#define IsPartialXLogFileName(fname)	\
	(strlen(fname) == XLOG_FNAME_LEN + strlen(".partial") &&	\
	 strspn(fname, "0123456789ABCDEF") == XLOG_FNAME_LEN &&		\
	 strcmp((fname) + XLOG_FNAME_LEN, ".partial") == 0)

#define XLogFromFileName(fname, tli, logSegNo, wal_segsz_bytes)	\
	do {												\
		uint32 log;										\
		uint32 seg;										\
		sscanf(fname, "%08X%08X%08X", tli, &log, &seg); \
		*logSegNo = (uint64) log * XLogSegmentsPerXLogId(wal_segsz_bytes) + seg; \
	} while (0)

#define XLogFilePath(path, tli, logSegNo, wal_segsz_bytes)	\
	snprintf(path, MAXPGPATH, XLOGDIR "/%08X%08X%08X", tli,	\
			 (uint32) ((logSegNo) / XLogSegmentsPerXLogId(wal_segsz_bytes)), \
			 (uint32) ((logSegNo) % XLogSegmentsPerXLogId(wal_segsz_bytes)))

#define TLHistoryFileName(fname, tli)	\
	snprintf(fname, MAXFNAMELEN, "%08X.history", tli)

#define IsTLHistoryFileName(fname)	\
	(strlen(fname) == 8 + strlen(".history") &&		\
	 strspn(fname, "0123456789ABCDEF") == 8 &&		\
	 strcmp((fname) + 8, ".history") == 0)

#define TLHistoryFilePath(path, tli)	\
	snprintf(path, MAXPGPATH, XLOGDIR "/%08X.history", tli)

#define StatusFilePath(path, xlog, suffix)	\
	snprintf(path, MAXPGPATH, XLOGDIR "/archive_status/%s%s", xlog, suffix)

#define BackupHistoryFileName(fname, tli, logSegNo, startpoint, wal_segsz_bytes) \
	snprintf(fname, MAXFNAMELEN, "%08X%08X%08X.%08X.backup", tli, \
			 (uint32) ((logSegNo) / XLogSegmentsPerXLogId(wal_segsz_bytes)), \
			 (uint32) ((logSegNo) % XLogSegmentsPerXLogId(wal_segsz_bytes)), \
			 (uint32) (XLogSegmentOffset(startpoint, wal_segsz_bytes)))

#define IsBackupHistoryFileName(fname) \
	(strlen(fname) > XLOG_FNAME_LEN && \
	 strspn(fname, "0123456789ABCDEF") == XLOG_FNAME_LEN && \
	 strcmp((fname) + strlen(fname) - strlen(".backup"), ".backup") == 0)

#define BackupHistoryFilePath(path, tli, logSegNo, startpoint, wal_segsz_bytes)	\
	snprintf(path, MAXPGPATH, XLOGDIR "/%08X%08X%08X.%08X.backup", tli, \
			 (uint32) ((logSegNo) / XLogSegmentsPerXLogId(wal_segsz_bytes)), \
			 (uint32) ((logSegNo) % XLogSegmentsPerXLogId(wal_segsz_bytes)), \
			 (uint32) (XLogSegmentOffset((startpoint), wal_segsz_bytes)))

/*
 * Information logged when we detect a change in one of the parameters
 * important for Hot Standby.
 */
typedef struct xl_parameter_change
{
	int			MaxConnections;
	int			max_worker_processes;
	int			max_wal_senders;
	int			max_prepared_xacts;
	int			max_locks_per_xact;
	int			wal_level;
	bool		wal_log_hints;
	bool		track_commit_timestamp;
} xl_parameter_change;

/* logs restore point */
typedef struct xl_restore_point
{
	TimestampTz rp_time;
	char		rp_name[MAXFNAMELEN];
} xl_restore_point;

/* End of recovery mark, when we don't do an END_OF_RECOVERY checkpoint */
typedef struct xl_end_of_recovery
{
	TimestampTz end_time;
	TimeLineID	ThisTimeLineID; /* new TLI */
	TimeLineID	PrevTimeLineID; /* previous TLI we forked off from */
} xl_end_of_recovery;

typedef struct CheckpointExtendedRecord
{
	struct TMGXACT_CHECKPOINT *dtxCheckpoint;
	uint32				dtxCheckpointLen;
} CheckpointExtendedRecord;

/*
 * The functions in xloginsert.c construct a chain of XLogRecData structs
 * to represent the final WAL record.
 */
typedef struct XLogRecData
{
	struct XLogRecData *next;	/* next struct in chain, or NULL */
	char	   *data;			/* start of rmgr data to include */
	uint32		len;			/* length of rmgr data to include */
} XLogRecData;

/*
 * Recovery target action.
 */
typedef enum
{
	RECOVERY_TARGET_ACTION_PAUSE,
	RECOVERY_TARGET_ACTION_PROMOTE,
	RECOVERY_TARGET_ACTION_SHUTDOWN
}			RecoveryTargetAction;

/*
 * Method table for resource managers.
 *
 * This struct must be kept in sync with the PG_RMGR definition in
 * rmgr.c.
 *
 * rm_identify must return a name for the record based on xl_info (without
 * reference to the rmid). For example, XLOG_BTREE_VACUUM would be named
 * "VACUUM". rm_desc can then be called to obtain additional detail for the
 * record, if available (e.g. the last block).
 *
 * rm_mask takes as input a page modified by the resource manager and masks
 * out bits that shouldn't be flagged by wal_consistency_checking.
 *
 * RmgrTable[] is indexed by RmgrId values (see rmgrlist.h).
 */
typedef struct RmgrData
{
	const char *rm_name;
	void		(*rm_redo) (XLogReaderState *record);
	void		(*rm_desc) (StringInfo buf, XLogReaderState *record);
	const char *(*rm_identify) (uint8 info);
	void		(*rm_startup) (void);
	void		(*rm_cleanup) (void);
<<<<<<< HEAD

	/*
	 * rm_mask takes as input a page modified by the resource manager and masks
	 * out bits that shouldn't be flagged by wal_consistency_checking.
	 */
=======
>>>>>>> 9e1c9f95
	void		(*rm_mask) (char *pagedata, BlockNumber blkno);
} RmgrData;

extern const RmgrData RmgrTable[];

/*
 * Exported to support xlog switching from checkpointer
 */
extern pg_time_t GetLastSegSwitchData(XLogRecPtr *lastSwitchLSN);
extern XLogRecPtr RequestXLogSwitch(bool mark_unimportant);

extern void GetOldestRestartPoint(XLogRecPtr *oldrecptr, TimeLineID *oldtli);

/*
 * Exported for the functions in timeline.c and xlogarchive.c.  Only valid
 * in the startup process.
 */
extern bool ArchiveRecoveryRequested;
extern bool InArchiveRecovery;
extern bool StandbyMode;
extern char *recoveryRestoreCommand;

/*
 * Prototypes for functions in xlogarchive.c
 */
extern bool RestoreArchivedFile(char *path, const char *xlogfname,
								const char *recovername, off_t expectedSize,
								bool cleanupEnabled);
extern void ExecuteRecoveryCommand(const char *command, const char *commandName,
								   bool failOnerror);
extern void KeepFileRestoredFromArchive(const char *path, const char *xlogfname);
extern void XLogArchiveNotify(const char *xlog);
extern void XLogArchiveNotifySeg(XLogSegNo segno);
extern void XLogArchiveForceDone(const char *xlog);
extern bool XLogArchiveCheckDone(const char *xlog);
extern bool XLogArchiveIsBusy(const char *xlog);
extern bool XLogArchiveIsReady(const char *xlog);
extern bool XLogArchiveIsReadyOrDone(const char *xlog);
extern void XLogArchiveCleanup(const char *xlog);

#endif							/* XLOG_INTERNAL_H */<|MERGE_RESOLUTION|>--- conflicted
+++ resolved
@@ -86,8 +86,8 @@
 	(((hdr)->xlp_info & XLP_LONG_HEADER) ? SizeOfXLogLongPHD : SizeOfXLogShortPHD)
 
 /* wal_segment_size can range from 1MB to 1GB */
-#define WalSegMinSize 1024 * 1024
-#define WalSegMaxSize 1024 * 1024 * 1024
+#define WalSegMinSize (1024 * 1024)
+#define WalSegMaxSize (1024 * 1024 * 1024)
 /* default number of min and max wal segments */
 #define DEFAULT_MIN_WAL_SEGS 5
 #define DEFAULT_MAX_WAL_SEGS 64
@@ -300,14 +300,6 @@
 	const char *(*rm_identify) (uint8 info);
 	void		(*rm_startup) (void);
 	void		(*rm_cleanup) (void);
-<<<<<<< HEAD
-
-	/*
-	 * rm_mask takes as input a page modified by the resource manager and masks
-	 * out bits that shouldn't be flagged by wal_consistency_checking.
-	 */
-=======
->>>>>>> 9e1c9f95
 	void		(*rm_mask) (char *pagedata, BlockNumber blkno);
 } RmgrData;
 
