/*-------------------------------------------------------------------------
 *
 * analyze.h
 *		parse analysis for optimizable statements
 *
 *
 * Portions Copyright (c) 1996-2010, PostgreSQL Global Development Group
 * Portions Copyright (c) 1994, Regents of the University of California
 *
 * $PostgreSQL: pgsql/src/include/parser/analyze.h,v 1.45 2010/02/26 02:01:26 momjian Exp $
 *
 *-------------------------------------------------------------------------
 */
#ifndef ANALYZE_H
#define ANALYZE_H

#include "parser/parse_node.h"


extern Query *parse_analyze(Node *parseTree, const char *sourceText,
			  Oid *paramTypes, int numParams);
extern Query *parse_analyze_varparams(Node *parseTree, const char *sourceText,
						Oid **paramTypes, int *numParams);

extern Query *parse_sub_analyze(Node *parseTree, ParseState *parentParseState,
<<<<<<< HEAD
								CommonTableExpr *parentCTE,
								LockingClause *lockclause_from_parent);

extern List *analyzeCreateSchemaStmt(CreateSchemaStmt *stmt);

=======
				  CommonTableExpr *parentCTE,
				  bool locked_from_parent);
>>>>>>> 1084f317
extern Query *transformStmt(ParseState *pstate, Node *parseTree);

extern bool analyze_requires_snapshot(Node *parseTree);

extern void CheckSelectLocking(Query *qry);
extern void applyLockingClause(Query *qry, Index rtindex,
				   bool forUpdate, bool noWait, bool pushedDown);

/* State shared by transformCreateStmt and its subroutines */
typedef struct
{
	const char *stmtType;		/* "CREATE TABLE" or "ALTER TABLE" */
	RangeVar   *relation;		/* relation to create */
	Relation	rel;			/* opened/locked rel, if ALTER */
	List	   *inhRelations;	/* relations to inherit from */
	bool		hasoids;		/* does relation have an OID column? */
	bool		isalter;		/* true if altering existing table */
	bool		iscreatepart;	/* true if create in service of creating a part */
	bool		issplitpart;
	List	   *columns;		/* ColumnDef items */
	List	   *ckconstraints;	/* CHECK constraints */
	List	   *fkconstraints;	/* FOREIGN KEY constraints */
	List	   *ixconstraints;	/* index-creating constraints */
	List	   *inh_indexes;	/* cloned indexes from INCLUDING INDEXES */
	List	   *blist;			/* "before list" of things to do before
								 * creating the table */
	List	   *alist;			/* "after list" of things to do after creating
								 * the table */
	List	   *dlist;			/* "deferred list" of utility statements to 
								 * transfer to the list CreateStmt->deferredStmts
								 * for later parse_analyze and dispatch */
	IndexStmt  *pkey;			/* PRIMARY KEY index, if any */

	MemoryContext tempCtx;
} CreateStmtContext;

#define MaxPolicyAttributeNumber MaxHeapAttributeNumber

int validate_partition_spec(ParseState 			*pstate,
							CreateStmtContext 	*cxt, 
							CreateStmt 			*stmt, 
							PartitionBy 		*partitionBy, 	
							char	   			*at_depth,
							int					 partNumber);

extern bool is_aocs(List *opts);

List *transformStorageEncodingClause(List *options);
List *TypeNameGetStorageDirective(TypeName *typname);
extern List * form_default_storage_directive(List *enc);

#endif   /* ANALYZE_H */<|MERGE_RESOLUTION|>--- conflicted
+++ resolved
@@ -23,16 +23,11 @@
 						Oid **paramTypes, int *numParams);
 
 extern Query *parse_sub_analyze(Node *parseTree, ParseState *parentParseState,
-<<<<<<< HEAD
-								CommonTableExpr *parentCTE,
-								LockingClause *lockclause_from_parent);
+				  CommonTableExpr *parentCTE,
+				  LockingClause *lockclause_from_parent);
 
 extern List *analyzeCreateSchemaStmt(CreateSchemaStmt *stmt);
 
-=======
-				  CommonTableExpr *parentCTE,
-				  bool locked_from_parent);
->>>>>>> 1084f317
 extern Query *transformStmt(ParseState *pstate, Node *parseTree);
 
 extern bool analyze_requires_snapshot(Node *parseTree);
