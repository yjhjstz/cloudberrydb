--- conflicted
+++ resolved
@@ -140,16 +140,12 @@
 extern void scanner_finish(core_yyscan_t yyscanner);
 extern int	core_yylex(core_YYSTYPE *lvalp, YYLTYPE *llocp,
 					   core_yyscan_t yyscanner);
-<<<<<<< HEAD
 
-extern void	scanner_errposition(int location, core_yyscan_t yyscanner);
-=======
 extern int	scanner_errposition(int location, core_yyscan_t yyscanner);
 extern void setup_scanner_errposition_callback(ScannerCallbackState *scbstate,
 											   core_yyscan_t yyscanner,
 											   int location);
 extern void cancel_scanner_errposition_callback(ScannerCallbackState *scbstate);
->>>>>>> d457cb4e
 extern void scanner_yyerror(const char *message, core_yyscan_t yyscanner) pg_attribute_noreturn();
 
 #endif							/* SCANNER_H */