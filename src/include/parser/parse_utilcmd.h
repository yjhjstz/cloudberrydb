/*-------------------------------------------------------------------------
 *
 * parse_utilcmd.h
 *		parse analysis for utility commands
 *
 *
 * Portions Copyright (c) 1996-2021, PostgreSQL Global Development Group
 * Portions Copyright (c) 1994, Regents of the University of California
 *
 * src/include/parser/parse_utilcmd.h
 *
 *-------------------------------------------------------------------------
 */
#ifndef PARSE_UTILCMD_H
#define PARSE_UTILCMD_H

#include "nodes/parsenodes.h"
#include "parser/analyze.h"
#include "parser/parse_node.h"

struct AttrMap;					/* avoid including attmap.h here */


extern List *transformCreateStmt(CreateStmt *stmt, const char *queryString);
<<<<<<< HEAD
extern List *transformCreateExternalStmt(CreateExternalStmt *stmt, const char *queryString);
extern List *transformAlterTableStmt(Oid relid, AlterTableStmt *stmt,
									 const char *queryString);
=======
extern AlterTableStmt *transformAlterTableStmt(Oid relid, AlterTableStmt *stmt,
											   const char *queryString,
											   List **beforeStmts,
											   List **afterStmts);
>>>>>>> d457cb4e
extern IndexStmt *transformIndexStmt(Oid relid, IndexStmt *stmt,
									 const char *queryString);
extern CreateStatsStmt *transformStatsStmt(Oid relid, CreateStatsStmt *stmt,
										   const char *queryString);
extern void transformRuleStmt(RuleStmt *stmt, const char *queryString,
							  List **actions, Node **whereClause);
extern List *transformCreateSchemaStmt(CreateSchemaStmt *stmt);
extern PartitionBoundSpec *transformPartitionBound(ParseState *pstate, Relation parent,
												   PartitionBoundSpec *spec);
extern List *expandTableLikeClause(RangeVar *heapRel,
								   TableLikeClause *table_like_clause);
extern IndexStmt *generateClonedIndexStmt(RangeVar *heapRel,
										  Relation source_idx,
										  const struct AttrMap *attmap,
										  Oid *constraintOid);

extern GpPolicy *getPolicyForDistributedBy(DistributedBy *distributedBy, TupleDesc tupdesc);


/* prototypes for functions in parse_partition.h */
extern Const *transformPartitionBoundValue(ParseState *pstate, Node *val,
										   const char *colName, Oid colType, int32 colTypmod,
										   Oid partCollation);
extern List *generatePartitions(Oid parentrelid, GpPartitionDefinition *gpPartSpec,
								PartitionSpec *subPartSpec,
								const char *queryString, List *parentoptions,
								const char *parentaccessmethod,
								List *parentattenc, bool forvalidationonly);
extern void convert_exclusive_start_inclusive_end(Const *constval, Oid part_col_typid,
												  int32 part_col_typmod, bool is_exclusive_start);

typedef struct partname_comp
{
	const char *tablename;
	int level;
	int partnum;
} partname_comp;

extern CreateStmt *makePartitionCreateStmt(Relation parentrel, char *partname,
										   PartitionBoundSpec *boundspec,
										   PartitionSpec *subPart,
										   GpPartDefElem *elem,
										   partname_comp *partnamecomp);
extern char *ChoosePartitionName(const char *parentname, int level,
								 Oid naemspaceId, const char *partname,
								 int partnum);

#endif							/* PARSE_UTILCMD_H */<|MERGE_RESOLUTION|>--- conflicted
+++ resolved
@@ -22,16 +22,11 @@
 
 
 extern List *transformCreateStmt(CreateStmt *stmt, const char *queryString);
-<<<<<<< HEAD
 extern List *transformCreateExternalStmt(CreateExternalStmt *stmt, const char *queryString);
-extern List *transformAlterTableStmt(Oid relid, AlterTableStmt *stmt,
-									 const char *queryString);
-=======
 extern AlterTableStmt *transformAlterTableStmt(Oid relid, AlterTableStmt *stmt,
 											   const char *queryString,
 											   List **beforeStmts,
 											   List **afterStmts);
->>>>>>> d457cb4e
 extern IndexStmt *transformIndexStmt(Oid relid, IndexStmt *stmt,
 									 const char *queryString);
 extern CreateStatsStmt *transformStatsStmt(Oid relid, CreateStatsStmt *stmt,
