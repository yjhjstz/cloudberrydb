/*-------------------------------------------------------------------------
 *
 * pg_proc.h
 *	  definition of the system "procedure" relation (pg_proc)
 *	  along with the relation's initial contents.
 *
 * Portions Copyright (c) 2006-2010, Greenplum inc
 * Portions Copyright (c) 1996-2010, PostgreSQL Global Development Group
 * Portions Copyright (c) 1994, Regents of the University of California
 *
 * $PostgreSQL: pgsql/src/include/catalog/pg_proc.h,v 1.445 2007/02/17 00:55:57 momjian Exp $
 *
 * NOTES
 *	  The script catalog/genbki.sh reads this file and generates .bki
 *	  information from the DATA() statements.  utils/Gen_fmgrtab.sh
 *	  generates fmgroids.h and fmgrtab.c the same way.
 *
 *	  XXX do NOT break up DATA() statements into multiple lines!
 *		  the scripts are not as smart as you might think...
 *	  XXX (eg. #if 0 #endif won't do what you think)
 *
 *-------------------------------------------------------------------------
 */
#ifndef PG_PROC_H
#define PG_PROC_H

#include "catalog/genbki.h"
#include "nodes/pg_list.h"

/* TIDYCAT_BEGINFAKEDEF

   CREATE TABLE pg_proc
   with (camelcase=Procedure, bootstrap=true, relid=1255, toast_oid=2836, toast_index=2837)
   (
   proname         name, 
   pronamespace    oid, 
   proowner        oid, 
   prolang         oid, 
   procost         float4, 
   prorows         float4, 
   provariadic     oid,
   proisagg        boolean, 
   prosecdef       boolean, 
   proisstrict     boolean, 
   proretset       boolean, 
   provolatile     "char", 
   pronargs        smallint, 
   pronargdefaults smallint,
   prorettype      oid, 
   proiswin        boolean, 
   proargtypes     oidvector, 
   proallargtypes  oid[], 
   proargmodes     "char"[], 
   proargnames     text[], 
   proargdefaults  text,
   prosrc          text, 
   probin          bytea, 
   proacl          aclitem[],
   prodataaccess   "char"
   );


   create unique index on pg_proc(oid) with (indexid=2690, CamelCase=ProcedureOid, syscacheid=PROCOID, syscache_nbuckets=2048);

   create unique index on pg_proc(proname, proargtypes, pronamespace) with (indexid=2691, CamelCase=ProcedureNameArgsNsp, syscacheid=PROCNAMEARGSNSP, syscache_nbuckets=2048);

   alter table pg_proc add fk pronamespace on pg_namespace(oid);
   alter table pg_proc add fk proowner on pg_authid(oid);
   alter table pg_proc add fk prolang on pg_language(oid);
   alter table pg_proc add fk prorettype on pg_type(oid);
   alter table pg_proc add vector_fk proargtypes on pg_type(oid);
   alter table pg_proc add vector_fk proallargtypes on pg_type(oid);

   TIDYCAT_ENDFAKEDEF
 */

/* ----------------
 *		pg_proc definition.  cpp turns this into
 *		typedef struct FormData_pg_proc
 * ----------------
 */
#define ProcedureRelationId  1255

CATALOG(pg_proc,1255) BKI_BOOTSTRAP
{
	NameData	proname;		/* procedure name */
	Oid			pronamespace;	/* OID of namespace containing this proc */
	Oid			proowner;		/* procedure owner */
	Oid			prolang;		/* OID of pg_language entry */
	float4		procost;		/* estimated execution cost */
	float4		prorows;		/* estimated # of rows out (if proretset) */
	Oid			provariadic;	/* pg_type.oid of variadic argument */
	bool		proisagg;		/* is it an aggregate? */
	bool		prosecdef;		/* security definer */
	bool		proisstrict;	/* strict with respect to NULLs? */
	bool		proretset;		/* returns a set? */
	char		provolatile;	/* see PROVOLATILE_ categories below */
	int2		pronargs;		/* number of arguments */
	int2        pronargdefaults;        /* number of arguments with defaults */
	Oid			prorettype;		/* OID of result type */
	bool		proiswin;		/* is it a window function? */

	/* VARIABLE LENGTH FIELDS: */
	oidvector	proargtypes;	/* parameter types (excludes OUT params) */
	Oid			proallargtypes[1];		/* all param types (NULL if IN only) */
	char		proargmodes[1]; /* parameter modes (NULL if IN only) */
	text		proargnames[1]; /* parameter names (NULL if no names) */
	text        proargdefaults; /* list of expression trees for argument
								 * defaults (NULL if none) */
	text		prosrc;			/* procedure source text */
	bytea		probin;			/* secondary procedure definition field */
	aclitem		proacl[1];		/* access permissions */
	char		prodataaccess;	/* data access indicator */
} FormData_pg_proc;

/* ----------------
 *		Form_pg_proc corresponds to a pointer to a tuple with
 *		the format of pg_proc relation.
 * ----------------
 */
typedef FormData_pg_proc *Form_pg_proc;

/* ----------------
 *		compiler constants for pg_proc
 * ----------------
 */
#define Natts_pg_proc					25
#define Anum_pg_proc_proname			1
#define Anum_pg_proc_pronamespace		2
#define Anum_pg_proc_proowner			3
#define Anum_pg_proc_prolang			4
#define Anum_pg_proc_procost			5
#define Anum_pg_proc_prorows			6
#define Anum_pg_proc_provariadic		7
GPDB_COLUMN_DEFAULT(pg_proc_provariadic, 0);
#define Anum_pg_proc_proisagg			8
#define Anum_pg_proc_prosecdef			9
#define Anum_pg_proc_proisstrict		10
#define Anum_pg_proc_proretset			11
#define Anum_pg_proc_provolatile		12
#define Anum_pg_proc_pronargs			13
#define Anum_pg_proc_pronargdefaults	14
GPDB_COLUMN_DEFAULT(pg_proc_pronargdefaults, 0);
#define Anum_pg_proc_prorettype			15
#define Anum_pg_proc_proiswin			16
GPDB_COLUMN_DEFAULT(pg_proc_proiswin, f);
#define Anum_pg_proc_proargtypes		17
#define Anum_pg_proc_proallargtypes		18
#define Anum_pg_proc_proargmodes		19
#define Anum_pg_proc_proargnames		20
#define Anum_pg_proc_proargdefaults		21
GPDB_COLUMN_DEFAULT(pg_proc_proargdefaults, _null_);
#define Anum_pg_proc_prosrc				22
#define Anum_pg_proc_probin				23
#define Anum_pg_proc_proacl				24
#define Anum_pg_proc_prodataaccess		25
GPDB_COLUMN_DEFAULT(pg_proc_prodataaccess, n);
/*
 * TODO: It would be nice if we could default prodataaccess to 'c' for all
 * SQL-language functions. But the process_col_defaults.pl script isn't
 * currently smart enough for that.
 */

/* ----------------
 *		initial contents of pg_proc
 * ----------------
 */

/* keep the following ordered by OID so that later changes can be made easier */

/* OIDS 1 - 99 */

DATA(insert OID = 1242 (  boolin		   PGNSP PGUID 12 1 0 f f t f i 1 16 "2275" _null_ _null_ _null_ boolin - _null_ ));
DESCR("I/O");
DATA(insert OID = 1243 (  boolout		   PGNSP PGUID 12 1 0 f f t f i 1 2275 "16" _null_ _null_ _null_ boolout - _null_ ));
DESCR("I/O");
DATA(insert OID = 1244 (  byteain		   PGNSP PGUID 12 1 0 f f t f i 1 17 "2275" _null_ _null_ _null_ byteain - _null_ ));
DESCR("I/O");
DATA(insert OID =  31 (  byteaout		   PGNSP PGUID 12 1 0 f f t f i 1 2275 "17" _null_ _null_ _null_ byteaout - _null_ ));
DESCR("I/O");
DATA(insert OID = 1245 (  charin		   PGNSP PGUID 12 1 0 f f t f i 1 18 "2275" _null_ _null_ _null_ charin - _null_ ));
DESCR("I/O");
DATA(insert OID =  33 (  charout		   PGNSP PGUID 12 1 0 f f t f i 1 2275 "18" _null_ _null_ _null_ charout - _null_ ));
DESCR("I/O");
DATA(insert OID =  34 (  namein			   PGNSP PGUID 12 1 0 f f t f i 1 19 "2275" _null_ _null_ _null_ namein - _null_ ));
DESCR("I/O");
DATA(insert OID =  35 (  nameout		   PGNSP PGUID 12 1 0 f f t f i 1 2275 "19" _null_ _null_ _null_ nameout - _null_ ));
DESCR("I/O");
DATA(insert OID =  38 (  int2in			   PGNSP PGUID 12 1 0 f f t f i 1 21 "2275" _null_ _null_ _null_ int2in - _null_ ));
DESCR("I/O");
DATA(insert OID =  39 (  int2out		   PGNSP PGUID 12 1 0 f f t f i 1 2275 "21" _null_ _null_ _null_ int2out - _null_ ));
DESCR("I/O");
DATA(insert OID =  40 (  int2vectorin	   PGNSP PGUID 12 1 0 f f t f i 1 22 "2275" _null_ _null_ _null_ int2vectorin - _null_ ));
DESCR("I/O");
DATA(insert OID =  41 (  int2vectorout	   PGNSP PGUID 12 1 0 f f t f i 1 2275 "22" _null_ _null_ _null_ int2vectorout - _null_ ));
DESCR("I/O");
DATA(insert OID =  42 (  int4in			   PGNSP PGUID 12 1 0 f f t f i 1 23 "2275" _null_ _null_ _null_ int4in - _null_ ));
DESCR("I/O");
DATA(insert OID =  43 (  int4out		   PGNSP PGUID 12 1 0 f f t f i 1 2275 "23" _null_ _null_ _null_ int4out - _null_ ));
DESCR("I/O");
DATA(insert OID =  44 (  regprocin		   PGNSP PGUID 12 1 0 f f t f s 1 24 "2275" _null_ _null_ _null_ regprocin - _null_ ));
DESCR("I/O");
DATA(insert OID =  45 (  regprocout		   PGNSP PGUID 12 1 0 f f t f s 1 2275 "24" _null_ _null_ _null_ regprocout - _null_ ));
DESCR("I/O");
DATA(insert OID =  46 (  textin			   PGNSP PGUID 12 1 0 f f t f i 1 25 "2275" _null_ _null_ _null_ textin - _null_ ));
DESCR("I/O");
DATA(insert OID =  47 (  textout		   PGNSP PGUID 12 1 0 f f t f i 1 2275 "25" _null_ _null_ _null_ textout - _null_ ));
DESCR("I/O");
DATA(insert OID =  48 (  tidin			   PGNSP PGUID 12 1 0 f f t f i 1 27 "2275" _null_ _null_ _null_ tidin - _null_ ));
DESCR("I/O");
DATA(insert OID =  49 (  tidout			   PGNSP PGUID 12 1 0 f f t f i 1 2275 "27" _null_ _null_ _null_ tidout - _null_ ));
DESCR("I/O");
DATA(insert OID =  50 (  xidin			   PGNSP PGUID 12 1 0 f f t f i 1 28 "2275" _null_ _null_ _null_ xidin - _null_ ));
DESCR("I/O");
DATA(insert OID =  51 (  xidout			   PGNSP PGUID 12 1 0 f f t f i 1 2275 "28" _null_ _null_ _null_ xidout - _null_ ));
DESCR("I/O");
DATA(insert OID =  52 (  cidin			   PGNSP PGUID 12 1 0 f f t f i 1 29 "2275" _null_ _null_ _null_ cidin - _null_ ));
DESCR("I/O");
DATA(insert OID =  53 (  cidout			   PGNSP PGUID 12 1 0 f f t f i 1 2275 "29" _null_ _null_ _null_ cidout - _null_ ));
DESCR("I/O");
DATA(insert OID =  54 (  oidvectorin	   PGNSP PGUID 12 1 0 f f t f i 1 30 "2275" _null_ _null_ _null_ oidvectorin - _null_ ));
DESCR("I/O");
DATA(insert OID =  55 (  oidvectorout	   PGNSP PGUID 12 1 0 f f t f i 1 2275 "30" _null_ _null_ _null_ oidvectorout - _null_ ));
DESCR("I/O");
DATA(insert OID =  56 (  boollt			   PGNSP PGUID 12 1 0 f f t f i 2 16 "16 16" _null_ _null_ _null_ boollt - _null_ ));
DESCR("less-than");
DATA(insert OID =  57 (  boolgt			   PGNSP PGUID 12 1 0 f f t f i 2 16 "16 16" _null_ _null_ _null_ boolgt - _null_ ));
DESCR("greater-than");
DATA(insert OID =  60 (  booleq			   PGNSP PGUID 12 1 0 f f t f i 2 16 "16 16" _null_ _null_ _null_ booleq - _null_ ));
DESCR("equal");
DATA(insert OID =  61 (  chareq			   PGNSP PGUID 12 1 0 f f t f i 2 16 "18 18" _null_ _null_ _null_ chareq - _null_ ));
DESCR("equal");
DATA(insert OID =  62 (  nameeq			   PGNSP PGUID 12 1 0 f f t f i 2 16 "19 19" _null_ _null_ _null_ nameeq - _null_ ));
DESCR("equal");
DATA(insert OID =  63 (  int2eq			   PGNSP PGUID 12 1 0 f f t f i 2 16 "21 21" _null_ _null_ _null_ int2eq - _null_ ));
DESCR("equal");
DATA(insert OID =  64 (  int2lt			   PGNSP PGUID 12 1 0 f f t f i 2 16 "21 21" _null_ _null_ _null_ int2lt - _null_ ));
DESCR("less-than");
DATA(insert OID =  65 (  int4eq			   PGNSP PGUID 12 1 0 f f t f i 2 16 "23 23" _null_ _null_ _null_ int4eq - _null_ ));
DESCR("equal");
DATA(insert OID =  66 (  int4lt			   PGNSP PGUID 12 1 0 f f t f i 2 16 "23 23" _null_ _null_ _null_ int4lt - _null_ ));
DESCR("less-than");
DATA(insert OID =  67 (  texteq			   PGNSP PGUID 12 1 0 f f t f i 2 16 "25 25" _null_ _null_ _null_ texteq - _null_ ));
DESCR("equal");
DATA(insert OID =  68 (  xideq			   PGNSP PGUID 12 1 0 f f t f i 2 16 "28 28" _null_ _null_ _null_ xideq - _null_ ));
DESCR("equal");
DATA(insert OID =  69 (  cideq			   PGNSP PGUID 12 1 0 f f t f i 2 16 "29 29" _null_ _null_ _null_ cideq - _null_ ));
DESCR("equal");
DATA(insert OID =  70 (  charne			   PGNSP PGUID 12 1 0 f f t f i 2 16 "18 18" _null_ _null_ _null_ charne - _null_ ));
DESCR("not equal");
DATA(insert OID = 1246 (  charlt		   PGNSP PGUID 12 1 0 f f t f i 2 16 "18 18" _null_ _null_ _null_ charlt - _null_ ));
DESCR("less-than");
DATA(insert OID =  72 (  charle			   PGNSP PGUID 12 1 0 f f t f i 2 16 "18 18" _null_ _null_ _null_ charle - _null_ ));
DESCR("less-than-or-equal");
DATA(insert OID =  73 (  chargt			   PGNSP PGUID 12 1 0 f f t f i 2 16 "18 18" _null_ _null_ _null_ chargt - _null_ ));
DESCR("greater-than");
DATA(insert OID =  74 (  charge			   PGNSP PGUID 12 1 0 f f t f i 2 16 "18 18" _null_ _null_ _null_ charge - _null_ ));
DESCR("greater-than-or-equal");
DATA(insert OID =  77 (  int4			   PGNSP PGUID 12 1 0 f f t f i 1  23  "18" _null_ _null_ _null_	chartoi4 - _null_ ));
DESCR("convert char to int4");
DATA(insert OID =  78 (  char			   PGNSP PGUID 12 1 0 f f t f i 1  18  "23" _null_ _null_ _null_	i4tochar - _null_ ));
DESCR("convert int4 to char");

DATA(insert OID =  79 (  nameregexeq	   PGNSP PGUID 12 1 0 f f t f i 2 16 "19 25" _null_ _null_ _null_ nameregexeq - _null_ ));
DESCR("matches regex., case-sensitive");
DATA(insert OID = 1252 (  nameregexne	   PGNSP PGUID 12 1 0 f f t f i 2 16 "19 25" _null_ _null_ _null_ nameregexne - _null_ ));
DESCR("does not match regex., case-sensitive");
DATA(insert OID = 1254 (  textregexeq	   PGNSP PGUID 12 1 0 f f t f i 2 16 "25 25" _null_ _null_ _null_ textregexeq - _null_ ));
DESCR("matches regex., case-sensitive");
DATA(insert OID = 1256 (  textregexne	   PGNSP PGUID 12 1 0 f f t f i 2 16 "25 25" _null_ _null_ _null_ textregexne - _null_ ));
DESCR("does not match regex., case-sensitive");
DATA(insert OID = 1257 (  textlen		   PGNSP PGUID 12 1 0 f f t f i 1 23 "25" _null_ _null_ _null_	textlen - _null_ ));
DESCR("length");
DATA(insert OID = 1258 (  textcat		   PGNSP PGUID 12 1 0 f f t f i 2 25 "25 25" _null_ _null_ _null_ textcat - _null_ ));
DESCR("concatenate");

DATA(insert OID =  84 (  boolne			   PGNSP PGUID 12 1 0 f f t f i 2 16 "16 16" _null_ _null_ _null_ boolne - _null_ ));
DESCR("not equal");
DATA(insert OID =  89 (  version		   PGNSP PGUID 12 1 0 f f t f s 0 25 "" _null_ _null_ _null_ pgsql_version - _null_ ));
DESCR("PostgreSQL version string");

/* OIDS 100 - 199 */

DATA(insert OID = 101 (  eqsel			   PGNSP PGUID 12 1 0 f f t f s 4 701 "2281 26 2281 23" _null_ _null_ _null_	eqsel - _null_ ));
DESCR("restriction selectivity of = and related operators");
DATA(insert OID = 102 (  neqsel			   PGNSP PGUID 12 1 0 f f t f s 4 701 "2281 26 2281 23" _null_ _null_ _null_	neqsel - _null_ ));
DESCR("restriction selectivity of <> and related operators");
DATA(insert OID = 103 (  scalarltsel	   PGNSP PGUID 12 1 0 f f t f s 4 701 "2281 26 2281 23" _null_ _null_ _null_	scalarltsel - _null_ ));
DESCR("restriction selectivity of < and related operators on scalar datatypes");
DATA(insert OID = 104 (  scalargtsel	   PGNSP PGUID 12 1 0 f f t f s 4 701 "2281 26 2281 23" _null_ _null_ _null_	scalargtsel - _null_ ));
DESCR("restriction selectivity of > and related operators on scalar datatypes");
DATA(insert OID = 105 (  eqjoinsel		   PGNSP PGUID 12 1 0 f f t f s 4 701 "2281 26 2281 21" _null_ _null_ _null_	eqjoinsel - _null_ ));
DESCR("join selectivity of = and related operators");
DATA(insert OID = 106 (  neqjoinsel		   PGNSP PGUID 12 1 0 f f t f s 4 701 "2281 26 2281 21" _null_ _null_ _null_	neqjoinsel - _null_ ));
DESCR("join selectivity of <> and related operators");
DATA(insert OID = 107 (  scalarltjoinsel   PGNSP PGUID 12 1 0 f f t f s 4 701 "2281 26 2281 21" _null_ _null_ _null_	scalarltjoinsel - _null_ ));
DESCR("join selectivity of < and related operators on scalar datatypes");
DATA(insert OID = 108 (  scalargtjoinsel   PGNSP PGUID 12 1 0 f f t f s 4 701 "2281 26 2281 21" _null_ _null_ _null_	scalargtjoinsel - _null_ ));
DESCR("join selectivity of > and related operators on scalar datatypes");

DATA(insert OID =  109 (  unknownin		   PGNSP PGUID 12 1 0 f f t f i 1 705 "2275" _null_ _null_ _null_ unknownin - _null_ ));
DESCR("I/O");
DATA(insert OID =  110 (  unknownout	   PGNSP PGUID 12 1 0 f f t f i 1 2275	"705" _null_ _null_ _null_	unknownout - _null_ ));
DESCR("I/O");
DATA(insert OID = 111 (  numeric_fac	   PGNSP PGUID 12 1 0 f f t f i 1 1700 "20" _null_ _null_ _null_	numeric_fac - _null_ ));
DATA(insert OID = 112 (  text			   PGNSP PGUID 12 1 0 f f t f i 1  25 "23" _null_ _null_ _null_ int4_text - _null_ ));
DESCR("convert int4 to text");
DATA(insert OID = 113 (  text			   PGNSP PGUID 12 1 0 f f t f i 1  25 "21" _null_ _null_ _null_ int2_text - _null_ ));
DESCR("convert int2 to text");
DATA(insert OID = 114 (  text			   PGNSP PGUID 12 1 0 f f t f i 1  25 "26" _null_ _null_ _null_ oid_text - _null_ ));
DESCR("convert oid to text");

DATA(insert OID = 115 (  box_above_eq	   PGNSP PGUID 12 1 0 f f t f i 2  16 "603 603" _null_ _null_ _null_	box_above_eq - _null_ ));
DESCR("is above (allows touching)");
DATA(insert OID = 116 (  box_below_eq	   PGNSP PGUID 12 1 0 f f t f i 2  16 "603 603" _null_ _null_ _null_	box_below_eq - _null_ ));
DESCR("is below (allows touching)");

DATA(insert OID = 117 (  point_in		   PGNSP PGUID 12 1 0 f f t f i 1 600 "2275" _null_ _null_ _null_  point_in - _null_ ));
DESCR("I/O");
DATA(insert OID = 118 (  point_out		   PGNSP PGUID 12 1 0 f f t f i 1 2275 "600" _null_ _null_ _null_  point_out - _null_ ));
DESCR("I/O");
DATA(insert OID = 119 (  lseg_in		   PGNSP PGUID 12 1 0 f f t f i 1 601 "2275" _null_ _null_ _null_  lseg_in - _null_ ));
DESCR("I/O");
DATA(insert OID = 120 (  lseg_out		   PGNSP PGUID 12 1 0 f f t f i 1 2275 "601" _null_ _null_ _null_  lseg_out - _null_ ));
DESCR("I/O");
DATA(insert OID = 121 (  path_in		   PGNSP PGUID 12 1 0 f f t f i 1 602 "2275" _null_ _null_ _null_  path_in - _null_ ));
DESCR("I/O");
DATA(insert OID = 122 (  path_out		   PGNSP PGUID 12 1 0 f f t f i 1 2275 "602" _null_ _null_ _null_  path_out - _null_ ));
DESCR("I/O");
DATA(insert OID = 123 (  box_in			   PGNSP PGUID 12 1 0 f f t f i 1 603 "2275" _null_ _null_ _null_  box_in - _null_ ));
DESCR("I/O");
DATA(insert OID = 124 (  box_out		   PGNSP PGUID 12 1 0 f f t f i 1 2275 "603" _null_ _null_ _null_  box_out - _null_ ));
DESCR("I/O");
DATA(insert OID = 125 (  box_overlap	   PGNSP PGUID 12 1 0 f f t f i 2 16 "603 603" _null_ _null_ _null_ box_overlap - _null_ ));
DESCR("overlaps");
DATA(insert OID = 126 (  box_ge			   PGNSP PGUID 12 1 0 f f t f i 2 16 "603 603" _null_ _null_ _null_ box_ge - _null_ ));
DESCR("greater-than-or-equal by area");
DATA(insert OID = 127 (  box_gt			   PGNSP PGUID 12 1 0 f f t f i 2 16 "603 603" _null_ _null_ _null_ box_gt - _null_ ));
DESCR("greater-than by area");
DATA(insert OID = 128 (  box_eq			   PGNSP PGUID 12 1 0 f f t f i 2 16 "603 603" _null_ _null_ _null_ box_eq - _null_ ));
DESCR("equal by area");
DATA(insert OID = 129 (  box_lt			   PGNSP PGUID 12 1 0 f f t f i 2 16 "603 603" _null_ _null_ _null_ box_lt - _null_ ));
DESCR("less-than by area");
DATA(insert OID = 130 (  box_le			   PGNSP PGUID 12 1 0 f f t f i 2 16 "603 603" _null_ _null_ _null_ box_le - _null_ ));
DESCR("less-than-or-equal by area");
DATA(insert OID = 131 (  point_above	   PGNSP PGUID 12 1 0 f f t f i 2 16 "600 600" _null_ _null_ _null_ point_above - _null_ ));
DESCR("is above");
DATA(insert OID = 132 (  point_left		   PGNSP PGUID 12 1 0 f f t f i 2 16 "600 600" _null_ _null_ _null_ point_left - _null_ ));
DESCR("is left of");
DATA(insert OID = 133 (  point_right	   PGNSP PGUID 12 1 0 f f t f i 2 16 "600 600" _null_ _null_ _null_ point_right - _null_ ));
DESCR("is right of");
DATA(insert OID = 134 (  point_below	   PGNSP PGUID 12 1 0 f f t f i 2 16 "600 600" _null_ _null_ _null_ point_below - _null_ ));
DESCR("is below");
DATA(insert OID = 135 (  point_eq		   PGNSP PGUID 12 1 0 f f t f i 2 16 "600 600" _null_ _null_ _null_ point_eq - _null_ ));
DESCR("same as?");
DATA(insert OID = 136 (  on_pb			   PGNSP PGUID 12 1 0 f f t f i 2 16 "600 603" _null_ _null_ _null_ on_pb - _null_ ));
DESCR("point inside box?");
DATA(insert OID = 137 (  on_ppath		   PGNSP PGUID 12 1 0 f f t f i 2 16 "600 602" _null_ _null_ _null_ on_ppath - _null_ ));
DESCR("point within closed path, or point on open path");
DATA(insert OID = 138 (  box_center		   PGNSP PGUID 12 1 0 f f t f i 1 600 "603" _null_ _null_ _null_	box_center - _null_ ));
DESCR("center of");
DATA(insert OID = 139 (  areasel		   PGNSP PGUID 12 1 0 f f t f s 4 701 "2281 26 2281 23" _null_ _null_ _null_	areasel - _null_ ));
DESCR("restriction selectivity for area-comparison operators");
DATA(insert OID = 140 (  areajoinsel	   PGNSP PGUID 12 1 0 f f t f s 4 701 "2281 26 2281 21" _null_ _null_ _null_	areajoinsel - _null_ ));
DESCR("join selectivity for area-comparison operators");
DATA(insert OID = 141 (  int4mul		   PGNSP PGUID 12 1 0 f f t f i 2 23 "23 23" _null_ _null_ _null_ int4mul - _null_ ));
DESCR("multiply");
DATA(insert OID = 144 (  int4ne			   PGNSP PGUID 12 1 0 f f t f i 2 16 "23 23" _null_ _null_ _null_ int4ne - _null_ ));
DESCR("not equal");
DATA(insert OID = 145 (  int2ne			   PGNSP PGUID 12 1 0 f f t f i 2 16 "21 21" _null_ _null_ _null_ int2ne - _null_ ));
DESCR("not equal");
DATA(insert OID = 146 (  int2gt			   PGNSP PGUID 12 1 0 f f t f i 2 16 "21 21" _null_ _null_ _null_ int2gt - _null_ ));
DESCR("greater-than");
DATA(insert OID = 147 (  int4gt			   PGNSP PGUID 12 1 0 f f t f i 2 16 "23 23" _null_ _null_ _null_ int4gt - _null_ ));
DESCR("greater-than");
DATA(insert OID = 148 (  int2le			   PGNSP PGUID 12 1 0 f f t f i 2 16 "21 21" _null_ _null_ _null_ int2le - _null_ ));
DESCR("less-than-or-equal");
DATA(insert OID = 149 (  int4le			   PGNSP PGUID 12 1 0 f f t f i 2 16 "23 23" _null_ _null_ _null_ int4le - _null_ ));
DESCR("less-than-or-equal");
DATA(insert OID = 150 (  int4ge			   PGNSP PGUID 12 1 0 f f t f i 2 16 "23 23" _null_ _null_ _null_ int4ge - _null_ ));
DESCR("greater-than-or-equal");
DATA(insert OID = 151 (  int2ge			   PGNSP PGUID 12 1 0 f f t f i 2 16 "21 21" _null_ _null_ _null_ int2ge - _null_ ));
DESCR("greater-than-or-equal");
DATA(insert OID = 152 (  int2mul		   PGNSP PGUID 12 1 0 f f t f i 2 21 "21 21" _null_ _null_ _null_ int2mul - _null_ ));
DESCR("multiply");
DATA(insert OID = 153 (  int2div		   PGNSP PGUID 12 1 0 f f t f i 2 21 "21 21" _null_ _null_ _null_ int2div - _null_ ));
DESCR("divide");
DATA(insert OID = 154 (  int4div		   PGNSP PGUID 12 1 0 f f t f i 2 23 "23 23" _null_ _null_ _null_ int4div - _null_ ));
DESCR("divide");
DATA(insert OID = 155 (  int2mod		   PGNSP PGUID 12 1 0 f f t f i 2 21 "21 21" _null_ _null_ _null_ int2mod - _null_ ));
DESCR("modulus");
DATA(insert OID = 156 (  int4mod		   PGNSP PGUID 12 1 0 f f t f i 2 23 "23 23" _null_ _null_ _null_ int4mod - _null_ ));
DESCR("modulus");
DATA(insert OID = 157 (  textne			   PGNSP PGUID 12 1 0 f f t f i 2 16 "25 25" _null_ _null_ _null_ textne - _null_ ));
DESCR("not equal");
DATA(insert OID = 158 (  int24eq		   PGNSP PGUID 12 1 0 f f t f i 2 16 "21 23" _null_ _null_ _null_ int24eq - _null_ ));
DESCR("equal");
DATA(insert OID = 159 (  int42eq		   PGNSP PGUID 12 1 0 f f t f i 2 16 "23 21" _null_ _null_ _null_ int42eq - _null_ ));
DESCR("equal");
DATA(insert OID = 160 (  int24lt		   PGNSP PGUID 12 1 0 f f t f i 2 16 "21 23" _null_ _null_ _null_ int24lt - _null_ ));
DESCR("less-than");
DATA(insert OID = 161 (  int42lt		   PGNSP PGUID 12 1 0 f f t f i 2 16 "23 21" _null_ _null_ _null_ int42lt - _null_ ));
DESCR("less-than");
DATA(insert OID = 162 (  int24gt		   PGNSP PGUID 12 1 0 f f t f i 2 16 "21 23" _null_ _null_ _null_ int24gt - _null_ ));
DESCR("greater-than");
DATA(insert OID = 163 (  int42gt		   PGNSP PGUID 12 1 0 f f t f i 2 16 "23 21" _null_ _null_ _null_ int42gt - _null_ ));
DESCR("greater-than");
DATA(insert OID = 164 (  int24ne		   PGNSP PGUID 12 1 0 f f t f i 2 16 "21 23" _null_ _null_ _null_ int24ne - _null_ ));
DESCR("not equal");
DATA(insert OID = 165 (  int42ne		   PGNSP PGUID 12 1 0 f f t f i 2 16 "23 21" _null_ _null_ _null_ int42ne - _null_ ));
DESCR("not equal");
DATA(insert OID = 166 (  int24le		   PGNSP PGUID 12 1 0 f f t f i 2 16 "21 23" _null_ _null_ _null_ int24le - _null_ ));
DESCR("less-than-or-equal");
DATA(insert OID = 167 (  int42le		   PGNSP PGUID 12 1 0 f f t f i 2 16 "23 21" _null_ _null_ _null_ int42le - _null_ ));
DESCR("less-than-or-equal");
DATA(insert OID = 168 (  int24ge		   PGNSP PGUID 12 1 0 f f t f i 2 16 "21 23" _null_ _null_ _null_ int24ge - _null_ ));
DESCR("greater-than-or-equal");
DATA(insert OID = 169 (  int42ge		   PGNSP PGUID 12 1 0 f f t f i 2 16 "23 21" _null_ _null_ _null_ int42ge - _null_ ));
DESCR("greater-than-or-equal");
DATA(insert OID = 170 (  int24mul		   PGNSP PGUID 12 1 0 f f t f i 2 23 "21 23" _null_ _null_ _null_ int24mul - _null_ ));
DESCR("multiply");
DATA(insert OID = 171 (  int42mul		   PGNSP PGUID 12 1 0 f f t f i 2 23 "23 21" _null_ _null_ _null_ int42mul - _null_ ));
DESCR("multiply");
DATA(insert OID = 172 (  int24div		   PGNSP PGUID 12 1 0 f f t f i 2 23 "21 23" _null_ _null_ _null_ int24div - _null_ ));
DESCR("divide");
DATA(insert OID = 173 (  int42div		   PGNSP PGUID 12 1 0 f f t f i 2 23 "23 21" _null_ _null_ _null_ int42div - _null_ ));
DESCR("divide");
DATA(insert OID = 174 (  int24mod		   PGNSP PGUID 12 1 0 f f t f i 2 23 "21 23" _null_ _null_ _null_ int24mod - _null_ ));
DESCR("modulus");
DATA(insert OID = 175 (  int42mod		   PGNSP PGUID 12 1 0 f f t f i 2 23 "23 21" _null_ _null_ _null_ int42mod - _null_ ));
DESCR("modulus");
DATA(insert OID = 176 (  int2pl			   PGNSP PGUID 12 1 0 f f t f i 2 21 "21 21" _null_ _null_ _null_ int2pl - _null_ ));
DESCR("add");
DATA(insert OID = 177 (  int4pl			   PGNSP PGUID 12 1 0 f f t f i 2 23 "23 23" _null_ _null_ _null_ int4pl - _null_ ));
DESCR("add");
DATA(insert OID = 178 (  int24pl		   PGNSP PGUID 12 1 0 f f t f i 2 23 "21 23" _null_ _null_ _null_ int24pl - _null_ ));
DESCR("add");
DATA(insert OID = 179 (  int42pl		   PGNSP PGUID 12 1 0 f f t f i 2 23 "23 21" _null_ _null_ _null_ int42pl - _null_ ));
DESCR("add");
DATA(insert OID = 180 (  int2mi			   PGNSP PGUID 12 1 0 f f t f i 2 21 "21 21" _null_ _null_ _null_ int2mi - _null_ ));
DESCR("subtract");
DATA(insert OID = 181 (  int4mi			   PGNSP PGUID 12 1 0 f f t f i 2 23 "23 23" _null_ _null_ _null_ int4mi - _null_ ));
DESCR("subtract");
DATA(insert OID = 182 (  int24mi		   PGNSP PGUID 12 1 0 f f t f i 2 23 "21 23" _null_ _null_ _null_ int24mi - _null_ ));
DESCR("subtract");
DATA(insert OID = 183 (  int42mi		   PGNSP PGUID 12 1 0 f f t f i 2 23 "23 21" _null_ _null_ _null_ int42mi - _null_ ));
DESCR("subtract");
DATA(insert OID = 184 (  oideq			   PGNSP PGUID 12 1 0 f f t f i 2 16 "26 26" _null_ _null_ _null_ oideq - _null_ ));
DESCR("equal");
DATA(insert OID = 185 (  oidne			   PGNSP PGUID 12 1 0 f f t f i 2 16 "26 26" _null_ _null_ _null_ oidne - _null_ ));
DESCR("not equal");
DATA(insert OID = 186 (  box_same		   PGNSP PGUID 12 1 0 f f t f i 2 16 "603 603" _null_ _null_ _null_ box_same - _null_ ));
DESCR("same as?");
DATA(insert OID = 187 (  box_contain	   PGNSP PGUID 12 1 0 f f t f i 2 16 "603 603" _null_ _null_ _null_ box_contain - _null_ ));
DESCR("contains?");
DATA(insert OID = 188 (  box_left		   PGNSP PGUID 12 1 0 f f t f i 2 16 "603 603" _null_ _null_ _null_ box_left - _null_ ));
DESCR("is left of");
DATA(insert OID = 189 (  box_overleft	   PGNSP PGUID 12 1 0 f f t f i 2 16 "603 603" _null_ _null_ _null_ box_overleft - _null_ ));
DESCR("overlaps or is left of");
DATA(insert OID = 190 (  box_overright	   PGNSP PGUID 12 1 0 f f t f i 2 16 "603 603" _null_ _null_ _null_ box_overright - _null_ ));
DESCR("overlaps or is right of");
DATA(insert OID = 191 (  box_right		   PGNSP PGUID 12 1 0 f f t f i 2 16 "603 603" _null_ _null_ _null_ box_right - _null_ ));
DESCR("is right of");
DATA(insert OID = 192 (  box_contained	   PGNSP PGUID 12 1 0 f f t f i 2 16 "603 603" _null_ _null_ _null_ box_contained - _null_ ));
DESCR("is contained by?");

/* OIDS 200 - 299 */

DATA(insert OID = 200 (  float4in		   PGNSP PGUID 12 1 0 f f t f i 1 700 "2275" _null_ _null_ _null_  float4in - _null_ ));
DESCR("I/O");
DATA(insert OID = 201 (  float4out		   PGNSP PGUID 12 1 0 f f t f i 1 2275 "700" _null_ _null_ _null_  float4out - _null_ ));
DESCR("I/O");
DATA(insert OID = 202 (  float4mul		   PGNSP PGUID 12 1 0 f f t f i 2 700 "700 700" _null_ _null_ _null_	float4mul - _null_ ));
DESCR("multiply");
DATA(insert OID = 203 (  float4div		   PGNSP PGUID 12 1 0 f f t f i 2 700 "700 700" _null_ _null_ _null_	float4div - _null_ ));
DESCR("divide");
DATA(insert OID = 204 (  float4pl		   PGNSP PGUID 12 1 0 f f t f i 2 700 "700 700" _null_ _null_ _null_	float4pl - _null_ ));
DESCR("add");
DATA(insert OID = 205 (  float4mi		   PGNSP PGUID 12 1 0 f f t f i 2 700 "700 700" _null_ _null_ _null_	float4mi - _null_ ));
DESCR("subtract");
DATA(insert OID = 206 (  float4um		   PGNSP PGUID 12 1 0 f f t f i 1 700 "700" _null_ _null_ _null_	float4um - _null_ ));
DESCR("negate");
DATA(insert OID = 207 (  float4abs		   PGNSP PGUID 12 1 0 f f t f i 1 700 "700" _null_ _null_ _null_	float4abs - _null_ ));
DESCR("absolute value");
DATA(insert OID = 208 (  float4_accum	   PGNSP PGUID 12 1 0 f f t f i 2 1022 "1022 700" _null_ _null_ _null_	float4_accum - _null_ ));
DESCR("aggregate transition function");
DATA(insert OID = 209 (  float4larger	   PGNSP PGUID 12 1 0 f f t f i 2 700 "700 700" _null_ _null_ _null_	float4larger - _null_ ));
DESCR("larger of two");
DATA(insert OID = 211 (  float4smaller	   PGNSP PGUID 12 1 0 f f t f i 2 700 "700 700" _null_ _null_ _null_	float4smaller - _null_ ));
DESCR("smaller of two");

DATA(insert OID = 212 (  int4um			   PGNSP PGUID 12 1 0 f f t f i 1 23 "23" _null_ _null_ _null_	int4um - _null_ ));
DESCR("negate");
DATA(insert OID = 213 (  int2um			   PGNSP PGUID 12 1 0 f f t f i 1 21 "21" _null_ _null_ _null_	int2um - _null_ ));
DESCR("negate");

DATA(insert OID = 214 (  float8in		   PGNSP PGUID 12 1 0 f f t f i 1 701 "2275" _null_ _null_ _null_  float8in - _null_ ));
DESCR("I/O");
DATA(insert OID = 215 (  float8out		   PGNSP PGUID 12 1 0 f f t f i 1 2275 "701" _null_ _null_ _null_  float8out - _null_ ));
DESCR("I/O");
DATA(insert OID = 216 (  float8mul		   PGNSP PGUID 12 1 0 f f t f i 2 701 "701 701" _null_ _null_ _null_	float8mul - _null_ ));
DESCR("multiply");
DATA(insert OID = 217 (  float8div		   PGNSP PGUID 12 1 0 f f t f i 2 701 "701 701" _null_ _null_ _null_	float8div - _null_ ));
DESCR("divide");
DATA(insert OID = 218 (  float8pl		   PGNSP PGUID 12 1 0 f f t f i 2 701 "701 701" _null_ _null_ _null_	float8pl - _null_ ));
DESCR("add");
DATA(insert OID = 219 (  float8mi		   PGNSP PGUID 12 1 0 f f t f i 2 701 "701 701" _null_ _null_ _null_	float8mi - _null_ ));
DESCR("subtract");
DATA(insert OID = 220 (  float8um		   PGNSP PGUID 12 1 0 f f t f i 1 701 "701" _null_ _null_ _null_	float8um - _null_ ));
DESCR("negate");
DATA(insert OID = 221 (  float8abs		   PGNSP PGUID 12 1 0 f f t f i 1 701 "701" _null_ _null_ _null_	float8abs - _null_ ));
DESCR("absolute value");
DATA(insert OID = 222 (  float8_accum	   PGNSP PGUID 12 1 0 f f t f i 2 1022 "1022 701" _null_ _null_ _null_	float8_accum - _null_ ));
DESCR("aggregate transition function");
DATA(insert OID = 223 (  float8larger	   PGNSP PGUID 12 1 0 f f t f i 2 701 "701 701" _null_ _null_ _null_	float8larger - _null_ ));
DESCR("larger of two");
DATA(insert OID = 224 (  float8smaller	   PGNSP PGUID 12 1 0 f f t f i 2 701 "701 701" _null_ _null_ _null_	float8smaller - _null_ ));
DESCR("smaller of two");

DATA(insert OID = 225 (  lseg_center	   PGNSP PGUID 12 1 0 f f t f i 1 600 "601" _null_ _null_ _null_	lseg_center - _null_ ));
DESCR("center of");
DATA(insert OID = 226 (  path_center	   PGNSP PGUID 12 1 0 f f t f i 1 600 "602" _null_ _null_ _null_	path_center - _null_ ));
DESCR("center of");
DATA(insert OID = 227 (  poly_center	   PGNSP PGUID 12 1 0 f f t f i 1 600 "604" _null_ _null_ _null_	poly_center - _null_ ));
DESCR("center of");

DATA(insert OID = 228 (  dround			   PGNSP PGUID 12 1 0 f f t f i 1 701 "701" _null_ _null_ _null_	dround - _null_ ));
DESCR("round to nearest integer");
DATA(insert OID = 229 (  dtrunc			   PGNSP PGUID 12 1 0 f f t f i 1 701 "701" _null_ _null_ _null_	dtrunc - _null_ ));
DESCR("truncate to integer");
DATA(insert OID = 2308 ( ceil			   PGNSP PGUID 12 1 0 f f t f i 1 701 "701" _null_ _null_ _null_	dceil - _null_ ));
DESCR("smallest integer >= value");
DATA(insert OID = 2320 ( ceiling		   PGNSP PGUID 12 1 0 f f t f i 1 701 "701" _null_ _null_ _null_	dceil - _null_ ));
DESCR("smallest integer >= value");
DATA(insert OID = 2309 ( floor			   PGNSP PGUID 12 1 0 f f t f i 1 701 "701" _null_ _null_ _null_	dfloor - _null_ ));
DESCR("largest integer <= value");
DATA(insert OID = 2310 ( sign			   PGNSP PGUID 12 1 0 f f t f i 1 701 "701" _null_ _null_ _null_	dsign - _null_ ));
DESCR("sign of value");
DATA(insert OID = 230 (  dsqrt			   PGNSP PGUID 12 1 0 f f t f i 1 701 "701" _null_ _null_ _null_	dsqrt - _null_ ));
DESCR("square root");
DATA(insert OID = 231 (  dcbrt			   PGNSP PGUID 12 1 0 f f t f i 1 701 "701" _null_ _null_ _null_	dcbrt - _null_ ));
DESCR("cube root");
DATA(insert OID = 232 (  dpow			   PGNSP PGUID 12 1 0 f f t f i 2 701 "701 701" _null_ _null_ _null_	dpow - _null_ ));
DESCR("exponentiation (x^y)");
DATA(insert OID = 233 (  dexp			   PGNSP PGUID 12 1 0 f f t f i 1 701 "701" _null_ _null_ _null_	dexp - _null_ ));
DESCR("natural exponential (e^x)");
DATA(insert OID = 234 (  dlog1			   PGNSP PGUID 12 1 0 f f t f i 1 701 "701" _null_ _null_ _null_	dlog1 - _null_ ));
DESCR("natural logarithm");
DATA(insert OID = 235 (  float8			   PGNSP PGUID 12 1 0 f f t f i 1 701  "21" _null_ _null_ _null_	i2tod - _null_ ));
DESCR("convert int2 to float8");
DATA(insert OID = 236 (  float4			   PGNSP PGUID 12 1 0 f f t f i 1 700  "21" _null_ _null_ _null_	i2tof - _null_ ));
DESCR("convert int2 to float4");
DATA(insert OID = 237 (  int2			   PGNSP PGUID 12 1 0 f f t f i 1  21 "701" _null_ _null_ _null_	dtoi2 - _null_ ));
DESCR("convert float8 to int2");
DATA(insert OID = 238 (  int2			   PGNSP PGUID 12 1 0 f f t f i 1  21 "700" _null_ _null_ _null_	ftoi2 - _null_ ));
DESCR("convert float4 to int2");
DATA(insert OID = 239 (  line_distance	   PGNSP PGUID 12 1 0 f f t f i 2 701 "628 628" _null_ _null_ _null_	line_distance - _null_ ));
DESCR("distance between");

DATA(insert OID = 240 (  abstimein		   PGNSP PGUID 12 1 0 f f t f s 1 702 "2275" _null_ _null_ _null_  abstimein - _null_ ));
DESCR("I/O");
DATA(insert OID = 241 (  abstimeout		   PGNSP PGUID 12 1 0 f f t f s 1 2275 "702" _null_ _null_ _null_  abstimeout - _null_ ));
DESCR("I/O");
DATA(insert OID = 242 (  reltimein		   PGNSP PGUID 12 1 0 f f t f s 1 703 "2275" _null_ _null_ _null_  reltimein - _null_ ));
DESCR("I/O");
DATA(insert OID = 243 (  reltimeout		   PGNSP PGUID 12 1 0 f f t f s 1 2275 "703" _null_ _null_ _null_  reltimeout - _null_ ));
DESCR("I/O");
DATA(insert OID = 244 (  timepl			   PGNSP PGUID 12 1 0 f f t f i 2 702 "702 703" _null_ _null_ _null_	timepl - _null_ ));
DESCR("add");
DATA(insert OID = 245 (  timemi			   PGNSP PGUID 12 1 0 f f t f i 2 702 "702 703" _null_ _null_ _null_	timemi - _null_ ));
DESCR("subtract");
DATA(insert OID = 246 (  tintervalin	   PGNSP PGUID 12 1 0 f f t f s 1 704 "2275" _null_ _null_ _null_  tintervalin - _null_ ));
DESCR("I/O");
DATA(insert OID = 247 (  tintervalout	   PGNSP PGUID 12 1 0 f f t f s 1 2275 "704" _null_ _null_ _null_  tintervalout - _null_ ));
DESCR("I/O");
DATA(insert OID = 248 (  intinterval	   PGNSP PGUID 12 1 0 f f t f i 2 16 "702 704" _null_ _null_ _null_ intinterval - _null_ ));
DESCR("abstime in tinterval");
DATA(insert OID = 249 (  tintervalrel	   PGNSP PGUID 12 1 0 f f t f i 1 703 "704" _null_ _null_ _null_	tintervalrel - _null_ ));
DESCR("tinterval to reltime");
DATA(insert OID = 250 (  timenow		   PGNSP PGUID 12 1 0 f f t f s 0 702 "" _null_ _null_ _null_  timenow - _null_ ));
DESCR("Current date and time (abstime)");
DATA(insert OID = 251 (  abstimeeq		   PGNSP PGUID 12 1 0 f f t f i 2 16 "702 702" _null_ _null_ _null_ abstimeeq - _null_ ));
DESCR("equal");
DATA(insert OID = 252 (  abstimene		   PGNSP PGUID 12 1 0 f f t f i 2 16 "702 702" _null_ _null_ _null_ abstimene - _null_ ));
DESCR("not equal");
DATA(insert OID = 253 (  abstimelt		   PGNSP PGUID 12 1 0 f f t f i 2 16 "702 702" _null_ _null_ _null_ abstimelt - _null_ ));
DESCR("less-than");
DATA(insert OID = 254 (  abstimegt		   PGNSP PGUID 12 1 0 f f t f i 2 16 "702 702" _null_ _null_ _null_ abstimegt - _null_ ));
DESCR("greater-than");
DATA(insert OID = 255 (  abstimele		   PGNSP PGUID 12 1 0 f f t f i 2 16 "702 702" _null_ _null_ _null_ abstimele - _null_ ));
DESCR("less-than-or-equal");
DATA(insert OID = 256 (  abstimege		   PGNSP PGUID 12 1 0 f f t f i 2 16 "702 702" _null_ _null_ _null_ abstimege - _null_ ));
DESCR("greater-than-or-equal");
DATA(insert OID = 257 (  reltimeeq		   PGNSP PGUID 12 1 0 f f t f i 2 16 "703 703" _null_ _null_ _null_ reltimeeq - _null_ ));
DESCR("equal");
DATA(insert OID = 258 (  reltimene		   PGNSP PGUID 12 1 0 f f t f i 2 16 "703 703" _null_ _null_ _null_ reltimene - _null_ ));
DESCR("not equal");
DATA(insert OID = 259 (  reltimelt		   PGNSP PGUID 12 1 0 f f t f i 2 16 "703 703" _null_ _null_ _null_ reltimelt - _null_ ));
DESCR("less-than");
DATA(insert OID = 260 (  reltimegt		   PGNSP PGUID 12 1 0 f f t f i 2 16 "703 703" _null_ _null_ _null_ reltimegt - _null_ ));
DESCR("greater-than");
DATA(insert OID = 261 (  reltimele		   PGNSP PGUID 12 1 0 f f t f i 2 16 "703 703" _null_ _null_ _null_ reltimele - _null_ ));
DESCR("less-than-or-equal");
DATA(insert OID = 262 (  reltimege		   PGNSP PGUID 12 1 0 f f t f i 2 16 "703 703" _null_ _null_ _null_ reltimege - _null_ ));
DESCR("greater-than-or-equal");
DATA(insert OID = 263 (  tintervalsame	   PGNSP PGUID 12 1 0 f f t f i 2 16 "704 704" _null_ _null_ _null_ tintervalsame - _null_ ));
DESCR("same as?");
DATA(insert OID = 264 (  tintervalct	   PGNSP PGUID 12 1 0 f f t f i 2 16 "704 704" _null_ _null_ _null_ tintervalct - _null_ ));
DESCR("contains?");
DATA(insert OID = 265 (  tintervalov	   PGNSP PGUID 12 1 0 f f t f i 2 16 "704 704" _null_ _null_ _null_ tintervalov - _null_ ));
DESCR("overlaps");
DATA(insert OID = 266 (  tintervalleneq    PGNSP PGUID 12 1 0 f f t f i 2 16 "704 703" _null_ _null_ _null_ tintervalleneq - _null_ ));
DESCR("length equal");
DATA(insert OID = 267 (  tintervallenne    PGNSP PGUID 12 1 0 f f t f i 2 16 "704 703" _null_ _null_ _null_ tintervallenne - _null_ ));
DESCR("length not equal to");
DATA(insert OID = 268 (  tintervallenlt    PGNSP PGUID 12 1 0 f f t f i 2 16 "704 703" _null_ _null_ _null_ tintervallenlt - _null_ ));
DESCR("length less-than");
DATA(insert OID = 269 (  tintervallengt    PGNSP PGUID 12 1 0 f f t f i 2 16 "704 703" _null_ _null_ _null_ tintervallengt - _null_ ));
DESCR("length greater-than");
DATA(insert OID = 270 (  tintervallenle    PGNSP PGUID 12 1 0 f f t f i 2 16 "704 703" _null_ _null_ _null_ tintervallenle - _null_ ));
DESCR("length less-than-or-equal");
DATA(insert OID = 271 (  tintervallenge    PGNSP PGUID 12 1 0 f f t f i 2 16 "704 703" _null_ _null_ _null_ tintervallenge - _null_ ));
DESCR("length greater-than-or-equal");
DATA(insert OID = 272 (  tintervalstart    PGNSP PGUID 12 1 0 f f t f i 1 702 "704" _null_ _null_ _null_	tintervalstart - _null_ ));
DESCR("start of interval");
DATA(insert OID = 273 (  tintervalend	   PGNSP PGUID 12 1 0 f f t f i 1 702 "704" _null_ _null_ _null_	tintervalend - _null_ ));
DESCR("end of interval");
DATA(insert OID = 274 (  timeofday		   PGNSP PGUID 12 1 0 f f t f v 0 25 "" _null_ _null_ _null_ timeofday - _null_ ));
DESCR("Current date and time - increments during transactions");
DATA(insert OID = 275 (  isfinite		   PGNSP PGUID 12 1 0 f f t f i 1 16 "702" _null_ _null_ _null_ abstime_finite - _null_ ));
DESCR("finite abstime?");

DATA(insert OID = 277 (  inter_sl		   PGNSP PGUID 12 1 0 f f t f i 2 16 "601 628" _null_ _null_ _null_ inter_sl - _null_ ));
DESCR("intersect?");
DATA(insert OID = 278 (  inter_lb		   PGNSP PGUID 12 1 0 f f t f i 2 16 "628 603" _null_ _null_ _null_ inter_lb - _null_ ));
DESCR("intersect?");

DATA(insert OID = 279 (  float48mul		   PGNSP PGUID 12 1 0 f f t f i 2 701 "700 701" _null_ _null_ _null_	float48mul - _null_ ));
DESCR("multiply");
DATA(insert OID = 280 (  float48div		   PGNSP PGUID 12 1 0 f f t f i 2 701 "700 701" _null_ _null_ _null_	float48div - _null_ ));
DESCR("divide");
DATA(insert OID = 281 (  float48pl		   PGNSP PGUID 12 1 0 f f t f i 2 701 "700 701" _null_ _null_ _null_	float48pl - _null_ ));
DESCR("add");
DATA(insert OID = 282 (  float48mi		   PGNSP PGUID 12 1 0 f f t f i 2 701 "700 701" _null_ _null_ _null_	float48mi - _null_ ));
DESCR("subtract");
DATA(insert OID = 283 (  float84mul		   PGNSP PGUID 12 1 0 f f t f i 2 701 "701 700" _null_ _null_ _null_	float84mul - _null_ ));
DESCR("multiply");
DATA(insert OID = 284 (  float84div		   PGNSP PGUID 12 1 0 f f t f i 2 701 "701 700" _null_ _null_ _null_	float84div - _null_ ));
DESCR("divide");
DATA(insert OID = 285 (  float84pl		   PGNSP PGUID 12 1 0 f f t f i 2 701 "701 700" _null_ _null_ _null_	float84pl - _null_ ));
DESCR("add");
DATA(insert OID = 286 (  float84mi		   PGNSP PGUID 12 1 0 f f t f i 2 701 "701 700" _null_ _null_ _null_	float84mi - _null_ ));
DESCR("subtract");

DATA(insert OID = 287 (  float4eq		   PGNSP PGUID 12 1 0 f f t f i 2 16 "700 700" _null_ _null_ _null_ float4eq - _null_ ));
DESCR("equal");
DATA(insert OID = 288 (  float4ne		   PGNSP PGUID 12 1 0 f f t f i 2 16 "700 700" _null_ _null_ _null_ float4ne - _null_ ));
DESCR("not equal");
DATA(insert OID = 289 (  float4lt		   PGNSP PGUID 12 1 0 f f t f i 2 16 "700 700" _null_ _null_ _null_ float4lt - _null_ ));
DESCR("less-than");
DATA(insert OID = 290 (  float4le		   PGNSP PGUID 12 1 0 f f t f i 2 16 "700 700" _null_ _null_ _null_ float4le - _null_ ));
DESCR("less-than-or-equal");
DATA(insert OID = 291 (  float4gt		   PGNSP PGUID 12 1 0 f f t f i 2 16 "700 700" _null_ _null_ _null_ float4gt - _null_ ));
DESCR("greater-than");
DATA(insert OID = 292 (  float4ge		   PGNSP PGUID 12 1 0 f f t f i 2 16 "700 700" _null_ _null_ _null_ float4ge - _null_ ));
DESCR("greater-than-or-equal");

DATA(insert OID = 293 (  float8eq		   PGNSP PGUID 12 1 0 f f t f i 2 16 "701 701" _null_ _null_ _null_ float8eq - _null_ ));
DESCR("equal");
DATA(insert OID = 294 (  float8ne		   PGNSP PGUID 12 1 0 f f t f i 2 16 "701 701" _null_ _null_ _null_ float8ne - _null_ ));
DESCR("not equal");
DATA(insert OID = 295 (  float8lt		   PGNSP PGUID 12 1 0 f f t f i 2 16 "701 701" _null_ _null_ _null_ float8lt - _null_ ));
DESCR("less-than");
DATA(insert OID = 296 (  float8le		   PGNSP PGUID 12 1 0 f f t f i 2 16 "701 701" _null_ _null_ _null_ float8le - _null_ ));
DESCR("less-than-or-equal");
DATA(insert OID = 297 (  float8gt		   PGNSP PGUID 12 1 0 f f t f i 2 16 "701 701" _null_ _null_ _null_ float8gt - _null_ ));
DESCR("greater-than");
DATA(insert OID = 298 (  float8ge		   PGNSP PGUID 12 1 0 f f t f i 2 16 "701 701" _null_ _null_ _null_ float8ge - _null_ ));
DESCR("greater-than-or-equal");

DATA(insert OID = 299 (  float48eq		   PGNSP PGUID 12 1 0 f f t f i 2 16 "700 701" _null_ _null_ _null_ float48eq - _null_ ));
DESCR("equal");

/* OIDS 300 - 399 */

DATA(insert OID = 300 (  float48ne		   PGNSP PGUID 12 1 0 f f t f i 2 16 "700 701" _null_ _null_ _null_ float48ne - _null_ ));
DESCR("not equal");
DATA(insert OID = 301 (  float48lt		   PGNSP PGUID 12 1 0 f f t f i 2 16 "700 701" _null_ _null_ _null_ float48lt - _null_ ));
DESCR("less-than");
DATA(insert OID = 302 (  float48le		   PGNSP PGUID 12 1 0 f f t f i 2 16 "700 701" _null_ _null_ _null_ float48le - _null_ ));
DESCR("less-than-or-equal");
DATA(insert OID = 303 (  float48gt		   PGNSP PGUID 12 1 0 f f t f i 2 16 "700 701" _null_ _null_ _null_ float48gt - _null_ ));
DESCR("greater-than");
DATA(insert OID = 304 (  float48ge		   PGNSP PGUID 12 1 0 f f t f i 2 16 "700 701" _null_ _null_ _null_ float48ge - _null_ ));
DESCR("greater-than-or-equal");
DATA(insert OID = 305 (  float84eq		   PGNSP PGUID 12 1 0 f f t f i 2 16 "701 700" _null_ _null_ _null_ float84eq - _null_ ));
DESCR("equal");
DATA(insert OID = 306 (  float84ne		   PGNSP PGUID 12 1 0 f f t f i 2 16 "701 700" _null_ _null_ _null_ float84ne - _null_ ));
DESCR("not equal");
DATA(insert OID = 307 (  float84lt		   PGNSP PGUID 12 1 0 f f t f i 2 16 "701 700" _null_ _null_ _null_ float84lt - _null_ ));
DESCR("less-than");
DATA(insert OID = 308 (  float84le		   PGNSP PGUID 12 1 0 f f t f i 2 16 "701 700" _null_ _null_ _null_ float84le - _null_ ));
DESCR("less-than-or-equal");
DATA(insert OID = 309 (  float84gt		   PGNSP PGUID 12 1 0 f f t f i 2 16 "701 700" _null_ _null_ _null_ float84gt - _null_ ));
DESCR("greater-than");
DATA(insert OID = 310 (  float84ge		   PGNSP PGUID 12 1 0 f f t f i 2 16 "701 700" _null_ _null_ _null_ float84ge - _null_ ));
DESCR("greater-than-or-equal");
DATA(insert OID = 320 ( width_bucket	   PGNSP PGUID 12 1 0 f f t f i 4 23 "701 701 701 23" _null_ _null_ _null_	width_bucket_float8 - _null_ ));
DESCR("bucket number of operand in equidepth histogram");

DATA(insert OID = 311 (  float8			   PGNSP PGUID 12 1 0 f f t f i 1 701 "700" _null_ _null_ _null_	ftod - _null_ ));
DESCR("convert float4 to float8");
DATA(insert OID = 312 (  float4			   PGNSP PGUID 12 1 0 f f t f i 1 700 "701" _null_ _null_ _null_	dtof - _null_ ));
DESCR("convert float8 to float4");
DATA(insert OID = 313 (  int4			   PGNSP PGUID 12 1 0 f f t f i 1  23  "21" _null_ _null_ _null_	i2toi4 - _null_ ));
DESCR("convert int2 to int4");
DATA(insert OID = 314 (  int2			   PGNSP PGUID 12 1 0 f f t f i 1  21  "23" _null_ _null_ _null_	i4toi2 - _null_ ));
DESCR("convert int4 to int2");
DATA(insert OID = 315 (  int2vectoreq	   PGNSP PGUID 12 1 0 f f t f i 2  16  "22 22" _null_ _null_ _null_ int2vectoreq - _null_ ));
DESCR("equal");
DATA(insert OID = 316 (  float8			   PGNSP PGUID 12 1 0 f f t f i 1 701  "23" _null_ _null_ _null_	i4tod - _null_ ));
DESCR("convert int4 to float8");
DATA(insert OID = 317 (  int4			   PGNSP PGUID 12 1 0 f f t f i 1  23 "701" _null_ _null_ _null_	dtoi4 - _null_ ));
DESCR("convert float8 to int4");
DATA(insert OID = 318 (  float4			   PGNSP PGUID 12 1 0 f f t f i 1 700  "23" _null_ _null_ _null_	i4tof - _null_ ));
DESCR("convert int4 to float4");
DATA(insert OID = 319 (  int4			   PGNSP PGUID 12 1 0 f f t f i 1  23 "700" _null_ _null_ _null_	ftoi4 - _null_ ));
DESCR("convert float4 to int4");

DATA(insert OID = 330 (  btgettuple		   PGNSP PGUID 12 1 0 f f t f v 2 16 "2281 2281" _null_ _null_ _null_  btgettuple - _null_ ));
DESCR("btree(internal)");
#define BTGETTUPLE_OID 330

DATA(insert OID = 636 (  btgetmulti		   PGNSP PGUID 12 1 0 f f t f v 2 2281 "2281 2281" _null_ _null_ _null_ btgetmulti - _null_ ));
DESCR("btree(internal)");
#define BTGETMULTI_OID 636

DATA(insert OID = 331 (  btinsert		   PGNSP PGUID 12 1 0 f f t f v 6 16 "2281 2281 2281 2281 2281 2281" _null_ _null_ _null_	btinsert - _null_ ));
DESCR("btree(internal)");
#define BTINSERT_OID 331

DATA(insert OID = 333 (  btbeginscan	   PGNSP PGUID 12 1 0 f f t f v 3 2281 "2281 2281 2281" _null_ _null_ _null_	btbeginscan - _null_ ));
DESCR("btree(internal)");
#define BTBEGINSCAN_OID 333

DATA(insert OID = 334 (  btrescan		   PGNSP PGUID 12 1 0 f f t f v 2 2278 "2281 2281" _null_ _null_ _null_ btrescan - _null_ ));
DESCR("btree(internal)");
#define BTRESCAN_OID 334

DATA(insert OID = 335 (  btendscan		   PGNSP PGUID 12 1 0 f f t f v 1 2278 "2281" _null_ _null_ _null_	btendscan - _null_ ));
DESCR("btree(internal)");
#define BTENDSCAN_OID 335

DATA(insert OID = 336 (  btmarkpos		   PGNSP PGUID 12 1 0 f f t f v 1 2278 "2281" _null_ _null_ _null_	btmarkpos - _null_ ));
DESCR("btree(internal)");
#define BTMARKPOS_OID 336

DATA(insert OID = 337 (  btrestrpos		   PGNSP PGUID 12 1 0 f f t f v 1 2278 "2281" _null_ _null_ _null_	btrestrpos - _null_ ));
DESCR("btree(internal)");
#define BTRESTRPOS_OID 337

DATA(insert OID = 338 (  btbuild		   PGNSP PGUID 12 1 0 f f t f v 3 2281 "2281 2281 2281" _null_ _null_ _null_ btbuild - _null_ ));
DESCR("btree(internal)");
#define BTBUILD_OID 338

DATA(insert OID = 332 (  btbulkdelete	   PGNSP PGUID 12 1 0 f f t f v 4 2281 "2281 2281 2281 2281" _null_ _null_ _null_ btbulkdelete - _null_ ));
DESCR("btree(internal)");
#define BTBULKDELETE_OID 332

DATA(insert OID = 972 (  btvacuumcleanup   PGNSP PGUID 12 1 0 f f t f v 2 2281 "2281 2281" _null_ _null_ _null_ btvacuumcleanup - _null_ ));
DESCR("btree(internal)");
#define BTVACUUMCLEANUP_OID 972

DATA(insert OID = 1268 (  btcostestimate   PGNSP PGUID 12 1 0 f f t f v 8 2278 "2281 2281 2281 2281 2281 2281 2281 2281" _null_ _null_ _null_  btcostestimate - _null_ ));
DESCR("btree(internal)");
#define BTCOSTESTIMATE_OID 1268

DATA(insert OID = 2785 (  btoptions		   PGNSP PGUID 12 1 0 f f t f s 2 17 "1009 16" _null_ _null_ _null_  btoptions - _null_ ));
DESCR("btree(internal)");
#define BTOPTIONS_OID 2785

DATA(insert OID = 339 (  poly_same		   PGNSP PGUID 12 1 0 f f t f i 2 16 "604 604" _null_ _null_ _null_ poly_same - _null_ ));
DESCR("same as?");
DATA(insert OID = 340 (  poly_contain	   PGNSP PGUID 12 1 0 f f t f i 2 16 "604 604" _null_ _null_ _null_ poly_contain - _null_ ));
DESCR("contains?");
DATA(insert OID = 341 (  poly_left		   PGNSP PGUID 12 1 0 f f t f i 2 16 "604 604" _null_ _null_ _null_ poly_left - _null_ ));
DESCR("is left of");
DATA(insert OID = 342 (  poly_overleft	   PGNSP PGUID 12 1 0 f f t f i 2 16 "604 604" _null_ _null_ _null_ poly_overleft - _null_ ));
DESCR("overlaps or is left of");
DATA(insert OID = 343 (  poly_overright    PGNSP PGUID 12 1 0 f f t f i 2 16 "604 604" _null_ _null_ _null_ poly_overright - _null_ ));
DESCR("overlaps or is right of");
DATA(insert OID = 344 (  poly_right		   PGNSP PGUID 12 1 0 f f t f i 2 16 "604 604" _null_ _null_ _null_ poly_right - _null_ ));
DESCR("is right of");
DATA(insert OID = 345 (  poly_contained    PGNSP PGUID 12 1 0 f f t f i 2 16 "604 604" _null_ _null_ _null_ poly_contained - _null_ ));
DESCR("is contained by?");
DATA(insert OID = 346 (  poly_overlap	   PGNSP PGUID 12 1 0 f f t f i 2 16 "604 604" _null_ _null_ _null_ poly_overlap - _null_ ));
DESCR("overlaps");
DATA(insert OID = 347 (  poly_in		   PGNSP PGUID 12 1 0 f f t f i 1 604 "2275" _null_ _null_ _null_  poly_in - _null_ ));
DESCR("I/O");
DATA(insert OID = 348 (  poly_out		   PGNSP PGUID 12 1 0 f f t f i 1 2275 "604" _null_ _null_ _null_  poly_out - _null_ ));
DESCR("I/O");

DATA(insert OID = 350 (  btint2cmp		   PGNSP PGUID 12 1 0 f f t f i 2 23 "21 21" _null_ _null_ _null_ btint2cmp - _null_ ));
DESCR("btree less-equal-greater");
DATA(insert OID = 351 (  btint4cmp		   PGNSP PGUID 12 1 0 f f t f i 2 23 "23 23" _null_ _null_ _null_ btint4cmp - _null_ ));
DESCR("btree less-equal-greater");
DATA(insert OID = 842 (  btint8cmp		   PGNSP PGUID 12 1 0 f f t f i 2 23 "20 20" _null_ _null_ _null_ btint8cmp - _null_ ));
DESCR("btree less-equal-greater");
DATA(insert OID = 354 (  btfloat4cmp	   PGNSP PGUID 12 1 0 f f t f i 2 23 "700 700" _null_ _null_ _null_ btfloat4cmp - _null_ ));
DESCR("btree less-equal-greater");
DATA(insert OID = 355 (  btfloat8cmp	   PGNSP PGUID 12 1 0 f f t f i 2 23 "701 701" _null_ _null_ _null_ btfloat8cmp - _null_ ));
DESCR("btree less-equal-greater");
DATA(insert OID = 356 (  btoidcmp		   PGNSP PGUID 12 1 0 f f t f i 2 23 "26 26" _null_ _null_ _null_ btoidcmp - _null_ ));
DESCR("btree less-equal-greater");
DATA(insert OID = 404 (  btoidvectorcmp    PGNSP PGUID 12 1 0 f f t f i 2 23 "30 30" _null_ _null_ _null_ btoidvectorcmp - _null_ ));
DESCR("btree less-equal-greater");
DATA(insert OID = 357 (  btabstimecmp	   PGNSP PGUID 12 1 0 f f t f i 2 23 "702 702" _null_ _null_ _null_ btabstimecmp - _null_ ));
DESCR("btree less-equal-greater");
DATA(insert OID = 358 (  btcharcmp		   PGNSP PGUID 12 1 0 f f t f i 2 23 "18 18" _null_ _null_ _null_ btcharcmp - _null_ ));
DESCR("btree less-equal-greater");
DATA(insert OID = 359 (  btnamecmp		   PGNSP PGUID 12 1 0 f f t f i 2 23 "19 19" _null_ _null_ _null_ btnamecmp - _null_ ));
DESCR("btree less-equal-greater");
DATA(insert OID = 360 (  bttextcmp		   PGNSP PGUID 12 1 0 f f t f i 2 23 "25 25" _null_ _null_ _null_ bttextcmp - _null_ ));
DESCR("btree less-equal-greater");
DATA(insert OID = 377 (  cash_cmp		   PGNSP PGUID 12 1 0 f f t f i 2 23 "790 790" _null_ _null_ _null_ cash_cmp - _null_ ));
DESCR("btree less-equal-greater");
DATA(insert OID = 380 (  btreltimecmp	   PGNSP PGUID 12 1 0 f f t f i 2 23 "703 703" _null_ _null_ _null_ btreltimecmp - _null_ ));
DESCR("btree less-equal-greater");
DATA(insert OID = 381 (  bttintervalcmp    PGNSP PGUID 12 1 0 f f t f i 2 23 "704 704" _null_ _null_ _null_ bttintervalcmp - _null_ ));
DESCR("btree less-equal-greater");
DATA(insert OID = 382 (  btarraycmp		   PGNSP PGUID 12 1 0 f f t f i 2 23 "2277 2277" _null_ _null_ _null_ btarraycmp - _null_ ));
DESCR("btree less-equal-greater");

DATA(insert OID = 361 (  lseg_distance	   PGNSP PGUID 12 1 0 f f t f i 2 701 "601 601" _null_ _null_ _null_	lseg_distance - _null_ ));
DESCR("distance between");
DATA(insert OID = 362 (  lseg_interpt	   PGNSP PGUID 12 1 0 f f t f i 2 600 "601 601" _null_ _null_ _null_	lseg_interpt - _null_ ));
DESCR("intersection point");
DATA(insert OID = 363 (  dist_ps		   PGNSP PGUID 12 1 0 f f t f i 2 701 "600 601" _null_ _null_ _null_	dist_ps - _null_ ));
DESCR("distance between");
DATA(insert OID = 364 (  dist_pb		   PGNSP PGUID 12 1 0 f f t f i 2 701 "600 603" _null_ _null_ _null_	dist_pb - _null_ ));
DESCR("distance between point and box");
DATA(insert OID = 365 (  dist_sb		   PGNSP PGUID 12 1 0 f f t f i 2 701 "601 603" _null_ _null_ _null_	dist_sb - _null_ ));
DESCR("distance between segment and box");
DATA(insert OID = 366 (  close_ps		   PGNSP PGUID 12 1 0 f f t f i 2 600 "600 601" _null_ _null_ _null_	close_ps - _null_ ));
DESCR("closest point on line segment");
DATA(insert OID = 367 (  close_pb		   PGNSP PGUID 12 1 0 f f t f i 2 600 "600 603" _null_ _null_ _null_	close_pb - _null_ ));
DESCR("closest point on box");
DATA(insert OID = 368 (  close_sb		   PGNSP PGUID 12 1 0 f f t f i 2 600 "601 603" _null_ _null_ _null_	close_sb - _null_ ));
DESCR("closest point to line segment on box");
DATA(insert OID = 369 (  on_ps			   PGNSP PGUID 12 1 0 f f t f i 2 16 "600 601" _null_ _null_ _null_ on_ps - _null_ ));
DESCR("point contained in segment?");
DATA(insert OID = 370 (  path_distance	   PGNSP PGUID 12 1 0 f f t f i 2 701 "602 602" _null_ _null_ _null_	path_distance - _null_ ));
DESCR("distance between paths");
DATA(insert OID = 371 (  dist_ppath		   PGNSP PGUID 12 1 0 f f t f i 2 701 "600 602" _null_ _null_ _null_	dist_ppath - _null_ ));
DESCR("distance between point and path");
DATA(insert OID = 372 (  on_sb			   PGNSP PGUID 12 1 0 f f t f i 2 16 "601 603" _null_ _null_ _null_ on_sb - _null_ ));
DESCR("lseg contained in box?");
DATA(insert OID = 373 (  inter_sb		   PGNSP PGUID 12 1 0 f f t f i 2 16 "601 603" _null_ _null_ _null_ inter_sb - _null_ ));
DESCR("intersect?");

/* OIDS 400 - 499 */

DATA(insert OID =  401 (  text			   PGNSP PGUID 12 1 0 f f t f i 1 25 "1042" _null_ _null_ _null_	rtrim1 - _null_ ));
DESCR("convert char(n) to text");
DATA(insert OID =  406 (  text			   PGNSP PGUID 12 1 0 f f t f i 1 25 "19" _null_ _null_ _null_ name_text - _null_ ));
DESCR("convert name to text");
DATA(insert OID =  407 (  name			   PGNSP PGUID 12 1 0 f f t f i 1 19 "25" _null_ _null_ _null_ text_name - _null_ ));
DESCR("convert text to name");
DATA(insert OID =  408 (  bpchar		   PGNSP PGUID 12 1 0 f f t f i 1 1042 "19" _null_ _null_ _null_ name_bpchar - _null_ ));
DESCR("convert name to char(n)");
DATA(insert OID =  409 (  name			   PGNSP PGUID 12 1 0 f f t f i 1 19 "1042" _null_ _null_ _null_	bpchar_name - _null_ ));
DESCR("convert char(n) to name");

DATA(insert OID = 440 (  hashgettuple	   PGNSP PGUID 12 1 0 f f t f v 2 16 "2281 2281" _null_ _null_ _null_  hashgettuple - _null_ ));
DESCR("hash(internal)");
DATA(insert OID = 637 (  hashgetmulti	   PGNSP PGUID 12 1 0 f f t f v 2 2281 "2281 2281" _null_ _null_ _null_ hashgetmulti - _null_ ));
DESCR("hash(internal)");
DATA(insert OID = 441 (  hashinsert		   PGNSP PGUID 12 1 0 f f t f v 6 16 "2281 2281 2281 2281 2281 2281" _null_ _null_ _null_	hashinsert - _null_ ));
DESCR("hash(internal)");
DATA(insert OID = 443 (  hashbeginscan	   PGNSP PGUID 12 1 0 f f t f v 3 2281 "2281 2281 2281" _null_ _null_ _null_	hashbeginscan - _null_ ));
DESCR("hash(internal)");
DATA(insert OID = 444 (  hashrescan		   PGNSP PGUID 12 1 0 f f t f v 2 2278 "2281 2281" _null_ _null_ _null_ hashrescan - _null_ ));
DESCR("hash(internal)");
DATA(insert OID = 445 (  hashendscan	   PGNSP PGUID 12 1 0 f f t f v 1 2278 "2281" _null_ _null_ _null_	hashendscan - _null_ ));
DESCR("hash(internal)");
DATA(insert OID = 446 (  hashmarkpos	   PGNSP PGUID 12 1 0 f f t f v 1 2278 "2281" _null_ _null_ _null_	hashmarkpos - _null_ ));
DESCR("hash(internal)");
DATA(insert OID = 447 (  hashrestrpos	   PGNSP PGUID 12 1 0 f f t f v 1 2278 "2281" _null_ _null_ _null_	hashrestrpos - _null_ ));
DESCR("hash(internal)");
DATA(insert OID = 448 (  hashbuild		   PGNSP PGUID 12 1 0 f f t f v 3 2281 "2281 2281 2281" _null_ _null_ _null_ hashbuild - _null_ ));
DESCR("hash(internal)");
DATA(insert OID = 442 (  hashbulkdelete    PGNSP PGUID 12 1 0 f f t f v 4 2281 "2281 2281 2281 2281" _null_ _null_ _null_ hashbulkdelete - _null_ ));
DESCR("hash(internal)");
DATA(insert OID = 425 (  hashvacuumcleanup PGNSP PGUID 12 1 0 f f t f v 2 2281 "2281 2281" _null_ _null_ _null_ hashvacuumcleanup - _null_ ));
DESCR("hash(internal)");
DATA(insert OID = 438 (  hashcostestimate  PGNSP PGUID 12 1 0 f f t f v 8 2278 "2281 2281 2281 2281 2281 2281 2281 2281" _null_ _null_ _null_  hashcostestimate - _null_ ));
DESCR("hash(internal)");
DATA(insert OID = 2786 (  hashoptions	   PGNSP PGUID 12 1 0 f f t f s 2 17 "1009 16" _null_ _null_ _null_  hashoptions - _null_ ));
DESCR("hash(internal)");

DATA(insert OID = 449 (  hashint2		   PGNSP PGUID 12 1 0 f f t f i 1 23 "21" _null_ _null_ _null_	hashint2 - _null_ ));
DESCR("hash");
DATA(insert OID = 450 (  hashint4		   PGNSP PGUID 12 1 0 f f t f i 1 23 "23" _null_ _null_ _null_	hashint4 - _null_ ));
DESCR("hash");
DATA(insert OID = 949 (  hashint8		   PGNSP PGUID 12 1 0 f f t f i 1 23 "20" _null_ _null_ _null_	hashint8 - _null_ ));
DESCR("hash");
DATA(insert OID = 451 (  hashfloat4		   PGNSP PGUID 12 1 0 f f t f i 1 23 "700" _null_ _null_ _null_ hashfloat4 - _null_ ));
DESCR("hash");
DATA(insert OID = 452 (  hashfloat8		   PGNSP PGUID 12 1 0 f f t f i 1 23 "701" _null_ _null_ _null_ hashfloat8 - _null_ ));
DESCR("hash");
DATA(insert OID = 453 (  hashoid		   PGNSP PGUID 12 1 0 f f t f i 1 23 "26" _null_ _null_ _null_	hashoid - _null_ ));
DESCR("hash");
DATA(insert OID = 454 (  hashchar		   PGNSP PGUID 12 1 0 f f t f i 1 23 "18" _null_ _null_ _null_	hashchar - _null_ ));
DESCR("hash");
DATA(insert OID = 455 (  hashname		   PGNSP PGUID 12 1 0 f f t f i 1 23 "19" _null_ _null_ _null_	hashname - _null_ ));
DESCR("hash");
DATA(insert OID = 400 (  hashtext		   PGNSP PGUID 12 1 0 f f t f i 1 23 "25" _null_ _null_ _null_ hashtext - _null_ ));
DESCR("hash");
DATA(insert OID = 456 (  hashvarlena	   PGNSP PGUID 12 1 0 f f t f i 1 23 "2281" _null_ _null_ _null_ hashvarlena - _null_ ));
DESCR("hash any varlena type");
DATA(insert OID = 457 (  hashoidvector	   PGNSP PGUID 12 1 0 f f t f i 1 23 "30" _null_ _null_ _null_	hashoidvector - _null_ ));
DESCR("hash");
DATA(insert OID = 329 (  hash_aclitem	   PGNSP PGUID 12 1 0 f f t f i 1 23 "1033" _null_ _null_ _null_	hash_aclitem - _null_ ));
DESCR("hash");
DATA(insert OID = 398 (  hashint2vector    PGNSP PGUID 12 1 0 f f t f i 1 23 "22" _null_ _null_ _null_	hashint2vector - _null_ ));
DESCR("hash");
DATA(insert OID = 399 (  hashmacaddr	   PGNSP PGUID 12 1 0 f f t f i 1 23 "829" _null_ _null_ _null_ hashmacaddr - _null_ ));
DESCR("hash");
DATA(insert OID = 422 (  hashinet		   PGNSP PGUID 12 1 0 f f t f i 1 23 "869" _null_ _null_ _null_ hashinet - _null_ ));
DESCR("hash");
DATA(insert OID = 458 (  text_larger	   PGNSP PGUID 12 1 0 f f t f i 2 25 "25 25" _null_ _null_ _null_ text_larger - _null_ ));
DESCR("larger of two");
DATA(insert OID = 459 (  text_smaller	   PGNSP PGUID 12 1 0 f f t f i 2 25 "25 25" _null_ _null_ _null_ text_smaller - _null_ ));
DESCR("smaller of two");

DATA(insert OID = 460 (  int8in			   PGNSP PGUID 12 1 0 f f t f i 1 20 "2275" _null_ _null_ _null_ int8in - _null_ ));
DESCR("I/O");
DATA(insert OID = 461 (  int8out		   PGNSP PGUID 12 1 0 f f t f i 1 2275 "20" _null_ _null_ _null_ int8out - _null_ ));
DESCR("I/O");
DATA(insert OID = 462 (  int8um			   PGNSP PGUID 12 1 0 f f t f i 1 20 "20" _null_ _null_ _null_	int8um - _null_ ));
DESCR("negate");
DATA(insert OID = 463 (  int8pl			   PGNSP PGUID 12 1 0 f f t f i 2 20 "20 20" _null_ _null_ _null_ int8pl - _null_ ));
DESCR("add");
DATA(insert OID = 464 (  int8mi			   PGNSP PGUID 12 1 0 f f t f i 2 20 "20 20" _null_ _null_ _null_ int8mi - _null_ ));
DESCR("subtract");
DATA(insert OID = 465 (  int8mul		   PGNSP PGUID 12 1 0 f f t f i 2 20 "20 20" _null_ _null_ _null_ int8mul - _null_ ));
DESCR("multiply");
DATA(insert OID = 466 (  int8div		   PGNSP PGUID 12 1 0 f f t f i 2 20 "20 20" _null_ _null_ _null_ int8div - _null_ ));
DESCR("divide");
DATA(insert OID = 467 (  int8eq			   PGNSP PGUID 12 1 0 f f t f i 2 16 "20 20" _null_ _null_ _null_ int8eq - _null_ ));
DESCR("equal");
DATA(insert OID = 468 (  int8ne			   PGNSP PGUID 12 1 0 f f t f i 2 16 "20 20" _null_ _null_ _null_ int8ne - _null_ ));
DESCR("not equal");
DATA(insert OID = 469 (  int8lt			   PGNSP PGUID 12 1 0 f f t f i 2 16 "20 20" _null_ _null_ _null_ int8lt - _null_ ));
DESCR("less-than");
DATA(insert OID = 470 (  int8gt			   PGNSP PGUID 12 1 0 f f t f i 2 16 "20 20" _null_ _null_ _null_ int8gt - _null_ ));
DESCR("greater-than");
DATA(insert OID = 471 (  int8le			   PGNSP PGUID 12 1 0 f f t f i 2 16 "20 20" _null_ _null_ _null_ int8le - _null_ ));
DESCR("less-than-or-equal");
DATA(insert OID = 472 (  int8ge			   PGNSP PGUID 12 1 0 f f t f i 2 16 "20 20" _null_ _null_ _null_ int8ge - _null_ ));
DESCR("greater-than-or-equal");

DATA(insert OID = 474 (  int84eq		   PGNSP PGUID 12 1 0 f f t f i 2 16 "20 23" _null_ _null_ _null_ int84eq - _null_ ));
DESCR("equal");
DATA(insert OID = 475 (  int84ne		   PGNSP PGUID 12 1 0 f f t f i 2 16 "20 23" _null_ _null_ _null_ int84ne - _null_ ));
DESCR("not equal");
DATA(insert OID = 476 (  int84lt		   PGNSP PGUID 12 1 0 f f t f i 2 16 "20 23" _null_ _null_ _null_ int84lt - _null_ ));
DESCR("less-than");
DATA(insert OID = 477 (  int84gt		   PGNSP PGUID 12 1 0 f f t f i 2 16 "20 23" _null_ _null_ _null_ int84gt - _null_ ));
DESCR("greater-than");
DATA(insert OID = 478 (  int84le		   PGNSP PGUID 12 1 0 f f t f i 2 16 "20 23" _null_ _null_ _null_ int84le - _null_ ));
DESCR("less-than-or-equal");
DATA(insert OID = 479 (  int84ge		   PGNSP PGUID 12 1 0 f f t f i 2 16 "20 23" _null_ _null_ _null_ int84ge - _null_ ));
DESCR("greater-than-or-equal");

DATA(insert OID = 480 (  int4			   PGNSP PGUID 12 1 0 f f t f i 1  23 "20" _null_ _null_ _null_ int84 - _null_ ));
DESCR("convert int8 to int4");
DATA(insert OID = 481 (  int8			   PGNSP PGUID 12 1 0 f f t f i 1  20 "23" _null_ _null_ _null_ int48 - _null_ ));
DESCR("convert int4 to int8");
DATA(insert OID = 482 (  float8			   PGNSP PGUID 12 1 0 f f t f i 1 701 "20" _null_ _null_ _null_ i8tod - _null_ ));
DESCR("convert int8 to float8");
DATA(insert OID = 483 (  int8			   PGNSP PGUID 12 1 0 f f t f i 1  20 "701" _null_ _null_ _null_	dtoi8 - _null_ ));
DESCR("convert float8 to int8");

/* OIDS 500 - 599 */

/* OIDS 600 - 699 */

DATA(insert OID = 652 (  float4			   PGNSP PGUID 12 1 0 f f t f i 1 700 "20" _null_ _null_ _null_ i8tof - _null_ ));
DESCR("convert int8 to float4");
DATA(insert OID = 653 (  int8			   PGNSP PGUID 12 1 0 f f t f i 1  20 "700" _null_ _null_ _null_	ftoi8 - _null_ ));
DESCR("convert float4 to int8");

DATA(insert OID = 714 (  int2			   PGNSP PGUID 12 1 0 f f t f i 1  21 "20" _null_ _null_ _null_ int82 - _null_ ));
DESCR("convert int8 to int2");
DATA(insert OID = 754 (  int8			   PGNSP PGUID 12 1 0 f f t f i 1  20 "21" _null_ _null_ _null_ int28 - _null_ ));
DESCR("convert int2 to int8");

DATA(insert OID = 1285 (  int4notin		   PGNSP PGUID 12 1 0 f f t f s 2 16 "23 25" _null_ _null_ _null_ int4notin - _null_ ));
DESCR("not in");
DATA(insert OID = 1286 (  oidnotin		   PGNSP PGUID 12 1 0 f f t f s 2 16 "26 25" _null_ _null_ _null_ oidnotin - _null_ ));
DESCR("not in");
DATA(insert OID = 655 (  namelt			   PGNSP PGUID 12 1 0 f f t f i 2 16 "19 19" _null_ _null_ _null_ namelt - _null_ ));
DESCR("less-than");
DATA(insert OID = 656 (  namele			   PGNSP PGUID 12 1 0 f f t f i 2 16 "19 19" _null_ _null_ _null_ namele - _null_ ));
DESCR("less-than-or-equal");
DATA(insert OID = 657 (  namegt			   PGNSP PGUID 12 1 0 f f t f i 2 16 "19 19" _null_ _null_ _null_ namegt - _null_ ));
DESCR("greater-than");
DATA(insert OID = 658 (  namege			   PGNSP PGUID 12 1 0 f f t f i 2 16 "19 19" _null_ _null_ _null_ namege - _null_ ));
DESCR("greater-than-or-equal");
DATA(insert OID = 659 (  namene			   PGNSP PGUID 12 1 0 f f t f i 2 16 "19 19" _null_ _null_ _null_ namene - _null_ ));
DESCR("not equal");

DATA(insert OID = 668 (  bpchar			   PGNSP PGUID 12 1 0 f f t f i 3 1042 "1042 23 16" _null_ _null_ _null_ bpchar - _null_ ));
DESCR("adjust char() to typmod length");
DATA(insert OID = 669 (  varchar		   PGNSP PGUID 12 1 0 f f t f i 3 1043 "1043 23 16" _null_ _null_ _null_ varchar - _null_ ));
DESCR("adjust varchar() to typmod length");

DATA(insert OID = 676 (  mktinterval	   PGNSP PGUID 12 1 0 f f t f i 2 704 "702 702" _null_ _null_ _null_ mktinterval - _null_ ));
DESCR("convert to tinterval");
DATA(insert OID = 619 (  oidvectorne	   PGNSP PGUID 12 1 0 f f t f i 2 16 "30 30" _null_ _null_ _null_ oidvectorne - _null_ ));
DESCR("not equal");
DATA(insert OID = 677 (  oidvectorlt	   PGNSP PGUID 12 1 0 f f t f i 2 16 "30 30" _null_ _null_ _null_ oidvectorlt - _null_ ));
DESCR("less-than");
DATA(insert OID = 678 (  oidvectorle	   PGNSP PGUID 12 1 0 f f t f i 2 16 "30 30" _null_ _null_ _null_ oidvectorle - _null_ ));
DESCR("less-than-or-equal");
DATA(insert OID = 679 (  oidvectoreq	   PGNSP PGUID 12 1 0 f f t f i 2 16 "30 30" _null_ _null_ _null_ oidvectoreq - _null_ ));
DESCR("equal");
DATA(insert OID = 680 (  oidvectorge	   PGNSP PGUID 12 1 0 f f t f i 2 16 "30 30" _null_ _null_ _null_ oidvectorge - _null_ ));
DESCR("greater-than-or-equal");
DATA(insert OID = 681 (  oidvectorgt	   PGNSP PGUID 12 1 0 f f t f i 2 16 "30 30" _null_ _null_ _null_ oidvectorgt - _null_ ));
DESCR("greater-than");

/* OIDS 700 - 799 */
DATA(insert OID = 710 (  getpgusername	   PGNSP PGUID 12 1 0 f f t f s 0 19 "" _null_ _null_ _null_ current_user - _null_ ));
DESCR("deprecated -- use current_user");
DATA(insert OID = 716 (  oidlt			   PGNSP PGUID 12 1 0 f f t f i 2 16 "26 26" _null_ _null_ _null_ oidlt - _null_ ));
DESCR("less-than");
DATA(insert OID = 717 (  oidle			   PGNSP PGUID 12 1 0 f f t f i 2 16 "26 26" _null_ _null_ _null_ oidle - _null_ ));
DESCR("less-than-or-equal");

DATA(insert OID = 720 (  octet_length	   PGNSP PGUID 12 1 0 f f t f i 1 23 "17" _null_ _null_ _null_	byteaoctetlen - _null_ ));
DESCR("octet length");
DATA(insert OID = 721 (  get_byte		   PGNSP PGUID 12 1 0 f f t f i 2 23 "17 23" _null_ _null_ _null_ byteaGetByte - _null_ ));
DESCR("get byte");
DATA(insert OID = 722 (  set_byte		   PGNSP PGUID 12 1 0 f f t f i 3 17 "17 23 23" _null_ _null_ _null_	byteaSetByte - _null_ ));
DESCR("set byte");
DATA(insert OID = 723 (  get_bit		   PGNSP PGUID 12 1 0 f f t f i 2 23 "17 23" _null_ _null_ _null_ byteaGetBit - _null_ ));
DESCR("get bit");
DATA(insert OID = 724 (  set_bit		   PGNSP PGUID 12 1 0 f f t f i 3 17 "17 23 23" _null_ _null_ _null_	byteaSetBit - _null_ ));
DESCR("set bit");

DATA(insert OID = 725 (  dist_pl		   PGNSP PGUID 12 1 0 f f t f i 2 701 "600 628" _null_ _null_ _null_	dist_pl - _null_ ));
DESCR("distance between point and line");
DATA(insert OID = 726 (  dist_lb		   PGNSP PGUID 12 1 0 f f t f i 2 701 "628 603" _null_ _null_ _null_	dist_lb - _null_ ));
DESCR("distance between line and box");
DATA(insert OID = 727 (  dist_sl		   PGNSP PGUID 12 1 0 f f t f i 2 701 "601 628" _null_ _null_ _null_	dist_sl - _null_ ));
DESCR("distance between lseg and line");
DATA(insert OID = 728 (  dist_cpoly		   PGNSP PGUID 12 1 0 f f t f i 2 701 "718 604" _null_ _null_ _null_	dist_cpoly - _null_ ));
DESCR("distance between");
DATA(insert OID = 729 (  poly_distance	   PGNSP PGUID 12 1 0 f f t f i 2 701 "604 604" _null_ _null_ _null_	poly_distance - _null_ ));
DESCR("distance between");

DATA(insert OID = 740 (  text_lt		   PGNSP PGUID 12 1 0 f f t f i 2 16 "25 25" _null_ _null_ _null_ text_lt - _null_ ));
DESCR("less-than");
DATA(insert OID = 741 (  text_le		   PGNSP PGUID 12 1 0 f f t f i 2 16 "25 25" _null_ _null_ _null_ text_le - _null_ ));
DESCR("less-than-or-equal");
DATA(insert OID = 742 (  text_gt		   PGNSP PGUID 12 1 0 f f t f i 2 16 "25 25" _null_ _null_ _null_ text_gt - _null_ ));
DESCR("greater-than");
DATA(insert OID = 743 (  text_ge		   PGNSP PGUID 12 1 0 f f t f i 2 16 "25 25" _null_ _null_ _null_ text_ge - _null_ ));
DESCR("greater-than-or-equal");

DATA(insert OID = 745 (  current_user	   PGNSP PGUID 12 1 0 f f t f s 0 19 "" _null_ _null_ _null_ current_user - _null_ ));
DESCR("current user name");
DATA(insert OID = 746 (  session_user	   PGNSP PGUID 12 1 0 f f t f s 0 19 "" _null_ _null_ _null_ session_user - _null_ ));
DESCR("session user name");

DATA(insert OID = 744 (  array_eq		   PGNSP PGUID 12 1 0 f f t f i 2 16 "2277 2277" _null_ _null_ _null_ array_eq - _null_ ));
DESCR("array equal");
DATA(insert OID = 390 (  array_ne		   PGNSP PGUID 12 1 0 f f t f i 2 16 "2277 2277" _null_ _null_ _null_ array_ne - _null_ ));
DESCR("array not equal");
DATA(insert OID = 391 (  array_lt		   PGNSP PGUID 12 1 0 f f t f i 2 16 "2277 2277" _null_ _null_ _null_ array_lt - _null_ ));
DESCR("array less than");
DATA(insert OID = 392 (  array_gt		   PGNSP PGUID 12 1 0 f f t f i 2 16 "2277 2277" _null_ _null_ _null_ array_gt - _null_ ));
DESCR("array greater than");
DATA(insert OID = 393 (  array_le		   PGNSP PGUID 12 1 0 f f t f i 2 16 "2277 2277" _null_ _null_ _null_ array_le - _null_ ));
DESCR("array less than or equal");
DATA(insert OID = 396 (  array_ge		   PGNSP PGUID 12 1 0 f f t f i 2 16 "2277 2277" _null_ _null_ _null_ array_ge - _null_ ));
DESCR("array greater than or equal");
DATA(insert OID = 747 (  array_dims		   PGNSP PGUID 12 1 0 f f t f i 1 25 "2277" _null_ _null_ _null_ array_dims - _null_ ));
DESCR("array dimensions");
DATA(insert OID = 750 (  array_in		   PGNSP PGUID 12 1 0 f f t f s 3 2277 "2275 26 23" _null_ _null_ _null_	array_in - _null_ ));
DESCR("I/O");
#define ARRAY_OUT_OID 751
DATA(insert OID = 751 (  array_out		   PGNSP PGUID 12 1 0 f f t f s 1 2275 "2277" _null_ _null_ _null_	array_out - _null_ ));
DESCR("I/O");
DATA(insert OID = 2091 (  array_lower	   PGNSP PGUID 12 1 0 f f t f i 2 23 "2277 23" _null_ _null_ _null_ array_lower - _null_ ));
DESCR("array lower dimension");
DATA(insert OID = 2092 (  array_upper	   PGNSP PGUID 12 1 0 f f t f i 2 23 "2277 23" _null_ _null_ _null_ array_upper - _null_ ));
DESCR("array upper dimension");
DATA(insert OID = 378 (  array_append	   PGNSP PGUID 12 1 0 f f f f i 2 2277 "2277 2283" _null_ _null_ _null_ array_push - _null_ ));
DESCR("append element onto end of array");
DATA(insert OID = 379 (  array_prepend	   PGNSP PGUID 12 1 0 f f f f i 2 2277 "2283 2277" _null_ _null_ _null_ array_push - _null_ ));
DESCR("prepend element onto front of array");
DATA(insert OID = 383 (  array_cat		   PGNSP PGUID 12 1 0 f f f f i 2 2277 "2277 2277" _null_ _null_ _null_ array_cat - _null_ ));
DESCR("concatenate two arrays");
DATA(insert OID = 384  (  array_coerce	   PGNSP PGUID 12 1 0 f f t f s 1 2277 "2277" _null_ _null_ _null_ array_type_coerce - _null_ ));
DESCR("coerce array to another array type");
DATA(insert OID = 394 (  string_to_array   PGNSP PGUID 12 1 0 f f t f i 2 1009 "25 25" _null_ _null_ _null_ text_to_array - _null_ ));
DESCR("split delimited text into text[]");
DATA(insert OID = 395 (  array_to_string   PGNSP PGUID 12 1 0 f f t f i 2 25 "2277 25" _null_ _null_ _null_ array_to_text - _null_ ));
DESCR("concatenate array elements, using delimiter, into text");
DATA(insert OID = 515 (  array_larger	   PGNSP PGUID 12 1 0 f f t f i 2 2277 "2277 2277" _null_ _null_ _null_ array_larger - _null_ ));
DESCR("larger of two");
DATA(insert OID = 516 (  array_smaller	   PGNSP PGUID 12 1 0 f f t f i 2 2277 "2277 2277" _null_ _null_ _null_ array_smaller - _null_ ));
DESCR("smaller of two");

DATA(insert OID = 760 (  smgrin			   PGNSP PGUID 12 1 0 f f t f s 1 210 "2275" _null_ _null_ _null_  smgrin - _null_ ));
DESCR("I/O");
DATA(insert OID = 761 (  smgrout		   PGNSP PGUID 12 1 0 f f t f s 1 2275 "210" _null_ _null_ _null_  smgrout - _null_ ));
DESCR("I/O");
DATA(insert OID = 762 (  smgreq			   PGNSP PGUID 12 1 0 f f t f i 2 16 "210 210" _null_ _null_ _null_ smgreq - _null_ ));
DESCR("storage manager");
DATA(insert OID = 763 (  smgrne			   PGNSP PGUID 12 1 0 f f t f i 2 16 "210 210" _null_ _null_ _null_ smgrne - _null_ ));
DESCR("storage manager");

DATA(insert OID = 764 (  lo_import		   PGNSP PGUID 12 1 0 f f t f v 1 26 "25" _null_ _null_ _null_	lo_import - _null_ ));
DESCR("large object import");
DATA(insert OID = 765 (  lo_export		   PGNSP PGUID 12 1 0 f f t f v 2 23 "26 25" _null_ _null_ _null_ lo_export - _null_ ));
DESCR("large object export");

DATA(insert OID = 766 (  int4inc		   PGNSP PGUID 12 1 0 f f t f i 1 23 "23" _null_ _null_ _null_	int4inc - _null_ ));
DESCR("increment");
DATA(insert OID = 768 (  int4larger		   PGNSP PGUID 12 1 0 f f t f i 2 23 "23 23" _null_ _null_ _null_ int4larger - _null_ ));
DESCR("larger of two");
DATA(insert OID = 769 (  int4smaller	   PGNSP PGUID 12 1 0 f f t f i 2 23 "23 23" _null_ _null_ _null_ int4smaller - _null_ ));
DESCR("smaller of two");
DATA(insert OID = 770 (  int2larger		   PGNSP PGUID 12 1 0 f f t f i 2 21 "21 21" _null_ _null_ _null_ int2larger - _null_ ));
DESCR("larger of two");
DATA(insert OID = 771 (  int2smaller	   PGNSP PGUID 12 1 0 f f t f i 2 21 "21 21" _null_ _null_ _null_ int2smaller - _null_ ));
DESCR("smaller of two");

DATA(insert OID = 774 (  gistgettuple	   PGNSP PGUID 12 1 0 f f t f v 2 16 "2281 2281" _null_ _null_ _null_  gistgettuple - _null_ ));
DESCR("gist(internal)");
DATA(insert OID = 638 (  gistgetmulti	   PGNSP PGUID 12 1 0 f f t f v 2 2281 "2281 2281" _null_ _null_ _null_ gistgetmulti - _null_ ));
DESCR("gist(internal)");
DATA(insert OID = 775 (  gistinsert		   PGNSP PGUID 12 1 0 f f t f v 6 16 "2281 2281 2281 2281 2281 2281" _null_ _null_ _null_	gistinsert - _null_ ));
DESCR("gist(internal)");
DATA(insert OID = 777 (  gistbeginscan	   PGNSP PGUID 12 1 0 f f t f v 3 2281 "2281 2281 2281" _null_ _null_ _null_	gistbeginscan - _null_ ));
DESCR("gist(internal)");
DATA(insert OID = 778 (  gistrescan		   PGNSP PGUID 12 1 0 f f t f v 2 2278 "2281 2281" _null_ _null_ _null_ gistrescan - _null_ ));
DESCR("gist(internal)");
DATA(insert OID = 779 (  gistendscan	   PGNSP PGUID 12 1 0 f f t f v 1 2278 "2281" _null_ _null_ _null_	gistendscan - _null_ ));
DESCR("gist(internal)");
DATA(insert OID = 780 (  gistmarkpos	   PGNSP PGUID 12 1 0 f f t f v 1 2278 "2281" _null_ _null_ _null_	gistmarkpos - _null_ ));
DESCR("gist(internal)");
DATA(insert OID = 781 (  gistrestrpos	   PGNSP PGUID 12 1 0 f f t f v 1 2278 "2281" _null_ _null_ _null_	gistrestrpos - _null_ ));
DESCR("gist(internal)");
DATA(insert OID = 782 (  gistbuild		   PGNSP PGUID 12 1 0 f f t f v 3 2281 "2281 2281 2281" _null_ _null_ _null_ gistbuild - _null_ ));
DESCR("gist(internal)");
DATA(insert OID = 776 (  gistbulkdelete    PGNSP PGUID 12 1 0 f f t f v 4 2281 "2281 2281 2281 2281" _null_ _null_ _null_ gistbulkdelete - _null_ ));
DESCR("gist(internal)");
DATA(insert OID = 2561 (  gistvacuumcleanup   PGNSP PGUID 12 1 0 f f t f v 2 2281 "2281 2281" _null_ _null_ _null_ gistvacuumcleanup - _null_ ));
DESCR("gist(internal)");
DATA(insert OID = 772 (  gistcostestimate  PGNSP PGUID 12 1 0 f f t f v 8 2278 "2281 2281 2281 2281 2281 2281 2281 2281" _null_ _null_ _null_  gistcostestimate - _null_ ));
DESCR("gist(internal)");
DATA(insert OID = 2787 (  gistoptions	   PGNSP PGUID 12 1 0 f f t f s 2 17 "1009 16" _null_ _null_ _null_  gistoptions - _null_ ));
DESCR("gist(internal)");

DATA(insert OID = 784 (  tintervaleq	   PGNSP PGUID 12 1 0 f f t f i 2 16 "704 704" _null_ _null_ _null_ tintervaleq - _null_ ));
DESCR("equal");
DATA(insert OID = 785 (  tintervalne	   PGNSP PGUID 12 1 0 f f t f i 2 16 "704 704" _null_ _null_ _null_ tintervalne - _null_ ));
DESCR("not equal");
DATA(insert OID = 786 (  tintervallt	   PGNSP PGUID 12 1 0 f f t f i 2 16 "704 704" _null_ _null_ _null_ tintervallt - _null_ ));
DESCR("less-than");
DATA(insert OID = 787 (  tintervalgt	   PGNSP PGUID 12 1 0 f f t f i 2 16 "704 704" _null_ _null_ _null_ tintervalgt - _null_ ));
DESCR("greater-than");
DATA(insert OID = 788 (  tintervalle	   PGNSP PGUID 12 1 0 f f t f i 2 16 "704 704" _null_ _null_ _null_ tintervalle - _null_ ));
DESCR("less-than-or-equal");
DATA(insert OID = 789 (  tintervalge	   PGNSP PGUID 12 1 0 f f t f i 2 16 "704 704" _null_ _null_ _null_ tintervalge - _null_ ));
DESCR("greater-than-or-equal");

/* OIDS 800 - 899 */

DATA(insert OID = 817 (  oid			   PGNSP PGUID 12 1 0 f f t f i 1 26 "25" _null_ _null_ _null_	text_oid - _null_ ));
DESCR("convert text to oid");
DATA(insert OID = 818 (  int2			   PGNSP PGUID 12 1 0 f f t f i 1 21 "25" _null_ _null_ _null_	text_int2 - _null_ ));
DESCR("convert text to int2");
DATA(insert OID = 819 (  int4			   PGNSP PGUID 12 1 0 f f t f i 1 23 "25" _null_ _null_ _null_	text_int4 - _null_ ));
DESCR("convert text to int4");

DATA(insert OID = 838 (  float8			   PGNSP PGUID 12 1 0 f f t f i 1 701 "25" _null_ _null_ _null_ text_float8 - _null_ ));
DESCR("convert text to float8");
DATA(insert OID = 839 (  float4			   PGNSP PGUID 12 1 0 f f t f i 1 700 "25" _null_ _null_ _null_ text_float4 - _null_ ));
DESCR("convert text to float4");
DATA(insert OID = 840 (  text			   PGNSP PGUID 12 1 0 f f t f i 1  25 "701" _null_ _null_ _null_	float8_text - _null_ ));
DESCR("convert float8 to text");
DATA(insert OID = 841 (  text			   PGNSP PGUID 12 1 0 f f t f i 1  25 "700" _null_ _null_ _null_	float4_text - _null_ ));
DESCR("convert float4 to text");

DATA(insert OID =  846 (  cash_mul_flt4    PGNSP PGUID 12 1 0 f f t f i 2 790 "790 700" _null_ _null_ _null_	cash_mul_flt4 - _null_ ));
DESCR("multiply");
DATA(insert OID =  847 (  cash_div_flt4    PGNSP PGUID 12 1 0 f f t f i 2 790 "790 700" _null_ _null_ _null_	cash_div_flt4 - _null_ ));
DESCR("divide");
DATA(insert OID =  848 (  flt4_mul_cash    PGNSP PGUID 12 1 0 f f t f i 2 790 "700 790" _null_ _null_ _null_	flt4_mul_cash - _null_ ));
DESCR("multiply");

DATA(insert OID =  849 (  position		   PGNSP PGUID 12 1 0 f f t f i 2 23 "25 25" _null_ _null_ _null_ textpos - _null_ ));
DESCR("return position of substring");
DATA(insert OID =  850 (  textlike		   PGNSP PGUID 12 1 0 f f t f i 2 16 "25 25" _null_ _null_ _null_ textlike - _null_ ));
DESCR("matches LIKE expression");
DATA(insert OID =  851 (  textnlike		   PGNSP PGUID 12 1 0 f f t f i 2 16 "25 25" _null_ _null_ _null_ textnlike - _null_ ));
DESCR("does not match LIKE expression");

DATA(insert OID =  852 (  int48eq		   PGNSP PGUID 12 1 0 f f t f i 2 16 "23 20" _null_ _null_ _null_ int48eq - _null_ ));
DESCR("equal");
DATA(insert OID =  853 (  int48ne		   PGNSP PGUID 12 1 0 f f t f i 2 16 "23 20" _null_ _null_ _null_ int48ne - _null_ ));
DESCR("not equal");
DATA(insert OID =  854 (  int48lt		   PGNSP PGUID 12 1 0 f f t f i 2 16 "23 20" _null_ _null_ _null_ int48lt - _null_ ));
DESCR("less-than");
DATA(insert OID =  855 (  int48gt		   PGNSP PGUID 12 1 0 f f t f i 2 16 "23 20" _null_ _null_ _null_ int48gt - _null_ ));
DESCR("greater-than");
DATA(insert OID =  856 (  int48le		   PGNSP PGUID 12 1 0 f f t f i 2 16 "23 20" _null_ _null_ _null_ int48le - _null_ ));
DESCR("less-than-or-equal");
DATA(insert OID =  857 (  int48ge		   PGNSP PGUID 12 1 0 f f t f i 2 16 "23 20" _null_ _null_ _null_ int48ge - _null_ ));
DESCR("greater-than-or-equal");

DATA(insert OID =  858 (  namelike		   PGNSP PGUID 12 1 0 f f t f i 2 16 "19 25" _null_ _null_ _null_ namelike - _null_ ));
DESCR("matches LIKE expression");
DATA(insert OID =  859 (  namenlike		   PGNSP PGUID 12 1 0 f f t f i 2 16 "19 25" _null_ _null_ _null_ namenlike - _null_ ));
DESCR("does not match LIKE expression");

DATA(insert OID =  860 (  bpchar		   PGNSP PGUID 12 1 0 f f t f i 1 1042 "18" _null_ _null_ _null_	char_bpchar - _null_ ));
DESCR("convert char to char()");

DATA(insert OID = 861 ( current_database	   PGNSP PGUID 12 1 0 f f t f i 0 19 "" _null_ _null_ _null_ current_database - _null_ ));
DESCR("returns the current database");

DATA(insert OID =  862 (  int4_mul_cash		   PGNSP PGUID 12 1 0 f f t f i 2 790 "23 790" _null_ _null_ _null_ int4_mul_cash - _null_ ));
DESCR("multiply");
DATA(insert OID =  863 (  int2_mul_cash		   PGNSP PGUID 12 1 0 f f t f i 2 790 "21 790" _null_ _null_ _null_ int2_mul_cash - _null_ ));
DESCR("multiply");
DATA(insert OID =  864 (  cash_mul_int4		   PGNSP PGUID 12 1 0 f f t f i 2 790 "790 23" _null_ _null_ _null_ cash_mul_int4 - _null_ ));
DESCR("multiply");
DATA(insert OID =  865 (  cash_div_int4		   PGNSP PGUID 12 1 0 f f t f i 2 790 "790 23" _null_ _null_ _null_ cash_div_int4 - _null_ ));
DESCR("divide");
DATA(insert OID =  866 (  cash_mul_int2		   PGNSP PGUID 12 1 0 f f t f i 2 790 "790 21" _null_ _null_ _null_ cash_mul_int2 - _null_ ));
DESCR("multiply");
DATA(insert OID =  867 (  cash_div_int2		   PGNSP PGUID 12 1 0 f f t f i 2 790 "790 21" _null_ _null_ _null_ cash_div_int2 - _null_ ));
DESCR("divide");

DATA(insert OID =  886 (  cash_in		   PGNSP PGUID 12 1 0 f f t f i 1 790 "2275" _null_ _null_ _null_  cash_in - _null_ ));
DESCR("I/O");
DATA(insert OID =  887 (  cash_out		   PGNSP PGUID 12 1 0 f f t f i 1 2275 "790" _null_ _null_ _null_  cash_out - _null_ ));
DESCR("I/O");
DATA(insert OID =  888 (  cash_eq		   PGNSP PGUID 12 1 0 f f t f i 2  16 "790 790" _null_ _null_ _null_	cash_eq - _null_ ));
DESCR("equal");
DATA(insert OID =  889 (  cash_ne		   PGNSP PGUID 12 1 0 f f t f i 2  16 "790 790" _null_ _null_ _null_	cash_ne - _null_ ));
DESCR("not equal");
DATA(insert OID =  890 (  cash_lt		   PGNSP PGUID 12 1 0 f f t f i 2  16 "790 790" _null_ _null_ _null_	cash_lt - _null_ ));
DESCR("less-than");
DATA(insert OID =  891 (  cash_le		   PGNSP PGUID 12 1 0 f f t f i 2  16 "790 790" _null_ _null_ _null_	cash_le - _null_ ));
DESCR("less-than-or-equal");
DATA(insert OID =  892 (  cash_gt		   PGNSP PGUID 12 1 0 f f t f i 2  16 "790 790" _null_ _null_ _null_	cash_gt - _null_ ));
DESCR("greater-than");
DATA(insert OID =  893 (  cash_ge		   PGNSP PGUID 12 1 0 f f t f i 2  16 "790 790" _null_ _null_ _null_	cash_ge - _null_ ));
DESCR("greater-than-or-equal");
DATA(insert OID =  894 (  cash_pl		   PGNSP PGUID 12 1 0 f f t f i 2 790 "790 790" _null_ _null_ _null_	cash_pl - _null_ ));
DESCR("add");
DATA(insert OID =  895 (  cash_mi		   PGNSP PGUID 12 1 0 f f t f i 2 790 "790 790" _null_ _null_ _null_	cash_mi - _null_ ));
DESCR("subtract");
DATA(insert OID =  896 (  cash_mul_flt8    PGNSP PGUID 12 1 0 f f t f i 2 790 "790 701" _null_ _null_ _null_	cash_mul_flt8 - _null_ ));
DESCR("multiply");
DATA(insert OID =  897 (  cash_div_flt8    PGNSP PGUID 12 1 0 f f t f i 2 790 "790 701" _null_ _null_ _null_	cash_div_flt8 - _null_ ));
DESCR("divide");
DATA(insert OID =  898 (  cashlarger	   PGNSP PGUID 12 1 0 f f t f i 2 790 "790 790" _null_ _null_ _null_	cashlarger - _null_ ));
DESCR("larger of two");
DATA(insert OID =  899 (  cashsmaller	   PGNSP PGUID 12 1 0 f f t f i 2 790 "790 790" _null_ _null_ _null_	cashsmaller - _null_ ));
DESCR("smaller of two");
DATA(insert OID =  919 (  flt8_mul_cash    PGNSP PGUID 12 1 0 f f t f i 2 790 "701 790" _null_ _null_ _null_	flt8_mul_cash - _null_ ));
DESCR("multiply");
DATA(insert OID =  935 (  cash_words	   PGNSP PGUID 12 1 0 f f t f i 1  25 "790" _null_ _null_ _null_	cash_words - _null_ ));
DESCR("output amount as words");

/* OIDS 900 - 999 */

DATA(insert OID = 940 (  mod			   PGNSP PGUID 12 1 0 f f t f i 2 21 "21 21" _null_ _null_ _null_ int2mod - _null_ ));
DESCR("modulus");
DATA(insert OID = 941 (  mod			   PGNSP PGUID 12 1 0 f f t f i 2 23 "23 23" _null_ _null_ _null_ int4mod - _null_ ));
DESCR("modulus");
DATA(insert OID = 942 (  mod			   PGNSP PGUID 12 1 0 f f t f i 2 23 "21 23" _null_ _null_ _null_ int24mod - _null_ ));
DESCR("modulus");
DATA(insert OID = 943 (  mod			   PGNSP PGUID 12 1 0 f f t f i 2 23 "23 21" _null_ _null_ _null_ int42mod - _null_ ));
DESCR("modulus");

DATA(insert OID = 945 (  int8mod		   PGNSP PGUID 12 1 0 f f t f i 2 20 "20 20" _null_ _null_ _null_ int8mod - _null_ ));
DESCR("modulus");
DATA(insert OID = 947 (  mod			   PGNSP PGUID 12 1 0 f f t f i 2 20 "20 20" _null_ _null_ _null_ int8mod - _null_ ));
DESCR("modulus");

DATA(insert OID = 944 (  char			   PGNSP PGUID 12 1 0 f f t f i 1 18 "25" _null_ _null_ _null_	text_char - _null_ ));
DESCR("convert text to char");
DATA(insert OID = 946 (  text			   PGNSP PGUID 12 1 0 f f t f i 1 25 "18" _null_ _null_ _null_	char_text - _null_ ));
DESCR("convert char to text");

DATA(insert OID = 950 (  istrue			   PGNSP PGUID 12 1 0 f f f f i 1 16 "16" _null_ _null_ _null_	istrue - _null_ ));
DESCR("bool is true (not false or unknown)");
DATA(insert OID = 951 (  isfalse		   PGNSP PGUID 12 1 0 f f f f i 1 16 "16" _null_ _null_ _null_	isfalse - _null_ ));
DESCR("bool is false (not true or unknown)");

DATA(insert OID = 952 (  lo_open		   PGNSP PGUID 12 1 0 f f t f v 2 23 "26 23" _null_ _null_ _null_ lo_open - _null_ ));
DESCR("large object open");
DATA(insert OID = 953 (  lo_close		   PGNSP PGUID 12 1 0 f f t f v 1 23 "23" _null_ _null_ _null_	lo_close - _null_ ));
DESCR("large object close");
DATA(insert OID = 954 (  loread			   PGNSP PGUID 12 1 0 f f t f v 2 17 "23 23" _null_ _null_ _null_ loread - _null_ ));
DESCR("large object read");
DATA(insert OID = 955 (  lowrite		   PGNSP PGUID 12 1 0 f f t f v 2 23 "23 17" _null_ _null_ _null_ lowrite - _null_ ));
DESCR("large object write");
DATA(insert OID = 956 (  lo_lseek		   PGNSP PGUID 12 1 0 f f t f v 3 23 "23 23 23" _null_ _null_ _null_	lo_lseek - _null_ ));
DESCR("large object seek");
DATA(insert OID = 957 (  lo_creat		   PGNSP PGUID 12 1 0 f f t f v 1 26 "23" _null_ _null_ _null_	lo_creat - _null_ ));
DESCR("large object create");
DATA(insert OID = 715 (  lo_create		   PGNSP PGUID 12 1 0 f f t f v 1 26 "26" _null_ _null_ _null_	lo_create - _null_ ));
DESCR("large object create");
DATA(insert OID = 958 (  lo_tell		   PGNSP PGUID 12 1 0 f f t f v 1 23 "23" _null_ _null_ _null_	lo_tell - _null_ ));
DESCR("large object position");

DATA(insert OID = 959 (  on_pl			   PGNSP PGUID 12 1 0 f f t f i 2  16 "600 628" _null_ _null_ _null_	on_pl - _null_ ));
DESCR("point on line?");
DATA(insert OID = 960 (  on_sl			   PGNSP PGUID 12 1 0 f f t f i 2  16 "601 628" _null_ _null_ _null_	on_sl - _null_ ));
DESCR("lseg on line?");
DATA(insert OID = 961 (  close_pl		   PGNSP PGUID 12 1 0 f f t f i 2 600 "600 628" _null_ _null_ _null_	close_pl - _null_ ));
DESCR("closest point on line");
DATA(insert OID = 962 (  close_sl		   PGNSP PGUID 12 1 0 f f t f i 2 600 "601 628" _null_ _null_ _null_	close_sl - _null_ ));
DESCR("closest point to line segment on line");
DATA(insert OID = 963 (  close_lb		   PGNSP PGUID 12 1 0 f f t f i 2 600 "628 603" _null_ _null_ _null_	close_lb - _null_ ));
DESCR("closest point to line on box");

DATA(insert OID = 964 (  lo_unlink		   PGNSP PGUID 12 1 0 f f t f v 1  23 "26" _null_ _null_ _null_ lo_unlink - _null_ ));
DESCR("large object unlink(delete)");

DATA(insert OID = 973 (  path_inter		   PGNSP PGUID 12 1 0 f f t f i 2  16 "602 602" _null_ _null_ _null_	path_inter - _null_ ));
DESCR("intersect?");
DATA(insert OID = 975 (  area			   PGNSP PGUID 12 1 0 f f t f i 1 701 "603" _null_ _null_ _null_	box_area - _null_ ));
DESCR("box area");
DATA(insert OID = 976 (  width			   PGNSP PGUID 12 1 0 f f t f i 1 701 "603" _null_ _null_ _null_	box_width - _null_ ));
DESCR("box width");
DATA(insert OID = 977 (  height			   PGNSP PGUID 12 1 0 f f t f i 1 701 "603" _null_ _null_ _null_	box_height - _null_ ));
DESCR("box height");
DATA(insert OID = 978 (  box_distance	   PGNSP PGUID 12 1 0 f f t f i 2 701 "603 603" _null_ _null_ _null_	box_distance - _null_ ));
DESCR("distance between boxes");
DATA(insert OID = 979 (  area			   PGNSP PGUID 12 1 0 f f t f i 1 701 "602" _null_ _null_ _null_	path_area - _null_ ));
DESCR("area of a closed path");
DATA(insert OID = 980 (  box_intersect	   PGNSP PGUID 12 1 0 f f t f i 2 603 "603 603" _null_ _null_ _null_	box_intersect - _null_ ));
DESCR("box intersection (another box)");
DATA(insert OID = 981 (  diagonal		   PGNSP PGUID 12 1 0 f f t f i 1 601 "603" _null_ _null_ _null_	box_diagonal - _null_ ));
DESCR("box diagonal");
DATA(insert OID = 982 (  path_n_lt		   PGNSP PGUID 12 1 0 f f t f i 2 16 "602 602" _null_ _null_ _null_ path_n_lt - _null_ ));
DESCR("less-than");
DATA(insert OID = 983 (  path_n_gt		   PGNSP PGUID 12 1 0 f f t f i 2 16 "602 602" _null_ _null_ _null_ path_n_gt - _null_ ));
DESCR("greater-than");
DATA(insert OID = 984 (  path_n_eq		   PGNSP PGUID 12 1 0 f f t f i 2 16 "602 602" _null_ _null_ _null_ path_n_eq - _null_ ));
DESCR("equal");
DATA(insert OID = 985 (  path_n_le		   PGNSP PGUID 12 1 0 f f t f i 2 16 "602 602" _null_ _null_ _null_ path_n_le - _null_ ));
DESCR("less-than-or-equal");
DATA(insert OID = 986 (  path_n_ge		   PGNSP PGUID 12 1 0 f f t f i 2 16 "602 602" _null_ _null_ _null_ path_n_ge - _null_ ));
DESCR("greater-than-or-equal");
DATA(insert OID = 987 (  path_length	   PGNSP PGUID 12 1 0 f f t f i 1 701 "602" _null_ _null_ _null_	path_length - _null_ ));
DESCR("sum of path segment lengths");
DATA(insert OID = 988 (  point_ne		   PGNSP PGUID 12 1 0 f f t f i 2 16 "600 600" _null_ _null_ _null_ point_ne - _null_ ));
DESCR("not equal");
DATA(insert OID = 989 (  point_vert		   PGNSP PGUID 12 1 0 f f t f i 2 16 "600 600" _null_ _null_ _null_ point_vert - _null_ ));
DESCR("vertically aligned?");
DATA(insert OID = 990 (  point_horiz	   PGNSP PGUID 12 1 0 f f t f i 2 16 "600 600" _null_ _null_ _null_ point_horiz - _null_ ));
DESCR("horizontally aligned?");
DATA(insert OID = 991 (  point_distance    PGNSP PGUID 12 1 0 f f t f i 2 701 "600 600" _null_ _null_ _null_	point_distance - _null_ ));
DESCR("distance between");
DATA(insert OID = 992 (  slope			   PGNSP PGUID 12 1 0 f f t f i 2 701 "600 600" _null_ _null_ _null_	point_slope - _null_ ));
DESCR("slope between points");
DATA(insert OID = 993 (  lseg			   PGNSP PGUID 12 1 0 f f t f i 2 601 "600 600" _null_ _null_ _null_	lseg_construct - _null_ ));
DESCR("convert points to line segment");
DATA(insert OID = 994 (  lseg_intersect    PGNSP PGUID 12 1 0 f f t f i 2 16 "601 601" _null_ _null_ _null_ lseg_intersect - _null_ ));
DESCR("intersect?");
DATA(insert OID = 995 (  lseg_parallel	   PGNSP PGUID 12 1 0 f f t f i 2 16 "601 601" _null_ _null_ _null_ lseg_parallel - _null_ ));
DESCR("parallel?");
DATA(insert OID = 996 (  lseg_perp		   PGNSP PGUID 12 1 0 f f t f i 2 16 "601 601" _null_ _null_ _null_ lseg_perp - _null_ ));
DESCR("perpendicular?");
DATA(insert OID = 997 (  lseg_vertical	   PGNSP PGUID 12 1 0 f f t f i 1 16 "601" _null_ _null_ _null_ lseg_vertical - _null_ ));
DESCR("vertical?");
DATA(insert OID = 998 (  lseg_horizontal   PGNSP PGUID 12 1 0 f f t f i 1 16 "601" _null_ _null_ _null_ lseg_horizontal - _null_ ));
DESCR("horizontal?");
DATA(insert OID = 999 (  lseg_eq		   PGNSP PGUID 12 1 0 f f t f i 2 16 "601 601" _null_ _null_ _null_ lseg_eq - _null_ ));
DESCR("equal");

DATA(insert OID =  748 (  date			   PGNSP PGUID 12 1 0 f f t f s 1 1082 "25" _null_ _null_ _null_ text_date - _null_ ));
DESCR("convert text to date");
DATA(insert OID =  749 (  text			   PGNSP PGUID 12 1 0 f f t f s 1 25 "1082" _null_ _null_ _null_ date_text - _null_ ));
DESCR("convert date to text");
DATA(insert OID =  837 (  time			   PGNSP PGUID 12 1 0 f f t f s 1 1083 "25" _null_ _null_ _null_ text_time - _null_ ));
DESCR("convert text to time");
DATA(insert OID =  948 (  text			   PGNSP PGUID 12 1 0 f f t f i 1 25 "1083" _null_ _null_ _null_ time_text - _null_ ));
DESCR("convert time to text");
DATA(insert OID =  938 (  timetz		   PGNSP PGUID 12 1 0 f f t f s 1 1266 "25" _null_ _null_ _null_ text_timetz - _null_ ));
DESCR("convert text to timetz");
DATA(insert OID =  939 (  text			   PGNSP PGUID 12 1 0 f f t f i 1 25 "1266" _null_ _null_ _null_ timetz_text - _null_ ));
DESCR("convert timetz to text");

/* OIDS 1000 - 1999 */

DATA(insert OID = 1026 (  timezone		   PGNSP PGUID 12 1 0 f f t f i 2 1114 "1186 1184" _null_ _null_ _null_ timestamptz_izone - _null_ ));
DESCR("adjust timestamp to new time zone");

DATA(insert OID = 1029 (  nullvalue		   PGNSP PGUID 12 1 0 f f f f i 1 16 "2276" _null_ _null_ _null_ nullvalue - _null_ ));
DESCR("(internal)");
DATA(insert OID = 1030 (  nonnullvalue	   PGNSP PGUID 12 1 0 f f f f i 1 16 "2276" _null_ _null_ _null_ nonnullvalue - _null_ ));
DESCR("(internal)");
DATA(insert OID = 1031 (  aclitemin		   PGNSP PGUID 12 1 0 f f t f s 1 1033 "2275" _null_ _null_ _null_	aclitemin - _null_ ));
DESCR("I/O");
DATA(insert OID = 1032 (  aclitemout	   PGNSP PGUID 12 1 0 f f t f s 1 2275 "1033" _null_ _null_ _null_	aclitemout - _null_ ));
DESCR("I/O");
DATA(insert OID = 1035 (  aclinsert		   PGNSP PGUID 12 1 0 f f t f i 2 1034 "1034 1033" _null_ _null_ _null_ aclinsert - _null_ ));
DESCR("add/update ACL item");
DATA(insert OID = 1036 (  aclremove		   PGNSP PGUID 12 1 0 f f t f i 2 1034 "1034 1033" _null_ _null_ _null_ aclremove - _null_ ));
DESCR("remove ACL item");
DATA(insert OID = 1037 (  aclcontains	   PGNSP PGUID 12 1 0 f f t f i 2 16 "1034 1033" _null_ _null_ _null_ aclcontains - _null_ ));
DESCR("ACL contains item?");
DATA(insert OID = 1062 (  aclitemeq		   PGNSP PGUID 12 1 0 f f t f i 2 16 "1033 1033" _null_ _null_ _null_ aclitem_eq - _null_ ));
DESCR("equality operator for ACL items");
DATA(insert OID = 1365 (  makeaclitem	   PGNSP PGUID 12 1 0 f f t f i 4 1033 "26 26 25 16" _null_ _null_ _null_ makeaclitem - _null_ ));
DESCR("make ACL item");
DATA(insert OID = 1044 (  bpcharin		   PGNSP PGUID 12 1 0 f f t f i 3 1042 "2275 26 23" _null_ _null_ _null_ bpcharin - _null_ ));
DESCR("I/O");
DATA(insert OID = 1045 (  bpcharout		   PGNSP PGUID 12 1 0 f f t f i 1 2275 "1042" _null_ _null_ _null_	bpcharout - _null_ ));
DESCR("I/O");
DATA(insert OID = 2913 (  bpchartypmodin   PGNSP PGUID 12 1 0 f f t f i 1 23 "1263" _null_ _null_ _null_	bpchartypmodin - _null_ ));
DESCR("I/O typmod");
DATA(insert OID = 2914 (  bpchartypmodout  PGNSP PGUID 12 1 0 f f t f i 1 2275 "23" _null_ _null_ _null_	bpchartypmodout - _null_ ));
DESCR("I/O typmod");
DATA(insert OID = 1046 (  varcharin		   PGNSP PGUID 12 1 0 f f t f i 3 1043 "2275 26 23" _null_ _null_ _null_ varcharin - _null_ ));
DESCR("I/O");
DATA(insert OID = 1047 (  varcharout	   PGNSP PGUID 12 1 0 f f t f i 1 2275 "1043" _null_ _null_ _null_	varcharout - _null_ ));
DESCR("I/O");
DATA(insert OID = 2915 (  varchartypmodin  PGNSP PGUID 12 1 0 f f t f i 1 23 "1263" _null_ _null_ _null_	varchartypmodin - _null_ ));
DESCR("I/O typmod");
DATA(insert OID = 2916 (  varchartypmodout PGNSP PGUID 12 1 0 f f t f i 1 2275 "23" _null_ _null_ _null_	varchartypmodout - _null_ ));
DESCR("I/O typmod");
DATA(insert OID = 1048 (  bpchareq		   PGNSP PGUID 12 1 0 f f t f i 2 16 "1042 1042" _null_ _null_ _null_ bpchareq - _null_ ));
DESCR("equal");
DATA(insert OID = 1049 (  bpcharlt		   PGNSP PGUID 12 1 0 f f t f i 2 16 "1042 1042" _null_ _null_ _null_ bpcharlt - _null_ ));
DESCR("less-than");
DATA(insert OID = 1050 (  bpcharle		   PGNSP PGUID 12 1 0 f f t f i 2 16 "1042 1042" _null_ _null_ _null_ bpcharle - _null_ ));
DESCR("less-than-or-equal");
DATA(insert OID = 1051 (  bpchargt		   PGNSP PGUID 12 1 0 f f t f i 2 16 "1042 1042" _null_ _null_ _null_ bpchargt - _null_ ));
DESCR("greater-than");
DATA(insert OID = 1052 (  bpcharge		   PGNSP PGUID 12 1 0 f f t f i 2 16 "1042 1042" _null_ _null_ _null_ bpcharge - _null_ ));
DESCR("greater-than-or-equal");
DATA(insert OID = 1053 (  bpcharne		   PGNSP PGUID 12 1 0 f f t f i 2 16 "1042 1042" _null_ _null_ _null_ bpcharne - _null_ ));
DESCR("not equal");
DATA(insert OID = 1063 (  bpchar_larger    PGNSP PGUID 12 1 0 f f t f i 2 1042 "1042 1042" _null_ _null_ _null_ bpchar_larger - _null_ ));
DESCR("larger of two");
DATA(insert OID = 1064 (  bpchar_smaller   PGNSP PGUID 12 1 0 f f t f i 2 1042 "1042 1042" _null_ _null_ _null_ bpchar_smaller - _null_ ));
DESCR("smaller of two");
DATA(insert OID = 1078 (  bpcharcmp		   PGNSP PGUID 12 1 0 f f t f i 2 23 "1042 1042" _null_ _null_ _null_ bpcharcmp - _null_ ));
DESCR("less-equal-greater");
DATA(insert OID = 1080 (  hashbpchar	   PGNSP PGUID 12 1 0 f f t f i 1 23 "1042" _null_ _null_ _null_	hashbpchar - _null_ ));
DESCR("hash");
DATA(insert OID = 1081 (  format_type	   PGNSP PGUID 12 1 0 f f f f s 2 25 "26 23" _null_ _null_ _null_ format_type - _null_ ));
DESCR("format a type oid and atttypmod to canonical SQL");
DATA(insert OID = 1084 (  date_in		   PGNSP PGUID 12 1 0 f f t f s 1 1082 "2275" _null_ _null_ _null_	date_in - _null_ ));
DESCR("I/O");
DATA(insert OID = 1085 (  date_out		   PGNSP PGUID 12 1 0 f f t f s 1 2275 "1082" _null_ _null_ _null_	date_out - _null_ ));
DESCR("I/O");
DATA(insert OID = 1086 (  date_eq		   PGNSP PGUID 12 1 0 f f t f i 2 16 "1082 1082" _null_ _null_ _null_ date_eq - _null_ ));
DESCR("equal");
DATA(insert OID = 1087 (  date_lt		   PGNSP PGUID 12 1 0 f f t f i 2 16 "1082 1082" _null_ _null_ _null_ date_lt - _null_ ));
DESCR("less-than");
DATA(insert OID = 1088 (  date_le		   PGNSP PGUID 12 1 0 f f t f i 2 16 "1082 1082" _null_ _null_ _null_ date_le - _null_ ));
DESCR("less-than-or-equal");
DATA(insert OID = 1089 (  date_gt		   PGNSP PGUID 12 1 0 f f t f i 2 16 "1082 1082" _null_ _null_ _null_ date_gt - _null_ ));
DESCR("greater-than");
DATA(insert OID = 1090 (  date_ge		   PGNSP PGUID 12 1 0 f f t f i 2 16 "1082 1082" _null_ _null_ _null_ date_ge - _null_ ));
DESCR("greater-than-or-equal");
DATA(insert OID = 1091 (  date_ne		   PGNSP PGUID 12 1 0 f f t f i 2 16 "1082 1082" _null_ _null_ _null_ date_ne - _null_ ));
DESCR("not equal");
DATA(insert OID = 1092 (  date_cmp		   PGNSP PGUID 12 1 0 f f t f i 2 23 "1082 1082" _null_ _null_ _null_ date_cmp - _null_ ));
DESCR("less-equal-greater");

/* OIDS 1100 - 1199 */

DATA(insert OID = 1102 (  time_lt		   PGNSP PGUID 12 1 0 f f t f i 2 16 "1083 1083" _null_ _null_ _null_ time_lt - _null_ ));
DESCR("less-than");
DATA(insert OID = 1103 (  time_le		   PGNSP PGUID 12 1 0 f f t f i 2 16 "1083 1083" _null_ _null_ _null_ time_le - _null_ ));
DESCR("less-than-or-equal");
DATA(insert OID = 1104 (  time_gt		   PGNSP PGUID 12 1 0 f f t f i 2 16 "1083 1083" _null_ _null_ _null_ time_gt - _null_ ));
DESCR("greater-than");
DATA(insert OID = 1105 (  time_ge		   PGNSP PGUID 12 1 0 f f t f i 2 16 "1083 1083" _null_ _null_ _null_ time_ge - _null_ ));
DESCR("greater-than-or-equal");
DATA(insert OID = 1106 (  time_ne		   PGNSP PGUID 12 1 0 f f t f i 2 16 "1083 1083" _null_ _null_ _null_ time_ne - _null_ ));
DESCR("not equal");
DATA(insert OID = 1107 (  time_cmp		   PGNSP PGUID 12 1 0 f f t f i 2 23 "1083 1083" _null_ _null_ _null_ time_cmp - _null_ ));
DESCR("less-equal-greater");
DATA(insert OID = 1138 (  date_larger	   PGNSP PGUID 12 1 0 f f t f i 2 1082 "1082 1082" _null_ _null_ _null_ date_larger - _null_ ));
DESCR("larger of two");
DATA(insert OID = 1139 (  date_smaller	   PGNSP PGUID 12 1 0 f f t f i 2 1082 "1082 1082" _null_ _null_ _null_ date_smaller - _null_ ));
DESCR("smaller of two");
DATA(insert OID = 1140 (  date_mi		   PGNSP PGUID 12 1 0 f f t f i 2 23 "1082 1082" _null_ _null_ _null_ date_mi - _null_ ));
DESCR("subtract");
DATA(insert OID = 1141 (  date_pli		   PGNSP PGUID 12 1 0 f f t f i 2 1082 "1082 23" _null_ _null_ _null_ date_pli - _null_ ));
DESCR("add");
DATA(insert OID = 1142 (  date_mii		   PGNSP PGUID 12 1 0 f f t f i 2 1082 "1082 23" _null_ _null_ _null_ date_mii - _null_ ));
DESCR("subtract");
DATA(insert OID = 1143 (  time_in		   PGNSP PGUID 12 1 0 f f t f s 3 1083 "2275 26 23" _null_ _null_ _null_ time_in - _null_ ));
DESCR("I/O");
DATA(insert OID = 1144 (  time_out		   PGNSP PGUID 12 1 0 f f t f i 1 2275 "1083" _null_ _null_ _null_	time_out - _null_ ));
DESCR("I/O");
DATA(insert OID = 2909 (  timetypmodin   	PGNSP PGUID 12 1 0 f f t f i 1 23 "1263" _null_ _null_ _null_	timetypmodin - _null_ ));
DESCR("I/O typmod");
DATA(insert OID = 2910 (  timetypmodout  	PGNSP PGUID 12 1 0 f f t f i 1 2275 "23" _null_ _null_ _null_	timetypmodout - _null_ ));
DESCR("I/O typmod");
DATA(insert OID = 1145 (  time_eq		   PGNSP PGUID 12 1 0 f f t f i 2 16 "1083 1083" _null_ _null_ _null_ time_eq - _null_ ));
DESCR("equal");

DATA(insert OID = 1146 (  circle_add_pt    PGNSP PGUID 12 1 0 f f t f i 2 718 "718 600" _null_ _null_ _null_	circle_add_pt - _null_ ));
DESCR("add");
DATA(insert OID = 1147 (  circle_sub_pt    PGNSP PGUID 12 1 0 f f t f i 2 718 "718 600" _null_ _null_ _null_	circle_sub_pt - _null_ ));
DESCR("subtract");
DATA(insert OID = 1148 (  circle_mul_pt    PGNSP PGUID 12 1 0 f f t f i 2 718 "718 600" _null_ _null_ _null_	circle_mul_pt - _null_ ));
DESCR("multiply");
DATA(insert OID = 1149 (  circle_div_pt    PGNSP PGUID 12 1 0 f f t f i 2 718 "718 600" _null_ _null_ _null_	circle_div_pt - _null_ ));
DESCR("divide");

DATA(insert OID = 1150 (  timestamptz_in   PGNSP PGUID 12 1 0 f f t f s 3 1184 "2275 26 23" _null_ _null_ _null_ timestamptz_in - _null_ ));
DESCR("I/O");
DATA(insert OID = 1151 (  timestamptz_out  PGNSP PGUID 12 1 0 f f t f s 1 2275 "1184" _null_ _null_ _null_	timestamptz_out - _null_ ));
DESCR("I/O");
DATA(insert OID = 2907 (  timestamptztypmodin   	PGNSP PGUID 12 1 0 f f t f i 1 23 "1263" _null_ _null_ _null_	timestamptztypmodin - _null_ ));
DESCR("I/O typmod");
DATA(insert OID = 2908 (  timestamptztypmodout  	PGNSP PGUID 12 1 0 f f t f i 1 2275 "23" _null_ _null_ _null_	timestamptztypmodout - _null_ ));
DESCR("I/O typmod");
DATA(insert OID = 1152 (  timestamptz_eq   PGNSP PGUID 12 1 0 f f t f i 2 16 "1184 1184" _null_ _null_ _null_ timestamp_eq - _null_ ));
DESCR("equal");
DATA(insert OID = 1153 (  timestamptz_ne   PGNSP PGUID 12 1 0 f f t f i 2 16 "1184 1184" _null_ _null_ _null_ timestamp_ne - _null_ ));
DESCR("not equal");
DATA(insert OID = 1154 (  timestamptz_lt   PGNSP PGUID 12 1 0 f f t f i 2 16 "1184 1184" _null_ _null_ _null_ timestamp_lt - _null_ ));
DESCR("less-than");
DATA(insert OID = 1155 (  timestamptz_le   PGNSP PGUID 12 1 0 f f t f i 2 16 "1184 1184" _null_ _null_ _null_ timestamp_le - _null_ ));
DESCR("less-than-or-equal");
DATA(insert OID = 1156 (  timestamptz_ge   PGNSP PGUID 12 1 0 f f t f i 2 16 "1184 1184" _null_ _null_ _null_ timestamp_ge - _null_ ));
DESCR("greater-than-or-equal");
DATA(insert OID = 1157 (  timestamptz_gt   PGNSP PGUID 12 1 0 f f t f i 2 16 "1184 1184" _null_ _null_ _null_ timestamp_gt - _null_ ));
DESCR("greater-than");
DATA(insert OID = 1158 (  to_timestamp	   PGNSP PGUID 14 1 0 0 f f t f i 1 0 1184 f "701" _null_ _null_ _null_ _null_ "select (''epoch''::timestamptz + $1 * ''1 second''::interval)" - _null_ c ));
DESCR("convert UNIX epoch to timestamptz");
DATA(insert OID = 1159 (  timezone		   PGNSP PGUID 12 1 0 f f t f i 2 1114 "25 1184" _null_ _null_ _null_  timestamptz_zone - _null_ ));
DESCR("adjust timestamp to new time zone");

DATA(insert OID = 1160 (  interval_in	   PGNSP PGUID 12 1 0 f f t f s 3 1186 "2275 26 23" _null_ _null_ _null_ interval_in - _null_ ));
DESCR("I/O");
DATA(insert OID = 1161 (  interval_out	   PGNSP PGUID 12 1 0 f f t f i 1 2275 "1186" _null_ _null_ _null_	interval_out - _null_ ));
DESCR("I/O");
DATA(insert OID = 2903 (  intervaltypmodin   	PGNSP PGUID 12 1 0 f f t f i 1 23 "1263" _null_ _null_ _null_	intervaltypmodin - _null_ ));
DESCR("I/O typmod");
DATA(insert OID = 2904 (  intervaltypmodout  	PGNSP PGUID 12 1 0 f f t f i 1 2275 "23" _null_ _null_ _null_	intervaltypmodout - _null_ ));
DESCR("I/O typmod");
DATA(insert OID = 1162 (  interval_eq	   PGNSP PGUID 12 1 0 f f t f i 2 16 "1186 1186" _null_ _null_ _null_ interval_eq - _null_ ));
DESCR("equal");
DATA(insert OID = 1163 (  interval_ne	   PGNSP PGUID 12 1 0 f f t f i 2 16 "1186 1186" _null_ _null_ _null_ interval_ne - _null_ ));
DESCR("not equal");
DATA(insert OID = 1164 (  interval_lt	   PGNSP PGUID 12 1 0 f f t f i 2 16 "1186 1186" _null_ _null_ _null_ interval_lt - _null_ ));
DESCR("less-than");
DATA(insert OID = 1165 (  interval_le	   PGNSP PGUID 12 1 0 f f t f i 2 16 "1186 1186" _null_ _null_ _null_ interval_le - _null_ ));
DESCR("less-than-or-equal");
DATA(insert OID = 1166 (  interval_ge	   PGNSP PGUID 12 1 0 f f t f i 2 16 "1186 1186" _null_ _null_ _null_ interval_ge - _null_ ));
DESCR("greater-than-or-equal");
DATA(insert OID = 1167 (  interval_gt	   PGNSP PGUID 12 1 0 f f t f i 2 16 "1186 1186" _null_ _null_ _null_ interval_gt - _null_ ));
DESCR("greater-than");
DATA(insert OID = 1168 (  interval_um	   PGNSP PGUID 12 1 0 f f t f i 1 1186 "1186" _null_ _null_ _null_	interval_um - _null_ ));
DESCR("subtract");
DATA(insert OID = 1169 (  interval_pl	   PGNSP PGUID 12 1 0 f f t f i 2 1186 "1186 1186" _null_ _null_ _null_ interval_pl - _null_ ));
DESCR("add");
DATA(insert OID = 1170 (  interval_mi	   PGNSP PGUID 12 1 0 f f t f i 2 1186 "1186 1186" _null_ _null_ _null_ interval_mi - _null_ ));
DESCR("subtract");
DATA(insert OID = 1171 (  date_part		   PGNSP PGUID 12 1 0 f f t f s 2  701 "25 1184" _null_ _null_ _null_ timestamptz_part - _null_ ));
DESCR("extract field from timestamp with time zone");
DATA(insert OID = 1172 (  date_part		   PGNSP PGUID 12 1 0 f f t f i 2  701 "25 1186" _null_ _null_ _null_ interval_part - _null_ ));
DESCR("extract field from interval");
DATA(insert OID = 1173 (  timestamptz	   PGNSP PGUID 12 1 0 f f t f i 1 1184 "702" _null_ _null_ _null_ abstime_timestamptz - _null_ ));
DESCR("convert abstime to timestamp with time zone");
DATA(insert OID = 1174 (  timestamptz	   PGNSP PGUID 12 1 0 f f t f s 1 1184 "1082" _null_ _null_ _null_	date_timestamptz - _null_ ));
DESCR("convert date to timestamp with time zone");
DATA(insert OID = 2711 (  justify_interval PGNSP PGUID 12 1 0 f f t f i 1 1186 "1186" _null_ _null_ _null_	interval_justify_interval - _null_ ));
DESCR("promote groups of 24 hours to numbers of days and promote groups of 30 days to numbers of months");
DATA(insert OID = 1175 (  justify_hours    PGNSP PGUID 12 1 0 f f t f i 1 1186 "1186" _null_ _null_ _null_	interval_justify_hours - _null_ ));
DESCR("promote groups of 24 hours to numbers of days");
DATA(insert OID = 1295 (  justify_days	   PGNSP PGUID 12 1 0 f f t f i 1 1186 "1186" _null_ _null_ _null_	interval_justify_days - _null_ ));
DESCR("promote groups of 30 days to numbers of months");
DATA(insert OID = 1176 (  timestamptz	   PGNSP PGUID 14 1 0 0 f f t f s 2 0 1184 f "1082 1083" _null_ _null_ _null_ _null_ "select cast(($1 + $2) as timestamp with time zone)" - _null_ c ));
DESCR("convert date and time to timestamp with time zone");
DATA(insert OID = 1177 (  interval		   PGNSP PGUID 12 1 0 f f t f i 1 1186 "703" _null_ _null_ _null_ reltime_interval - _null_ ));
DESCR("convert reltime to interval");
DATA(insert OID = 1178 (  date			   PGNSP PGUID 12 1 0 f f t f s 1 1082 "1184" _null_ _null_ _null_	timestamptz_date - _null_ ));
DESCR("convert timestamp with time zone to date");
DATA(insert OID = 1179 (  date			   PGNSP PGUID 12 1 0 f f t f s 1 1082 "702" _null_ _null_ _null_ abstime_date - _null_ ));
DESCR("convert abstime to date");
DATA(insert OID = 1180 (  abstime		   PGNSP PGUID 12 1 0 f f t f i 1  702 "1184" _null_ _null_ _null_	timestamptz_abstime - _null_ ));
DESCR("convert timestamp with time zone to abstime");
DATA(insert OID = 1181 (  age			   PGNSP PGUID 12 1 0 f f t f s 1 23 "28" _null_ _null_ _null_	xid_age - _null_ ));
DESCR("age of a transaction ID, in transactions before current transaction");

DATA(insert OID = 1188 (  timestamptz_mi   PGNSP PGUID 12 1 0 f f t f i 2 1186 "1184 1184" _null_ _null_ _null_ timestamp_mi - _null_ ));
DESCR("subtract");
DATA(insert OID = 1189 (  timestamptz_pl_interval PGNSP PGUID 12 1 0 f f t f s 2 1184 "1184 1186" _null_ _null_ _null_	timestamptz_pl_interval - _null_ ));
DESCR("plus");
DATA(insert OID = 1190 (  timestamptz_mi_interval PGNSP PGUID 12 1 0 f f t f s 2 1184 "1184 1186" _null_ _null_ _null_	timestamptz_mi_interval - _null_ ));
DESCR("minus");
DATA(insert OID = 1191 (  timestamptz		PGNSP PGUID 12 1 0 f f t f s 1 1184 "25" _null_ _null_ _null_ text_timestamptz - _null_ ));
DESCR("convert text to timestamp with time zone");
DATA(insert OID = 1192 (  text				PGNSP PGUID 12 1 0 f f t f s 1	 25 "1184" _null_ _null_ _null_ timestamptz_text - _null_ ));
DESCR("convert timestamp with time zone to text");
DATA(insert OID = 1193 (  text				PGNSP PGUID 12 1 0 f f t f i 1	 25 "1186" _null_ _null_ _null_ interval_text - _null_ ));
DESCR("convert interval to text");
DATA(insert OID = 1194 (  reltime			PGNSP PGUID 12 1 0 f f t f i 1	703 "1186" _null_ _null_ _null_ interval_reltime - _null_ ));
DESCR("convert interval to reltime");
DATA(insert OID = 1195 (  timestamptz_smaller PGNSP PGUID 12 1 0 f f t f i 2 1184 "1184 1184" _null_ _null_ _null_	timestamp_smaller - _null_ ));
DESCR("smaller of two");
DATA(insert OID = 1196 (  timestamptz_larger  PGNSP PGUID 12 1 0 f f t f i 2 1184 "1184 1184" _null_ _null_ _null_	timestamp_larger - _null_ ));
DESCR("larger of two");
DATA(insert OID = 1197 (  interval_smaller	PGNSP PGUID 12 1 0 f f t f i 2 1186 "1186 1186" _null_ _null_ _null_	interval_smaller - _null_ ));
DESCR("smaller of two");
DATA(insert OID = 1198 (  interval_larger	PGNSP PGUID 12 1 0 f f t f i 2 1186 "1186 1186" _null_ _null_ _null_	interval_larger - _null_ ));
DESCR("larger of two");
DATA(insert OID = 1199 (  age				PGNSP PGUID 12 1 0 f f t f i 2 1186 "1184 1184" _null_ _null_ _null_	timestamptz_age - _null_ ));
DESCR("date difference preserving months and years");

/* OIDS 1200 - 1299 */

DATA(insert OID = 1200 (  interval			PGNSP PGUID 12 1 0 f f t f i 2 1186 "1186 23" _null_ _null_ _null_	interval_scale - _null_ ));
DESCR("adjust interval precision");

DATA(insert OID = 1215 (  obj_description		   PGNSP PGUID 14 100 0 0 f f t f s 2 0 25 f "26 19" _null_ _null_ _null_ _null_ "select description from pg_catalog.pg_description where objoid = $1 and classoid = (select oid from pg_catalog.pg_class where relname = $2 and relnamespace = PGNSP) and objsubid = 0" - _null_ c ));
DESCR("get description for object id and catalog name");
DATA(insert OID = 1216 (  col_description		   PGNSP PGUID 14 100 0 0 f f t f s 2 0 25 f "26 23" _null_ _null_ _null_ _null_ "select description from pg_catalog.pg_description where objoid = $1 and classoid = ''pg_catalog.pg_class''::regclass and objsubid = $2" - _null_ c ));
DESCR("get description for table column");
DATA(insert OID = 1993 (  shobj_description		   PGNSP PGUID 14 100 0 0 f f t f s 2 0 25 f "26 19" _null_ _null_ _null_ _null_ "select description from pg_catalog.pg_shdescription where objoid = $1 and classoid = (select oid from pg_catalog.pg_class where relname = $2 and relnamespace = PGNSP)" - _null_ c ));
DESCR("get description for object id and shared catalog name");

DATA(insert OID = 1217 (  date_trunc	   PGNSP PGUID 12 1 0 f f t f s 2 1184 "25 1184" _null_ _null_ _null_ timestamptz_trunc - _null_ ));
DESCR("truncate timestamp with time zone to specified units");
DATA(insert OID = 1218 (  date_trunc	   PGNSP PGUID 12 1 0 f f t f i 2 1186 "25 1186" _null_ _null_ _null_ interval_trunc - _null_ ));
DESCR("truncate interval to specified units");

DATA(insert OID = 1219 (  int8inc		   PGNSP PGUID 12 1 0 f f t f i 1 20 "20" _null_ _null_ _null_	int8inc - _null_ ));
DESCR("increment");
DATA(insert OID = 2804 (  int8inc_any	   PGNSP PGUID 12 1 0 f f t f i 2 20 "20 2276" _null_ _null_ _null_ int8inc_any - _null_ ));
DESCR("increment, ignores second argument");
DATA(insert OID = 1230 (  int8abs		   PGNSP PGUID 12 1 0 f f t f i 1 20 "20" _null_ _null_ _null_	int8abs - _null_ ));
DESCR("absolute value");

DATA(insert OID = 1236 (  int8larger	   PGNSP PGUID 12 1 0 f f t f i 2 20 "20 20" _null_ _null_ _null_ int8larger - _null_ ));
DESCR("larger of two");
DATA(insert OID = 1237 (  int8smaller	   PGNSP PGUID 12 1 0 f f t f i 2 20 "20 20" _null_ _null_ _null_ int8smaller - _null_ ));
DESCR("smaller of two");

DATA(insert OID = 1238 (  texticregexeq    PGNSP PGUID 12 1 0 f f t f i 2 16 "25 25" _null_ _null_ _null_ texticregexeq - _null_ ));
DESCR("matches regex., case-insensitive");
DATA(insert OID = 1239 (  texticregexne    PGNSP PGUID 12 1 0 f f t f i 2 16 "25 25" _null_ _null_ _null_ texticregexne - _null_ ));
DESCR("does not match regex., case-insensitive");
DATA(insert OID = 1240 (  nameicregexeq    PGNSP PGUID 12 1 0 f f t f i 2 16 "19 25" _null_ _null_ _null_ nameicregexeq - _null_ ));
DESCR("matches regex., case-insensitive");
DATA(insert OID = 1241 (  nameicregexne    PGNSP PGUID 12 1 0 f f t f i 2 16 "19 25" _null_ _null_ _null_ nameicregexne - _null_ ));
DESCR("does not match regex., case-insensitive");

DATA(insert OID = 1251 (  int4abs		   PGNSP PGUID 12 1 0 f f t f i 1 23 "23" _null_ _null_ _null_	int4abs - _null_ ));
DESCR("absolute value");
DATA(insert OID = 1253 (  int2abs		   PGNSP PGUID 12 1 0 f f t f i 1 21 "21" _null_ _null_ _null_	int2abs - _null_ ));
DESCR("absolute value");

DATA(insert OID = 6117 (  interval		   PGNSP PGUID 12 1 0 f f t f s 1 1186 "25" _null_ _null_ _null_	text_interval - _null_ ));
DESCR("convert text to interval");

DATA(insert OID = 1271 (  overlaps		   PGNSP PGUID 12 1 0 f f f f i 4 16 "1266 1266 1266 1266" _null_ _null_ _null_ overlaps_timetz - _null_ ));
DESCR("SQL92 interval comparison");
DATA(insert OID = 1272 (  datetime_pl	   PGNSP PGUID 12 1 0 f f t f i 2 1114 "1082 1083" _null_ _null_ _null_ datetime_timestamp - _null_ ));
DESCR("convert date and time to timestamp");
DATA(insert OID = 1273 (  date_part		   PGNSP PGUID 12 1 0 f f t f i 2  701 "25 1266" _null_ _null_ _null_ timetz_part - _null_ ));
DESCR("extract field from time with time zone");
DATA(insert OID = 1274 (  int84pl		   PGNSP PGUID 12 1 0 f f t f i 2 20 "20 23" _null_ _null_ _null_ int84pl - _null_ ));
DESCR("add");
DATA(insert OID = 1275 (  int84mi		   PGNSP PGUID 12 1 0 f f t f i 2 20 "20 23" _null_ _null_ _null_ int84mi - _null_ ));
DESCR("subtract");
DATA(insert OID = 1276 (  int84mul		   PGNSP PGUID 12 1 0 f f t f i 2 20 "20 23" _null_ _null_ _null_ int84mul - _null_ ));
DESCR("multiply");
DATA(insert OID = 1277 (  int84div		   PGNSP PGUID 12 1 0 f f t f i 2 20 "20 23" _null_ _null_ _null_ int84div - _null_ ));
DESCR("divide");
DATA(insert OID = 1278 (  int48pl		   PGNSP PGUID 12 1 0 f f t f i 2 20 "23 20" _null_ _null_ _null_ int48pl - _null_ ));
DESCR("add");
DATA(insert OID = 1279 (  int48mi		   PGNSP PGUID 12 1 0 f f t f i 2 20 "23 20" _null_ _null_ _null_ int48mi - _null_ ));
DESCR("subtract");
DATA(insert OID = 1280 (  int48mul		   PGNSP PGUID 12 1 0 f f t f i 2 20 "23 20" _null_ _null_ _null_ int48mul - _null_ ));
DESCR("multiply");
DATA(insert OID = 1281 (  int48div		   PGNSP PGUID 12 1 0 f f t f i 2 20 "23 20" _null_ _null_ _null_ int48div - _null_ ));
DESCR("divide");

DATA(insert OID = 1287 (  oid			   PGNSP PGUID 12 1 0 f f t f i 1 26 "20" _null_ _null_ _null_	i8tooid - _null_ ));
DESCR("convert int8 to oid");
DATA(insert OID = 1288 (  int8			   PGNSP PGUID 12 1 0 f f t f i 1 20 "26" _null_ _null_ _null_	oidtoi8 - _null_ ));
DESCR("convert oid to int8");

DATA(insert OID = 1289 (  text			   PGNSP PGUID 12 1 0 f f t f i 1 25 "20" _null_ _null_ _null_	int8_text - _null_ ));
DESCR("convert int8 to text");
DATA(insert OID = 1290 (  int8			   PGNSP PGUID 12 1 0 f f t f i 1 20 "25" _null_ _null_ _null_	text_int8 - _null_ ));
DESCR("convert text to int8");

DATA(insert OID = 1291 (  array_length_coerce	PGNSP PGUID 12 1 0 f f t f s 3 2277 "2277 23 16" _null_ _null_ _null_ array_length_coerce - _null_ ));
DESCR("adjust any array to new element typmod");

DATA(insert OID = 1292 ( tideq			   PGNSP PGUID 12 1 0 f f t f i 2 16 "27 27" _null_ _null_ _null_ tideq - _null_ ));
DESCR("equal");
DATA(insert OID = 1293 ( currtid		   PGNSP PGUID 12 1 0 f f t f v 2 27 "26 27" _null_ _null_ _null_ currtid_byreloid - _null_ ));
DESCR("latest tid of a tuple");
DATA(insert OID = 1294 ( currtid2		   PGNSP PGUID 12 1 0 f f t f v 2 27 "25 27" _null_ _null_ _null_ currtid_byrelname - _null_ ));
DESCR("latest tid of a tuple");
DATA(insert OID = 1265 ( tidne			   PGNSP PGUID 12 1 0 f f t f i 2 16 "27 27" _null_ _null_ _null_ tidne - _null_ ));
DESCR("not equal");
DATA(insert OID = 2790 ( tidgt			   PGNSP PGUID 12 1 0 f f t f i 2 16 "27 27" _null_ _null_ _null_ tidgt - _null_));
DESCR("greater-than");
DATA(insert OID = 2791 ( tidlt			   PGNSP PGUID 12 1 0 f f t f i 2 16 "27 27" _null_ _null_ _null_ tidlt - _null_));
DESCR("less-than");
DATA(insert OID = 2792 ( tidge			   PGNSP PGUID 12 1 0 f f t f i 2 16 "27 27" _null_ _null_ _null_ tidge - _null_));
DESCR("greater-than-or-equal");
DATA(insert OID = 2793 ( tidle			   PGNSP PGUID 12 1 0 f f t f i 2 16 "27 27" _null_ _null_ _null_ tidle - _null_));
DESCR("less-than-or-equal");
DATA(insert OID = 2794 ( bttidcmp		   PGNSP PGUID 12 1 0 f f t f i 2 23 "27 27" _null_ _null_ _null_ bttidcmp - _null_));
DESCR("btree less-equal-greater");
DATA(insert OID = 2795 ( tidlarger		   PGNSP PGUID 12 1 0 f f t f i 2 27 "27 27" _null_ _null_ _null_ tidlarger - _null_ ));
DESCR("larger of two");
DATA(insert OID = 2796 ( tidsmaller		   PGNSP PGUID 12 1 0 f f t f i 2 27 "27 27" _null_ _null_ _null_ tidsmaller - _null_ ));
DESCR("smaller of two");

DATA(insert OID = 1296 (  timedate_pl	   PGNSP PGUID 14 1 0 0 f f t f i 2 0 1114 f "1083 1082" _null_ _null_ _null_ _null_ "select ($2 + $1)" - _null_ c ));
DESCR("convert time and date to timestamp");
DATA(insert OID = 1297 (  datetimetz_pl    PGNSP PGUID 12 1 0 f f t f i 2 1184 "1082 1266" _null_ _null_ _null_ datetimetz_timestamptz - _null_ ));
DESCR("convert date and time with time zone to timestamp with time zone");
DATA(insert OID = 1298 (  timetzdate_pl	   PGNSP PGUID 14 1 0 0 f f t f i 2 0 1184 f "1266 1082" _null_ _null_ _null_ _null_ "select ($2 + $1)" - _null_ c ));
DESCR("convert time with time zone and date to timestamp with time zone");
DATA(insert OID = 1299 (  now			   PGNSP PGUID 12 1 0 f f t f s 0 1184 "" _null_ _null_ _null_	now - _null_ ));
DESCR("current transaction time");
DATA(insert OID = 2647 (  transaction_timestamp PGNSP PGUID 12 1 0 f f t f s 0 1184 "" _null_ _null_ _null_ now - _null_ ));
DESCR("current transaction time");
DATA(insert OID = 2648 (  statement_timestamp	PGNSP PGUID 12 1 0 f f t f s 0 1184 "" _null_ _null_ _null_ statement_timestamp - _null_ ));
DESCR("current statement time");
DATA(insert OID = 2649 (  clock_timestamp	PGNSP PGUID 12 1 0 f f t f v 0 1184 "" _null_ _null_ _null_ clock_timestamp - _null_ ));
DESCR("current clock time");

/* OIDS 1300 - 1399 */

DATA(insert OID = 1300 (  positionsel		   PGNSP PGUID 12 1 0 f f t f s 4 701 "2281 26 2281 23" _null_ _null_ _null_	positionsel - _null_ ));
DESCR("restriction selectivity for position-comparison operators");
DATA(insert OID = 1301 (  positionjoinsel	   PGNSP PGUID 12 1 0 f f t f s 4 701 "2281 26 2281 21" _null_ _null_ _null_	positionjoinsel - _null_ ));
DESCR("join selectivity for position-comparison operators");
DATA(insert OID = 1302 (  contsel		   PGNSP PGUID 12 1 0 f f t f s 4 701 "2281 26 2281 23" _null_ _null_ _null_	contsel - _null_ ));
DESCR("restriction selectivity for containment comparison operators");
DATA(insert OID = 1303 (  contjoinsel	   PGNSP PGUID 12 1 0 f f t f s 4 701 "2281 26 2281 21" _null_ _null_ _null_	contjoinsel - _null_ ));
DESCR("join selectivity for containment comparison operators");

DATA(insert OID = 1304 ( overlaps			 PGNSP PGUID 12 1 0 f f f f i 4 16 "1184 1184 1184 1184" _null_ _null_ _null_ overlaps_timestamp - _null_ ));
DESCR("SQL92 interval comparison");
DATA(insert OID = 1305 ( overlaps			 PGNSP PGUID 14 1 0 0 f f f f s 4 0 16 f "1184 1186 1184 1186" _null_ _null_ _null_ _null_ "select ($1, ($1 + $2)) overlaps ($3, ($3 + $4))" - _null_ c ));
DESCR("SQL92 interval comparison");
DATA(insert OID = 1306 ( overlaps			 PGNSP PGUID 14 1 0 0 f f f f s 4 0 16 f "1184 1184 1184 1186" _null_ _null_ _null_ _null_ "select ($1, $2) overlaps ($3, ($3 + $4))" - _null_ c ));
DESCR("SQL92 interval comparison");
DATA(insert OID = 1307 ( overlaps			 PGNSP PGUID 14 1 0 0 f f f f s 4 0 16 f "1184 1186 1184 1184" _null_ _null_ _null_ _null_ "select ($1, ($1 + $2)) overlaps ($3, $4)" - _null_ c ));
DESCR("SQL92 interval comparison");

DATA(insert OID = 1308 ( overlaps			 PGNSP PGUID 12 1 0 f f f f i 4 16 "1083 1083 1083 1083" _null_ _null_ _null_ overlaps_time - _null_ ));
DESCR("SQL92 interval comparison");
DATA(insert OID = 1309 ( overlaps			 PGNSP PGUID 14 1 0 0 f f f f i 4 0 16 f "1083 1186 1083 1186" _null_ _null_ _null_ _null_ "select ($1, ($1 + $2)) overlaps ($3, ($3 + $4))" - _null_ c ));
DESCR("SQL92 interval comparison");
DATA(insert OID = 1310 ( overlaps			 PGNSP PGUID 14 1 0 0 f f f f i 4 0 16 f "1083 1083 1083 1186" _null_ _null_ _null_ _null_ "select ($1, $2) overlaps ($3, ($3 + $4))" - _null_ c ));
DESCR("SQL92 interval comparison");
DATA(insert OID = 1311 ( overlaps			 PGNSP PGUID 14 1 0 0 f f f f i 4 0 16 f "1083 1186 1083 1083" _null_ _null_ _null_ _null_ "select ($1, ($1 + $2)) overlaps ($3, $4)" - _null_ c ));
DESCR("SQL92 interval comparison");

DATA(insert OID = 1312 (  timestamp_in		 PGNSP PGUID 12 1 0 f f t f s 3 1114 "2275 26 23" _null_ _null_ _null_ timestamp_in - _null_ ));
DESCR("I/O");
DATA(insert OID = 1313 (  timestamp_out		 PGNSP PGUID 12 1 0 f f t f s 1 2275 "1114" _null_ _null_ _null_ timestamp_out - _null_ ));
DESCR("I/O");
DATA(insert OID = 2905 (  timestamptypmodin   	PGNSP PGUID 12 1 0 f f t f i 1 23 "1263" _null_ _null_ _null_	timestamptypmodin - _null_ ));
DESCR("I/O typmod");
DATA(insert OID = 2906 (  timestamptypmodout  	PGNSP PGUID 12 1 0 f f t f i 1 2275 "23" _null_ _null_ _null_	timestamptypmodout - _null_ ));
DESCR("I/O typmod");
DATA(insert OID = 1314 (  timestamptz_cmp	 PGNSP PGUID 12 1 0 f f t f i 2 23 "1184 1184" _null_ _null_ _null_ timestamp_cmp - _null_ ));
DESCR("less-equal-greater");
DATA(insert OID = 1315 (  interval_cmp		 PGNSP PGUID 12 1 0 f f t f i 2 23 "1186 1186" _null_ _null_ _null_ interval_cmp - _null_ ));
DESCR("less-equal-greater");
DATA(insert OID = 1316 (  time				 PGNSP PGUID 12 1 0 f f t f i 1 1083 "1114" _null_ _null_ _null_	timestamp_time - _null_ ));
DESCR("convert timestamp to time");

DATA(insert OID = 1317 (  length			 PGNSP PGUID 12 1 0 f f t f i 1 23 "25" _null_ _null_ _null_	textlen - _null_ ));
DESCR("length");
DATA(insert OID = 1318 (  length			 PGNSP PGUID 12 1 0 f f t f i 1 23 "1042" _null_ _null_ _null_	bpcharlen - _null_ ));
DESCR("character length");

DATA(insert OID = 1319 (  xideqint4			 PGNSP PGUID 12 1 0 f f t f i 2 16 "28 23" _null_ _null_ _null_ xideq - _null_ ));
DESCR("equal");

DATA(insert OID = 1326 (  interval_div		 PGNSP PGUID 12 1 0 f f t f i 2 1186 "1186 701" _null_ _null_ _null_	interval_div - _null_ ));
DESCR("divide");

DATA(insert OID = 1339 (  dlog10			 PGNSP PGUID 12 1 0 f f t f i 1 701 "701" _null_ _null_ _null_	dlog10 - _null_ ));
DESCR("base 10 logarithm");
DATA(insert OID = 1340 (  log				 PGNSP PGUID 12 1 0 f f t f i 1 701 "701" _null_ _null_ _null_	dlog10 - _null_ ));
DESCR("base 10 logarithm");
DATA(insert OID = 1341 (  ln				 PGNSP PGUID 12 1 0 f f t f i 1 701 "701" _null_ _null_ _null_	dlog1 - _null_ ));
DESCR("natural logarithm");
DATA(insert OID = 1342 (  round				 PGNSP PGUID 12 1 0 f f t f i 1 701 "701" _null_ _null_ _null_	dround - _null_ ));
DESCR("round to nearest integer");
DATA(insert OID = 1343 (  trunc				 PGNSP PGUID 12 1 0 f f t f i 1 701 "701" _null_ _null_ _null_	dtrunc - _null_ ));
DESCR("truncate to integer");
DATA(insert OID = 1344 (  sqrt				 PGNSP PGUID 12 1 0 f f t f i 1 701 "701" _null_ _null_ _null_	dsqrt - _null_ ));
DESCR("square root");
DATA(insert OID = 1345 (  cbrt				 PGNSP PGUID 12 1 0 f f t f i 1 701 "701" _null_ _null_ _null_	dcbrt - _null_ ));
DESCR("cube root");
DATA(insert OID = 1346 (  pow				 PGNSP PGUID 12 1 0 f f t f i 2 701 "701 701" _null_ _null_ _null_	dpow - _null_ ));
DESCR("exponentiation");
DATA(insert OID = 1368 (  power				 PGNSP PGUID 12 1 0 f f t f i 2 701 "701 701" _null_ _null_ _null_	dpow - _null_ ));
DESCR("exponentiation");
DATA(insert OID = 1347 (  exp				 PGNSP PGUID 12 1 0 f f t f i 1 701 "701" _null_ _null_ _null_	dexp - _null_ ));
DESCR("exponential");

/*
 * This form of obj_description is now deprecated, since it will fail if
 * OIDs are not unique across system catalogs.	Use the other forms instead.
 */
DATA(insert OID = 1348 (  obj_description	 PGNSP PGUID 14 100 0 0 f f t f s 1 0 25 f "26" _null_ _null_ _null_ _null_	"select description from pg_catalog.pg_description where objoid = $1 and objsubid = 0" - _null_ c ));
DESCR("get description for object id (deprecated)");
DATA(insert OID = 1349 (  oidvectortypes	 PGNSP PGUID 12 1 0 f f t f s 1 25 "30" _null_ _null_ _null_	oidvectortypes - _null_ ));
DESCR("print type names of oidvector field");


DATA(insert OID = 1350 (  timetz_in		   PGNSP PGUID 12 1 0 f f t f s 3 1266 "2275 26 23" _null_ _null_ _null_ timetz_in - _null_ ));
DESCR("I/O");
DATA(insert OID = 1351 (  timetz_out	   PGNSP PGUID 12 1 0 f f t f i 1 2275 "1266" _null_ _null_ _null_	timetz_out - _null_ ));
DESCR("I/O");
DATA(insert OID = 2911 (  timetztypmodin   	PGNSP PGUID 12 1 0 f f t f i 1 23 "1263" _null_ _null_ _null_	timetztypmodin - _null_ ));
DESCR("I/O typmod");
DATA(insert OID = 2912 (  timetztypmodout  	PGNSP PGUID 12 1 0 f f t f i 1 2275 "23" _null_ _null_ _null_	timetztypmodout - _null_ ));
DESCR("I/O typmod");
DATA(insert OID = 1352 (  timetz_eq		   PGNSP PGUID 12 1 0 f f t f i 2 16 "1266 1266" _null_ _null_ _null_ timetz_eq - _null_ ));
DESCR("equal");
DATA(insert OID = 1353 (  timetz_ne		   PGNSP PGUID 12 1 0 f f t f i 2 16 "1266 1266" _null_ _null_ _null_ timetz_ne - _null_ ));
DESCR("not equal");
DATA(insert OID = 1354 (  timetz_lt		   PGNSP PGUID 12 1 0 f f t f i 2 16 "1266 1266" _null_ _null_ _null_ timetz_lt - _null_ ));
DESCR("less-than");
DATA(insert OID = 1355 (  timetz_le		   PGNSP PGUID 12 1 0 f f t f i 2 16 "1266 1266" _null_ _null_ _null_ timetz_le - _null_ ));
DESCR("less-than-or-equal");
DATA(insert OID = 1356 (  timetz_ge		   PGNSP PGUID 12 1 0 f f t f i 2 16 "1266 1266" _null_ _null_ _null_ timetz_ge - _null_ ));
DESCR("greater-than-or-equal");
DATA(insert OID = 1357 (  timetz_gt		   PGNSP PGUID 12 1 0 f f t f i 2 16 "1266 1266" _null_ _null_ _null_ timetz_gt - _null_ ));
DESCR("greater-than");
DATA(insert OID = 1358 (  timetz_cmp	   PGNSP PGUID 12 1 0 f f t f i 2 23 "1266 1266" _null_ _null_ _null_ timetz_cmp - _null_ ));
DESCR("less-equal-greater");
DATA(insert OID = 1359 (  timestamptz	   PGNSP PGUID 12 1 0 f f t f i 2 1184 "1082 1266" _null_ _null_ _null_ datetimetz_timestamptz - _null_ ));
DESCR("convert date and time with time zone to timestamp with time zone");

DATA(insert OID = 1364 (  time			   PGNSP PGUID 14 1 0 0 f f t f s 1 0 1083 f "702" _null_ _null_ _null_ _null_ "select cast(cast($1 as timestamp without time zone) as time)" - _null_ c ));
DESCR("convert abstime to time");

DATA(insert OID = 1367 (  character_length	PGNSP PGUID 12 1 0 f f t f i 1	23 "1042" _null_ _null_ _null_	bpcharlen - _null_ ));
DESCR("character length");
DATA(insert OID = 1369 (  character_length	PGNSP PGUID 12 1 0 f f t f i 1	23 "25" _null_ _null_ _null_	textlen - _null_ ));
DESCR("character length");

DATA(insert OID = 1370 (  interval			 PGNSP PGUID 12 1 0 f f t f i 1 1186 "1083" _null_ _null_ _null_	time_interval - _null_ ));
DESCR("convert time to interval");
DATA(insert OID = 1372 (  char_length		 PGNSP PGUID 12 1 0 f f t f i 1 23	 "1042" _null_ _null_ _null_	bpcharlen - _null_ ));
DESCR("character length");

DATA(insert OID = 1373 (  array_type_length_coerce	PGNSP PGUID 12 1 0 f f t f s 3 2277 "2277 23 16" _null_ _null_ _null_ array_type_length_coerce - _null_ ));
DESCR("coerce array to another type and adjust element typmod");

DATA(insert OID = 1374 (  octet_length			 PGNSP PGUID 12 1 0 f f t f i 1 23	 "25" _null_ _null_ _null_	textoctetlen - _null_ ));
DESCR("octet length");
DATA(insert OID = 1375 (  octet_length			 PGNSP PGUID 12 1 0 f f t f i 1 23	 "1042" _null_ _null_ _null_	bpcharoctetlen - _null_ ));
DESCR("octet length");

DATA(insert OID = 1377 (  time_larger	   PGNSP PGUID 12 1 0 f f t f i 2 1083 "1083 1083" _null_ _null_ _null_ time_larger - _null_ ));
DESCR("larger of two");
DATA(insert OID = 1378 (  time_smaller	   PGNSP PGUID 12 1 0 f f t f i 2 1083 "1083 1083" _null_ _null_ _null_ time_smaller - _null_ ));
DESCR("smaller of two");
DATA(insert OID = 1379 (  timetz_larger    PGNSP PGUID 12 1 0 f f t f i 2 1266 "1266 1266" _null_ _null_ _null_ timetz_larger - _null_ ));
DESCR("larger of two");
DATA(insert OID = 1380 (  timetz_smaller   PGNSP PGUID 12 1 0 f f t f i 2 1266 "1266 1266" _null_ _null_ _null_ timetz_smaller - _null_ ));
DESCR("smaller of two");

DATA(insert OID = 1381 (  char_length	   PGNSP PGUID 12 1 0 f f t f i 1 23 "25" _null_ _null_ _null_	textlen - _null_ ));
DESCR("character length");

DATA(insert OID = 1382 (  date_part 	PGNSP PGUID 14 1 0 0 f f t f s 2 0 701 f "25 702" _null_ _null_ _null_ _null_ "select pg_catalog.date_part($1, cast($2 as timestamp with time zone))" - _null_ c ));
DESCR("extract field from abstime");
DATA(insert OID = 1383 (  date_part 	PGNSP PGUID 14 1 0 0 f f t f s 2 0 701 f "25 703" _null_ _null_ _null_ _null_ "select pg_catalog.date_part($1, cast($2 as pg_catalog.interval))" - _null_ c ));
DESCR("extract field from reltime");
DATA(insert OID = 1384 (  date_part 	PGNSP PGUID 14 1 0 0 f f t f i 2 0 701 f "25 1082" _null_ _null_ _null_ _null_ "select pg_catalog.date_part($1, cast($2 as timestamp without time zone))" - _null_ c ));
DESCR("extract field from date");
DATA(insert OID = 1385 (  date_part    PGNSP PGUID 12 1 0 f f t f i 2  701 "25 1083" _null_ _null_ _null_  time_part - _null_ ));
DESCR("extract field from time");
DATA(insert OID = 1386 (  age		   PGNSP PGUID 14 1 0 0 f f t f s 1 0 1186 f "1184" _null_ _null_ _null_ _null_ "select pg_catalog.age(cast(current_date as timestamp with time zone), $1)" - _null_ c ));
DESCR("date difference from today preserving months and years");

DATA(insert OID = 1388 (  timetz	   PGNSP PGUID 12 1 0 f f t f s 1 1266 "1184" _null_ _null_ _null_	timestamptz_timetz - _null_ ));
DESCR("convert timestamptz to timetz");

DATA(insert OID = 1389 (  isfinite	   PGNSP PGUID 12 1 0 f f t f i 1 16 "1184" _null_ _null_ _null_	timestamp_finite - _null_ ));
DESCR("finite timestamp?");
DATA(insert OID = 1390 (  isfinite	   PGNSP PGUID 12 1 0 f f t f i 1 16 "1186" _null_ _null_ _null_	interval_finite - _null_ ));
DESCR("finite interval?");


DATA(insert OID = 1376 (  factorial		   PGNSP PGUID 12 1 0 f f t f i 1 1700 "20" _null_ _null_ _null_	numeric_fac - _null_ ));
DESCR("factorial");
DATA(insert OID = 1394 (  abs			   PGNSP PGUID 12 1 0 f f t f i 1 700 "700" _null_ _null_ _null_	float4abs - _null_ ));
DESCR("absolute value");
DATA(insert OID = 1395 (  abs			   PGNSP PGUID 12 1 0 f f t f i 1 701 "701" _null_ _null_ _null_	float8abs - _null_ ));
DESCR("absolute value");
DATA(insert OID = 1396 (  abs			   PGNSP PGUID 12 1 0 f f t f i 1 20 "20" _null_ _null_ _null_	int8abs - _null_ ));
DESCR("absolute value");
DATA(insert OID = 1397 (  abs			   PGNSP PGUID 12 1 0 f f t f i 1 23 "23" _null_ _null_ _null_	int4abs - _null_ ));
DESCR("absolute value");
DATA(insert OID = 1398 (  abs			   PGNSP PGUID 12 1 0 f f t f i 1 21 "21" _null_ _null_ _null_	int2abs - _null_ ));
DESCR("absolute value");

/* OIDS 1400 - 1499 */

DATA(insert OID = 1400 (  name		   PGNSP PGUID 12 1 0 f f t f i 1 19 "1043" _null_ _null_ _null_	text_name - _null_ ));
DESCR("convert varchar to name");
DATA(insert OID = 1401 (  varchar	   PGNSP PGUID 12 1 0 f f t f i 1 1043 "19" _null_ _null_ _null_	name_text - _null_ ));
DESCR("convert name to varchar");

DATA(insert OID = 1402 (  current_schema	PGNSP PGUID 12 1 0 f f t f s 0	  19 "" _null_ _null_ _null_ current_schema - _null_ ));
DESCR("current schema name");
DATA(insert OID = 1403 (  current_schemas	PGNSP PGUID 12 1 0 f f t f s 1	1003 "16" _null_ _null_ _null_	current_schemas - _null_ ));
DESCR("current schema search list");

DATA(insert OID = 1404 (  overlay			PGNSP PGUID 14 1 0 0 f f t f i 4 0 25 f "25 25 23 23" _null_ _null_ _null_ _null_ "select pg_catalog.substring($1, 1, ($3 - 1)) || $2 || pg_catalog.substring($1, ($3 + $4))" - _null_ c ));
DESCR("substitute portion of string");
DATA(insert OID = 1405 (  overlay			PGNSP PGUID 14 1 0 0 f f t f i 3 0 25 f "25 25 23" _null_ _null_ _null_ _null_ "select pg_catalog.substring($1, 1, ($3 - 1)) || $2 || pg_catalog.substring($1, ($3 + pg_catalog.char_length($2)))" - _null_ c ));
DESCR("substitute portion of string");

DATA(insert OID = 1406 (  isvertical		PGNSP PGUID 12 1 0 f f t f i 2	16 "600 600" _null_ _null_ _null_  point_vert - _null_ ));
DESCR("vertically aligned?");
DATA(insert OID = 1407 (  ishorizontal		PGNSP PGUID 12 1 0 f f t f i 2	16 "600 600" _null_ _null_ _null_  point_horiz - _null_ ));
DESCR("horizontally aligned?");
DATA(insert OID = 1408 (  isparallel		PGNSP PGUID 12 1 0 f f t f i 2	16 "601 601" _null_ _null_ _null_  lseg_parallel - _null_ ));
DESCR("parallel?");
DATA(insert OID = 1409 (  isperp			PGNSP PGUID 12 1 0 f f t f i 2	16 "601 601" _null_ _null_ _null_  lseg_perp - _null_ ));
DESCR("perpendicular?");
DATA(insert OID = 1410 (  isvertical		PGNSP PGUID 12 1 0 f f t f i 1	16 "601" _null_ _null_ _null_  lseg_vertical - _null_ ));
DESCR("vertical?");
DATA(insert OID = 1411 (  ishorizontal		PGNSP PGUID 12 1 0 f f t f i 1	16 "601" _null_ _null_ _null_  lseg_horizontal - _null_ ));
DESCR("horizontal?");
DATA(insert OID = 1412 (  isparallel		PGNSP PGUID 12 1 0 f f t f i 2	16 "628 628" _null_ _null_ _null_  line_parallel - _null_ ));
DESCR("parallel?");
DATA(insert OID = 1413 (  isperp			PGNSP PGUID 12 1 0 f f t f i 2	16 "628 628" _null_ _null_ _null_  line_perp - _null_ ));
DESCR("perpendicular?");
DATA(insert OID = 1414 (  isvertical		PGNSP PGUID 12 1 0 f f t f i 1	16 "628" _null_ _null_ _null_  line_vertical - _null_ ));
DESCR("vertical?");
DATA(insert OID = 1415 (  ishorizontal		PGNSP PGUID 12 1 0 f f t f i 1	16 "628" _null_ _null_ _null_  line_horizontal - _null_ ));
DESCR("horizontal?");
DATA(insert OID = 1416 (  point				PGNSP PGUID 12 1 0 f f t f i 1 600 "718" _null_ _null_ _null_ circle_center - _null_ ));
DESCR("center of");

DATA(insert OID = 1417 (  isnottrue			PGNSP PGUID 12 1 0 f f f f i 1 16 "16" _null_ _null_ _null_ isnottrue - _null_ ));
DESCR("bool is not true (ie, false or unknown)");
DATA(insert OID = 1418 (  isnotfalse		PGNSP PGUID 12 1 0 f f f f i 1 16 "16" _null_ _null_ _null_ isnotfalse - _null_ ));
DESCR("bool is not false (ie, true or unknown)");

DATA(insert OID = 1419 (  time				PGNSP PGUID 12 1 0 f f t f i 1 1083 "1186" _null_ _null_ _null_ interval_time - _null_ ));
DESCR("convert interval to time");

DATA(insert OID = 1421 (  box				PGNSP PGUID 12 1 0 f f t f i 2 603 "600 600" _null_ _null_ _null_ points_box - _null_ ));
DESCR("convert points to box");
DATA(insert OID = 1422 (  box_add			PGNSP PGUID 12 1 0 f f t f i 2 603 "603 600" _null_ _null_ _null_ box_add - _null_ ));
DESCR("add point to box (translate)");
DATA(insert OID = 1423 (  box_sub			PGNSP PGUID 12 1 0 f f t f i 2 603 "603 600" _null_ _null_ _null_ box_sub - _null_ ));
DESCR("subtract point from box (translate)");
DATA(insert OID = 1424 (  box_mul			PGNSP PGUID 12 1 0 f f t f i 2 603 "603 600" _null_ _null_ _null_ box_mul - _null_ ));
DESCR("multiply box by point (scale)");
DATA(insert OID = 1425 (  box_div			PGNSP PGUID 12 1 0 f f t f i 2 603 "603 600" _null_ _null_ _null_ box_div - _null_ ));
DESCR("divide box by point (scale)");
DATA(insert OID = 1426 (  path_contain_pt	PGNSP PGUID 14 1 0 0 f f t f i 2 0 16 f "602 600" _null_ _null_ _null_ _null_ "select pg_catalog.on_ppath($2, $1)" - _null_ c ));
DESCR("path contains point?");
DATA(insert OID = 1428 (  poly_contain_pt	PGNSP PGUID 12 1 0 f f t f i 2	16 "604 600" _null_ _null_ _null_  poly_contain_pt - _null_ ));
DESCR("polygon contains point?");
DATA(insert OID = 1429 (  pt_contained_poly PGNSP PGUID 12 1 0 f f t f i 2	16 "600 604" _null_ _null_ _null_  pt_contained_poly - _null_ ));
DESCR("point contained in polygon?");

DATA(insert OID = 1430 (  isclosed			PGNSP PGUID 12 1 0 f f t f i 1	16 "602" _null_ _null_ _null_  path_isclosed - _null_ ));
DESCR("path closed?");
DATA(insert OID = 1431 (  isopen			PGNSP PGUID 12 1 0 f f t f i 1	16 "602" _null_ _null_ _null_  path_isopen - _null_ ));
DESCR("path open?");
DATA(insert OID = 1432 (  path_npoints		PGNSP PGUID 12 1 0 f f t f i 1	23 "602" _null_ _null_ _null_  path_npoints - _null_ ));
DESCR("number of points in path");

/* pclose and popen might better be named close and open, but that crashes initdb.
 * - thomas 97/04/20
 */

DATA(insert OID = 1433 (  pclose			PGNSP PGUID 12 1 0 f f t f i 1 602 "602" _null_ _null_ _null_ path_close - _null_ ));
DESCR("close path");
DATA(insert OID = 1434 (  popen				PGNSP PGUID 12 1 0 f f t f i 1 602 "602" _null_ _null_ _null_ path_open - _null_ ));
DESCR("open path");
DATA(insert OID = 1435 (  path_add			PGNSP PGUID 12 1 0 f f t f i 2 602 "602 602" _null_ _null_ _null_ path_add - _null_ ));
DESCR("concatenate open paths");
DATA(insert OID = 1436 (  path_add_pt		PGNSP PGUID 12 1 0 f f t f i 2 602 "602 600" _null_ _null_ _null_ path_add_pt - _null_ ));
DESCR("add (translate path)");
DATA(insert OID = 1437 (  path_sub_pt		PGNSP PGUID 12 1 0 f f t f i 2 602 "602 600" _null_ _null_ _null_ path_sub_pt - _null_ ));
DESCR("subtract (translate path)");
DATA(insert OID = 1438 (  path_mul_pt		PGNSP PGUID 12 1 0 f f t f i 2 602 "602 600" _null_ _null_ _null_ path_mul_pt - _null_ ));
DESCR("multiply (rotate/scale path)");
DATA(insert OID = 1439 (  path_div_pt		PGNSP PGUID 12 1 0 f f t f i 2 602 "602 600" _null_ _null_ _null_ path_div_pt - _null_ ));
DESCR("divide (rotate/scale path)");

DATA(insert OID = 1440 (  point				PGNSP PGUID 12 1 0 f f t f i 2 600 "701 701" _null_ _null_ _null_ construct_point - _null_ ));
DESCR("convert x, y to point");
DATA(insert OID = 1441 (  point_add			PGNSP PGUID 12 1 0 f f t f i 2 600 "600 600" _null_ _null_ _null_ point_add - _null_ ));
DESCR("add points (translate)");
DATA(insert OID = 1442 (  point_sub			PGNSP PGUID 12 1 0 f f t f i 2 600 "600 600" _null_ _null_ _null_ point_sub - _null_ ));
DESCR("subtract points (translate)");
DATA(insert OID = 1443 (  point_mul			PGNSP PGUID 12 1 0 f f t f i 2 600 "600 600" _null_ _null_ _null_ point_mul - _null_ ));
DESCR("multiply points (scale/rotate)");
DATA(insert OID = 1444 (  point_div			PGNSP PGUID 12 1 0 f f t f i 2 600 "600 600" _null_ _null_ _null_ point_div - _null_ ));
DESCR("divide points (scale/rotate)");

DATA(insert OID = 1445 (  poly_npoints		PGNSP PGUID 12 1 0 f f t f i 1	23 "604" _null_ _null_ _null_  poly_npoints - _null_ ));
DESCR("number of points in polygon");
DATA(insert OID = 1446 (  box				PGNSP PGUID 12 1 0 f f t f i 1 603 "604" _null_ _null_ _null_ poly_box - _null_ ));
DESCR("convert polygon to bounding box");
DATA(insert OID = 1447 (  path				PGNSP PGUID 12 1 0 f f t f i 1 602 "604" _null_ _null_ _null_ poly_path - _null_ ));
DESCR("convert polygon to path");
DATA(insert OID = 1448 (  polygon			PGNSP PGUID 12 1 0 f f t f i 1 604 "603" _null_ _null_ _null_ box_poly - _null_ ));
DESCR("convert box to polygon");
DATA(insert OID = 1449 (  polygon			PGNSP PGUID 12 1 0 f f t f i 1 604 "602" _null_ _null_ _null_ path_poly - _null_ ));
DESCR("convert path to polygon");

DATA(insert OID = 1450 (  circle_in			PGNSP PGUID 12 1 0 f f t f i 1 718 "2275" _null_ _null_ _null_	circle_in - _null_ ));
DESCR("I/O");
DATA(insert OID = 1451 (  circle_out		PGNSP PGUID 12 1 0 f f t f i 1 2275 "718" _null_ _null_ _null_	circle_out - _null_ ));
DESCR("I/O");
DATA(insert OID = 1452 (  circle_same		PGNSP PGUID 12 1 0 f f t f i 2	16 "718 718" _null_ _null_ _null_  circle_same - _null_ ));
DESCR("same as?");
DATA(insert OID = 1453 (  circle_contain	PGNSP PGUID 12 1 0 f f t f i 2	16 "718 718" _null_ _null_ _null_  circle_contain - _null_ ));
DESCR("contains?");
DATA(insert OID = 1454 (  circle_left		PGNSP PGUID 12 1 0 f f t f i 2	16 "718 718" _null_ _null_ _null_  circle_left - _null_ ));
DESCR("is left of");
DATA(insert OID = 1455 (  circle_overleft	PGNSP PGUID 12 1 0 f f t f i 2	16 "718 718" _null_ _null_ _null_  circle_overleft - _null_ ));
DESCR("overlaps or is left of");
DATA(insert OID = 1456 (  circle_overright	PGNSP PGUID 12 1 0 f f t f i 2	16 "718 718" _null_ _null_ _null_  circle_overright - _null_ ));
DESCR("overlaps or is right of");
DATA(insert OID = 1457 (  circle_right		PGNSP PGUID 12 1 0 f f t f i 2	16 "718 718" _null_ _null_ _null_  circle_right - _null_ ));
DESCR("is right of");
DATA(insert OID = 1458 (  circle_contained	PGNSP PGUID 12 1 0 f f t f i 2	16 "718 718" _null_ _null_ _null_  circle_contained - _null_ ));
DESCR("is contained by?");
DATA(insert OID = 1459 (  circle_overlap	PGNSP PGUID 12 1 0 f f t f i 2	16 "718 718" _null_ _null_ _null_  circle_overlap - _null_ ));
DESCR("overlaps");
DATA(insert OID = 1460 (  circle_below		PGNSP PGUID 12 1 0 f f t f i 2	16 "718 718" _null_ _null_ _null_  circle_below - _null_ ));
DESCR("is below");
DATA(insert OID = 1461 (  circle_above		PGNSP PGUID 12 1 0 f f t f i 2	16 "718 718" _null_ _null_ _null_  circle_above - _null_ ));
DESCR("is above");
DATA(insert OID = 1462 (  circle_eq			PGNSP PGUID 12 1 0 f f t f i 2	16 "718 718" _null_ _null_ _null_  circle_eq - _null_ ));
DESCR("equal by area");
DATA(insert OID = 1463 (  circle_ne			PGNSP PGUID 12 1 0 f f t f i 2	16 "718 718" _null_ _null_ _null_  circle_ne - _null_ ));
DESCR("not equal by area");
DATA(insert OID = 1464 (  circle_lt			PGNSP PGUID 12 1 0 f f t f i 2	16 "718 718" _null_ _null_ _null_  circle_lt - _null_ ));
DESCR("less-than by area");
DATA(insert OID = 1465 (  circle_gt			PGNSP PGUID 12 1 0 f f t f i 2	16 "718 718" _null_ _null_ _null_  circle_gt - _null_ ));
DESCR("greater-than by area");
DATA(insert OID = 1466 (  circle_le			PGNSP PGUID 12 1 0 f f t f i 2	16 "718 718" _null_ _null_ _null_  circle_le - _null_ ));
DESCR("less-than-or-equal by area");
DATA(insert OID = 1467 (  circle_ge			PGNSP PGUID 12 1 0 f f t f i 2	16 "718 718" _null_ _null_ _null_  circle_ge - _null_ ));
DESCR("greater-than-or-equal by area");
DATA(insert OID = 1468 (  area				PGNSP PGUID 12 1 0 f f t f i 1 701 "718" _null_ _null_ _null_ circle_area - _null_ ));
DESCR("area of circle");
DATA(insert OID = 1469 (  diameter			PGNSP PGUID 12 1 0 f f t f i 1 701 "718" _null_ _null_ _null_ circle_diameter - _null_ ));
DESCR("diameter of circle");
DATA(insert OID = 1470 (  radius			PGNSP PGUID 12 1 0 f f t f i 1 701 "718" _null_ _null_ _null_ circle_radius - _null_ ));
DESCR("radius of circle");
DATA(insert OID = 1471 (  circle_distance	PGNSP PGUID 12 1 0 f f t f i 2 701 "718 718" _null_ _null_ _null_ circle_distance - _null_ ));
DESCR("distance between");
DATA(insert OID = 1472 (  circle_center		PGNSP PGUID 12 1 0 f f t f i 1 600 "718" _null_ _null_ _null_ circle_center - _null_ ));
DESCR("center of");
DATA(insert OID = 1473 (  circle			PGNSP PGUID 12 1 0 f f t f i 2 718 "600 701" _null_ _null_ _null_ cr_circle - _null_ ));
DESCR("convert point and radius to circle");
DATA(insert OID = 1474 (  circle			PGNSP PGUID 12 1 0 f f t f i 1 718 "604" _null_ _null_ _null_ poly_circle - _null_ ));
DESCR("convert polygon to circle");
DATA(insert OID = 1475 (  polygon			PGNSP PGUID 12 1 0 f f t f i 2 604 "23 718" _null_ _null_ _null_	circle_poly - _null_ ));
DESCR("convert vertex count and circle to polygon");
DATA(insert OID = 1476 (  dist_pc			PGNSP PGUID 12 1 0 f f t f i 2 701 "600 718" _null_ _null_ _null_ dist_pc - _null_ ));
DESCR("distance between point and circle");
DATA(insert OID = 1477 (  circle_contain_pt PGNSP PGUID 12 1 0 f f t f i 2	16 "718 600" _null_ _null_ _null_  circle_contain_pt - _null_ ));
DESCR("circle contains point?");
DATA(insert OID = 1478 (  pt_contained_circle	PGNSP PGUID 12 1 0 f f t f i 2	16 "600 718" _null_ _null_ _null_  pt_contained_circle - _null_ ));
DESCR("point contained in circle?");
DATA(insert OID = 1479 (  circle			PGNSP PGUID 12 1 0 f f t f i 1 718 "603" _null_ _null_ _null_ box_circle - _null_ ));
DESCR("convert box to circle");
DATA(insert OID = 1480 (  box				PGNSP PGUID 12 1 0 f f t f i 1 603 "718" _null_ _null_ _null_ circle_box - _null_ ));
DESCR("convert circle to box");
DATA(insert OID = 1481 (  tinterval			 PGNSP PGUID 12 1 0 f f t f i 2 704 "702 702" _null_ _null_ _null_ mktinterval - _null_ ));
DESCR("convert to tinterval");

DATA(insert OID = 1482 (  lseg_ne			PGNSP PGUID 12 1 0 f f t f i 2	16 "601 601" _null_ _null_ _null_  lseg_ne - _null_ ));
DESCR("not equal");
DATA(insert OID = 1483 (  lseg_lt			PGNSP PGUID 12 1 0 f f t f i 2	16 "601 601" _null_ _null_ _null_  lseg_lt - _null_ ));
DESCR("less-than by length");
DATA(insert OID = 1484 (  lseg_le			PGNSP PGUID 12 1 0 f f t f i 2	16 "601 601" _null_ _null_ _null_  lseg_le - _null_ ));
DESCR("less-than-or-equal by length");
DATA(insert OID = 1485 (  lseg_gt			PGNSP PGUID 12 1 0 f f t f i 2	16 "601 601" _null_ _null_ _null_  lseg_gt - _null_ ));
DESCR("greater-than by length");
DATA(insert OID = 1486 (  lseg_ge			PGNSP PGUID 12 1 0 f f t f i 2	16 "601 601" _null_ _null_ _null_  lseg_ge - _null_ ));
DESCR("greater-than-or-equal by length");
DATA(insert OID = 1487 (  lseg_length		PGNSP PGUID 12 1 0 f f t f i 1 701 "601" _null_ _null_ _null_ lseg_length - _null_ ));
DESCR("distance between endpoints");
DATA(insert OID = 1488 (  close_ls			PGNSP PGUID 12 1 0 f f t f i 2 600 "628 601" _null_ _null_ _null_ close_ls - _null_ ));
DESCR("closest point to line on line segment");
DATA(insert OID = 1489 (  close_lseg		PGNSP PGUID 12 1 0 f f t f i 2 600 "601 601" _null_ _null_ _null_ close_lseg - _null_ ));
DESCR("closest point to line segment on line segment");

DATA(insert OID = 1490 (  line_in			PGNSP PGUID 12 1 0 f f t f i 1 628 "2275" _null_ _null_ _null_	line_in - _null_ ));
DESCR("I/O");
DATA(insert OID = 1491 (  line_out			PGNSP PGUID 12 1 0 f f t f i 1 2275 "628" _null_ _null_ _null_	line_out - _null_ ));
DESCR("I/O");
DATA(insert OID = 1492 (  line_eq			PGNSP PGUID 12 1 0 f f t f i 2	16 "628 628" _null_ _null_ _null_ line_eq - _null_ ));
DESCR("lines equal?");
DATA(insert OID = 1493 (  line				PGNSP PGUID 12 1 0 f f t f i 2 628 "600 600" _null_ _null_ _null_ line_construct_pp - _null_ ));
DESCR("line from points");
DATA(insert OID = 1494 (  line_interpt		PGNSP PGUID 12 1 0 f f t f i 2 600 "628 628" _null_ _null_ _null_ line_interpt - _null_ ));
DESCR("intersection point");
DATA(insert OID = 1495 (  line_intersect	PGNSP PGUID 12 1 0 f f t f i 2	16 "628 628" _null_ _null_ _null_  line_intersect - _null_ ));
DESCR("intersect?");
DATA(insert OID = 1496 (  line_parallel		PGNSP PGUID 12 1 0 f f t f i 2	16 "628 628" _null_ _null_ _null_  line_parallel - _null_ ));
DESCR("parallel?");
DATA(insert OID = 1497 (  line_perp			PGNSP PGUID 12 1 0 f f t f i 2	16 "628 628" _null_ _null_ _null_  line_perp - _null_ ));
DESCR("perpendicular?");
DATA(insert OID = 1498 (  line_vertical		PGNSP PGUID 12 1 0 f f t f i 1	16 "628" _null_ _null_ _null_  line_vertical - _null_ ));
DESCR("vertical?");
DATA(insert OID = 1499 (  line_horizontal	PGNSP PGUID 12 1 0 f f t f i 1	16 "628" _null_ _null_ _null_  line_horizontal - _null_ ));
DESCR("horizontal?");

/* OIDS 1500 - 1599 */

DATA(insert OID = 1530 (  length			PGNSP PGUID 12 1 0 f f t f i 1 701 "601" _null_ _null_ _null_ lseg_length - _null_ ));
DESCR("distance between endpoints");
DATA(insert OID = 1531 (  length			PGNSP PGUID 12 1 0 f f t f i 1 701 "602" _null_ _null_ _null_ path_length - _null_ ));
DESCR("sum of path segments");


DATA(insert OID = 1532 (  point				PGNSP PGUID 12 1 0 f f t f i 1 600 "601" _null_ _null_ _null_ lseg_center - _null_ ));
DESCR("center of");
DATA(insert OID = 1533 (  point				PGNSP PGUID 12 1 0 f f t f i 1 600 "602" _null_ _null_ _null_ path_center - _null_ ));
DESCR("center of");
DATA(insert OID = 1534 (  point				PGNSP PGUID 12 1 0 f f t f i 1 600 "603" _null_ _null_ _null_ box_center - _null_ ));
DESCR("center of");
DATA(insert OID = 1540 (  point				PGNSP PGUID 12 1 0 f f t f i 1 600 "604" _null_ _null_ _null_ poly_center - _null_ ));
DESCR("center of");
DATA(insert OID = 1541 (  lseg				PGNSP PGUID 12 1 0 f f t f i 1 601 "603" _null_ _null_ _null_ box_diagonal - _null_ ));
DESCR("diagonal of");
DATA(insert OID = 1542 (  center			PGNSP PGUID 12 1 0 f f t f i 1 600 "603" _null_ _null_ _null_ box_center - _null_ ));
DESCR("center of");
DATA(insert OID = 1543 (  center			PGNSP PGUID 12 1 0 f f t f i 1 600 "718" _null_ _null_ _null_ circle_center - _null_ ));
DESCR("center of");
DATA(insert OID = 1544 (  polygon			PGNSP PGUID 14 1 0 0 f f t f i 1 0 604 f "718" _null_ _null_ _null_ _null_ "select pg_catalog.polygon(12, $1)" - _null_ c ));
DESCR("convert circle to 12-vertex polygon");
DATA(insert OID = 1545 (  npoints			PGNSP PGUID 12 1 0 f f t f i 1	23 "602" _null_ _null_ _null_  path_npoints - _null_ ));
DESCR("number of points in path");
DATA(insert OID = 1556 (  npoints			PGNSP PGUID 12 1 0 f f t f i 1	23 "604" _null_ _null_ _null_  poly_npoints - _null_ ));
DESCR("number of points in polygon");

DATA(insert OID = 1564 (  bit_in			PGNSP PGUID 12 1 0 f f t f i 3 1560 "2275 26 23" _null_ _null_ _null_ bit_in - _null_ ));
DESCR("I/O");
DATA(insert OID = 1565 (  bit_out			PGNSP PGUID 12 1 0 f f t f i 1 2275 "1560" _null_ _null_ _null_ bit_out - _null_ ));
DESCR("I/O");
DATA(insert OID = 2919 (  bittypmodin   	PGNSP PGUID 12 1 0 f f t f i 1 23 "1263" _null_ _null_ _null_	bittypmodin - _null_ ));
DESCR("I/O typmod");
DATA(insert OID = 2920 (  bittypmodout  	PGNSP PGUID 12 1 0 f f t f i 1 2275 "23" _null_ _null_ _null_	bittypmodout - _null_ ));
DESCR("I/O typmod");

DATA(insert OID = 1569 (  like				PGNSP PGUID 12 1 0 f f t f i 2 16 "25 25" _null_ _null_ _null_	textlike - _null_ ));
DESCR("matches LIKE expression");
DATA(insert OID = 1570 (  notlike			PGNSP PGUID 12 1 0 f f t f i 2 16 "25 25" _null_ _null_ _null_	textnlike - _null_ ));
DESCR("does not match LIKE expression");
DATA(insert OID = 1571 (  like				PGNSP PGUID 12 1 0 f f t f i 2 16 "19 25" _null_ _null_ _null_	namelike - _null_ ));
DESCR("matches LIKE expression");
DATA(insert OID = 1572 (  notlike			PGNSP PGUID 12 1 0 f f t f i 2 16 "19 25" _null_ _null_ _null_	namenlike - _null_ ));
DESCR("does not match LIKE expression");


/* SEQUENCE functions */
DATA(insert OID = 1574 (  nextval			PGNSP PGUID 12 1 0 f f t f v 1 20 "2205" _null_ _null_ _null_	nextval_oid - _null_ ));
DESCR("sequence next value");
#define NEXTVAL_FUNC_OID 1574
DATA(insert OID = 1575 (  currval			PGNSP PGUID 12 1 0 f f t f v 1 20 "2205" _null_ _null_ _null_	currval_oid - _null_ ));
DESCR("sequence current value");
#define CURRVAL_FUNC_OID 1575
DATA(insert OID = 1576 (  setval			PGNSP PGUID 12 1 0 f f t f v 2 20 "2205 20" _null_ _null_ _null_  setval_oid - _null_ ));
DESCR("set sequence value");
#define SETVAL_FUNC_OID 1576
DATA(insert OID = 1765 (  setval			PGNSP PGUID 12 1 0 f f t f v 3 20 "2205 20 16" _null_ _null_ _null_ setval3_oid - _null_ ));
DESCR("set sequence value and iscalled status");

DATA(insert OID = 1579 (  varbit_in			PGNSP PGUID 12 1 0 f f t f i 3 1562 "2275 26 23" _null_ _null_ _null_ varbit_in - _null_ ));
DESCR("I/O");
DATA(insert OID = 1580 (  varbit_out		PGNSP PGUID 12 1 0 f f t f i 1 2275 "1562" _null_ _null_ _null_ varbit_out - _null_ ));
DESCR("I/O");
DATA(insert OID = 2902 (  varbittypmodin   	PGNSP PGUID 12 1 0 f f t f i 1 23 "1263" _null_ _null_ _null_	varbittypmodin - _null_ ));
DESCR("I/O typmod");
DATA(insert OID = 2921 (  varbittypmodout  	PGNSP PGUID 12 1 0 f f t f i 1 2275 "23" _null_ _null_ _null_	varbittypmodout - _null_ ));
DESCR("I/O typmod");

DATA(insert OID = 1581 (  biteq				PGNSP PGUID 12 1 0 f f t f i 2 16 "1560 1560" _null_ _null_ _null_	biteq - _null_ ));
DESCR("equal");
DATA(insert OID = 1582 (  bitne				PGNSP PGUID 12 1 0 f f t f i 2 16 "1560 1560" _null_ _null_ _null_	bitne - _null_ ));
DESCR("not equal");
DATA(insert OID = 1592 (  bitge				PGNSP PGUID 12 1 0 f f t f i 2 16 "1560 1560" _null_ _null_ _null_	bitge - _null_ ));
DESCR("greater than or equal");
DATA(insert OID = 1593 (  bitgt				PGNSP PGUID 12 1 0 f f t f i 2 16 "1560 1560" _null_ _null_ _null_	bitgt - _null_ ));
DESCR("greater than");
DATA(insert OID = 1594 (  bitle				PGNSP PGUID 12 1 0 f f t f i 2 16 "1560 1560" _null_ _null_ _null_	bitle - _null_ ));
DESCR("less than or equal");
DATA(insert OID = 1595 (  bitlt				PGNSP PGUID 12 1 0 f f t f i 2 16 "1560 1560" _null_ _null_ _null_	bitlt - _null_ ));
DESCR("less than");
DATA(insert OID = 1596 (  bitcmp			PGNSP PGUID 12 1 0 f f t f i 2 23 "1560 1560" _null_ _null_ _null_	bitcmp - _null_ ));
DESCR("compare");

DATA(insert OID = 1598 (  random			PGNSP PGUID 12 1 0 f f t f v 0 701 "" _null_ _null_ _null_	drandom - _null_ ));
DESCR("random value");
DATA(insert OID = 1599 (  setseed			PGNSP PGUID 12 1 0 f f t f v 1 2278 "701" _null_ _null_ _null_ setseed - _null_ ));
DESCR("set random seed");

/* OIDS 1600 - 1699 */

DATA(insert OID = 1600 (  asin				PGNSP PGUID 12 1 0 f f t f i 1 701 "701" _null_ _null_ _null_ dasin - _null_ ));
DESCR("arcsine");
DATA(insert OID = 1601 (  acos				PGNSP PGUID 12 1 0 f f t f i 1 701 "701" _null_ _null_ _null_ dacos - _null_ ));
DESCR("arccosine");
DATA(insert OID = 1602 (  atan				PGNSP PGUID 12 1 0 f f t f i 1 701 "701" _null_ _null_ _null_ datan - _null_ ));
DESCR("arctangent");
DATA(insert OID = 1603 (  atan2				PGNSP PGUID 12 1 0 f f t f i 2 701 "701 701" _null_ _null_ _null_ datan2 - _null_ ));
DESCR("arctangent, two arguments");
DATA(insert OID = 1604 (  sin				PGNSP PGUID 12 1 0 f f t f i 1 701 "701" _null_ _null_ _null_ dsin - _null_ ));
DESCR("sine");
DATA(insert OID = 1605 (  cos				PGNSP PGUID 12 1 0 f f t f i 1 701 "701" _null_ _null_ _null_ dcos - _null_ ));
DESCR("cosine");
DATA(insert OID = 1606 (  tan				PGNSP PGUID 12 1 0 f f t f i 1 701 "701" _null_ _null_ _null_ dtan - _null_ ));
DESCR("tangent");
DATA(insert OID = 1607 (  cot				PGNSP PGUID 12 1 0 f f t f i 1 701 "701" _null_ _null_ _null_ dcot - _null_ ));
DESCR("cotangent");
DATA(insert OID = 1608 (  degrees			PGNSP PGUID 12 1 0 f f t f i 1 701 "701" _null_ _null_ _null_ degrees - _null_ ));
DESCR("radians to degrees");
DATA(insert OID = 1609 (  radians			PGNSP PGUID 12 1 0 f f t f i 1 701 "701" _null_ _null_ _null_ radians - _null_ ));
DESCR("degrees to radians");
DATA(insert OID = 1610 (  pi				PGNSP PGUID 12 1 0 f f t f i 0 701 "" _null_ _null_ _null_	dpi - _null_ ));
DESCR("PI");

DATA(insert OID = 1618 (  interval_mul		PGNSP PGUID 12 1 0 f f t f i 2 1186 "1186 701" _null_ _null_ _null_ interval_mul - _null_ ));
DESCR("multiply interval");

DATA(insert OID = 1620 (  ascii				PGNSP PGUID 12 1 0 f f t f i 1 23 "25" _null_ _null_ _null_ ascii - _null_ ));
DESCR("convert first char to int4");
DATA(insert OID = 1621 (  chr				PGNSP PGUID 12 1 0 f f t f i 1 25 "23" _null_ _null_ _null_ chr - _null_ ));
DESCR("convert int4 to char");
DATA(insert OID = 1622 (  repeat			PGNSP PGUID 12 1 0 f f t f i 2 25 "25 23" _null_ _null_ _null_	repeat - _null_ ));
DESCR("replicate string int4 times");

DATA(insert OID = 1623 (  similar_escape	PGNSP PGUID 12 1 0 f f f f i 2 25 "25 25" _null_ _null_ _null_ similar_escape - _null_ ));
DESCR("convert SQL99 regexp pattern to POSIX style");

DATA(insert OID = 1624 (  mul_d_interval	PGNSP PGUID 12 1 0 f f t f i 2 1186 "701 1186" _null_ _null_ _null_ mul_d_interval - _null_ ));

DATA(insert OID = 1631 (  bpcharlike	   PGNSP PGUID 12 1 0 f f t f i 2 16 "1042 25" _null_ _null_ _null_ textlike - _null_ ));
DESCR("matches LIKE expression");
DATA(insert OID = 1632 (  bpcharnlike	   PGNSP PGUID 12 1 0 f f t f i 2 16 "1042 25" _null_ _null_ _null_ textnlike - _null_ ));
DESCR("does not match LIKE expression");

DATA(insert OID = 1633 (  texticlike		PGNSP PGUID 12 1 0 f f t f i 2 16 "25 25" _null_ _null_ _null_ texticlike - _null_ ));
DESCR("matches LIKE expression, case-insensitive");
DATA(insert OID = 1634 (  texticnlike		PGNSP PGUID 12 1 0 f f t f i 2 16 "25 25" _null_ _null_ _null_ texticnlike - _null_ ));
DESCR("does not match LIKE expression, case-insensitive");
DATA(insert OID = 1635 (  nameiclike		PGNSP PGUID 12 1 0 f f t f i 2 16 "19 25" _null_ _null_ _null_	nameiclike - _null_ ));
DESCR("matches LIKE expression, case-insensitive");
DATA(insert OID = 1636 (  nameicnlike		PGNSP PGUID 12 1 0 f f t f i 2 16 "19 25" _null_ _null_ _null_	nameicnlike - _null_ ));
DESCR("does not match LIKE expression, case-insensitive");
DATA(insert OID = 1637 (  like_escape		PGNSP PGUID 12 1 0 f f t f i 2 25 "25 25" _null_ _null_ _null_ like_escape - _null_ ));
DESCR("convert LIKE pattern to use backslash escapes");

DATA(insert OID = 1656 (  bpcharicregexeq	 PGNSP PGUID 12 1 0 f f t f i 2 16 "1042 25" _null_ _null_ _null_ texticregexeq - _null_ ));
DESCR("matches regex., case-insensitive");
DATA(insert OID = 1657 (  bpcharicregexne	 PGNSP PGUID 12 1 0 f f t f i 2 16 "1042 25" _null_ _null_ _null_ texticregexne - _null_ ));
DESCR("does not match regex., case-insensitive");
DATA(insert OID = 1658 (  bpcharregexeq    PGNSP PGUID 12 1 0 f f t f i 2 16 "1042 25" _null_ _null_ _null_ textregexeq - _null_ ));
DESCR("matches regex., case-sensitive");
DATA(insert OID = 1659 (  bpcharregexne    PGNSP PGUID 12 1 0 f f t f i 2 16 "1042 25" _null_ _null_ _null_ textregexne - _null_ ));
DESCR("does not match regex., case-sensitive");
DATA(insert OID = 1660 (  bpchariclike		PGNSP PGUID 12 1 0 f f t f i 2 16 "1042 25" _null_ _null_ _null_ texticlike - _null_ ));
DESCR("matches LIKE expression, case-insensitive");
DATA(insert OID = 1661 (  bpcharicnlike		PGNSP PGUID 12 1 0 f f t f i 2 16 "1042 25" _null_ _null_ _null_ texticnlike - _null_ ));
DESCR("does not match LIKE expression, case-insensitive");

DATA(insert OID = 1689 (  flatfile_update_trigger  PGNSP PGUID 12 1 0 f f t f v 0 2279	"" _null_ _null_ _null_ flatfile_update_trigger - _null_ ));
DESCR("update flat-file copy of a shared catalog");

/* Oracle Compatibility Related Functions - By Edmund Mergl <E.Mergl@bawue.de> */
DATA(insert OID =  868 (  strpos	   PGNSP PGUID 12 1 0 f f t f i 2 23 "25 25" _null_ _null_ _null_ textpos - _null_ ));
DESCR("find position of substring");
DATA(insert OID =  870 (  lower		   PGNSP PGUID 12 1 0 f f t f i 1 25 "25" _null_ _null_ _null_	lower - _null_ ));
DESCR("lowercase");
DATA(insert OID =  871 (  upper		   PGNSP PGUID 12 1 0 f f t f i 1 25 "25" _null_ _null_ _null_	upper - _null_ ));
DESCR("uppercase");
DATA(insert OID =  872 (  initcap	   PGNSP PGUID 12 1 0 f f t f i 1 25 "25" _null_ _null_ _null_	initcap - _null_ ));
DESCR("capitalize each word");
DATA(insert OID =  873 (  lpad		   PGNSP PGUID 12 1 0 f f t f i 3 25 "25 23 25" _null_ _null_ _null_	lpad - _null_ ));
DESCR("left-pad string to length");
DATA(insert OID =  874 (  rpad		   PGNSP PGUID 12 1 0 f f t f i 3 25 "25 23 25" _null_ _null_ _null_	rpad - _null_ ));
DESCR("right-pad string to length");
DATA(insert OID =  875 (  ltrim		   PGNSP PGUID 12 1 0 f f t f i 2 25 "25 25" _null_ _null_ _null_ ltrim - _null_ ));
DESCR("trim selected characters from left end of string");
DATA(insert OID =  876 (  rtrim		   PGNSP PGUID 12 1 0 f f t f i 2 25 "25 25" _null_ _null_ _null_ rtrim - _null_ ));
DESCR("trim selected characters from right end of string");
DATA(insert OID =  877 (  substr	   PGNSP PGUID 12 1 0 f f t f i 3 25 "25 23 23" _null_ _null_ _null_	text_substr - _null_ ));
DESCR("return portion of string");
DATA(insert OID =  878 (  translate    PGNSP PGUID 12 1 0 f f t f i 3 25 "25 25 25" _null_ _null_ _null_	translate - _null_ ));
DESCR("map a set of character appearing in string");
DATA(insert OID =  879 (  lpad		   PGNSP PGUID 14 1 0 0 f f t f i 2 0 25 f "25 23" _null_ _null_ _null_ _null_ "select pg_catalog.lpad($1, $2, '' '')" - _null_ c ));
DESCR("left-pad string to length");
DATA(insert OID =  880 (  rpad		   PGNSP PGUID 14 1 0 0 f f t f i 2 0 25 f "25 23" _null_ _null_ _null_ _null_ "select pg_catalog.rpad($1, $2, '' '')" - _null_ c ));
DESCR("right-pad string to length");
DATA(insert OID =  881 (  ltrim		   PGNSP PGUID 12 1 0 f f t f i 1 25 "25" _null_ _null_ _null_	ltrim1 - _null_ ));
DESCR("trim spaces from left end of string");
DATA(insert OID =  882 (  rtrim		   PGNSP PGUID 12 1 0 f f t f i 1 25 "25" _null_ _null_ _null_	rtrim1 - _null_ ));
DESCR("trim spaces from right end of string");
DATA(insert OID =  883 (  substr	   PGNSP PGUID 12 1 0 f f t f i 2 25 "25 23" _null_ _null_ _null_ text_substr_no_len - _null_ ));
DESCR("return portion of string");
DATA(insert OID =  884 (  btrim		   PGNSP PGUID 12 1 0 f f t f i 2 25 "25 25" _null_ _null_ _null_ btrim - _null_ ));
DESCR("trim selected characters from both ends of string");
DATA(insert OID =  885 (  btrim		   PGNSP PGUID 12 1 0 f f t f i 1 25 "25" _null_ _null_ _null_	btrim1 - _null_ ));
DESCR("trim spaces from both ends of string");

DATA(insert OID =  936 (  substring    PGNSP PGUID 12 1 0 f f t f i 3 25 "25 23 23" _null_ _null_ _null_	text_substr - _null_ ));
DESCR("return portion of string");
DATA(insert OID =  937 (  substring    PGNSP PGUID 12 1 0 f f t f i 2 25 "25 23" _null_ _null_ _null_ text_substr_no_len - _null_ ));
DESCR("return portion of string");
DATA(insert OID =  2087 ( replace	   PGNSP PGUID 12 1 0 f f t f i 3 25 "25 25 25" _null_ _null_ _null_	replace_text - _null_ ));
DESCR("replace all occurrences of old_substr with new_substr in string");
DATA(insert OID =  2284 ( regexp_replace	   PGNSP PGUID 12 1 0 f f t f i 3 25 "25 25 25" _null_ _null_ _null_	textregexreplace_noopt - _null_ ));
DESCR("replace text using regexp");
DATA(insert OID =  2285 ( regexp_replace	   PGNSP PGUID 12 1 0 f f t f i 4 25 "25 25 25 25" _null_ _null_ _null_ textregexreplace - _null_ ));
DESCR("replace text using regexp");
DATA(insert OID =  2088 ( split_part   PGNSP PGUID 12 1 0 f f t f i 3 25 "25 25 23" _null_ _null_ _null_	split_text - _null_ ));
DESCR("split string by field_sep and return field_num");
DATA(insert OID =  2089 ( to_hex	   PGNSP PGUID 12 1 0 f f t f i 1 25 "23" _null_ _null_ _null_	to_hex32 - _null_ ));
DESCR("convert int4 number to hex");
DATA(insert OID =  2090 ( to_hex	   PGNSP PGUID 12 1 0 f f t f i 1 25 "20" _null_ _null_ _null_	to_hex64 - _null_ ));
DESCR("convert int8 number to hex");

/* for character set encoding support */

/* return database encoding name */
DATA(insert OID = 1039 (  getdatabaseencoding	   PGNSP PGUID 12 1 0 f f t f s 0 19 "" _null_ _null_ _null_ getdatabaseencoding - _null_ ));
DESCR("encoding name of current database");

/* return client encoding name i.e. session encoding */
DATA(insert OID = 810 (  pg_client_encoding    PGNSP PGUID 12 1 0 f f t f s 0 19 "" _null_ _null_ _null_ pg_client_encoding - _null_ ));
DESCR("encoding name of current database");

DATA(insert OID = 1717 (  convert		   PGNSP PGUID 12 1 0 f f t f s 2 25 "25 19" _null_ _null_ _null_ pg_convert - _null_ ));
DESCR("convert string with specified destination encoding name");

DATA(insert OID = 1813 (  convert		   PGNSP PGUID 12 1 0 f f t f s 3 25 "25 19 19" _null_ _null_ _null_	pg_convert2 - _null_ ));
DESCR("convert string with specified encoding names");

DATA(insert OID = 1619 (  convert_using    PGNSP PGUID 12 1 0 f f t f s 2 25 "25 25" _null_ _null_ _null_  pg_convert_using - _null_ ));
DESCR("convert string with specified conversion name");

DATA(insert OID = 1264 (  pg_char_to_encoding	   PGNSP PGUID 12 1 0 f f t f s 1 23 "19" _null_ _null_ _null_	PG_char_to_encoding - _null_ ));
DESCR("convert encoding name to encoding id");

DATA(insert OID = 1597 (  pg_encoding_to_char	   PGNSP PGUID 12 1 0 f f t f s 1 19 "23" _null_ _null_ _null_	PG_encoding_to_char - _null_ ));
DESCR("convert encoding id to encoding name");

DATA(insert OID = 1638 (  oidgt				   PGNSP PGUID 12 1 0 f f t f i 2 16 "26 26" _null_ _null_ _null_ oidgt - _null_ ));
DESCR("greater-than");
DATA(insert OID = 1639 (  oidge				   PGNSP PGUID 12 1 0 f f t f i 2 16 "26 26" _null_ _null_ _null_ oidge - _null_ ));
DESCR("greater-than-or-equal");

/* System-view support functions */
DATA(insert OID = 1573 (  pg_get_ruledef	   PGNSP PGUID 12 1 0 f f t f s 1 25 "26" _null_ _null_ _null_	pg_get_ruledef - _null_ ));
DESCR("source text of a rule");
DATA(insert OID = 1640 (  pg_get_viewdef	   PGNSP PGUID 12 1 0 f f t f s 1 25 "25" _null_ _null_ _null_	pg_get_viewdef_name - _null_ ));
DESCR("select statement of a view");
DATA(insert OID = 1641 (  pg_get_viewdef	   PGNSP PGUID 12 1 0 f f t f s 1 25 "26" _null_ _null_ _null_	pg_get_viewdef - _null_ ));
DESCR("select statement of a view");
DATA(insert OID = 1642 (  pg_get_userbyid	   PGNSP PGUID 12 1 0 f f t f s 1 19 "26" _null_ _null_ _null_	pg_get_userbyid - _null_ ));
DESCR("role name by OID (with fallback)");
DATA(insert OID = 1643 (  pg_get_indexdef	   PGNSP PGUID 12 1 0 f f t f s 1 25 "26" _null_ _null_ _null_	pg_get_indexdef - _null_ ));
DESCR("index description");
DATA(insert OID = 1662 (  pg_get_triggerdef    PGNSP PGUID 12 1 0 f f t f s 1 25 "26" _null_ _null_ _null_	pg_get_triggerdef - _null_ ));
DESCR("trigger description");
DATA(insert OID = 1387 (  pg_get_constraintdef PGNSP PGUID 12 1 0 f f t f s 1 25 "26" _null_ _null_ _null_	pg_get_constraintdef - _null_ ));
DESCR("constraint description");
DATA(insert OID = 1716 (  pg_get_expr		   PGNSP PGUID 12 1 0 f f t f s 2 25 "25 26" _null_ _null_ _null_ pg_get_expr - _null_ ));
DESCR("deparse an encoded expression");
DATA(insert OID = 1665 (  pg_get_serial_sequence	PGNSP PGUID 12 1 0 f f t f s 2 25 "25 25" _null_ _null_ _null_	pg_get_serial_sequence - _null_ ));
DESCR("name of sequence for a serial column");
/* pg_get_function_arguments(oid) => text */
DATA(insert OID = 2096 ( pg_get_function_arguments  PGNSP PGUID 12 1 0 f f t f s 1 25 "26" _null_ _null_ _null_ pg_get_function_arguments - _null_ ));
DESCR("argument list of a function");

/* pg_get_function_result(oid) => text */
DATA(insert OID = 3238 ( pg_get_function_result  PGNSP PGUID 12 1 0 f f t f s 1 25 "26" _null_ _null_ _null_ pg_get_function_result - _null_ ));
DESCR("result type of a function");

/* pg_get_function_identity_arguments(oid) => text */
DATA(insert OID = 3239 ( pg_get_function_identity_arguments  PGNSP PGUID 12 1 0 f f t f s 1 25 "26" _null_ _null_ _null_ pg_get_function_identity_arguments - _null_ ));
DESCR("identity argument list of a function");


/* Generic referential integrity constraint triggers */
DATA(insert OID = 1644 (  RI_FKey_check_ins		PGNSP PGUID 12 1 0 0 f f t f v 0 0 2279 f "" _null_ _null_ _null_ _null_ RI_FKey_check_ins - _null_ m ));
DESCR("referential integrity FOREIGN KEY ... REFERENCES");
DATA(insert OID = 1645 (  RI_FKey_check_upd		PGNSP PGUID 12 1 0 0 f f t f v 0 0 2279 f "" _null_ _null_ _null_ _null_ RI_FKey_check_upd - _null_ m ));
DESCR("referential integrity FOREIGN KEY ... REFERENCES");
DATA(insert OID = 1646 (  RI_FKey_cascade_del	PGNSP PGUID 12 1 0 0 f f t f v 0 0 2279 f "" _null_ _null_ _null_ _null_ RI_FKey_cascade_del - _null_ m ));
DESCR("referential integrity ON DELETE CASCADE");
DATA(insert OID = 1647 (  RI_FKey_cascade_upd	PGNSP PGUID 12 1 0 0 f f t f v 0 0 2279 f "" _null_ _null_ _null_ _null_ RI_FKey_cascade_upd - _null_ m ));
DESCR("referential integrity ON UPDATE CASCADE");
DATA(insert OID = 1648 (  RI_FKey_restrict_del	PGNSP PGUID 12 1 0 0 f f t f v 0 0 2279 f "" _null_ _null_ _null_ _null_ RI_FKey_restrict_del - _null_ m ));
DESCR("referential integrity ON DELETE RESTRICT");
DATA(insert OID = 1649 (  RI_FKey_restrict_upd	PGNSP PGUID 12 1 0 0 f f t f v 0 0 2279 f "" _null_ _null_ _null_ _null_ RI_FKey_restrict_upd - _null_ m ));
DESCR("referential integrity ON UPDATE RESTRICT");
DATA(insert OID = 1650 (  RI_FKey_setnull_del	PGNSP PGUID 12 1 0 0 f f t f v 0 0 2279 f "" _null_ _null_ _null_ _null_ RI_FKey_setnull_del - _null_ m ));
DESCR("referential integrity ON DELETE SET NULL");
DATA(insert OID = 1651 (  RI_FKey_setnull_upd	PGNSP PGUID 12 1 0 0 f f t f v 0 0 2279 f "" _null_ _null_ _null_ _null_ RI_FKey_setnull_upd - _null_ m ));
DESCR("referential integrity ON UPDATE SET NULL");
DATA(insert OID = 1652 (  RI_FKey_setdefault_del PGNSP PGUID 12 1 0 0 f f t f v 0 0 2279 f "" _null_ _null_ _null_ _null_ RI_FKey_setdefault_del - _null_ m ));
DESCR("referential integrity ON DELETE SET DEFAULT");
DATA(insert OID = 1653 (  RI_FKey_setdefault_upd PGNSP PGUID 12 1 0 0 f f t f v 0 0 2279 f "" _null_ _null_ _null_ _null_ RI_FKey_setdefault_upd - _null_ m ));
DESCR("referential integrity ON UPDATE SET DEFAULT");
DATA(insert OID = 1654 (  RI_FKey_noaction_del PGNSP PGUID 12 1 0 0 f f t f v 0 0 2279 f "" _null_ _null_ _null_ _null_ RI_FKey_noaction_del - _null_ m ));
DESCR("referential integrity ON DELETE NO ACTION");
DATA(insert OID = 1655 (  RI_FKey_noaction_upd PGNSP PGUID 12 1 0 0 f f t f v 0 0 2279 f "" _null_ _null_ _null_ _null_ RI_FKey_noaction_upd - _null_ m ));
DESCR("referential integrity ON UPDATE NO ACTION");

DATA(insert OID = 1666 (  varbiteq			PGNSP PGUID 12 1 0 f f t f i 2 16 "1562 1562" _null_ _null_ _null_	biteq - _null_ ));
DESCR("equal");
DATA(insert OID = 1667 (  varbitne			PGNSP PGUID 12 1 0 f f t f i 2 16 "1562 1562" _null_ _null_ _null_	bitne - _null_ ));
DESCR("not equal");
DATA(insert OID = 1668 (  varbitge			PGNSP PGUID 12 1 0 f f t f i 2 16 "1562 1562" _null_ _null_ _null_	bitge - _null_ ));
DESCR("greater than or equal");
DATA(insert OID = 1669 (  varbitgt			PGNSP PGUID 12 1 0 f f t f i 2 16 "1562 1562" _null_ _null_ _null_	bitgt - _null_ ));
DESCR("greater than");
DATA(insert OID = 1670 (  varbitle			PGNSP PGUID 12 1 0 f f t f i 2 16 "1562 1562" _null_ _null_ _null_	bitle - _null_ ));
DESCR("less than or equal");
DATA(insert OID = 1671 (  varbitlt			PGNSP PGUID 12 1 0 f f t f i 2 16 "1562 1562" _null_ _null_ _null_	bitlt - _null_ ));
DESCR("less than");
DATA(insert OID = 1672 (  varbitcmp			PGNSP PGUID 12 1 0 f f t f i 2 23 "1562 1562" _null_ _null_ _null_	bitcmp - _null_ ));
DESCR("compare");

DATA(insert OID = 1673 (  bitand			PGNSP PGUID 12 1 0 f f t f i 2 1560 "1560 1560" _null_ _null_ _null_	bitand - _null_ ));
DESCR("bitwise and");
DATA(insert OID = 1674 (  bitor				PGNSP PGUID 12 1 0 f f t f i 2 1560 "1560 1560" _null_ _null_ _null_	bitor - _null_ ));
DESCR("bitwise or");
DATA(insert OID = 1675 (  bitxor			PGNSP PGUID 12 1 0 f f t f i 2 1560 "1560 1560" _null_ _null_ _null_	bitxor - _null_ ));
DESCR("bitwise exclusive or");
DATA(insert OID = 1676 (  bitnot			PGNSP PGUID 12 1 0 f f t f i 1 1560 "1560" _null_ _null_ _null_ bitnot - _null_ ));
DESCR("bitwise not");
DATA(insert OID = 1677 (  bitshiftleft		PGNSP PGUID 12 1 0 f f t f i 2 1560 "1560 23" _null_ _null_ _null_	bitshiftleft - _null_ ));
DESCR("bitwise left shift");
DATA(insert OID = 1678 (  bitshiftright		PGNSP PGUID 12 1 0 f f t f i 2 1560 "1560 23" _null_ _null_ _null_	bitshiftright - _null_ ));
DESCR("bitwise right shift");
DATA(insert OID = 1679 (  bitcat			PGNSP PGUID 12 1 0 f f t f i 2 1560 "1560 1560" _null_ _null_ _null_	bitcat - _null_ ));
DESCR("bitwise concatenation");
DATA(insert OID = 1680 (  substring			PGNSP PGUID 12 1 0 f f t f i 3 1560 "1560 23 23" _null_ _null_ _null_ bitsubstr - _null_ ));
DESCR("return portion of bitstring");
DATA(insert OID = 1681 (  length			PGNSP PGUID 12 1 0 f f t f i 1 23 "1560" _null_ _null_ _null_ bitlength - _null_ ));
DESCR("bitstring length");
DATA(insert OID = 1682 (  octet_length		PGNSP PGUID 12 1 0 f f t f i 1 23 "1560" _null_ _null_ _null_ bitoctetlength - _null_ ));
DESCR("octet length");
DATA(insert OID = 1683 (  bit				PGNSP PGUID 12 1 0 f f t f i 2 1560 "23 23" _null_ _null_ _null_	bitfromint4 - _null_ ));
DESCR("int4 to bitstring");
DATA(insert OID = 1684 (  int4				PGNSP PGUID 12 1 0 f f t f i 1 23 "1560" _null_ _null_ _null_ bittoint4 - _null_ ));
DESCR("bitstring to int4");

DATA(insert OID = 1685 (  bit			   PGNSP PGUID 12 1 0 f f t f i 3 1560 "1560 23 16" _null_ _null_ _null_ bit - _null_ ));
DESCR("adjust bit() to typmod length");
DATA(insert OID = 1687 (  varbit		   PGNSP PGUID 12 1 0 f f t f i 3 1562 "1562 23 16" _null_ _null_ _null_ varbit - _null_ ));
DESCR("adjust varbit() to typmod length");

DATA(insert OID = 1698 (  position		   PGNSP PGUID 12 1 0 f f t f i 2 23 "1560 1560" _null_ _null_ _null_ bitposition - _null_ ));
DESCR("return position of sub-bitstring");
DATA(insert OID = 1699 (  substring			PGNSP PGUID 14 1 0 0 f f t f i 2 0 1560 f "1560 23" _null_ _null_ _null_ _null_ "select pg_catalog.substring($1, $2, -1)" - _null_ c ));
DESCR("return portion of bitstring");


/* for mac type support */
DATA(insert OID = 436 (  macaddr_in			PGNSP PGUID 12 1 0 f f t f i 1 829 "2275" _null_ _null_ _null_	macaddr_in - _null_ ));
DESCR("I/O");
DATA(insert OID = 437 (  macaddr_out		PGNSP PGUID 12 1 0 f f t f i 1 2275 "829" _null_ _null_ _null_	macaddr_out - _null_ ));
DESCR("I/O");

DATA(insert OID = 752 (  text				PGNSP PGUID 12 1 0 f f t f i 1 25 "829" _null_ _null_ _null_	macaddr_text - _null_ ));
DESCR("MAC address to text");
DATA(insert OID = 753 (  trunc				PGNSP PGUID 12 1 0 f f t f i 1 829 "829" _null_ _null_ _null_ macaddr_trunc - _null_ ));
DESCR("MAC manufacturer fields");
DATA(insert OID = 767 (  macaddr			PGNSP PGUID 12 1 0 f f t f i 1 829 "25" _null_ _null_ _null_	text_macaddr - _null_ ));
DESCR("text to MAC address");

DATA(insert OID = 830 (  macaddr_eq			PGNSP PGUID 12 1 0 f f t f i 2 16 "829 829" _null_ _null_ _null_	macaddr_eq - _null_ ));
DESCR("equal");
DATA(insert OID = 831 (  macaddr_lt			PGNSP PGUID 12 1 0 f f t f i 2 16 "829 829" _null_ _null_ _null_	macaddr_lt - _null_ ));
DESCR("less-than");
DATA(insert OID = 832 (  macaddr_le			PGNSP PGUID 12 1 0 f f t f i 2 16 "829 829" _null_ _null_ _null_	macaddr_le - _null_ ));
DESCR("less-than-or-equal");
DATA(insert OID = 833 (  macaddr_gt			PGNSP PGUID 12 1 0 f f t f i 2 16 "829 829" _null_ _null_ _null_	macaddr_gt - _null_ ));
DESCR("greater-than");
DATA(insert OID = 834 (  macaddr_ge			PGNSP PGUID 12 1 0 f f t f i 2 16 "829 829" _null_ _null_ _null_	macaddr_ge - _null_ ));
DESCR("greater-than-or-equal");
DATA(insert OID = 835 (  macaddr_ne			PGNSP PGUID 12 1 0 f f t f i 2 16 "829 829" _null_ _null_ _null_	macaddr_ne - _null_ ));
DESCR("not equal");
DATA(insert OID = 836 (  macaddr_cmp		PGNSP PGUID 12 1 0 f f t f i 2 23 "829 829" _null_ _null_ _null_	macaddr_cmp - _null_ ));
DESCR("less-equal-greater");

/* for inet type support */
DATA(insert OID = 910 (  inet_in			PGNSP PGUID 12 1 0 f f t f i 1 869 "2275" _null_ _null_ _null_	inet_in - _null_ ));
DESCR("I/O");
DATA(insert OID = 911 (  inet_out			PGNSP PGUID 12 1 0 f f t f i 1 2275 "869" _null_ _null_ _null_	inet_out - _null_ ));
DESCR("I/O");

/* for cidr type support */
DATA(insert OID = 1267 (  cidr_in			PGNSP PGUID 12 1 0 f f t f i 1 650 "2275" _null_ _null_ _null_	cidr_in - _null_ ));
DESCR("I/O");
DATA(insert OID = 1427 (  cidr_out			PGNSP PGUID 12 1 0 f f t f i 1 2275 "650" _null_ _null_ _null_	cidr_out - _null_ ));
DESCR("I/O");

/* these are used for both inet and cidr */
DATA(insert OID = 920 (  network_eq			PGNSP PGUID 12 1 0 f f t f i 2 16 "869 869" _null_ _null_ _null_	network_eq - _null_ ));
DESCR("equal");
DATA(insert OID = 921 (  network_lt			PGNSP PGUID 12 1 0 f f t f i 2 16 "869 869" _null_ _null_ _null_	network_lt - _null_ ));
DESCR("less-than");
DATA(insert OID = 922 (  network_le			PGNSP PGUID 12 1 0 f f t f i 2 16 "869 869" _null_ _null_ _null_	network_le - _null_ ));
DESCR("less-than-or-equal");
DATA(insert OID = 923 (  network_gt			PGNSP PGUID 12 1 0 f f t f i 2 16 "869 869" _null_ _null_ _null_	network_gt - _null_ ));
DESCR("greater-than");
DATA(insert OID = 924 (  network_ge			PGNSP PGUID 12 1 0 f f t f i 2 16 "869 869" _null_ _null_ _null_	network_ge - _null_ ));
DESCR("greater-than-or-equal");
DATA(insert OID = 925 (  network_ne			PGNSP PGUID 12 1 0 f f t f i 2 16 "869 869" _null_ _null_ _null_	network_ne - _null_ ));
DESCR("not equal");
DATA(insert OID = 926 (  network_cmp		PGNSP PGUID 12 1 0 f f t f i 2 23 "869 869" _null_ _null_ _null_	network_cmp - _null_ ));
DESCR("less-equal-greater");
DATA(insert OID = 927 (  network_sub		PGNSP PGUID 12 1 0 f f t f i 2 16 "869 869" _null_ _null_ _null_	network_sub - _null_ ));
DESCR("is-subnet");
DATA(insert OID = 928 (  network_subeq		PGNSP PGUID 12 1 0 f f t f i 2 16 "869 869" _null_ _null_ _null_	network_subeq - _null_ ));
DESCR("is-subnet-or-equal");
DATA(insert OID = 929 (  network_sup		PGNSP PGUID 12 1 0 f f t f i 2 16 "869 869" _null_ _null_ _null_	network_sup - _null_ ));
DESCR("is-supernet");
DATA(insert OID = 930 (  network_supeq		PGNSP PGUID 12 1 0 f f t f i 2 16 "869 869" _null_ _null_ _null_	network_supeq - _null_ ));
DESCR("is-supernet-or-equal");

/* inet/cidr functions */
DATA(insert OID = 598 (  abbrev				PGNSP PGUID 12 1 0 f f t f i 1 25 "869" _null_ _null_ _null_	inet_abbrev - _null_ ));
DESCR("abbreviated display of inet value");
DATA(insert OID = 599 (  abbrev				PGNSP PGUID 12 1 0 f f t f i 1 25 "650" _null_ _null_ _null_	cidr_abbrev - _null_ ));
DESCR("abbreviated display of cidr value");
DATA(insert OID = 605 (  set_masklen		PGNSP PGUID 12 1 0 f f t f i 2 869 "869 23" _null_ _null_ _null_	inet_set_masklen - _null_ ));
DESCR("change netmask of inet");
DATA(insert OID = 635 (  set_masklen		PGNSP PGUID 12 1 0 f f t f i 2 650 "650 23" _null_ _null_ _null_	cidr_set_masklen - _null_ ));
DESCR("change netmask of cidr");
DATA(insert OID = 711 (  family				PGNSP PGUID 12 1 0 f f t f i 1 23 "869" _null_ _null_ _null_	network_family - _null_ ));
DESCR("address family (4 for IPv4, 6 for IPv6)");
DATA(insert OID = 683 (  network			PGNSP PGUID 12 1 0 f f t f i 1 650 "869" _null_ _null_ _null_ network_network - _null_ ));
DESCR("network part of address");
DATA(insert OID = 696 (  netmask			PGNSP PGUID 12 1 0 f f t f i 1 869 "869" _null_ _null_ _null_ network_netmask - _null_ ));
DESCR("netmask of address");
DATA(insert OID = 697 (  masklen			PGNSP PGUID 12 1 0 f f t f i 1 23 "869" _null_ _null_ _null_	network_masklen - _null_ ));
DESCR("netmask length");
DATA(insert OID = 698 (  broadcast			PGNSP PGUID 12 1 0 f f t f i 1 869 "869" _null_ _null_ _null_ network_broadcast - _null_ ));
DESCR("broadcast address of network");
DATA(insert OID = 699 (  host				PGNSP PGUID 12 1 0 f f t f i 1 25 "869" _null_ _null_ _null_	network_host - _null_ ));
DESCR("show address octets only");
DATA(insert OID = 730 (  text				PGNSP PGUID 12 1 0 f f t f i 1 25 "869" _null_ _null_ _null_	network_show - _null_ ));
DESCR("show all parts of inet/cidr value");
DATA(insert OID = 1362 (  hostmask			PGNSP PGUID 12 1 0 f f t f i 1 869 "869" _null_ _null_ _null_ network_hostmask - _null_ ));
DESCR("hostmask of address");
DATA(insert OID = 1713 (  inet				PGNSP PGUID 12 1 0 f f t f i 1 869 "25" _null_ _null_ _null_	text_inet - _null_ ));
DESCR("text to inet");
DATA(insert OID = 1714 (  cidr				PGNSP PGUID 12 1 0 f f t f i 1 650 "25" _null_ _null_ _null_	text_cidr - _null_ ));
DESCR("text to cidr");
DATA(insert OID = 1715 (  cidr				PGNSP PGUID 12 1 0 f f t f i 1 650 "869" _null_ _null_ _null_	inet_to_cidr - _null_ ));
DESCR("coerce inet to cidr");

DATA(insert OID = 2196 (  inet_client_addr		PGNSP PGUID 12 1 0 f f f f s 0 869 "" _null_ _null_ _null_	inet_client_addr - _null_ ));
DESCR("inet address of the client");
DATA(insert OID = 2197 (  inet_client_port		PGNSP PGUID 12 1 0 f f f f s 0 23 "" _null_ _null_ _null_  inet_client_port - _null_ ));
DESCR("client's port number for this connection");
DATA(insert OID = 2198 (  inet_server_addr		PGNSP PGUID 12 1 0 f f f f s 0 869 "" _null_ _null_ _null_	inet_server_addr - _null_ ));
DESCR("inet address of the server");
DATA(insert OID = 2199 (  inet_server_port		PGNSP PGUID 12 1 0 f f f f s 0 23 "" _null_ _null_ _null_  inet_server_port - _null_ ));
DESCR("server's port number for this connection");

DATA(insert OID = 2627 (  inetnot			PGNSP PGUID 12 1 0 f f t f i 1 869 "869" _null_ _null_ _null_	inetnot - _null_ ));
DESCR("bitwise not");
DATA(insert OID = 2628 (  inetand			PGNSP PGUID 12 1 0 f f t f i 2 869 "869 869" _null_ _null_ _null_	inetand - _null_ ));
DESCR("bitwise and");
DATA(insert OID = 2629 (  inetor			PGNSP PGUID 12 1 0 f f t f i 2 869 "869 869" _null_ _null_ _null_	inetor - _null_ ));
DESCR("bitwise or");
DATA(insert OID = 2630 (  inetpl			PGNSP PGUID 12 1 0 f f t f i 2 869 "869 20" _null_ _null_ _null_	inetpl - _null_ ));
DESCR("add integer to inet value");
DATA(insert OID = 2631 (  int8pl_inet		PGNSP PGUID 14 1 0 0 f f t f i 2 0 869 f "20 869" _null_ _null_ _null_ _null_	"select $2 + $1" - _null_ c ));
DESCR("add integer to inet value");
DATA(insert OID = 2632 (  inetmi_int8		PGNSP PGUID 12 1 0 f f t f i 2 869 "869 20" _null_ _null_ _null_	inetmi_int8 - _null_ ));
DESCR("subtract integer from inet value");
DATA(insert OID = 2633 (  inetmi			PGNSP PGUID 12 1 0 f f t f i 2 20 "869 869" _null_ _null_ _null_	inetmi - _null_ ));
DESCR("subtract inet values");

DATA(insert OID = 1686 ( numeric			PGNSP PGUID 12 1 0 f f t f i 1 1700 "25" _null_ _null_ _null_ text_numeric - _null_ ));
DESCR("(internal)");
DATA(insert OID = 1688 ( text				PGNSP PGUID 12 1 0 f f t f i 1 25 "1700" _null_ _null_ _null_ numeric_text - _null_ ));
DESCR("(internal)");

DATA(insert OID = 1690 ( time_mi_time		PGNSP PGUID 12 1 0 f f t f i 2 1186 "1083 1083" _null_ _null_ _null_	time_mi_time - _null_ ));
DESCR("minus");

DATA(insert OID =  1691 (  boolle			PGNSP PGUID 12 1 0 f f t f i 2 16 "16 16" _null_ _null_ _null_	boolle - _null_ ));
DESCR("less-than-or-equal");
DATA(insert OID =  1692 (  boolge			PGNSP PGUID 12 1 0 f f t f i 2 16 "16 16" _null_ _null_ _null_	boolge - _null_ ));
DESCR("greater-than-or-equal");
DATA(insert OID = 1693 (  btboolcmp			PGNSP PGUID 12 1 0 f f t f i 2 23 "16 16" _null_ _null_ _null_	btboolcmp - _null_ ));
DESCR("btree less-equal-greater");

DATA(insert OID = 1696 (  timetz_hash		PGNSP PGUID 12 1 0 f f t f i 1 23 "1266" _null_ _null_ _null_ timetz_hash - _null_ ));
DESCR("hash");
DATA(insert OID = 1697 (  interval_hash		PGNSP PGUID 12 1 0 f f t f i 1 23 "1186" _null_ _null_ _null_ interval_hash - _null_ ));
DESCR("hash");


/* OID's 1700 - 1799 NUMERIC data type */
DATA(insert OID = 1701 ( numeric_in				PGNSP PGUID 12 1 0 f f t f i 3 1700 "2275 26 23" _null_ _null_ _null_  numeric_in - _null_ ));
DESCR("I/O");
DATA(insert OID = 1702 ( numeric_out			PGNSP PGUID 12 1 0 f f t f i 1 2275 "1700" _null_ _null_ _null_ numeric_out - _null_ ));
DESCR("I/O");
DATA(insert OID = 2917 (  numerictypmodin   	PGNSP PGUID 12 1 0 f f t f i 1 23 "1263" _null_ _null_ _null_	numerictypmodin - _null_ ));
DESCR("I/O typmod");
DATA(insert OID = 2918 (  numerictypmodout  	PGNSP PGUID 12 1 0 f f t f i 1 2275 "23" _null_ _null_ _null_	numerictypmodout - _null_ ));
DESCR("I/O typmod");
DATA(insert OID = 1703 ( numeric				PGNSP PGUID 12 1 0 f f t f i 2 1700 "1700 23" _null_ _null_ _null_	numeric - _null_ ));
DESCR("adjust numeric to typmod precision/scale");
DATA(insert OID = 1704 ( numeric_abs			PGNSP PGUID 12 1 0 f f t f i 1 1700 "1700" _null_ _null_ _null_ numeric_abs - _null_ ));
DESCR("absolute value");
DATA(insert OID = 1705 ( abs					PGNSP PGUID 12 1 0 f f t f i 1 1700 "1700" _null_ _null_ _null_ numeric_abs - _null_ ));
DESCR("absolute value");
DATA(insert OID = 1706 ( sign					PGNSP PGUID 12 1 0 f f t f i 1 1700 "1700" _null_ _null_ _null_ numeric_sign - _null_ ));
DESCR("sign of value");
DATA(insert OID = 1707 ( round					PGNSP PGUID 12 1 0 f f t f i 2 1700 "1700 23" _null_ _null_ _null_	numeric_round - _null_ ));
DESCR("value rounded to 'scale'");
DATA(insert OID = 1708 ( round					PGNSP PGUID 14 1 0 0 f f t f i 1 0 1700 f "1700" _null_ _null_ _null_ _null_ "select pg_catalog.round($1,0)" - _null_ c ));
DESCR("value rounded to 'scale' of zero");
DATA(insert OID = 1709 ( trunc					PGNSP PGUID 12 1 0 f f t f i 2 1700 "1700 23" _null_ _null_ _null_	numeric_trunc - _null_ ));
DESCR("value truncated to 'scale'");
DATA(insert OID = 1710 ( trunc					PGNSP PGUID 14 1 0 0 f f t f i 1 0 1700 f "1700" _null_ _null_ _null_ _null_ "select pg_catalog.trunc($1,0)" - _null_ c ));
DESCR("value truncated to 'scale' of zero");
DATA(insert OID = 1711 ( ceil					PGNSP PGUID 12 1 0 f f t f i 1 1700 "1700" _null_ _null_ _null_ numeric_ceil - _null_ ));
DESCR("smallest integer >= value");
DATA(insert OID = 2167 ( ceiling				PGNSP PGUID 12 1 0 f f t f i 1 1700 "1700" _null_ _null_ _null_ numeric_ceil - _null_ ));
DESCR("smallest integer >= value");
DATA(insert OID = 1712 ( floor					PGNSP PGUID 12 1 0 f f t f i 1 1700 "1700" _null_ _null_ _null_ numeric_floor - _null_ ));
DESCR("largest integer <= value");
DATA(insert OID = 1718 ( numeric_eq				PGNSP PGUID 12 1 0 f f t f i 2 16 "1700 1700" _null_ _null_ _null_	numeric_eq - _null_ ));
DESCR("equal");
DATA(insert OID = 1719 ( numeric_ne				PGNSP PGUID 12 1 0 f f t f i 2 16 "1700 1700" _null_ _null_ _null_	numeric_ne - _null_ ));
DESCR("not equal");
DATA(insert OID = 1720 ( numeric_gt				PGNSP PGUID 12 1 0 f f t f i 2 16 "1700 1700" _null_ _null_ _null_	numeric_gt - _null_ ));
DESCR("greater-than");
DATA(insert OID = 1721 ( numeric_ge				PGNSP PGUID 12 1 0 f f t f i 2 16 "1700 1700" _null_ _null_ _null_	numeric_ge - _null_ ));
DESCR("greater-than-or-equal");
DATA(insert OID = 1722 ( numeric_lt				PGNSP PGUID 12 1 0 f f t f i 2 16 "1700 1700" _null_ _null_ _null_	numeric_lt - _null_ ));
DESCR("less-than");
DATA(insert OID = 1723 ( numeric_le				PGNSP PGUID 12 1 0 f f t f i 2 16 "1700 1700" _null_ _null_ _null_	numeric_le - _null_ ));
DESCR("less-than-or-equal");
DATA(insert OID = 1724 ( numeric_add			PGNSP PGUID 12 1 0 f f t f i 2 1700 "1700 1700" _null_ _null_ _null_	numeric_add - _null_ ));
DESCR("add");
DATA(insert OID = 1725 ( numeric_sub			PGNSP PGUID 12 1 0 f f t f i 2 1700 "1700 1700" _null_ _null_ _null_	numeric_sub - _null_ ));
DESCR("subtract");
DATA(insert OID = 1726 ( numeric_mul			PGNSP PGUID 12 1 0 f f t f i 2 1700 "1700 1700" _null_ _null_ _null_	numeric_mul - _null_ ));
DESCR("multiply");
DATA(insert OID = 1727 ( numeric_div			PGNSP PGUID 12 1 0 f f t f i 2 1700 "1700 1700" _null_ _null_ _null_	numeric_div - _null_ ));
DESCR("divide");
DATA(insert OID = 1728 ( mod					PGNSP PGUID 12 1 0 f f t f i 2 1700 "1700 1700" _null_ _null_ _null_	numeric_mod - _null_ ));
DESCR("modulus");
DATA(insert OID = 1729 ( numeric_mod			PGNSP PGUID 12 1 0 f f t f i 2 1700 "1700 1700" _null_ _null_ _null_	numeric_mod - _null_ ));
DESCR("modulus");
DATA(insert OID = 1730 ( sqrt					PGNSP PGUID 12 1 0 f f t f i 1 1700 "1700" _null_ _null_ _null_ numeric_sqrt - _null_ ));
DESCR("square root");
DATA(insert OID = 1731 ( numeric_sqrt			PGNSP PGUID 12 1 0 f f t f i 1 1700 "1700" _null_ _null_ _null_ numeric_sqrt - _null_ ));
DESCR("square root");
DATA(insert OID = 1732 ( exp					PGNSP PGUID 12 1 0 f f t f i 1 1700 "1700" _null_ _null_ _null_ numeric_exp - _null_ ));
DESCR("e raised to the power of n");
DATA(insert OID = 1733 ( numeric_exp			PGNSP PGUID 12 1 0 f f t f i 1 1700 "1700" _null_ _null_ _null_ numeric_exp - _null_ ));
DESCR("e raised to the power of n");
DATA(insert OID = 1734 ( ln						PGNSP PGUID 12 1 0 f f t f i 1 1700 "1700" _null_ _null_ _null_ numeric_ln - _null_ ));
DESCR("natural logarithm of n");
DATA(insert OID = 1735 ( numeric_ln				PGNSP PGUID 12 1 0 f f t f i 1 1700 "1700" _null_ _null_ _null_ numeric_ln - _null_ ));
DESCR("natural logarithm of n");
DATA(insert OID = 1736 ( log					PGNSP PGUID 12 1 0 f f t f i 2 1700 "1700 1700" _null_ _null_ _null_	numeric_log - _null_ ));
DESCR("logarithm base m of n");
DATA(insert OID = 1737 ( numeric_log			PGNSP PGUID 12 1 0 f f t f i 2 1700 "1700 1700" _null_ _null_ _null_	numeric_log - _null_ ));
DESCR("logarithm base m of n");
DATA(insert OID = 1738 ( pow					PGNSP PGUID 12 1 0 f f t f i 2 1700 "1700 1700" _null_ _null_ _null_	numeric_power - _null_ ));
DESCR("m raised to the power of n");
DATA(insert OID = 2169 ( power					PGNSP PGUID 12 1 0 f f t f i 2 1700 "1700 1700" _null_ _null_ _null_	numeric_power - _null_ ));
DESCR("m raised to the power of n");
DATA(insert OID = 1739 ( numeric_power			PGNSP PGUID 12 1 0 f f t f i 2 1700 "1700 1700" _null_ _null_ _null_	numeric_power - _null_ ));
DESCR("m raised to the power of n");
DATA(insert OID = 1740 ( numeric				PGNSP PGUID 12 1 0 f f t f i 1 1700 "23" _null_ _null_ _null_ int4_numeric - _null_ ));
DESCR("(internal)");
DATA(insert OID = 1741 ( log					PGNSP PGUID 14 1 0 0 f f t f i 1 0 1700 f "1700" _null_ _null_ _null_ _null_ "select pg_catalog.log(10, $1)" - _null_ c ));
DESCR("logarithm base 10 of n");
DATA(insert OID = 1742 ( numeric				PGNSP PGUID 12 1 0 f f t f i 1 1700 "700" _null_ _null_ _null_	float4_numeric - _null_ ));
DESCR("(internal)");
DATA(insert OID = 1743 ( numeric				PGNSP PGUID 12 1 0 f f t f i 1 1700 "701" _null_ _null_ _null_	float8_numeric - _null_ ));
DESCR("(internal)");
DATA(insert OID = 1744 ( int4					PGNSP PGUID 12 1 0 f f t f i 1 23 "1700" _null_ _null_ _null_ numeric_int4 - _null_ ));
DESCR("(internal)");
DATA(insert OID = 1745 ( float4					PGNSP PGUID 12 1 0 f f t f i 1 700 "1700" _null_ _null_ _null_	numeric_float4 - _null_ ));
DESCR("(internal)");
DATA(insert OID = 1746 ( float8					PGNSP PGUID 12 1 0 f f t f i 1 701 "1700" _null_ _null_ _null_	numeric_float8 - _null_ ));
DESCR("(internal)");
DATA(insert OID = 2170 ( width_bucket			PGNSP PGUID 12 1 0 f f t f i 4 23 "1700 1700 1700 23" _null_ _null_ _null_	width_bucket_numeric - _null_ ));
DESCR("bucket number of operand in equidepth histogram");

DATA(insert OID = 1747 ( time_pl_interval		PGNSP PGUID 12 1 0 f f t f i 2 1083 "1083 1186" _null_ _null_ _null_	time_pl_interval - _null_ ));
DESCR("plus");
DATA(insert OID = 1748 ( time_mi_interval		PGNSP PGUID 12 1 0 f f t f i 2 1083 "1083 1186" _null_ _null_ _null_	time_mi_interval - _null_ ));
DESCR("minus");
DATA(insert OID = 1749 ( timetz_pl_interval		PGNSP PGUID 12 1 0 f f t f i 2 1266 "1266 1186" _null_ _null_ _null_	timetz_pl_interval - _null_ ));
DESCR("plus");
DATA(insert OID = 1750 ( timetz_mi_interval		PGNSP PGUID 12 1 0 f f t f i 2 1266 "1266 1186" _null_ _null_ _null_	timetz_mi_interval - _null_ ));
DESCR("minus");

DATA(insert OID = 1764 ( numeric_inc			PGNSP PGUID 12 1 0 f f t f i 1 1700 "1700" _null_ _null_ _null_ numeric_inc - _null_ ));
DESCR("increment by one");
DATA(insert OID = 1766 ( numeric_smaller		PGNSP PGUID 12 1 0 f f t f i 2 1700 "1700 1700" _null_ _null_ _null_	numeric_smaller - _null_ ));
DESCR("smaller of two numbers");
DATA(insert OID = 1767 ( numeric_larger			PGNSP PGUID 12 1 0 f f t f i 2 1700 "1700 1700" _null_ _null_ _null_	numeric_larger - _null_ ));
DESCR("larger of two numbers");
DATA(insert OID = 1769 ( numeric_cmp			PGNSP PGUID 12 1 0 f f t f i 2 23 "1700 1700" _null_ _null_ _null_	numeric_cmp - _null_ ));
DESCR("compare two numbers");
DATA(insert OID = 1771 ( numeric_uminus			PGNSP PGUID 12 1 0 f f t f i 1 1700 "1700" _null_ _null_ _null_ numeric_uminus - _null_ ));
DESCR("negate");
DATA(insert OID = 1779 ( int8					PGNSP PGUID 12 1 0 f f t f i 1 20 "1700" _null_ _null_ _null_ numeric_int8 - _null_ ));
DESCR("(internal)");
DATA(insert OID = 1781 ( numeric				PGNSP PGUID 12 1 0 f f t f i 1 1700 "20" _null_ _null_ _null_ int8_numeric - _null_ ));
DESCR("(internal)");
DATA(insert OID = 1782 ( numeric				PGNSP PGUID 12 1 0 f f t f i 1 1700 "21" _null_ _null_ _null_ int2_numeric - _null_ ));
DESCR("(internal)");
DATA(insert OID = 1783 ( int2					PGNSP PGUID 12 1 0 f f t f i 1 21 "1700" _null_ _null_ _null_ numeric_int2 - _null_ ));
DESCR("(internal)");

/* formatting */
DATA(insert OID = 1770 ( to_char			PGNSP PGUID 12 1 0 f f t f s 2	25 "1184 25" _null_ _null_ _null_  timestamptz_to_char - _null_ ));
DESCR("format timestamp with time zone to text");
DATA(insert OID = 1772 ( to_char			PGNSP PGUID 12 1 0 f f t f s 2	25 "1700 25" _null_ _null_ _null_  numeric_to_char - _null_ ));
DESCR("format numeric to text");
DATA(insert OID = 1773 ( to_char			PGNSP PGUID 12 1 0 f f t f s 2	25 "23 25" _null_ _null_ _null_ int4_to_char - _null_ ));
DESCR("format int4 to text");
DATA(insert OID = 1774 ( to_char			PGNSP PGUID 12 1 0 f f t f s 2	25 "20 25" _null_ _null_ _null_ int8_to_char - _null_ ));
DESCR("format int8 to text");
DATA(insert OID = 1775 ( to_char			PGNSP PGUID 12 1 0 f f t f s 2	25 "700 25" _null_ _null_ _null_	float4_to_char - _null_ ));
DESCR("format float4 to text");
DATA(insert OID = 1776 ( to_char			PGNSP PGUID 12 1 0 f f t f s 2	25 "701 25" _null_ _null_ _null_	float8_to_char - _null_ ));
DESCR("format float8 to text");
DATA(insert OID = 1777 ( to_number			PGNSP PGUID 12 1 0 f f t f s 2	1700 "25 25" _null_ _null_ _null_  numeric_to_number - _null_ ));
DESCR("convert text to numeric");
DATA(insert OID = 1778 ( to_timestamp		PGNSP PGUID 12 1 0 f f t f s 2	1184 "25 25" _null_ _null_ _null_  to_timestamp - _null_ ));
DESCR("convert text to timestamp with time zone");
DATA(insert OID = 1780 ( to_date			PGNSP PGUID 12 1 0 f f t f s 2	1082 "25 25" _null_ _null_ _null_  to_date - _null_ ));
DESCR("convert text to date");
DATA(insert OID = 1768 ( to_char			PGNSP PGUID 12 1 0 f f t f s 2	25 "1186 25" _null_ _null_ _null_  interval_to_char - _null_ ));
DESCR("format interval to text");

DATA(insert OID =  1282 ( quote_ident	   PGNSP PGUID 12 1 0 f f t f i 1 25 "25" _null_ _null_ _null_ quote_ident - _null_ ));
DESCR("quote an identifier for usage in a querystring");
DATA(insert OID =  1283 ( quote_literal    PGNSP PGUID 12 1 0 f f t f i 1 25 "25" _null_ _null_ _null_ quote_literal - _null_ ));
DESCR("quote a literal for usage in a querystring");

DATA(insert OID = 1798 (  oidin			   PGNSP PGUID 12 1 0 f f t f i 1 26 "2275" _null_ _null_ _null_ oidin - _null_ ));
DESCR("I/O");
DATA(insert OID = 1799 (  oidout		   PGNSP PGUID 12 1 0 f f t f i 1 2275 "26" _null_ _null_ _null_ oidout - _null_ ));
DESCR("I/O");


DATA(insert OID = 1810 (  bit_length	   PGNSP PGUID 14 1 0 0 f f t f i 1 0 23 f "17" _null_ _null_ _null_ _null_ "select pg_catalog.octet_length($1) * 8" - _null_ c ));
DESCR("length in bits");
DATA(insert OID = 1811 (  bit_length	   PGNSP PGUID 14 1 0 0 f f t f i 1 0 23 f "25" _null_ _null_ _null_ _null_ "select pg_catalog.octet_length($1) * 8" - _null_ c ));
DESCR("length in bits");
DATA(insert OID = 1812 (  bit_length	   PGNSP PGUID 14 1 0 0 f f t f i 1 0 23 f "1560" _null_ _null_ _null_ _null_ "select pg_catalog.length($1)" - _null_ c ));
DESCR("length in bits");

/* Selectivity estimators for LIKE and related operators */
DATA(insert OID = 1814 ( iclikesel			PGNSP PGUID 12 1 0 f f t f s 4 701 "2281 26 2281 23" _null_ _null_ _null_  iclikesel - _null_ ));
DESCR("restriction selectivity of ILIKE");
DATA(insert OID = 1815 ( icnlikesel			PGNSP PGUID 12 1 0 f f t f s 4 701 "2281 26 2281 23" _null_ _null_ _null_  icnlikesel - _null_ ));
DESCR("restriction selectivity of NOT ILIKE");
DATA(insert OID = 1816 ( iclikejoinsel		PGNSP PGUID 12 1 0 f f t f s 4 701 "2281 26 2281 21" _null_ _null_ _null_  iclikejoinsel - _null_ ));
DESCR("join selectivity of ILIKE");
DATA(insert OID = 1817 ( icnlikejoinsel		PGNSP PGUID 12 1 0 f f t f s 4 701 "2281 26 2281 21" _null_ _null_ _null_  icnlikejoinsel - _null_ ));
DESCR("join selectivity of NOT ILIKE");
DATA(insert OID = 1818 ( regexeqsel			PGNSP PGUID 12 1 0 f f t f s 4 701 "2281 26 2281 23" _null_ _null_ _null_  regexeqsel - _null_ ));
DESCR("restriction selectivity of regex match");
DATA(insert OID = 1819 ( likesel			PGNSP PGUID 12 1 0 f f t f s 4 701 "2281 26 2281 23" _null_ _null_ _null_  likesel - _null_ ));
DESCR("restriction selectivity of LIKE");
DATA(insert OID = 1820 ( icregexeqsel		PGNSP PGUID 12 1 0 f f t f s 4 701 "2281 26 2281 23" _null_ _null_ _null_  icregexeqsel - _null_ ));
DESCR("restriction selectivity of case-insensitive regex match");
DATA(insert OID = 1821 ( regexnesel			PGNSP PGUID 12 1 0 f f t f s 4 701 "2281 26 2281 23" _null_ _null_ _null_  regexnesel - _null_ ));
DESCR("restriction selectivity of regex non-match");
DATA(insert OID = 1822 ( nlikesel			PGNSP PGUID 12 1 0 f f t f s 4 701 "2281 26 2281 23" _null_ _null_ _null_  nlikesel - _null_ ));
DESCR("restriction selectivity of NOT LIKE");
DATA(insert OID = 1823 ( icregexnesel		PGNSP PGUID 12 1 0 f f t f s 4 701 "2281 26 2281 23" _null_ _null_ _null_  icregexnesel - _null_ ));
DESCR("restriction selectivity of case-insensitive regex non-match");
DATA(insert OID = 1824 ( regexeqjoinsel		PGNSP PGUID 12 1 0 f f t f s 4 701 "2281 26 2281 21" _null_ _null_ _null_  regexeqjoinsel - _null_ ));
DESCR("join selectivity of regex match");
DATA(insert OID = 1825 ( likejoinsel		PGNSP PGUID 12 1 0 f f t f s 4 701 "2281 26 2281 21" _null_ _null_ _null_  likejoinsel - _null_ ));
DESCR("join selectivity of LIKE");
DATA(insert OID = 1826 ( icregexeqjoinsel	PGNSP PGUID 12 1 0 f f t f s 4 701 "2281 26 2281 21" _null_ _null_ _null_  icregexeqjoinsel - _null_ ));
DESCR("join selectivity of case-insensitive regex match");
DATA(insert OID = 1827 ( regexnejoinsel		PGNSP PGUID 12 1 0 f f t f s 4 701 "2281 26 2281 21" _null_ _null_ _null_  regexnejoinsel - _null_ ));
DESCR("join selectivity of regex non-match");
DATA(insert OID = 1828 ( nlikejoinsel		PGNSP PGUID 12 1 0 f f t f s 4 701 "2281 26 2281 21" _null_ _null_ _null_  nlikejoinsel - _null_ ));
DESCR("join selectivity of NOT LIKE");
DATA(insert OID = 1829 ( icregexnejoinsel	PGNSP PGUID 12 1 0 f f t f s 4 701 "2281 26 2281 21" _null_ _null_ _null_  icregexnejoinsel - _null_ ));
DESCR("join selectivity of case-insensitive regex non-match");

/* Aggregate-related functions */
DATA(insert OID = 1830 (  float8_avg	   PGNSP PGUID 12 1 0 f f t f i 1 701 "17" _null_ _null_ _null_ float8_avg - _null_ ));
DESCR("AVG aggregate final function");
DATA(insert OID = 2512 (  float8_var_pop   PGNSP PGUID 12 1 0 f f t f i 1 701 "1022" _null_ _null_ _null_ float8_var_pop - _null_ ));
DESCR("VAR_POP aggregate final function");
DATA(insert OID = 1831 (  float8_var_samp  PGNSP PGUID 12 1 0 f f t f i 1 701 "1022" _null_ _null_ _null_ float8_var_samp - _null_ ));
DESCR("VAR_SAMP aggregate final function");
DATA(insert OID = 2513 (  float8_stddev_pop PGNSP PGUID 12 1 0 f f t f i 1 701 "1022" _null_ _null_ _null_ float8_stddev_pop - _null_ ));
DESCR("STDDEV_POP aggregate final function");
DATA(insert OID = 1832 (  float8_stddev_samp	PGNSP PGUID 12 1 0 f f t f i 1 701 "1022" _null_ _null_ _null_ float8_stddev_samp - _null_ ));
DESCR("STDDEV_SAMP aggregate final function");
DATA(insert OID = 1833 (  numeric_accum    PGNSP PGUID 12 1 0 f f t f i 2 1231 "1231 1700" _null_ _null_ _null_ numeric_accum - _null_ ));
DESCR("aggregate transition function");
DATA(insert OID = 2858 (  numeric_avg_accum    PGNSP PGUID 12 1 0 f f t f i 2 1231 "1231 1700" _null_ _null_ _null_ numeric_avg_accum - _null_ ));
DESCR("aggregate transition function");
DATA(insert OID = 1834 (  int2_accum	   PGNSP PGUID 12 1 0 f f t f i 2 1231 "1231 21" _null_ _null_ _null_ int2_accum - _null_ ));
DESCR("aggregate transition function");
DATA(insert OID = 1835 (  int4_accum	   PGNSP PGUID 12 1 0 f f t f i 2 1231 "1231 23" _null_ _null_ _null_ int4_accum - _null_ ));
DESCR("aggregate transition function");
DATA(insert OID = 1836 (  int8_accum	   PGNSP PGUID 12 1 0 f f t f i 2 1231 "1231 20" _null_ _null_ _null_ int8_accum - _null_ ));
DESCR("aggregate transition function");
<<<<<<< HEAD
DATA(insert OID = 1837 (  numeric_avg	   PGNSP PGUID 12 1 0 f f t f i 1 1700 "17" _null_ _null_ _null_  numeric_avg - _null_ ));
=======
DATA(insert OID = 2746 (  int8_avg_accum	   PGNSP PGUID 12 1 0 f f t f i 2 1231 "1231 20" _null_ _null_ _null_ int8_avg_accum - _null_ ));
DESCR("aggregate transition function");
DATA(insert OID = 1837 (  numeric_avg	   PGNSP PGUID 12 1 0 f f t f i 1 1700 "1231" _null_ _null_ _null_	numeric_avg - _null_ ));
>>>>>>> 37a22932
DESCR("AVG aggregate final function");
DATA(insert OID = 2514 (  numeric_var_pop  PGNSP PGUID 12 1 0 f f t f i 1 1700 "1231" _null_ _null_ _null_	numeric_var_pop - _null_ ));
DESCR("VAR_POP aggregate final function");
DATA(insert OID = 1838 (  numeric_var_samp PGNSP PGUID 12 1 0 f f t f i 1 1700 "1231" _null_ _null_ _null_	numeric_var_samp - _null_ ));
DESCR("VAR_SAMP aggregate final function");
DATA(insert OID = 2596 (  numeric_stddev_pop PGNSP PGUID 12 1 0 f f t f i 1 1700 "1231" _null_ _null_ _null_	numeric_stddev_pop - _null_ ));
DESCR("STDDEV_POP aggregate final function");
DATA(insert OID = 1839 (  numeric_stddev_samp	PGNSP PGUID 12 1 0 f f t f i 1 1700 "1231" _null_ _null_ _null_ numeric_stddev_samp - _null_ ));
DESCR("STDDEV_SAMP aggregate final function");
DATA(insert OID = 1840 (  int2_sum		   PGNSP PGUID 12 1 0 f f f f i 2 20 "20 21" _null_ _null_ _null_ int2_sum - _null_ ));
DESCR("SUM(int2) transition function");
DATA(insert OID = 1841 (  int4_sum		   PGNSP PGUID 12 1 0 f f f f i 2 20 "20 23" _null_ _null_ _null_ int4_sum - _null_ ));
DESCR("SUM(int4) transition function");
DATA(insert OID = 1842 (  int8_sum		   PGNSP PGUID 12 1 0 f f f f i 2 1700 "1700 20" _null_ _null_ _null_ int8_sum - _null_ ));
DESCR("SUM(int8) transition function");
DATA(insert OID = 1843 (  interval_accum   PGNSP PGUID 12 1 0 f f t f i 2 1187 "1187 1186" _null_ _null_ _null_ interval_accum - _null_ ));
DESCR("aggregate transition function");
DATA(insert OID = 1844 (  interval_avg	   PGNSP PGUID 12 1 0 f f t f i 1 1186 "1187" _null_ _null_ _null_	interval_avg - _null_ ));
DESCR("AVG aggregate final function");
DATA(insert OID = 1962 (  int2_avg_accum   PGNSP PGUID 12 1 0 f f t f i 2 17 "17 21" _null_ _null_ _null_ int2_avg_accum - _null_ ));
DESCR("AVG(int2) transition function");
DATA(insert OID = 1963 (  int4_avg_accum   PGNSP PGUID 12 1 0 f f t f i 2 17 "17 23" _null_ _null_ _null_ int4_avg_accum - _null_ ));
DESCR("AVG(int4) transition function");
DATA(insert OID = 1964 (  int8_avg		   PGNSP PGUID 12 1 0 f f t f i 1 1700 "17" _null_ _null_ _null_ int8_avg - _null_ ));
DESCR("AVG(int) aggregate final function");
DATA(insert OID = 2805 (  int8inc_float8_float8		PGNSP PGUID 12 1 0 f f t f i 3 20 "20 701 701" _null_ _null_ _null_ int8inc_float8_float8 - _null_ ));
DESCR("REGR_COUNT(double, double) transition function");
DATA(insert OID = 2806 (  float8_regr_accum			PGNSP PGUID 12 1 0 f f t f i 3 1022 "1022 701 701" _null_ _null_ _null_ float8_regr_accum - _null_ ));
DESCR("REGR_...(double, double) transition function");
DATA(insert OID = 2807 (  float8_regr_sxx			PGNSP PGUID 12 1 0 f f t f i 1 701 "1022" _null_ _null_ _null_ float8_regr_sxx - _null_ ));
DESCR("REGR_SXX(double, double) aggregate final function");
DATA(insert OID = 2808 (  float8_regr_syy			PGNSP PGUID 12 1 0 f f t f i 1 701 "1022" _null_ _null_ _null_ float8_regr_syy - _null_ ));
DESCR("REGR_SYY(double, double) aggregate final function");
DATA(insert OID = 2809 (  float8_regr_sxy			PGNSP PGUID 12 1 0 f f t f i 1 701 "1022" _null_ _null_ _null_ float8_regr_sxy - _null_ ));
DESCR("REGR_SXY(double, double) aggregate final function");
DATA(insert OID = 2810 (  float8_regr_avgx			PGNSP PGUID 12 1 0 f f t f i 1 701 "1022" _null_ _null_ _null_ float8_regr_avgx - _null_ ));
DESCR("REGR_AVGX(double, double) aggregate final function");
DATA(insert OID = 2811 (  float8_regr_avgy			PGNSP PGUID 12 1 0 f f t f i 1 701 "1022" _null_ _null_ _null_ float8_regr_avgy - _null_ ));
DESCR("REGR_AVGY(double, double) aggregate final function");
DATA(insert OID = 2812 (  float8_regr_r2			PGNSP PGUID 12 1 0 f f t f i 1 701 "1022" _null_ _null_ _null_ float8_regr_r2 - _null_ ));
DESCR("REGR_R2(double, double) aggregate final function");
DATA(insert OID = 2813 (  float8_regr_slope			PGNSP PGUID 12 1 0 f f t f i 1 701 "1022" _null_ _null_ _null_ float8_regr_slope - _null_ ));
DESCR("REGR_SLOPE(double, double) aggregate final function");
DATA(insert OID = 2814 (  float8_regr_intercept		PGNSP PGUID 12 1 0 f f t f i 1 701 "1022" _null_ _null_ _null_ float8_regr_intercept - _null_ ));
DESCR("REGR_INTERCEPT(double, double) aggregate final function");
DATA(insert OID = 2815 (  float8_covar_pop			PGNSP PGUID 12 1 0 f f t f i 1 701 "1022" _null_ _null_ _null_ float8_covar_pop - _null_ ));
DESCR("COVAR_POP(double, double) aggregate final function");
DATA(insert OID = 2816 (  float8_covar_samp			PGNSP PGUID 12 1 0 f f t f i 1 701 "1022" _null_ _null_ _null_ float8_covar_samp - _null_ ));
DESCR("COVAR_SAMP(double, double) aggregate final function");
DATA(insert OID = 2817 (  float8_corr				PGNSP PGUID 12 1 0 f f t f i 1 701 "1022" _null_ _null_ _null_ float8_corr - _null_ ));
DESCR("CORR(double, double) aggregate final function");

/* To ASCII conversion */
DATA(insert OID = 1845 ( to_ascii	PGNSP PGUID 12 1 0 f f t f i 1	25 "25" _null_ _null_ _null_	to_ascii_default - _null_ ));
DESCR("encode text from DB encoding to ASCII text");
DATA(insert OID = 1846 ( to_ascii	PGNSP PGUID 12 1 0 f f t f i 2	25 "25 23" _null_ _null_ _null_ to_ascii_enc - _null_ ));
DESCR("encode text from encoding to ASCII text");
DATA(insert OID = 1847 ( to_ascii	PGNSP PGUID 12 1 0 f f t f i 2	25 "25 19" _null_ _null_ _null_ to_ascii_encname - _null_ ));
DESCR("encode text from encoding to ASCII text");

DATA(insert OID = 1848 ( interval_pl_time	PGNSP PGUID 14 1 0 0 f f t f i 2 0 1083 f "1186 1083" _null_ _null_ _null_ _null_	"select $2 + $1" - _null_ c ));
DESCR("plus");

DATA(insert OID = 1850 (  int28eq		   PGNSP PGUID 12 1 0 f f t f i 2 16 "21 20" _null_ _null_ _null_ int28eq - _null_ ));
DESCR("equal");
DATA(insert OID = 1851 (  int28ne		   PGNSP PGUID 12 1 0 f f t f i 2 16 "21 20" _null_ _null_ _null_ int28ne - _null_ ));
DESCR("not equal");
DATA(insert OID = 1852 (  int28lt		   PGNSP PGUID 12 1 0 f f t f i 2 16 "21 20" _null_ _null_ _null_ int28lt - _null_ ));
DESCR("less-than");
DATA(insert OID = 1853 (  int28gt		   PGNSP PGUID 12 1 0 f f t f i 2 16 "21 20" _null_ _null_ _null_ int28gt - _null_ ));
DESCR("greater-than");
DATA(insert OID = 1854 (  int28le		   PGNSP PGUID 12 1 0 f f t f i 2 16 "21 20" _null_ _null_ _null_ int28le - _null_ ));
DESCR("less-than-or-equal");
DATA(insert OID = 1855 (  int28ge		   PGNSP PGUID 12 1 0 f f t f i 2 16 "21 20" _null_ _null_ _null_ int28ge - _null_ ));
DESCR("greater-than-or-equal");

DATA(insert OID = 1856 (  int82eq		   PGNSP PGUID 12 1 0 f f t f i 2 16 "20 21" _null_ _null_ _null_ int82eq - _null_ ));
DESCR("equal");
DATA(insert OID = 1857 (  int82ne		   PGNSP PGUID 12 1 0 f f t f i 2 16 "20 21" _null_ _null_ _null_ int82ne - _null_ ));
DESCR("not equal");
DATA(insert OID = 1858 (  int82lt		   PGNSP PGUID 12 1 0 f f t f i 2 16 "20 21" _null_ _null_ _null_ int82lt - _null_ ));
DESCR("less-than");
DATA(insert OID = 1859 (  int82gt		   PGNSP PGUID 12 1 0 f f t f i 2 16 "20 21" _null_ _null_ _null_ int82gt - _null_ ));
DESCR("greater-than");
DATA(insert OID = 1860 (  int82le		   PGNSP PGUID 12 1 0 f f t f i 2 16 "20 21" _null_ _null_ _null_ int82le - _null_ ));
DESCR("less-than-or-equal");
DATA(insert OID = 1861 (  int82ge		   PGNSP PGUID 12 1 0 f f t f i 2 16 "20 21" _null_ _null_ _null_ int82ge - _null_ ));
DESCR("greater-than-or-equal");

DATA(insert OID = 1892 (  int2and		   PGNSP PGUID 12 1 0 f f t f i 2 21 "21 21" _null_ _null_ _null_ int2and - _null_ ));
DESCR("bitwise and");
DATA(insert OID = 1893 (  int2or		   PGNSP PGUID 12 1 0 f f t f i 2 21 "21 21" _null_ _null_ _null_ int2or - _null_ ));
DESCR("bitwise or");
DATA(insert OID = 1894 (  int2xor		   PGNSP PGUID 12 1 0 f f t f i 2 21 "21 21" _null_ _null_ _null_ int2xor - _null_ ));
DESCR("bitwise xor");
DATA(insert OID = 1895 (  int2not		   PGNSP PGUID 12 1 0 f f t f i 1 21 "21" _null_ _null_ _null_	int2not - _null_ ));
DESCR("bitwise not");
DATA(insert OID = 1896 (  int2shl		   PGNSP PGUID 12 1 0 f f t f i 2 21 "21 23" _null_ _null_ _null_ int2shl - _null_ ));
DESCR("bitwise shift left");
DATA(insert OID = 1897 (  int2shr		   PGNSP PGUID 12 1 0 f f t f i 2 21 "21 23" _null_ _null_ _null_ int2shr - _null_ ));
DESCR("bitwise shift right");

DATA(insert OID = 1898 (  int4and		   PGNSP PGUID 12 1 0 f f t f i 2 23 "23 23" _null_ _null_ _null_ int4and - _null_ ));
DESCR("bitwise and");
DATA(insert OID = 1899 (  int4or		   PGNSP PGUID 12 1 0 f f t f i 2 23 "23 23" _null_ _null_ _null_ int4or - _null_ ));
DESCR("bitwise or");
DATA(insert OID = 1900 (  int4xor		   PGNSP PGUID 12 1 0 f f t f i 2 23 "23 23" _null_ _null_ _null_ int4xor - _null_ ));
DESCR("bitwise xor");
DATA(insert OID = 1901 (  int4not		   PGNSP PGUID 12 1 0 f f t f i 1 23 "23" _null_ _null_ _null_	int4not - _null_ ));
DESCR("bitwise not");
DATA(insert OID = 1902 (  int4shl		   PGNSP PGUID 12 1 0 f f t f i 2 23 "23 23" _null_ _null_ _null_ int4shl - _null_ ));
DESCR("bitwise shift left");
DATA(insert OID = 1903 (  int4shr		   PGNSP PGUID 12 1 0 f f t f i 2 23 "23 23" _null_ _null_ _null_ int4shr - _null_ ));
DESCR("bitwise shift right");

DATA(insert OID = 1904 (  int8and		   PGNSP PGUID 12 1 0 f f t f i 2 20 "20 20" _null_ _null_ _null_ int8and - _null_ ));
DESCR("bitwise and");
DATA(insert OID = 1905 (  int8or		   PGNSP PGUID 12 1 0 f f t f i 2 20 "20 20" _null_ _null_ _null_ int8or - _null_ ));
DESCR("bitwise or");
DATA(insert OID = 1906 (  int8xor		   PGNSP PGUID 12 1 0 f f t f i 2 20 "20 20" _null_ _null_ _null_ int8xor - _null_ ));
DESCR("bitwise xor");
DATA(insert OID = 1907 (  int8not		   PGNSP PGUID 12 1 0 f f t f i 1 20 "20" _null_ _null_ _null_	int8not - _null_ ));
DESCR("bitwise not");
DATA(insert OID = 1908 (  int8shl		   PGNSP PGUID 12 1 0 f f t f i 2 20 "20 23" _null_ _null_ _null_ int8shl - _null_ ));
DESCR("bitwise shift left");
DATA(insert OID = 1909 (  int8shr		   PGNSP PGUID 12 1 0 f f t f i 2 20 "20 23" _null_ _null_ _null_ int8shr - _null_ ));
DESCR("bitwise shift right");

DATA(insert OID = 1910 (  int8up		   PGNSP PGUID 12 1 0 f f t f i 1 20	"20" _null_ _null_ _null_ int8up - _null_ ));
DESCR("unary plus");
DATA(insert OID = 1911 (  int2up		   PGNSP PGUID 12 1 0 f f t f i 1 21	"21" _null_ _null_ _null_ int2up - _null_ ));
DESCR("unary plus");
DATA(insert OID = 1912 (  int4up		   PGNSP PGUID 12 1 0 f f t f i 1 23	"23" _null_ _null_ _null_ int4up - _null_ ));
DESCR("unary plus");
DATA(insert OID = 1913 (  float4up		   PGNSP PGUID 12 1 0 f f t f i 1 700 "700" _null_ _null_ _null_		float4up - _null_ ));
DESCR("unary plus");
DATA(insert OID = 1914 (  float8up		   PGNSP PGUID 12 1 0 f f t f i 1 701 "701" _null_ _null_ _null_		float8up - _null_ ));
DESCR("unary plus");
DATA(insert OID = 1915 (  numeric_uplus    PGNSP PGUID 12 1 0 f f t f i 1 1700 "1700" _null_ _null_ _null_	numeric_uplus - _null_ ));
DESCR("unary plus");

DATA(insert OID = 1922 (  has_table_privilege		   PGNSP PGUID 12 1 0 f f t f s 3 16 "19 25 25" _null_ _null_ _null_	has_table_privilege_name_name - _null_ ));
DESCR("user privilege on relation by username, rel name");
DATA(insert OID = 1923 (  has_table_privilege		   PGNSP PGUID 12 1 0 f f t f s 3 16 "19 26 25" _null_ _null_ _null_	has_table_privilege_name_id - _null_ ));
DESCR("user privilege on relation by username, rel oid");
DATA(insert OID = 1924 (  has_table_privilege		   PGNSP PGUID 12 1 0 f f t f s 3 16 "26 25 25" _null_ _null_ _null_	has_table_privilege_id_name - _null_ ));
DESCR("user privilege on relation by user oid, rel name");
DATA(insert OID = 1925 (  has_table_privilege		   PGNSP PGUID 12 1 0 f f t f s 3 16 "26 26 25" _null_ _null_ _null_	has_table_privilege_id_id - _null_ ));
DESCR("user privilege on relation by user oid, rel oid");
DATA(insert OID = 1926 (  has_table_privilege		   PGNSP PGUID 12 1 0 f f t f s 2 16 "25 25" _null_ _null_ _null_ has_table_privilege_name - _null_ ));
DESCR("current user privilege on relation by rel name");
DATA(insert OID = 1927 (  has_table_privilege		   PGNSP PGUID 12 1 0 f f t f s 2 16 "26 25" _null_ _null_ _null_ has_table_privilege_id - _null_ ));
DESCR("current user privilege on relation by rel oid");


DATA(insert OID = 1928 (  pg_stat_get_numscans			PGNSP PGUID 12 1 0 f f t f s 1 20 "26" _null_ _null_ _null_ pg_stat_get_numscans - _null_ ));
DESCR("Statistics: Number of scans done for table/index");
DATA(insert OID = 1929 (  pg_stat_get_tuples_returned	PGNSP PGUID 12 1 0 f f t f s 1 20 "26" _null_ _null_ _null_ pg_stat_get_tuples_returned - _null_ ));
DESCR("Statistics: Number of tuples read by seqscan");
DATA(insert OID = 1930 (  pg_stat_get_tuples_fetched	PGNSP PGUID 12 1 0 f f t f s 1 20 "26" _null_ _null_ _null_ pg_stat_get_tuples_fetched - _null_ ));
DESCR("Statistics: Number of tuples fetched by idxscan");
DATA(insert OID = 1931 (  pg_stat_get_tuples_inserted	PGNSP PGUID 12 1 0 f f t f s 1 20 "26" _null_ _null_ _null_ pg_stat_get_tuples_inserted - _null_ ));
DESCR("Statistics: Number of tuples inserted");
DATA(insert OID = 1932 (  pg_stat_get_tuples_updated	PGNSP PGUID 12 1 0 f f t f s 1 20 "26" _null_ _null_ _null_ pg_stat_get_tuples_updated - _null_ ));
DESCR("Statistics: Number of tuples updated");
DATA(insert OID = 1933 (  pg_stat_get_tuples_deleted	PGNSP PGUID 12 1 0 f f t f s 1 20 "26" _null_ _null_ _null_ pg_stat_get_tuples_deleted - _null_ ));
DESCR("Statistics: Number of tuples deleted");
DATA(insert OID = 2878 (  pg_stat_get_live_tuples	PGNSP PGUID 12 1 0 f f t f s 1 20 "26" _null_ _null_ _null_ pg_stat_get_live_tuples - _null_ ));
DESCR("Statistics: Number of live tuples");
DATA(insert OID = 2879 (  pg_stat_get_dead_tuples	PGNSP PGUID 12 1 0 f f t f s 1 20 "26" _null_ _null_ _null_ pg_stat_get_dead_tuples - _null_ ));
DESCR("Statistics: Number of dead tuples");
DATA(insert OID = 1934 (  pg_stat_get_blocks_fetched	PGNSP PGUID 12 1 0 f f t f s 1 20 "26" _null_ _null_ _null_ pg_stat_get_blocks_fetched - _null_ ));
DESCR("Statistics: Number of blocks fetched");
DATA(insert OID = 1935 (  pg_stat_get_blocks_hit		PGNSP PGUID 12 1 0 f f t f s 1 20 "26" _null_ _null_ _null_ pg_stat_get_blocks_hit - _null_ ));
DESCR("Statistics: Number of blocks found in cache");
DATA(insert OID = 2781 (  pg_stat_get_last_vacuum_time PGNSP PGUID 12 1 0 f f t f s 1 1184 "26" _null_ _null_ _null_	pg_stat_get_last_vacuum_time - _null_));
DESCR("Statistics: Last manual vacuum time for a table");
DATA(insert OID = 2782 (  pg_stat_get_last_autovacuum_time PGNSP PGUID 12 1 0 f f t f s 1 1184 "26" _null_ _null_ _null_	pg_stat_get_last_autovacuum_time - _null_));
DESCR("Statistics: Last auto vacuum time for a table");
DATA(insert OID = 2783 (  pg_stat_get_last_analyze_time PGNSP PGUID 12 1 0 f f t f s 1 1184 "26" _null_ _null_ _null_	pg_stat_get_last_analyze_time - _null_));
DESCR("Statistics: Last manual analyze time for a table");
DATA(insert OID = 2784 (  pg_stat_get_last_autoanalyze_time PGNSP PGUID 12 1 0 f f t f s 1 1184 "26" _null_ _null_ _null_	pg_stat_get_last_autoanalyze_time - _null_));
DESCR("Statistics: Last auto analyze time for a table");
DATA(insert OID = 1936 (  pg_stat_get_backend_idset		PGNSP PGUID 12 1 100 f f t t s 0 23 "" _null_ _null_ _null_ pg_stat_get_backend_idset - _null_ ));
DESCR("Statistics: Currently active backend IDs");
DATA(insert OID = 2026 (  pg_backend_pid				PGNSP PGUID 12 1 0 f f t f s 0 23 "" _null_ _null_ _null_ pg_backend_pid - _null_ ));
DESCR("Statistics: Current backend PID");
DATA(insert OID = 1937 (  pg_stat_get_backend_pid		PGNSP PGUID 12 1 0 f f t f s 1 23 "23" _null_ _null_ _null_ pg_stat_get_backend_pid - _null_ ));
DESCR("Statistics: PID of backend");
DATA(insert OID = 1938 (  pg_stat_get_backend_dbid		PGNSP PGUID 12 1 0 f f t f s 1 26 "23" _null_ _null_ _null_ pg_stat_get_backend_dbid - _null_ ));
DESCR("Statistics: Database ID of backend");
DATA(insert OID = 1939 (  pg_stat_get_backend_userid	PGNSP PGUID 12 1 0 f f t f s 1 26 "23" _null_ _null_ _null_ pg_stat_get_backend_userid - _null_ ));
DESCR("Statistics: User ID of backend");
DATA(insert OID = 1940 (  pg_stat_get_backend_activity	PGNSP PGUID 12 1 0 f f t f s 1 25 "23" _null_ _null_ _null_ pg_stat_get_backend_activity - _null_ ));
DESCR("Statistics: Current query of backend");
DATA(insert OID = 2853 (  pg_stat_get_backend_waiting	PGNSP PGUID 12 1 0 f f t f s 1 16 "23" _null_ _null_ _null_ pg_stat_get_backend_waiting - _null_ ));
DESCR("Statistics: Is backend currently waiting for a lock");
DATA(insert OID = 2094 (  pg_stat_get_backend_activity_start PGNSP PGUID 12 1 0 f f t f s 1 1184 "23" _null_ _null_ _null_	pg_stat_get_backend_activity_start - _null_));
DESCR("Statistics: Start time for current query of backend");
DATA(insert OID = 2857 (  pg_stat_get_backend_txn_start PGNSP PGUID 12 1 0 f f t f s 1 1184 "23" _null_ _null_ _null_	pg_stat_get_backend_xact_start - _null_));
DESCR("Statistics: Start time for backend's current transaction");
DATA(insert OID = 1391 ( pg_stat_get_backend_start PGNSP PGUID 12 1 0 f f t f s 1 1184 "23" _null_ _null_ _null_ pg_stat_get_backend_start - _null_));
DESCR("Statistics: Start time for current backend session");
DATA(insert OID = 1392 ( pg_stat_get_backend_client_addr PGNSP PGUID 12 1 0 f f t f s 1 869 "23" _null_ _null_ _null_ pg_stat_get_backend_client_addr - _null_));
DESCR("Statistics: Address of client connected to backend");
DATA(insert OID = 1393 ( pg_stat_get_backend_client_port PGNSP PGUID 12 1 0 f f t f s 1 23 "23" _null_ _null_ _null_ pg_stat_get_backend_client_port - _null_));
DESCR("Statistics: Port number of client connected to backend");
DATA(insert OID = 1941 (  pg_stat_get_db_numbackends	PGNSP PGUID 12 1 0 f f t f s 1 23 "26" _null_ _null_ _null_ pg_stat_get_db_numbackends - _null_ ));
DESCR("Statistics: Number of backends in database");
DATA(insert OID = 1942 (  pg_stat_get_db_xact_commit	PGNSP PGUID 12 1 0 f f t f s 1 20 "26" _null_ _null_ _null_ pg_stat_get_db_xact_commit - _null_ ));
DESCR("Statistics: Transactions committed");
DATA(insert OID = 1943 (  pg_stat_get_db_xact_rollback	PGNSP PGUID 12 1 0 f f t f s 1 20 "26" _null_ _null_ _null_ pg_stat_get_db_xact_rollback - _null_ ));
DESCR("Statistics: Transactions rolled back");
DATA(insert OID = 1944 (  pg_stat_get_db_blocks_fetched PGNSP PGUID 12 1 0 f f t f s 1 20 "26" _null_ _null_ _null_ pg_stat_get_db_blocks_fetched - _null_ ));
DESCR("Statistics: Blocks fetched for database");
DATA(insert OID = 1945 (  pg_stat_get_db_blocks_hit		PGNSP PGUID 12 1 0 f f t f s 1 20 "26" _null_ _null_ _null_ pg_stat_get_db_blocks_hit - _null_ ));
DESCR("Statistics: Blocks found in cache for database");
DATA(insert OID = 2230 (  pg_stat_clear_snapshot		PGNSP PGUID 12 1 0 f f f f v 0 2278  "" _null_ _null_ _null_	pg_stat_clear_snapshot - _null_ ));
DESCR("Statistics: Discard current transaction's statistics snapshot");
DATA(insert OID = 2274 (  pg_stat_reset					PGNSP PGUID 12 1 0 f f f f v 0 2278  "" _null_ _null_ _null_	pg_stat_reset - _null_ ));
DESCR("Statistics: Reset collected statistics for current database");

DATA(insert OID = 1946 (  encode						PGNSP PGUID 12 1 0 f f t f i 2 25 "17 25" _null_ _null_ _null_	binary_encode - _null_ ));
DESCR("Convert bytea value into some ascii-only text string");
DATA(insert OID = 1947 (  decode						PGNSP PGUID 12 1 0 f f t f i 2 17 "25 25" _null_ _null_ _null_	binary_decode - _null_ ));
DESCR("Convert ascii-encoded text string into bytea value");

DATA(insert OID = 1948 (  byteaeq		   PGNSP PGUID 12 1 0 f f t f i 2 16 "17 17" _null_ _null_ _null_ byteaeq - _null_ ));
DESCR("equal");
DATA(insert OID = 1949 (  bytealt		   PGNSP PGUID 12 1 0 f f t f i 2 16 "17 17" _null_ _null_ _null_ bytealt - _null_ ));
DESCR("less-than");
DATA(insert OID = 1950 (  byteale		   PGNSP PGUID 12 1 0 f f t f i 2 16 "17 17" _null_ _null_ _null_ byteale - _null_ ));
DESCR("less-than-or-equal");
DATA(insert OID = 1951 (  byteagt		   PGNSP PGUID 12 1 0 f f t f i 2 16 "17 17" _null_ _null_ _null_ byteagt - _null_ ));
DESCR("greater-than");
DATA(insert OID = 1952 (  byteage		   PGNSP PGUID 12 1 0 f f t f i 2 16 "17 17" _null_ _null_ _null_ byteage - _null_ ));
DESCR("greater-than-or-equal");
DATA(insert OID = 1953 (  byteane		   PGNSP PGUID 12 1 0 f f t f i 2 16 "17 17" _null_ _null_ _null_ byteane - _null_ ));
DESCR("not equal");
DATA(insert OID = 1954 (  byteacmp		   PGNSP PGUID 12 1 0 f f t f i 2 23 "17 17" _null_ _null_ _null_ byteacmp - _null_ ));
DESCR("less-equal-greater");

DATA(insert OID = 1961 (  timestamp		   PGNSP PGUID 12 1 0 f f t f i 2 1114 "1114 23" _null_ _null_ _null_ timestamp_scale - _null_ ));
DESCR("adjust timestamp precision");

DATA(insert OID = 1965 (  oidlarger		   PGNSP PGUID 12 1 0 f f t f i 2 26 "26 26" _null_ _null_ _null_ oidlarger - _null_ ));
DESCR("larger of two");
DATA(insert OID = 1966 (  oidsmaller	   PGNSP PGUID 12 1 0 f f t f i 2 26 "26 26" _null_ _null_ _null_ oidsmaller - _null_ ));
DESCR("smaller of two");

DATA(insert OID = 1967 (  timestamptz	   PGNSP PGUID 12 1 0 f f t f i 2 1184 "1184 23" _null_ _null_ _null_ timestamptz_scale - _null_ ));
DESCR("adjust timestamptz precision");
DATA(insert OID = 1968 (  time			   PGNSP PGUID 12 1 0 f f t f i 2 1083 "1083 23" _null_ _null_ _null_ time_scale - _null_ ));
DESCR("adjust time precision");
DATA(insert OID = 1969 (  timetz		   PGNSP PGUID 12 1 0 f f t f i 2 1266 "1266 23" _null_ _null_ _null_ timetz_scale - _null_ ));
DESCR("adjust time with time zone precision");

DATA(insert OID = 2005 (  bytealike		   PGNSP PGUID 12 1 0 f f t f i 2 16 "17 17" _null_ _null_ _null_ bytealike - _null_ ));
DESCR("matches LIKE expression");
DATA(insert OID = 2006 (  byteanlike	   PGNSP PGUID 12 1 0 f f t f i 2 16 "17 17" _null_ _null_ _null_ byteanlike - _null_ ));
DESCR("does not match LIKE expression");
DATA(insert OID = 2007 (  like			   PGNSP PGUID 12 1 0 f f t f i 2 16 "17 17" _null_ _null_ _null_ bytealike - _null_ ));
DESCR("matches LIKE expression");
DATA(insert OID = 2008 (  notlike		   PGNSP PGUID 12 1 0 f f t f i 2 16 "17 17" _null_ _null_ _null_ byteanlike - _null_ ));
DESCR("does not match LIKE expression");
DATA(insert OID = 2009 (  like_escape	   PGNSP PGUID 12 1 0 f f t f i 2 17 "17 17" _null_ _null_ _null_ like_escape_bytea - _null_ ));
DESCR("convert LIKE pattern to use backslash escapes");
DATA(insert OID = 2010 (  length		   PGNSP PGUID 12 1 0 f f t f i 1 23 "17" _null_ _null_ _null_	byteaoctetlen - _null_ ));
DESCR("octet length");
DATA(insert OID = 2011 (  byteacat		   PGNSP PGUID 12 1 0 f f t f i 2 17 "17 17" _null_ _null_ _null_ byteacat - _null_ ));
DESCR("concatenate");
DATA(insert OID = 2012 (  substring		   PGNSP PGUID 12 1 0 f f t f i 3 17 "17 23 23" _null_ _null_ _null_	bytea_substr - _null_ ));
DESCR("return portion of string");
DATA(insert OID = 2013 (  substring		   PGNSP PGUID 12 1 0 f f t f i 2 17 "17 23" _null_ _null_ _null_ bytea_substr_no_len - _null_ ));
DESCR("return portion of string");
DATA(insert OID = 2085 (  substr		   PGNSP PGUID 12 1 0 f f t f i 3 17 "17 23 23" _null_ _null_ _null_	bytea_substr - _null_ ));
DESCR("return portion of string");
DATA(insert OID = 2086 (  substr		   PGNSP PGUID 12 1 0 f f t f i 2 17 "17 23" _null_ _null_ _null_ bytea_substr_no_len - _null_ ));
DESCR("return portion of string");
DATA(insert OID = 2014 (  position		   PGNSP PGUID 12 1 0 f f t f i 2 23 "17 17" _null_ _null_ _null_ byteapos - _null_ ));
DESCR("return position of substring");
DATA(insert OID = 2015 (  btrim			   PGNSP PGUID 12 1 0 f f t f i 2 17 "17 17" _null_ _null_ _null_ byteatrim - _null_ ));
DESCR("trim both ends of string");

DATA(insert OID = 2019 (  time				PGNSP PGUID 12 1 0 f f t f s 1 1083 "1184" _null_ _null_ _null_ timestamptz_time - _null_ ));
DESCR("convert timestamptz to time");
DATA(insert OID = 2020 (  date_trunc		PGNSP PGUID 12 1 0 f f t f i 2 1114 "25 1114" _null_ _null_ _null_	timestamp_trunc - _null_ ));
DESCR("truncate timestamp to specified units");
DATA(insert OID = 2021 (  date_part			PGNSP PGUID 12 1 0 f f t f i 2	701 "25 1114" _null_ _null_ _null_	timestamp_part - _null_ ));
DESCR("extract field from timestamp");
DATA(insert OID = 2022 (  timestamp			PGNSP PGUID 12 1 0 f f t f s 1 1114 "25" _null_ _null_ _null_ text_timestamp - _null_ ));
DESCR("convert text to timestamp");
DATA(insert OID = 2023 (  timestamp			PGNSP PGUID 12 1 0 f f t f s 1 1114 "702" _null_ _null_ _null_	abstime_timestamp - _null_ ));
DESCR("convert abstime to timestamp");
DATA(insert OID = 2024 (  timestamp			PGNSP PGUID 12 1 0 f f t f i 1 1114 "1082" _null_ _null_ _null_ date_timestamp - _null_ ));
DESCR("convert date to timestamp");
DATA(insert OID = 2025 (  timestamp			PGNSP PGUID 12 1 0 f f t f i 2 1114 "1082 1083" _null_ _null_ _null_	datetime_timestamp - _null_ ));
DESCR("convert date and time to timestamp");
DATA(insert OID = 2027 (  timestamp			PGNSP PGUID 12 1 0 f f t f s 1 1114 "1184" _null_ _null_ _null_ timestamptz_timestamp - _null_ ));
DESCR("convert timestamp with time zone to timestamp");
DATA(insert OID = 2028 (  timestamptz		PGNSP PGUID 12 1 0 f f t f s 1 1184 "1114" _null_ _null_ _null_ timestamp_timestamptz - _null_ ));
DESCR("convert timestamp to timestamp with time zone");
DATA(insert OID = 2029 (  date				PGNSP PGUID 12 1 0 f f t f i 1 1082 "1114" _null_ _null_ _null_ timestamp_date - _null_ ));
DESCR("convert timestamp to date");
DATA(insert OID = 2030 (  abstime			PGNSP PGUID 12 1 0 f f t f s 1	702 "1114" _null_ _null_ _null_ timestamp_abstime - _null_ ));
DESCR("convert timestamp to abstime");
DATA(insert OID = 2031 (  timestamp_mi		PGNSP PGUID 12 1 0 f f t f i 2 1186 "1114 1114" _null_ _null_ _null_	timestamp_mi - _null_ ));
DESCR("subtract");
DATA(insert OID = 2032 (  timestamp_pl_interval PGNSP PGUID 12 1 0 f f t f i 2 1114 "1114 1186" _null_ _null_ _null_	timestamp_pl_interval - _null_ ));
DESCR("plus");
DATA(insert OID = 2033 (  timestamp_mi_interval PGNSP PGUID 12 1 0 f f t f i 2 1114 "1114 1186" _null_ _null_ _null_	timestamp_mi_interval - _null_ ));
DESCR("minus");
DATA(insert OID = 2034 (  text				PGNSP PGUID 12 1 0 f f t f s 1	 25 "1114" _null_ _null_ _null_ timestamp_text - _null_ ));
DESCR("convert timestamp to text");
DATA(insert OID = 2035 (  timestamp_smaller PGNSP PGUID 12 1 0 f f t f i 2 1114 "1114 1114" _null_ _null_ _null_	timestamp_smaller - _null_ ));
DESCR("smaller of two");
DATA(insert OID = 2036 (  timestamp_larger	PGNSP PGUID 12 1 0 f f t f i 2 1114 "1114 1114" _null_ _null_ _null_	timestamp_larger - _null_ ));
DESCR("larger of two");
DATA(insert OID = 2037 (  timezone			PGNSP PGUID 12 1 0 f f t f v 2 1266 "25 1266" _null_ _null_ _null_	timetz_zone - _null_ ));
DESCR("adjust time with time zone to new zone");
DATA(insert OID = 2038 (  timezone			PGNSP PGUID 12 1 0 f f t f i 2 1266 "1186 1266" _null_ _null_ _null_	timetz_izone - _null_ ));
DESCR("adjust time with time zone to new zone");
DATA(insert OID = 2041 ( overlaps			PGNSP PGUID 12 1 0 f f f f i 4 16 "1114 1114 1114 1114" _null_ _null_ _null_	overlaps_timestamp - _null_ ));
DESCR("SQL92 interval comparison");
DATA(insert OID = 2042 ( overlaps			PGNSP PGUID 14 1 0 0 f f f f i 4 0 16 f "1114 1186 1114 1186" _null_ _null_ _null_ _null_	"select ($1, ($1 + $2)) overlaps ($3, ($3 + $4))" - _null_ c ));
DESCR("SQL92 interval comparison");
DATA(insert OID = 2043 ( overlaps			PGNSP PGUID 14 1 0 0 f f f f i 4 0 16 f "1114 1114 1114 1186" _null_ _null_ _null_ _null_	"select ($1, $2) overlaps ($3, ($3 + $4))" - _null_ c ));
DESCR("SQL92 interval comparison");
DATA(insert OID = 2044 ( overlaps			PGNSP PGUID 14 1 0 0 f f f f i 4 0 16 f "1114 1186 1114 1114" _null_ _null_ _null_ _null_	"select ($1, ($1 + $2)) overlaps ($3, $4)" - _null_ c ));
DESCR("SQL92 interval comparison");
DATA(insert OID = 2045 (  timestamp_cmp		PGNSP PGUID 12 1 0 f f t f i 2	23 "1114 1114" _null_ _null_ _null_ timestamp_cmp - _null_ ));
DESCR("less-equal-greater");
DATA(insert OID = 2046 (  time				PGNSP PGUID 12 1 0 f f t f i 1 1083 "1266" _null_ _null_ _null_ timetz_time - _null_ ));
DESCR("convert time with time zone to time");
DATA(insert OID = 2047 (  timetz			PGNSP PGUID 12 1 0 f f t f s 1 1266 "1083" _null_ _null_ _null_ time_timetz - _null_ ));
DESCR("convert time to timetz");
DATA(insert OID = 2048 (  isfinite			PGNSP PGUID 12 1 0 f f t f i 1	 16 "1114" _null_ _null_ _null_ timestamp_finite - _null_ ));
DESCR("finite timestamp?");
DATA(insert OID = 2049 ( to_char			PGNSP PGUID 12 1 0 f f t f s 2	25 "1114 25" _null_ _null_ _null_  timestamp_to_char - _null_ ));
DESCR("format timestamp to text");
DATA(insert OID = 2052 (  timestamp_eq		PGNSP PGUID 12 1 0 f f t f i 2 16 "1114 1114" _null_ _null_ _null_	timestamp_eq - _null_ ));
DESCR("equal");
DATA(insert OID = 2053 (  timestamp_ne		PGNSP PGUID 12 1 0 f f t f i 2 16 "1114 1114" _null_ _null_ _null_	timestamp_ne - _null_ ));
DESCR("not equal");
DATA(insert OID = 2054 (  timestamp_lt		PGNSP PGUID 12 1 0 f f t f i 2 16 "1114 1114" _null_ _null_ _null_	timestamp_lt - _null_ ));
DESCR("less-than");
DATA(insert OID = 2055 (  timestamp_le		PGNSP PGUID 12 1 0 f f t f i 2 16 "1114 1114" _null_ _null_ _null_	timestamp_le - _null_ ));
DESCR("less-than-or-equal");
DATA(insert OID = 2056 (  timestamp_ge		PGNSP PGUID 12 1 0 f f t f i 2 16 "1114 1114" _null_ _null_ _null_	timestamp_ge - _null_ ));
DESCR("greater-than-or-equal");
DATA(insert OID = 2057 (  timestamp_gt		PGNSP PGUID 12 1 0 f f t f i 2 16 "1114 1114" _null_ _null_ _null_	timestamp_gt - _null_ ));
DESCR("greater-than");
DATA(insert OID = 2058 (  age				PGNSP PGUID 12 1 0 f f t f i 2 1186 "1114 1114" _null_ _null_ _null_	timestamp_age - _null_ ));
DESCR("date difference preserving months and years");
DATA(insert OID = 2059 (  age				PGNSP PGUID 14 1 0 0 f f t f s 1 0 1186 f "1114" _null_ _null_ _null_ _null_ "select pg_catalog.age(cast(current_date as timestamp without time zone), $1)" - _null_ c ));
DESCR("date difference from today preserving months and years");

DATA(insert OID = 2069 (  timezone			PGNSP PGUID 12 1 0 f f t f i 2 1184 "25 1114" _null_ _null_ _null_	timestamp_zone - _null_ ));
DESCR("adjust timestamp to new time zone");
DATA(insert OID = 2070 (  timezone			PGNSP PGUID 12 1 0 f f t f i 2 1184 "1186 1114" _null_ _null_ _null_	timestamp_izone - _null_ ));
DESCR("adjust timestamp to new time zone");
DATA(insert OID = 2071 (  date_pl_interval	PGNSP PGUID 12 1 0 f f t f i 2 1114 "1082 1186" _null_ _null_ _null_	date_pl_interval - _null_ ));
DESCR("add");
DATA(insert OID = 2072 (  date_mi_interval	PGNSP PGUID 12 1 0 f f t f i 2 1114 "1082 1186" _null_ _null_ _null_	date_mi_interval - _null_ ));
DESCR("subtract");

DATA(insert OID = 2073 (  substring			PGNSP PGUID 12 1 0 f f t f i 2 25 "25 25" _null_ _null_ _null_	textregexsubstr - _null_ ));
DESCR("extracts text matching regular expression");
DATA(insert OID = 2074 (  substring			PGNSP PGUID 14 1 0 0 f f t f i 3 0 25 f "25 25 25" _null_ _null_ _null_ _null_ "select pg_catalog.substring($1, pg_catalog.similar_escape($2, $3))" - _null_ c ));
DESCR("extracts text matching SQL99 regular expression");

DATA(insert OID = 2075 (  bit				PGNSP PGUID 12 1 0 f f t f i 2 1560 "20 23" _null_ _null_ _null_	bitfromint8 - _null_ ));
DESCR("int8 to bitstring");
DATA(insert OID = 2076 (  int8				PGNSP PGUID 12 1 0 f f t f i 1 20 "1560" _null_ _null_ _null_ bittoint8 - _null_ ));
DESCR("bitstring to int8");

DATA(insert OID = 2077 (  current_setting	PGNSP PGUID 12 1 0 f f t f s 1 25 "25" _null_ _null_ _null_ show_config_by_name - _null_ ));
DESCR("SHOW X as a function");
DATA(insert OID = 2078 (  set_config		PGNSP PGUID 12 1 0 f f f f v 3 25 "25 25 16" _null_ _null_ _null_ set_config_by_name - _null_ ));
DESCR("SET X as a function");
DATA(insert OID = 2084 (  pg_show_all_settings	PGNSP PGUID 12 1 1000 f f t t s 0 2249 "" _null_ _null_ _null_ show_all_settings - _null_ ));
DESCR("SHOW ALL as a function");
DATA(insert OID = 1371 (  pg_lock_status   PGNSP PGUID 12 1 1000 0 f f t t v 0 0 2249 f "" _null_ _null_ _null_ _null_ pg_lock_status - _null_ r ));
DESCR("view system lock information");
DATA(insert OID = 1065 (  pg_prepared_xact PGNSP PGUID 12 1 1000 f f t t v 0 2249 "" _null_ _null_ _null_ pg_prepared_xact - _null_ ));
DESCR("view two-phase transactions");

DATA(insert OID = 2079 (  pg_table_is_visible		PGNSP PGUID 12 1 0 f f t f s 1 16 "26" _null_ _null_ _null_ pg_table_is_visible - _null_ ));
DESCR("is table visible in search path?");
DATA(insert OID = 2080 (  pg_type_is_visible		PGNSP PGUID 12 1 0 f f t f s 1 16 "26" _null_ _null_ _null_ pg_type_is_visible - _null_ ));
DESCR("is type visible in search path?");
DATA(insert OID = 2081 (  pg_function_is_visible	PGNSP PGUID 12 1 0 f f t f s 1 16 "26" _null_ _null_ _null_ pg_function_is_visible - _null_ ));
DESCR("is function visible in search path?");
DATA(insert OID = 2082 (  pg_operator_is_visible	PGNSP PGUID 12 1 0 f f t f s 1 16 "26" _null_ _null_ _null_ pg_operator_is_visible - _null_ ));
DESCR("is operator visible in search path?");
DATA(insert OID = 2083 (  pg_opclass_is_visible		PGNSP PGUID 12 1 0 f f t f s 1 16 "26" _null_ _null_ _null_ pg_opclass_is_visible - _null_ ));
DESCR("is opclass visible in search path?");
DATA(insert OID = 2093 (  pg_conversion_is_visible	PGNSP PGUID 12 1 0 f f t f s 1 16 "26" _null_ _null_ _null_ pg_conversion_is_visible - _null_ ));
DESCR("is conversion visible in search path?");
DATA(insert OID = 2854 (  pg_my_temp_schema			PGNSP PGUID 12 1 0 f f t f s 0 26 "" _null_ _null_ _null_ pg_my_temp_schema - _null_ ));
DESCR("get OID of current session's temp schema, if any");
DATA(insert OID = 2855 (  pg_is_other_temp_schema	PGNSP PGUID 12 1 0 f f t f s 1 16 "26" _null_ _null_ _null_ pg_is_other_temp_schema - _null_ ));
DESCR("is schema another session's temp schema?");

DATA(insert OID = 2171 ( pg_cancel_backend		PGNSP PGUID 12 1 0 f f t f v 1 16 "23" _null_ _null_ _null_ pg_cancel_backend - _null_ ));
DESCR("Cancel a server process' current query");
DATA(insert OID = 2172 ( pg_start_backup		PGNSP PGUID 12 1 0 f f t f v 1 25 "25" _null_ _null_ _null_ pg_start_backup - _null_ ));
DESCR("Prepare for taking an online backup");
DATA(insert OID = 2173 ( pg_stop_backup			PGNSP PGUID 12 1 0 f f t f v 0 25 "" _null_ _null_ _null_ pg_stop_backup - _null_ ));
DESCR("Finish taking an online backup");
DATA(insert OID = 2848 ( pg_switch_xlog			PGNSP PGUID 12 1 0 f f t f v 0 25 "" _null_ _null_ _null_ pg_switch_xlog - _null_ ));
DESCR("Switch to new xlog file");
DATA(insert OID = 2849 ( pg_current_xlog_location	PGNSP PGUID 12 1 0 f f t f v 0 25 "" _null_ _null_ _null_ pg_current_xlog_location - _null_ ));
DESCR("current xlog write location");
DATA(insert OID = 2852 ( pg_current_xlog_insert_location	PGNSP PGUID 12 1 0 f f t f v 0 25 "" _null_ _null_ _null_ pg_current_xlog_insert_location - _null_ ));
DESCR("current xlog insert location");
DATA(insert OID = 2850 ( pg_xlogfile_name_offset	PGNSP PGUID 12 1 0 f f t f i 1 2249 "25" "{25,25,23}" "{i,o,o}" "{wal_location,file_name,file_offset}" pg_xlogfile_name_offset - _null_ ));
DESCR("xlog filename and byte offset, given an xlog location");
DATA(insert OID = 2851 ( pg_xlogfile_name			PGNSP PGUID 12 1 0 f f t f i 1 25 "25" _null_ _null_ _null_ pg_xlogfile_name - _null_ ));
DESCR("xlog filename, given an xlog location");

DATA(insert OID = 2621 ( pg_reload_conf			PGNSP PGUID 12 1 0 f f t f v 0 16 "" _null_ _null_ _null_ pg_reload_conf - _null_ ));
DESCR("Reload configuration files");
DATA(insert OID = 2622 ( pg_rotate_logfile		PGNSP PGUID 12 1 0 f f t f v 0 16 "" _null_ _null_ _null_ pg_rotate_logfile - _null_ ));
DESCR("Rotate log file");

DATA(insert OID = 2623 ( pg_stat_file		PGNSP PGUID 12 1 0 f f t f v 1 2249 "25" "{25,20,1184,1184,1184,1184,16}" "{i,o,o,o,o,o,o}" "{filename,size,access,modification,change,creation,isdir}" pg_stat_file - _null_ ));
DESCR("Return file information");
DATA(insert OID = 2624 ( pg_read_file		PGNSP PGUID 12 1 0 f f t f v 3 25 "25 20 20" _null_ _null_ _null_ pg_read_file - _null_ ));
DESCR("Read text from a file");
DATA(insert OID = 2625 ( pg_ls_dir			PGNSP PGUID 12 1 1000 f f t t v 1 25 "25" _null_ _null_ _null_ pg_ls_dir - _null_ ));
DESCR("List all files in a directory");
DATA(insert OID = 2626 ( pg_sleep			PGNSP PGUID 12 1 0 f f t f v 1 2278 "701" _null_ _null_ _null_ pg_sleep - _null_ ));
DESCR("Sleep for the specified time in seconds");


/* Aggregates (moved here from pg_aggregate for 7.3) */

DATA(insert OID = 2100 (  avg				PGNSP PGUID 12 1 0 t f f f i 1 1700 "20" _null_ _null_ _null_  aggregate_dummy - _null_ ));
DATA(insert OID = 2101 (  avg				PGNSP PGUID 12 1 0 t f f f i 1 1700 "23" _null_ _null_ _null_  aggregate_dummy - _null_ ));
DATA(insert OID = 2102 (  avg				PGNSP PGUID 12 1 0 t f f f i 1 1700 "21" _null_ _null_ _null_  aggregate_dummy - _null_ ));
DATA(insert OID = 2103 (  avg				PGNSP PGUID 12 1 0 t f f f i 1 1700 "1700" _null_ _null_ _null_ aggregate_dummy - _null_ ));
DATA(insert OID = 2104 (  avg				PGNSP PGUID 12 1 0 t f f f i 1 701 "700" _null_ _null_ _null_  aggregate_dummy - _null_ ));
DATA(insert OID = 2105 (  avg				PGNSP PGUID 12 1 0 t f f f i 1 701 "701" _null_ _null_ _null_  aggregate_dummy - _null_ ));
DATA(insert OID = 2106 (  avg				PGNSP PGUID 12 1 0 t f f f i 1 1186 "1186" _null_ _null_ _null_ aggregate_dummy - _null_ ));

#define SUM_OID_MIN 2107
DATA(insert OID = 2107 (  sum				PGNSP PGUID 12 1 0 t f f f i 1 1700 "20" _null_ _null_ _null_  aggregate_dummy - _null_ ));
DATA(insert OID = 2108 (  sum				PGNSP PGUID 12 1 0 t f f f i 1 20 "23" _null_ _null_ _null_ aggregate_dummy - _null_ ));
DATA(insert OID = 2109 (  sum				PGNSP PGUID 12 1 0 t f f f i 1 20 "21" _null_ _null_ _null_ aggregate_dummy - _null_ ));
DATA(insert OID = 2110 (  sum				PGNSP PGUID 12 1 0 t f f f i 1 700 "700" _null_ _null_ _null_  aggregate_dummy - _null_ ));
DATA(insert OID = 2111 (  sum				PGNSP PGUID 12 1 0 t f f f i 1 701 "701" _null_ _null_ _null_  aggregate_dummy - _null_ ));
DATA(insert OID = 2112 (  sum				PGNSP PGUID 12 1 0 t f f f i 1 790 "790" _null_ _null_ _null_  aggregate_dummy - _null_ ));
DATA(insert OID = 2113 (  sum				PGNSP PGUID 12 1 0 t f f f i 1 1186 "1186" _null_ _null_ _null_ aggregate_dummy - _null_ ));
DATA(insert OID = 2114 (  sum				PGNSP PGUID 12 1 0 t f f f i 1 1700 "1700" _null_ _null_ _null_ aggregate_dummy - _null_ ));
#define SUM_OID_MAX 2114

DATA(insert OID = 2115 (  max				PGNSP PGUID 12 1 0 t f f f i 1 20 "20" _null_ _null_ _null_ aggregate_dummy - _null_ ));
DATA(insert OID = 2116 (  max				PGNSP PGUID 12 1 0 t f f f i 1 23 "23" _null_ _null_ _null_ aggregate_dummy - _null_ ));
DATA(insert OID = 2117 (  max				PGNSP PGUID 12 1 0 t f f f i 1 21 "21" _null_ _null_ _null_ aggregate_dummy - _null_ ));
DATA(insert OID = 2118 (  max				PGNSP PGUID 12 1 0 t f f f i 1 26 "26" _null_ _null_ _null_ aggregate_dummy - _null_ ));
DATA(insert OID = 2119 (  max				PGNSP PGUID 12 1 0 t f f f i 1 700 "700" _null_ _null_ _null_  aggregate_dummy - _null_ ));
DATA(insert OID = 2120 (  max				PGNSP PGUID 12 1 0 t f f f i 1 701 "701" _null_ _null_ _null_  aggregate_dummy - _null_ ));
DATA(insert OID = 2121 (  max				PGNSP PGUID 12 1 0 t f f f i 1 702 "702" _null_ _null_ _null_  aggregate_dummy - _null_ ));
DATA(insert OID = 2122 (  max				PGNSP PGUID 12 1 0 t f f f i 1 1082 "1082" _null_ _null_ _null_ aggregate_dummy - _null_ ));
DATA(insert OID = 2123 (  max				PGNSP PGUID 12 1 0 t f f f i 1 1083 "1083" _null_ _null_ _null_ aggregate_dummy - _null_ ));
DATA(insert OID = 2124 (  max				PGNSP PGUID 12 1 0 t f f f i 1 1266 "1266" _null_ _null_ _null_ aggregate_dummy - _null_ ));
DATA(insert OID = 2125 (  max				PGNSP PGUID 12 1 0 t f f f i 1 790 "790" _null_ _null_ _null_  aggregate_dummy - _null_ ));
DATA(insert OID = 2126 (  max				PGNSP PGUID 12 1 0 t f f f i 1 1114 "1114" _null_ _null_ _null_ aggregate_dummy - _null_ ));
DATA(insert OID = 2127 (  max				PGNSP PGUID 12 1 0 t f f f i 1 1184 "1184" _null_ _null_ _null_ aggregate_dummy - _null_ ));
DATA(insert OID = 2128 (  max				PGNSP PGUID 12 1 0 t f f f i 1 1186 "1186" _null_ _null_ _null_ aggregate_dummy - _null_ ));
DATA(insert OID = 2129 (  max				PGNSP PGUID 12 1 0 t f f f i 1 25 "25" _null_ _null_ _null_ aggregate_dummy - _null_ ));
DATA(insert OID = 2130 (  max				PGNSP PGUID 12 1 0 t f f f i 1 1700 "1700" _null_ _null_ _null_ aggregate_dummy - _null_ ));
DATA(insert OID = 2050 (  max				PGNSP PGUID 12 1 0 t f f f i 1 2277 "2277" _null_ _null_ _null_ aggregate_dummy - _null_ ));
DATA(insert OID = 2244 (  max				PGNSP PGUID 12 1 0 t f f f i 1 1042 "1042" _null_ _null_ _null_ aggregate_dummy - _null_ ));
DATA(insert OID = 2797 (  max				PGNSP PGUID 12 1 0 t f f f i 1 27 "27" _null_ _null_ _null_ aggregate_dummy - _null_ ));

DATA(insert OID = 2131 (  min				PGNSP PGUID 12 1 0 t f f f i 1 20 "20" _null_ _null_ _null_ aggregate_dummy - _null_ ));
DATA(insert OID = 2132 (  min				PGNSP PGUID 12 1 0 t f f f i 1 23 "23" _null_ _null_ _null_ aggregate_dummy - _null_ ));
DATA(insert OID = 2133 (  min				PGNSP PGUID 12 1 0 t f f f i 1 21 "21" _null_ _null_ _null_ aggregate_dummy - _null_ ));
DATA(insert OID = 2134 (  min				PGNSP PGUID 12 1 0 t f f f i 1 26 "26" _null_ _null_ _null_ aggregate_dummy - _null_ ));
DATA(insert OID = 2135 (  min				PGNSP PGUID 12 1 0 t f f f i 1 700 "700" _null_ _null_ _null_  aggregate_dummy - _null_ ));
DATA(insert OID = 2136 (  min				PGNSP PGUID 12 1 0 t f f f i 1 701 "701" _null_ _null_ _null_  aggregate_dummy - _null_ ));
DATA(insert OID = 2137 (  min				PGNSP PGUID 12 1 0 t f f f i 1 702 "702" _null_ _null_ _null_  aggregate_dummy - _null_ ));
DATA(insert OID = 2138 (  min				PGNSP PGUID 12 1 0 t f f f i 1 1082 "1082" _null_ _null_ _null_ aggregate_dummy - _null_ ));
DATA(insert OID = 2139 (  min				PGNSP PGUID 12 1 0 t f f f i 1 1083 "1083" _null_ _null_ _null_ aggregate_dummy - _null_ ));
DATA(insert OID = 2140 (  min				PGNSP PGUID 12 1 0 t f f f i 1 1266 "1266" _null_ _null_ _null_ aggregate_dummy - _null_ ));
DATA(insert OID = 2141 (  min				PGNSP PGUID 12 1 0 t f f f i 1 790 "790" _null_ _null_ _null_  aggregate_dummy - _null_ ));
DATA(insert OID = 2142 (  min				PGNSP PGUID 12 1 0 t f f f i 1 1114 "1114" _null_ _null_ _null_ aggregate_dummy - _null_ ));
DATA(insert OID = 2143 (  min				PGNSP PGUID 12 1 0 t f f f i 1 1184 "1184" _null_ _null_ _null_ aggregate_dummy - _null_ ));
DATA(insert OID = 2144 (  min				PGNSP PGUID 12 1 0 t f f f i 1 1186 "1186" _null_ _null_ _null_ aggregate_dummy - _null_ ));
DATA(insert OID = 2145 (  min				PGNSP PGUID 12 1 0 t f f f i 1 25 "25" _null_ _null_ _null_ aggregate_dummy - _null_ ));
DATA(insert OID = 2146 (  min				PGNSP PGUID 12 1 0 t f f f i 1 1700 "1700" _null_ _null_ _null_ aggregate_dummy - _null_ ));
DATA(insert OID = 2051 (  min				PGNSP PGUID 12 1 0 t f f f i 1 2277 "2277" _null_ _null_ _null_ aggregate_dummy - _null_ ));
DATA(insert OID = 2245 (  min				PGNSP PGUID 12 1 0 t f f f i 1 1042 "1042" _null_ _null_ _null_ aggregate_dummy - _null_ ));
DATA(insert OID = 2798 (  min				PGNSP PGUID 12 1 0 t f f f i 1 27 "27" _null_ _null_ _null_ aggregate_dummy - _null_ ));

/* count has two forms: count(any) and count(*) */
DATA(insert OID = 2147 (  count				PGNSP PGUID 12 1 0 t f f f i 1 20 "2276" _null_ _null_ _null_  aggregate_dummy - _null_ ));
#define COUNT_ANY_OID 2147
DATA(insert OID = 2803 (  count				PGNSP PGUID 12 1 0 t f f f i 0 20 "" _null_ _null_ _null_  aggregate_dummy - _null_ ));
#define COUNT_STAR_OID  2803

DATA(insert OID = 2718 (  var_pop			PGNSP PGUID 12 1 0 t f f f i 1 1700 "20" _null_ _null_ _null_  aggregate_dummy - _null_ ));
DATA(insert OID = 2719 (  var_pop			PGNSP PGUID 12 1 0 t f f f i 1 1700 "23" _null_ _null_ _null_  aggregate_dummy - _null_ ));
DATA(insert OID = 2720 (  var_pop			PGNSP PGUID 12 1 0 t f f f i 1 1700 "21" _null_ _null_ _null_  aggregate_dummy - _null_ ));
DATA(insert OID = 2721 (  var_pop			PGNSP PGUID 12 1 0 t f f f i 1 701 "700" _null_ _null_ _null_  aggregate_dummy - _null_ ));
DATA(insert OID = 2722 (  var_pop			PGNSP PGUID 12 1 0 t f f f i 1 701 "701" _null_ _null_ _null_  aggregate_dummy - _null_ ));
DATA(insert OID = 2723 (  var_pop			PGNSP PGUID 12 1 0 t f f f i 1 1700 "1700" _null_ _null_ _null_ aggregate_dummy - _null_ ));

DATA(insert OID = 2641 (  var_samp			PGNSP PGUID 12 1 0 t f f f i 1 1700 "20" _null_ _null_ _null_  aggregate_dummy - _null_ ));
DATA(insert OID = 2642 (  var_samp			PGNSP PGUID 12 1 0 t f f f i 1 1700 "23" _null_ _null_ _null_  aggregate_dummy - _null_ ));
DATA(insert OID = 2643 (  var_samp			PGNSP PGUID 12 1 0 t f f f i 1 1700 "21" _null_ _null_ _null_  aggregate_dummy - _null_ ));
DATA(insert OID = 2644 (  var_samp			PGNSP PGUID 12 1 0 t f f f i 1 701 "700" _null_ _null_ _null_  aggregate_dummy - _null_ ));
DATA(insert OID = 2645 (  var_samp			PGNSP PGUID 12 1 0 t f f f i 1 701 "701" _null_ _null_ _null_  aggregate_dummy - _null_ ));
DATA(insert OID = 2646 (  var_samp			PGNSP PGUID 12 1 0 t f f f i 1 1700 "1700" _null_ _null_ _null_ aggregate_dummy - _null_ ));

DATA(insert OID = 2148 (  variance			PGNSP PGUID 12 1 0 t f f f i 1 1700 "20" _null_ _null_ _null_  aggregate_dummy - _null_ ));
DATA(insert OID = 2149 (  variance			PGNSP PGUID 12 1 0 t f f f i 1 1700 "23" _null_ _null_ _null_  aggregate_dummy - _null_ ));
DATA(insert OID = 2150 (  variance			PGNSP PGUID 12 1 0 t f f f i 1 1700 "21" _null_ _null_ _null_  aggregate_dummy - _null_ ));
DATA(insert OID = 2151 (  variance			PGNSP PGUID 12 1 0 t f f f i 1 701 "700" _null_ _null_ _null_  aggregate_dummy - _null_ ));
DATA(insert OID = 2152 (  variance			PGNSP PGUID 12 1 0 t f f f i 1 701 "701" _null_ _null_ _null_  aggregate_dummy - _null_ ));
DATA(insert OID = 2153 (  variance			PGNSP PGUID 12 1 0 t f f f i 1 1700 "1700" _null_ _null_ _null_ aggregate_dummy - _null_ ));

DATA(insert OID = 2724 (  stddev_pop		PGNSP PGUID 12 1 0 t f f f i 1 1700 "20" _null_ _null_ _null_  aggregate_dummy - _null_ ));
DATA(insert OID = 2725 (  stddev_pop		PGNSP PGUID 12 1 0 t f f f i 1 1700 "23" _null_ _null_ _null_  aggregate_dummy - _null_ ));
DATA(insert OID = 2726 (  stddev_pop		PGNSP PGUID 12 1 0 t f f f i 1 1700 "21" _null_ _null_ _null_  aggregate_dummy - _null_ ));
DATA(insert OID = 2727 (  stddev_pop		PGNSP PGUID 12 1 0 t f f f i 1 701 "700" _null_ _null_ _null_  aggregate_dummy - _null_ ));
DATA(insert OID = 2728 (  stddev_pop		PGNSP PGUID 12 1 0 t f f f i 1 701 "701" _null_ _null_ _null_  aggregate_dummy - _null_ ));
DATA(insert OID = 2729 (  stddev_pop		PGNSP PGUID 12 1 0 t f f f i 1 1700 "1700" _null_ _null_ _null_ aggregate_dummy - _null_ ));

DATA(insert OID = 2712 (  stddev_samp		PGNSP PGUID 12 1 0 t f f f i 1 1700 "20" _null_ _null_ _null_  aggregate_dummy - _null_ ));
DATA(insert OID = 2713 (  stddev_samp		PGNSP PGUID 12 1 0 t f f f i 1 1700 "23" _null_ _null_ _null_  aggregate_dummy - _null_ ));
DATA(insert OID = 2714 (  stddev_samp		PGNSP PGUID 12 1 0 t f f f i 1 1700 "21" _null_ _null_ _null_  aggregate_dummy - _null_ ));
DATA(insert OID = 2715 (  stddev_samp		PGNSP PGUID 12 1 0 t f f f i 1 701 "700" _null_ _null_ _null_  aggregate_dummy - _null_ ));
DATA(insert OID = 2716 (  stddev_samp		PGNSP PGUID 12 1 0 t f f f i 1 701 "701" _null_ _null_ _null_  aggregate_dummy - _null_ ));
DATA(insert OID = 2717 (  stddev_samp		PGNSP PGUID 12 1 0 t f f f i 1 1700 "1700" _null_ _null_ _null_ aggregate_dummy - _null_ ));

DATA(insert OID = 2154 (  stddev			PGNSP PGUID 12 1 0 t f f f i 1 1700 "20" _null_ _null_ _null_  aggregate_dummy - _null_ ));
DATA(insert OID = 2155 (  stddev			PGNSP PGUID 12 1 0 t f f f i 1 1700 "23" _null_ _null_ _null_  aggregate_dummy - _null_ ));
DATA(insert OID = 2156 (  stddev			PGNSP PGUID 12 1 0 t f f f i 1 1700 "21" _null_ _null_ _null_  aggregate_dummy - _null_ ));
DATA(insert OID = 2157 (  stddev			PGNSP PGUID 12 1 0 t f f f i 1 701 "700" _null_ _null_ _null_  aggregate_dummy - _null_ ));
DATA(insert OID = 2158 (  stddev			PGNSP PGUID 12 1 0 t f f f i 1 701 "701" _null_ _null_ _null_  aggregate_dummy - _null_ ));
DATA(insert OID = 2159 (  stddev			PGNSP PGUID 12 1 0 t f f f i 1 1700 "1700" _null_ _null_ _null_ aggregate_dummy - _null_ ));

DATA(insert OID = 2818 (  regr_count		PGNSP PGUID 12 1 0 t f f f i 2 20 "701 701" _null_ _null_ _null_  aggregate_dummy - _null_ ));
DATA(insert OID = 2819 (  regr_sxx			PGNSP PGUID 12 1 0 t f f f i 2 701 "701 701" _null_ _null_ _null_  aggregate_dummy - _null_ ));
DATA(insert OID = 2820 (  regr_syy			PGNSP PGUID 12 1 0 t f f f i 2 701 "701 701" _null_ _null_ _null_  aggregate_dummy - _null_ ));
DATA(insert OID = 2821 (  regr_sxy			PGNSP PGUID 12 1 0 t f f f i 2 701 "701 701" _null_ _null_ _null_  aggregate_dummy - _null_ ));
DATA(insert OID = 2822 (  regr_avgx			PGNSP PGUID 12 1 0 t f f f i 2 701 "701 701" _null_ _null_ _null_  aggregate_dummy - _null_ ));
DATA(insert OID = 2823 (  regr_avgy			PGNSP PGUID 12 1 0 t f f f i 2 701 "701 701" _null_ _null_ _null_  aggregate_dummy - _null_ ));
DATA(insert OID = 2824 (  regr_r2			PGNSP PGUID 12 1 0 t f f f i 2 701 "701 701" _null_ _null_ _null_  aggregate_dummy - _null_ ));
DATA(insert OID = 2825 (  regr_slope		PGNSP PGUID 12 1 0 t f f f i 2 701 "701 701" _null_ _null_ _null_  aggregate_dummy - _null_ ));
DATA(insert OID = 2826 (  regr_intercept	PGNSP PGUID 12 1 0 t f f f i 2 701 "701 701" _null_ _null_ _null_  aggregate_dummy - _null_ ));

DATA(insert OID = 2827 (  covar_pop			PGNSP PGUID 12 1 0 t f f f i 2 701 "701 701" _null_ _null_ _null_  aggregate_dummy - _null_ ));
DATA(insert OID = 2828 (  covar_samp		PGNSP PGUID 12 1 0 t f f f i 2 701 "701 701" _null_ _null_ _null_  aggregate_dummy - _null_ ));
DATA(insert OID = 2829 (  corr				PGNSP PGUID 12 1 0 t f f f i 2 701 "701 701" _null_ _null_ _null_  aggregate_dummy - _null_ ));

DATA(insert OID = 2160 ( text_pattern_lt	 PGNSP PGUID 12 1 0 f f t f i 2 16 "25 25" _null_ _null_ _null_ text_pattern_lt - _null_ ));
DATA(insert OID = 2161 ( text_pattern_le	 PGNSP PGUID 12 1 0 f f t f i 2 16 "25 25" _null_ _null_ _null_ text_pattern_le - _null_ ));
DATA(insert OID = 2162 ( text_pattern_eq	 PGNSP PGUID 12 1 0 f f t f i 2 16 "25 25" _null_ _null_ _null_ texteq - _null_ ));
DATA(insert OID = 2163 ( text_pattern_ge	 PGNSP PGUID 12 1 0 f f t f i 2 16 "25 25" _null_ _null_ _null_ text_pattern_ge - _null_ ));
DATA(insert OID = 2164 ( text_pattern_gt	 PGNSP PGUID 12 1 0 f f t f i 2 16 "25 25" _null_ _null_ _null_ text_pattern_gt - _null_ ));
DATA(insert OID = 2165 ( text_pattern_ne	 PGNSP PGUID 12 1 0 f f t f i 2 16 "25 25" _null_ _null_ _null_ textne - _null_ ));
DATA(insert OID = 2166 ( bttext_pattern_cmp  PGNSP PGUID 12 1 0 f f t f i 2 23 "25 25" _null_ _null_ _null_ bttext_pattern_cmp - _null_ ));

/* We use the same procedures here as above since the types are binary compatible. */
DATA(insert OID = 2174 ( bpchar_pattern_lt	  PGNSP PGUID 12 1 0 f f t f i 2 16 "1042 1042" _null_ _null_ _null_ text_pattern_lt - _null_ ));
DATA(insert OID = 2175 ( bpchar_pattern_le	  PGNSP PGUID 12 1 0 f f t f i 2 16 "1042 1042" _null_ _null_ _null_ text_pattern_le - _null_ ));
DATA(insert OID = 2176 ( bpchar_pattern_eq	  PGNSP PGUID 12 1 0 f f t f i 2 16 "1042 1042" _null_ _null_ _null_ texteq - _null_ ));
DATA(insert OID = 2177 ( bpchar_pattern_ge	  PGNSP PGUID 12 1 0 f f t f i 2 16 "1042 1042" _null_ _null_ _null_ text_pattern_ge - _null_ ));
DATA(insert OID = 2178 ( bpchar_pattern_gt	  PGNSP PGUID 12 1 0 f f t f i 2 16 "1042 1042" _null_ _null_ _null_ text_pattern_gt - _null_ ));
DATA(insert OID = 2179 ( bpchar_pattern_ne	  PGNSP PGUID 12 1 0 f f t f i 2 16 "1042 1042" _null_ _null_ _null_ textne - _null_ ));
DATA(insert OID = 2180 ( btbpchar_pattern_cmp PGNSP PGUID 12 1 0 f f t f i 2 23 "1042 1042" _null_ _null_ _null_ bttext_pattern_cmp - _null_ ));

DATA(insert OID = 2181 ( name_pattern_lt	PGNSP PGUID 12 1 0 f f t f i 2 16 "19 19" _null_ _null_ _null_ name_pattern_lt - _null_ ));
DATA(insert OID = 2182 ( name_pattern_le	PGNSP PGUID 12 1 0 f f t f i 2 16 "19 19" _null_ _null_ _null_ name_pattern_le - _null_ ));
DATA(insert OID = 2183 ( name_pattern_eq	PGNSP PGUID 12 1 0 f f t f i 2 16 "19 19" _null_ _null_ _null_ name_pattern_eq - _null_ ));
DATA(insert OID = 2184 ( name_pattern_ge	PGNSP PGUID 12 1 0 f f t f i 2 16 "19 19" _null_ _null_ _null_ name_pattern_ge - _null_ ));
DATA(insert OID = 2185 ( name_pattern_gt	PGNSP PGUID 12 1 0 f f t f i 2 16 "19 19" _null_ _null_ _null_ name_pattern_gt - _null_ ));
DATA(insert OID = 2186 ( name_pattern_ne	PGNSP PGUID 12 1 0 f f t f i 2 16 "19 19" _null_ _null_ _null_ name_pattern_ne - _null_ ));
DATA(insert OID = 2187 ( btname_pattern_cmp PGNSP PGUID 12 1 0 f f t f i 2 23 "19 19" _null_ _null_ _null_ btname_pattern_cmp - _null_ ));

DATA(insert OID = 2188 ( btint48cmp			PGNSP PGUID 12 1 0 f f t f i 2 23 "23 20" _null_ _null_ _null_ btint48cmp - _null_ ));
DATA(insert OID = 2189 ( btint84cmp			PGNSP PGUID 12 1 0 f f t f i 2 23 "20 23" _null_ _null_ _null_ btint84cmp - _null_ ));
DATA(insert OID = 2190 ( btint24cmp			PGNSP PGUID 12 1 0 f f t f i 2 23 "21 23" _null_ _null_ _null_ btint24cmp - _null_ ));
DATA(insert OID = 2191 ( btint42cmp			PGNSP PGUID 12 1 0 f f t f i 2 23 "23 21" _null_ _null_ _null_ btint42cmp - _null_ ));
DATA(insert OID = 2192 ( btint28cmp			PGNSP PGUID 12 1 0 f f t f i 2 23 "21 20" _null_ _null_ _null_ btint28cmp - _null_ ));
DATA(insert OID = 2193 ( btint82cmp			PGNSP PGUID 12 1 0 f f t f i 2 23 "20 21" _null_ _null_ _null_ btint82cmp - _null_ ));
DATA(insert OID = 2194 ( btfloat48cmp		PGNSP PGUID 12 1 0 f f t f i 2 23 "700 701" _null_ _null_ _null_ btfloat48cmp - _null_ ));
DATA(insert OID = 2195 ( btfloat84cmp		PGNSP PGUID 12 1 0 f f t f i 2 23 "701 700" _null_ _null_ _null_ btfloat84cmp - _null_ ));


DATA(insert OID = 2212 (  regprocedurein	PGNSP PGUID 12 1 0 f f t f s 1 2202 "2275" _null_ _null_ _null_ regprocedurein - _null_ ));
DESCR("I/O");
DATA(insert OID = 2213 (  regprocedureout	PGNSP PGUID 12 1 0 f f t f s 1 2275 "2202" _null_ _null_ _null_ regprocedureout - _null_ ));
DESCR("I/O");
DATA(insert OID = 2214 (  regoperin			PGNSP PGUID 12 1 0 f f t f s 1 2203 "2275" _null_ _null_ _null_ regoperin - _null_ ));
DESCR("I/O");
DATA(insert OID = 2215 (  regoperout		PGNSP PGUID 12 1 0 f f t f s 1 2275 "2203" _null_ _null_ _null_ regoperout - _null_ ));
DESCR("I/O");
DATA(insert OID = 2216 (  regoperatorin		PGNSP PGUID 12 1 0 f f t f s 1 2204 "2275" _null_ _null_ _null_ regoperatorin - _null_ ));
DESCR("I/O");
DATA(insert OID = 2217 (  regoperatorout	PGNSP PGUID 12 1 0 f f t f s 1 2275 "2204" _null_ _null_ _null_ regoperatorout - _null_ ));
DESCR("I/O");
DATA(insert OID = 2218 (  regclassin		PGNSP PGUID 12 1 0 f f t f s 1 2205 "2275" _null_ _null_ _null_ regclassin - _null_ ));
DESCR("I/O");
DATA(insert OID = 2219 (  regclassout		PGNSP PGUID 12 1 0 f f t f s 1 2275 "2205" _null_ _null_ _null_ regclassout - _null_ ));
DESCR("I/O");
DATA(insert OID = 2220 (  regtypein			PGNSP PGUID 12 1 0 f f t f s 1 2206 "2275" _null_ _null_ _null_ regtypein - _null_ ));
DESCR("I/O");
DATA(insert OID = 2221 (  regtypeout		PGNSP PGUID 12 1 0 f f t f s 1 2275 "2206" _null_ _null_ _null_ regtypeout - _null_ ));
DESCR("I/O");
DATA(insert OID = 1079 (  regclass			PGNSP PGUID 12 1 0 f f t f s 1 2205 "25" _null_ _null_ _null_	text_regclass - _null_ ));
DESCR("convert text to regclass");

DATA(insert OID = 2246 ( fmgr_internal_validator PGNSP PGUID 12 1 0 f f t f s 1 2278 "26" _null_ _null_ _null_ fmgr_internal_validator - _null_ ));
DESCR("(internal)");
DATA(insert OID = 2247 ( fmgr_c_validator	PGNSP PGUID 12 1 0 f f t f s 1	 2278 "26" _null_ _null_ _null_ fmgr_c_validator - _null_ ));
DESCR("(internal)");
DATA(insert OID = 2248 ( fmgr_sql_validator PGNSP PGUID 12 1 0 f f t f s 1	 2278 "26" _null_ _null_ _null_ fmgr_sql_validator - _null_ ));
DESCR("(internal)");

DATA(insert OID = 2250 (  has_database_privilege		   PGNSP PGUID 12 1 0 f f t f s 3 16 "19 25 25" _null_ _null_ _null_	has_database_privilege_name_name - _null_ ));
DESCR("user privilege on database by username, database name");
DATA(insert OID = 2251 (  has_database_privilege		   PGNSP PGUID 12 1 0 f f t f s 3 16 "19 26 25" _null_ _null_ _null_	has_database_privilege_name_id - _null_ ));
DESCR("user privilege on database by username, database oid");
DATA(insert OID = 2252 (  has_database_privilege		   PGNSP PGUID 12 1 0 f f t f s 3 16 "26 25 25" _null_ _null_ _null_	has_database_privilege_id_name - _null_ ));
DESCR("user privilege on database by user oid, database name");
DATA(insert OID = 2253 (  has_database_privilege		   PGNSP PGUID 12 1 0 f f t f s 3 16 "26 26 25" _null_ _null_ _null_	has_database_privilege_id_id - _null_ ));
DESCR("user privilege on database by user oid, database oid");
DATA(insert OID = 2254 (  has_database_privilege		   PGNSP PGUID 12 1 0 f f t f s 2 16 "25 25" _null_ _null_ _null_ has_database_privilege_name - _null_ ));
DESCR("current user privilege on database by database name");
DATA(insert OID = 2255 (  has_database_privilege		   PGNSP PGUID 12 1 0 f f t f s 2 16 "26 25" _null_ _null_ _null_ has_database_privilege_id - _null_ ));
DESCR("current user privilege on database by database oid");

DATA(insert OID = 2256 (  has_function_privilege		   PGNSP PGUID 12 1 0 f f t f s 3 16 "19 25 25" _null_ _null_ _null_	has_function_privilege_name_name - _null_ ));
DESCR("user privilege on function by username, function name");
DATA(insert OID = 2257 (  has_function_privilege		   PGNSP PGUID 12 1 0 f f t f s 3 16 "19 26 25" _null_ _null_ _null_	has_function_privilege_name_id - _null_ ));
DESCR("user privilege on function by username, function oid");
DATA(insert OID = 2258 (  has_function_privilege		   PGNSP PGUID 12 1 0 f f t f s 3 16 "26 25 25" _null_ _null_ _null_	has_function_privilege_id_name - _null_ ));
DESCR("user privilege on function by user oid, function name");
DATA(insert OID = 2259 (  has_function_privilege		   PGNSP PGUID 12 1 0 f f t f s 3 16 "26 26 25" _null_ _null_ _null_	has_function_privilege_id_id - _null_ ));
DESCR("user privilege on function by user oid, function oid");
DATA(insert OID = 2260 (  has_function_privilege		   PGNSP PGUID 12 1 0 f f t f s 2 16 "25 25" _null_ _null_ _null_ has_function_privilege_name - _null_ ));
DESCR("current user privilege on function by function name");
DATA(insert OID = 2261 (  has_function_privilege		   PGNSP PGUID 12 1 0 f f t f s 2 16 "26 25" _null_ _null_ _null_ has_function_privilege_id - _null_ ));
DESCR("current user privilege on function by function oid");

DATA(insert OID = 2262 (  has_language_privilege		   PGNSP PGUID 12 1 0 f f t f s 3 16 "19 25 25" _null_ _null_ _null_	has_language_privilege_name_name - _null_ ));
DESCR("user privilege on language by username, language name");
DATA(insert OID = 2263 (  has_language_privilege		   PGNSP PGUID 12 1 0 f f t f s 3 16 "19 26 25" _null_ _null_ _null_	has_language_privilege_name_id - _null_ ));
DESCR("user privilege on language by username, language oid");
DATA(insert OID = 2264 (  has_language_privilege		   PGNSP PGUID 12 1 0 f f t f s 3 16 "26 25 25" _null_ _null_ _null_	has_language_privilege_id_name - _null_ ));
DESCR("user privilege on language by user oid, language name");
DATA(insert OID = 2265 (  has_language_privilege		   PGNSP PGUID 12 1 0 f f t f s 3 16 "26 26 25" _null_ _null_ _null_	has_language_privilege_id_id - _null_ ));
DESCR("user privilege on language by user oid, language oid");
DATA(insert OID = 2266 (  has_language_privilege		   PGNSP PGUID 12 1 0 f f t f s 2 16 "25 25" _null_ _null_ _null_ has_language_privilege_name - _null_ ));
DESCR("current user privilege on language by language name");
DATA(insert OID = 2267 (  has_language_privilege		   PGNSP PGUID 12 1 0 f f t f s 2 16 "26 25" _null_ _null_ _null_ has_language_privilege_id - _null_ ));
DESCR("current user privilege on language by language oid");

DATA(insert OID = 2268 (  has_schema_privilege		   PGNSP PGUID 12 1 0 f f t f s 3 16 "19 25 25" _null_ _null_ _null_	has_schema_privilege_name_name - _null_ ));
DESCR("user privilege on schema by username, schema name");
DATA(insert OID = 2269 (  has_schema_privilege		   PGNSP PGUID 12 1 0 f f t f s 3 16 "19 26 25" _null_ _null_ _null_	has_schema_privilege_name_id - _null_ ));
DESCR("user privilege on schema by username, schema oid");
DATA(insert OID = 2270 (  has_schema_privilege		   PGNSP PGUID 12 1 0 f f t f s 3 16 "26 25 25" _null_ _null_ _null_	has_schema_privilege_id_name - _null_ ));
DESCR("user privilege on schema by user oid, schema name");
DATA(insert OID = 2271 (  has_schema_privilege		   PGNSP PGUID 12 1 0 f f t f s 3 16 "26 26 25" _null_ _null_ _null_	has_schema_privilege_id_id - _null_ ));
DESCR("user privilege on schema by user oid, schema oid");
DATA(insert OID = 2272 (  has_schema_privilege		   PGNSP PGUID 12 1 0 f f t f s 2 16 "25 25" _null_ _null_ _null_ has_schema_privilege_name - _null_ ));
DESCR("current user privilege on schema by schema name");
DATA(insert OID = 2273 (  has_schema_privilege		   PGNSP PGUID 12 1 0 f f t f s 2 16 "26 25" _null_ _null_ _null_ has_schema_privilege_id - _null_ ));
DESCR("current user privilege on schema by schema oid");

DATA(insert OID = 2390 (  has_tablespace_privilege		   PGNSP PGUID 12 1 0 f f t f s 3 16 "19 25 25" _null_ _null_ _null_	has_tablespace_privilege_name_name - _null_ ));
DESCR("user privilege on tablespace by username, tablespace name");
DATA(insert OID = 2391 (  has_tablespace_privilege		   PGNSP PGUID 12 1 0 f f t f s 3 16 "19 26 25" _null_ _null_ _null_	has_tablespace_privilege_name_id - _null_ ));
DESCR("user privilege on tablespace by username, tablespace oid");
DATA(insert OID = 2392 (  has_tablespace_privilege		   PGNSP PGUID 12 1 0 f f t f s 3 16 "26 25 25" _null_ _null_ _null_	has_tablespace_privilege_id_name - _null_ ));
DESCR("user privilege on tablespace by user oid, tablespace name");
DATA(insert OID = 2393 (  has_tablespace_privilege		   PGNSP PGUID 12 1 0 f f t f s 3 16 "26 26 25" _null_ _null_ _null_	has_tablespace_privilege_id_id - _null_ ));
DESCR("user privilege on tablespace by user oid, tablespace oid");
DATA(insert OID = 2394 (  has_tablespace_privilege		   PGNSP PGUID 12 1 0 f f t f s 2 16 "25 25" _null_ _null_ _null_ has_tablespace_privilege_name - _null_ ));
DESCR("current user privilege on tablespace by tablespace name");
DATA(insert OID = 2395 (  has_tablespace_privilege		   PGNSP PGUID 12 1 0 f f t f s 2 16 "26 25" _null_ _null_ _null_ has_tablespace_privilege_id - _null_ ));
DESCR("current user privilege on tablespace by tablespace oid");

DATA(insert OID = 2705 (  pg_has_role		PGNSP PGUID 12 1 0 f f t f s 3 16 "19 19 25" _null_ _null_ _null_	pg_has_role_name_name - _null_ ));
DESCR("user privilege on role by username, role name");
DATA(insert OID = 2706 (  pg_has_role		PGNSP PGUID 12 1 0 f f t f s 3 16 "19 26 25" _null_ _null_ _null_	pg_has_role_name_id - _null_ ));
DESCR("user privilege on role by username, role oid");
DATA(insert OID = 2707 (  pg_has_role		PGNSP PGUID 12 1 0 f f t f s 3 16 "26 19 25" _null_ _null_ _null_	pg_has_role_id_name - _null_ ));
DESCR("user privilege on role by user oid, role name");
DATA(insert OID = 2708 (  pg_has_role		PGNSP PGUID 12 1 0 f f t f s 3 16 "26 26 25" _null_ _null_ _null_	pg_has_role_id_id - _null_ ));
DESCR("user privilege on role by user oid, role oid");
DATA(insert OID = 2709 (  pg_has_role		PGNSP PGUID 12 1 0 f f t f s 2 16 "19 25" _null_ _null_ _null_ pg_has_role_name - _null_ ));
DESCR("current user privilege on role by role name");
DATA(insert OID = 2710 (  pg_has_role		PGNSP PGUID 12 1 0 f f t f s 2 16 "26 25" _null_ _null_ _null_ pg_has_role_id - _null_ ));
DESCR("current user privilege on role by role oid");

DATA(insert OID = 1269 (  pg_column_size		PGNSP PGUID 12 1 0 f f t f s 1 23 "2276" _null_ _null_ _null_  pg_column_size - _null_ ));
DESCR("bytes required to store the value, perhaps with compression");
DATA(insert OID = 2322 ( pg_tablespace_size			PGNSP PGUID 12 1 0 0 f f t f v 1 0 20 f "26" _null_ _null_ _null_ _null_ pg_tablespace_size_oid - _null_ r ));
DESCR("Calculate total disk space usage for the specified tablespace");
DATA(insert OID = 2323 ( pg_tablespace_size			PGNSP PGUID 12 1 0 0 f f t f v 1 0 20 f "19" _null_ _null_ _null_ _null_ pg_tablespace_size_name - _null_ r ));
DESCR("Calculate total disk space usage for the specified tablespace");
DATA(insert OID = 2324 ( pg_database_size			PGNSP PGUID 12 1 0 0 f f t f v 1 0 20 f "26" _null_ _null_ _null_ _null_ pg_database_size_oid - _null_ r ));
DESCR("Calculate total disk space usage for the specified database");
DATA(insert OID = 2168 ( pg_database_size			PGNSP PGUID 12 1 0 0 f f t f v 1 0 20 f "19" _null_ _null_ _null_ _null_ pg_database_size_name - _null_ r ));
DESCR("Calculate total disk space usage for the specified database");
DATA(insert OID = 2325 ( pg_relation_size			PGNSP PGUID 12 1 0 0 f f t f v 1 0 20 f "26" _null_ _null_ _null_ _null_ pg_relation_size_oid - _null_ r ));
DESCR("Calculate disk space usage for the specified table or index");
DATA(insert OID = 2289 ( pg_relation_size			PGNSP PGUID 12 1 0 0 f f t f v 1 0 20 f "25" _null_ _null_ _null_ _null_ pg_relation_size_name - _null_ r ));
DESCR("Calculate disk space usage for the specified table or index");
DATA(insert OID = 2286 ( pg_total_relation_size			PGNSP PGUID 12 1 0 0 f f t f v 1 0 20 f "26" _null_ _null_ _null_ _null_ pg_total_relation_size_oid - _null_ r ));
DESCR("Calculate total disk space usage for the specified table and associated indexes and toast tables");
DATA(insert OID = 2287 ( pg_total_relation_size			PGNSP PGUID 12 1 0 0 f f t f v 1 0 20 f "25" _null_ _null_ _null_ _null_ pg_total_relation_size_name - _null_ r ));
DESCR("Calculate total disk space usage for the specified table and associated indexes and toast tables");
DATA(insert OID = 2288 ( pg_size_pretty			PGNSP PGUID 12 1 0 0 f f t f v 1 0 25 f "20" _null_ _null_ _null_ _null_ pg_size_pretty - _null_ r ));
DESCR("Convert a long int to a human readable text using size units");

DATA(insert OID = 2290 (  record_in			PGNSP PGUID 12 1 0 f f t f v 3 2249 "2275 26 23" _null_ _null_ _null_	record_in - _null_ ));
DESCR("I/O");
DATA(insert OID = 2291 (  record_out		PGNSP PGUID 12 1 0 f f t f v 1 2275 "2249" _null_ _null_ _null_ record_out - _null_ ));
DESCR("I/O");
DATA(insert OID = 2292 (  cstring_in		PGNSP PGUID 12 1 0 f f t f i 1 2275 "2275" _null_ _null_ _null_ cstring_in - _null_ ));
DESCR("I/O");
DATA(insert OID = 2293 (  cstring_out		PGNSP PGUID 12 1 0 f f t f i 1 2275 "2275" _null_ _null_ _null_ cstring_out - _null_ ));
DESCR("I/O");
DATA(insert OID = 2294 (  any_in			PGNSP PGUID 12 1 0 f f t f i 1 2276 "2275" _null_ _null_ _null_ any_in - _null_ ));
DESCR("I/O");
DATA(insert OID = 2295 (  any_out			PGNSP PGUID 12 1 0 f f t f i 1 2275 "2276" _null_ _null_ _null_ any_out - _null_ ));
DESCR("I/O");
DATA(insert OID = 2296 (  anyarray_in		PGNSP PGUID 12 1 0 f f t f i 1 2277 "2275" _null_ _null_ _null_ anyarray_in - _null_ ));
DESCR("I/O");
DATA(insert OID = 2297 (  anyarray_out		PGNSP PGUID 12 1 0 f f t f s 1 2275 "2277" _null_ _null_ _null_ anyarray_out - _null_ ));
DESCR("I/O");
DATA(insert OID = 2298 (  void_in			PGNSP PGUID 12 1 0 f f t f i 1 2278 "2275" _null_ _null_ _null_ void_in - _null_ ));
DESCR("I/O");
DATA(insert OID = 2299 (  void_out			PGNSP PGUID 12 1 0 f f t f i 1 2275 "2278" _null_ _null_ _null_ void_out - _null_ ));
DESCR("I/O");
DATA(insert OID = 2300 (  trigger_in		PGNSP PGUID 12 1 0 f f t f i 1 2279 "2275" _null_ _null_ _null_ trigger_in - _null_ ));
DESCR("I/O");
DATA(insert OID = 2301 (  trigger_out		PGNSP PGUID 12 1 0 f f t f i 1 2275 "2279" _null_ _null_ _null_ trigger_out - _null_ ));
DESCR("I/O");
DATA(insert OID = 2302 (  language_handler_in	PGNSP PGUID 12 1 0 f f t f i 1 2280 "2275" _null_ _null_ _null_ language_handler_in - _null_ ));
DESCR("I/O");
DATA(insert OID = 2303 (  language_handler_out	PGNSP PGUID 12 1 0 f f t f i 1 2275 "2280" _null_ _null_ _null_ language_handler_out - _null_ ));
DESCR("I/O");
DATA(insert OID = 2304 (  internal_in		PGNSP PGUID 12 1 0 f f t f i 1 2281 "2275" _null_ _null_ _null_ internal_in - _null_ ));
DESCR("I/O");
DATA(insert OID = 2305 (  internal_out		PGNSP PGUID 12 1 0 f f t f i 1 2275 "2281" _null_ _null_ _null_ internal_out - _null_ ));
DESCR("I/O");
DATA(insert OID = 2306 (  opaque_in			PGNSP PGUID 12 1 0 f f t f i 1 2282 "2275" _null_ _null_ _null_ opaque_in - _null_ ));
DESCR("I/O");
DATA(insert OID = 2307 (  opaque_out		PGNSP PGUID 12 1 0 f f t f i 1 2275 "2282" _null_ _null_ _null_ opaque_out - _null_ ));
DESCR("I/O");
DATA(insert OID = 2312 (  anyelement_in		PGNSP PGUID 12 1 0 f f t f i 1 2283 "2275" _null_ _null_ _null_ anyelement_in - _null_ ));
DESCR("I/O");
DATA(insert OID = 2313 (  anyelement_out	PGNSP PGUID 12 1 0 f f t f i 1 2275 "2283" _null_ _null_ _null_ anyelement_out - _null_ ));
DESCR("I/O");
DATA(insert OID = 2398 (  shell_in			PGNSP PGUID 12 1 0 f f t f i 1 2282 "2275" _null_ _null_ _null_ shell_in - _null_ ));
DESCR("I/O");
DATA(insert OID = 2399 (  shell_out			PGNSP PGUID 12 1 0 f f t f i 1 2275 "2282" _null_ _null_ _null_ shell_out - _null_ ));
DESCR("I/O");
DATA(insert OID = 2597 (  domain_in			PGNSP PGUID 12 1 0 f f f f v 3 2276 "2275 26 23" _null_ _null_ _null_ domain_in - _null_ ));
DESCR("I/O");
DATA(insert OID = 2598 (  domain_recv		PGNSP PGUID 12 1 0 f f f f v 3 2276 "2281 26 23" _null_ _null_ _null_ domain_recv - _null_ ));
DESCR("I/O");

/* cryptographic */
DATA(insert OID =  2311 (  md5	   PGNSP PGUID 12 1 0 f f t f i 1 25 "25" _null_ _null_ _null_	md5_text - _null_ ));
DESCR("calculates md5 hash");
DATA(insert OID =  2321 (  md5	   PGNSP PGUID 12 1 0 f f t f i 1 25 "17" _null_ _null_ _null_	md5_bytea - _null_ ));
DESCR("calculates md5 hash");

/* crosstype operations for date vs. timestamp and timestamptz */
DATA(insert OID = 2338 (  date_lt_timestamp		   PGNSP PGUID 12 1 0 f f t f i 2 16 "1082 1114" _null_ _null_ _null_ date_lt_timestamp - _null_ ));
DESCR("less-than");
DATA(insert OID = 2339 (  date_le_timestamp		   PGNSP PGUID 12 1 0 f f t f i 2 16 "1082 1114" _null_ _null_ _null_ date_le_timestamp - _null_ ));
DESCR("less-than-or-equal");
DATA(insert OID = 2340 (  date_eq_timestamp		   PGNSP PGUID 12 1 0 f f t f i 2 16 "1082 1114" _null_ _null_ _null_ date_eq_timestamp - _null_ ));
DESCR("equal");
DATA(insert OID = 2341 (  date_gt_timestamp		   PGNSP PGUID 12 1 0 f f t f i 2 16 "1082 1114" _null_ _null_ _null_ date_gt_timestamp - _null_ ));
DESCR("greater-than");
DATA(insert OID = 2342 (  date_ge_timestamp		   PGNSP PGUID 12 1 0 f f t f i 2 16 "1082 1114" _null_ _null_ _null_ date_ge_timestamp - _null_ ));
DESCR("greater-than-or-equal");
DATA(insert OID = 2343 (  date_ne_timestamp		   PGNSP PGUID 12 1 0 f f t f i 2 16 "1082 1114" _null_ _null_ _null_ date_ne_timestamp - _null_ ));
DESCR("not equal");
DATA(insert OID = 2344 (  date_cmp_timestamp	   PGNSP PGUID 12 1 0 f f t f i 2 23 "1082 1114" _null_ _null_ _null_ date_cmp_timestamp - _null_ ));
DESCR("less-equal-greater");

DATA(insert OID = 2351 (  date_lt_timestamptz	   PGNSP PGUID 12 1 0 f f t f s 2 16 "1082 1184" _null_ _null_ _null_ date_lt_timestamptz - _null_ ));
DESCR("less-than");
DATA(insert OID = 2352 (  date_le_timestamptz	   PGNSP PGUID 12 1 0 f f t f s 2 16 "1082 1184" _null_ _null_ _null_ date_le_timestamptz - _null_ ));
DESCR("less-than-or-equal");
DATA(insert OID = 2353 (  date_eq_timestamptz	   PGNSP PGUID 12 1 0 f f t f s 2 16 "1082 1184" _null_ _null_ _null_ date_eq_timestamptz - _null_ ));
DESCR("equal");
DATA(insert OID = 2354 (  date_gt_timestamptz	   PGNSP PGUID 12 1 0 f f t f s 2 16 "1082 1184" _null_ _null_ _null_ date_gt_timestamptz - _null_ ));
DESCR("greater-than");
DATA(insert OID = 2355 (  date_ge_timestamptz	   PGNSP PGUID 12 1 0 f f t f s 2 16 "1082 1184" _null_ _null_ _null_ date_ge_timestamptz - _null_ ));
DESCR("greater-than-or-equal");
DATA(insert OID = 2356 (  date_ne_timestamptz	   PGNSP PGUID 12 1 0 f f t f s 2 16 "1082 1184" _null_ _null_ _null_ date_ne_timestamptz - _null_ ));
DESCR("not equal");
DATA(insert OID = 2357 (  date_cmp_timestamptz	   PGNSP PGUID 12 1 0 f f t f s 2 23 "1082 1184" _null_ _null_ _null_ date_cmp_timestamptz - _null_ ));
DESCR("less-equal-greater");

DATA(insert OID = 2364 (  timestamp_lt_date		   PGNSP PGUID 12 1 0 f f t f i 2 16 "1114 1082" _null_ _null_ _null_ timestamp_lt_date - _null_ ));
DESCR("less-than");
DATA(insert OID = 2365 (  timestamp_le_date		   PGNSP PGUID 12 1 0 f f t f i 2 16 "1114 1082" _null_ _null_ _null_ timestamp_le_date - _null_ ));
DESCR("less-than-or-equal");
DATA(insert OID = 2366 (  timestamp_eq_date		   PGNSP PGUID 12 1 0 f f t f i 2 16 "1114 1082" _null_ _null_ _null_ timestamp_eq_date - _null_ ));
DESCR("equal");
DATA(insert OID = 2367 (  timestamp_gt_date		   PGNSP PGUID 12 1 0 f f t f i 2 16 "1114 1082" _null_ _null_ _null_ timestamp_gt_date - _null_ ));
DESCR("greater-than");
DATA(insert OID = 2368 (  timestamp_ge_date		   PGNSP PGUID 12 1 0 f f t f i 2 16 "1114 1082" _null_ _null_ _null_ timestamp_ge_date - _null_ ));
DESCR("greater-than-or-equal");
DATA(insert OID = 2369 (  timestamp_ne_date		   PGNSP PGUID 12 1 0 f f t f i 2 16 "1114 1082" _null_ _null_ _null_ timestamp_ne_date - _null_ ));
DESCR("not equal");
DATA(insert OID = 2370 (  timestamp_cmp_date	   PGNSP PGUID 12 1 0 f f t f i 2 23 "1114 1082" _null_ _null_ _null_ timestamp_cmp_date - _null_ ));
DESCR("less-equal-greater");

DATA(insert OID = 2377 (  timestamptz_lt_date	   PGNSP PGUID 12 1 0 f f t f s 2 16 "1184 1082" _null_ _null_ _null_ timestamptz_lt_date - _null_ ));
DESCR("less-than");
DATA(insert OID = 2378 (  timestamptz_le_date	   PGNSP PGUID 12 1 0 f f t f s 2 16 "1184 1082" _null_ _null_ _null_ timestamptz_le_date - _null_ ));
DESCR("less-than-or-equal");
DATA(insert OID = 2379 (  timestamptz_eq_date	   PGNSP PGUID 12 1 0 f f t f s 2 16 "1184 1082" _null_ _null_ _null_ timestamptz_eq_date - _null_ ));
DESCR("equal");
DATA(insert OID = 2380 (  timestamptz_gt_date	   PGNSP PGUID 12 1 0 f f t f s 2 16 "1184 1082" _null_ _null_ _null_ timestamptz_gt_date - _null_ ));
DESCR("greater-than");
DATA(insert OID = 2381 (  timestamptz_ge_date	   PGNSP PGUID 12 1 0 f f t f s 2 16 "1184 1082" _null_ _null_ _null_ timestamptz_ge_date - _null_ ));
DESCR("greater-than-or-equal");
DATA(insert OID = 2382 (  timestamptz_ne_date	   PGNSP PGUID 12 1 0 f f t f s 2 16 "1184 1082" _null_ _null_ _null_ timestamptz_ne_date - _null_ ));
DESCR("not equal");
DATA(insert OID = 2383 (  timestamptz_cmp_date	   PGNSP PGUID 12 1 0 f f t f s 2 23 "1184 1082" _null_ _null_ _null_ timestamptz_cmp_date - _null_ ));
DESCR("less-equal-greater");

/* crosstype operations for timestamp vs. timestamptz */
DATA(insert OID = 2520 (  timestamp_lt_timestamptz	PGNSP PGUID 12 1 0 f f t f s 2 16 "1114 1184" _null_ _null_ _null_	timestamp_lt_timestamptz - _null_ ));
DESCR("less-than");
DATA(insert OID = 2521 (  timestamp_le_timestamptz	PGNSP PGUID 12 1 0 f f t f s 2 16 "1114 1184" _null_ _null_ _null_	timestamp_le_timestamptz - _null_ ));
DESCR("less-than-or-equal");
DATA(insert OID = 2522 (  timestamp_eq_timestamptz	PGNSP PGUID 12 1 0 f f t f s 2 16 "1114 1184" _null_ _null_ _null_	timestamp_eq_timestamptz - _null_ ));
DESCR("equal");
DATA(insert OID = 2523 (  timestamp_gt_timestamptz	PGNSP PGUID 12 1 0 f f t f s 2 16 "1114 1184" _null_ _null_ _null_	timestamp_gt_timestamptz - _null_ ));
DESCR("greater-than");
DATA(insert OID = 2524 (  timestamp_ge_timestamptz	PGNSP PGUID 12 1 0 f f t f s 2 16 "1114 1184" _null_ _null_ _null_	timestamp_ge_timestamptz - _null_ ));
DESCR("greater-than-or-equal");
DATA(insert OID = 2525 (  timestamp_ne_timestamptz	PGNSP PGUID 12 1 0 f f t f s 2 16 "1114 1184" _null_ _null_ _null_	timestamp_ne_timestamptz - _null_ ));
DESCR("not equal");
DATA(insert OID = 2526 (  timestamp_cmp_timestamptz PGNSP PGUID 12 1 0 f f t f s 2 23 "1114 1184" _null_ _null_ _null_	timestamp_cmp_timestamptz - _null_ ));
DESCR("less-equal-greater");

DATA(insert OID = 2527 (  timestamptz_lt_timestamp	PGNSP PGUID 12 1 0 f f t f s 2 16 "1184 1114" _null_ _null_ _null_	timestamptz_lt_timestamp - _null_ ));
DESCR("less-than");
DATA(insert OID = 2528 (  timestamptz_le_timestamp	PGNSP PGUID 12 1 0 f f t f s 2 16 "1184 1114" _null_ _null_ _null_	timestamptz_le_timestamp - _null_ ));
DESCR("less-than-or-equal");
DATA(insert OID = 2529 (  timestamptz_eq_timestamp	PGNSP PGUID 12 1 0 f f t f s 2 16 "1184 1114" _null_ _null_ _null_	timestamptz_eq_timestamp - _null_ ));
DESCR("equal");
DATA(insert OID = 2530 (  timestamptz_gt_timestamp	PGNSP PGUID 12 1 0 f f t f s 2 16 "1184 1114" _null_ _null_ _null_	timestamptz_gt_timestamp - _null_ ));
DESCR("greater-than");
DATA(insert OID = 2531 (  timestamptz_ge_timestamp	PGNSP PGUID 12 1 0 f f t f s 2 16 "1184 1114" _null_ _null_ _null_	timestamptz_ge_timestamp - _null_ ));
DESCR("greater-than-or-equal");
DATA(insert OID = 2532 (  timestamptz_ne_timestamp	PGNSP PGUID 12 1 0 f f t f s 2 16 "1184 1114" _null_ _null_ _null_	timestamptz_ne_timestamp - _null_ ));
DESCR("not equal");
DATA(insert OID = 2533 (  timestamptz_cmp_timestamp PGNSP PGUID 12 1 0 f f t f s 2 23 "1184 1114" _null_ _null_ _null_	timestamptz_cmp_timestamp - _null_ ));
DESCR("less-equal-greater");


/* send/receive functions */
DATA(insert OID = 2400 (  array_recv		   PGNSP PGUID 12 1 0 f f t f s 3 2277 "2281 26 23" _null_ _null_ _null_  array_recv - _null_ ));
DESCR("I/O");
DATA(insert OID = 2401 (  array_send		   PGNSP PGUID 12 1 0 f f t f s 1 17 "2277" _null_ _null_ _null_	array_send - _null_ ));
DESCR("I/O");
DATA(insert OID = 2402 (  record_recv		   PGNSP PGUID 12 1 0 f f t f v 3 2249 "2281 26 23" _null_ _null_ _null_  record_recv - _null_ ));
DESCR("I/O");
DATA(insert OID = 2403 (  record_send		   PGNSP PGUID 12 1 0 f f t f v 1 17 "2249" _null_ _null_ _null_  record_send - _null_ ));
DESCR("I/O");
DATA(insert OID = 2404 (  int2recv			   PGNSP PGUID 12 1 0 f f t f i 1 21 "2281" _null_ _null_ _null_	int2recv - _null_ ));
DESCR("I/O");
DATA(insert OID = 2405 (  int2send			   PGNSP PGUID 12 1 0 f f t f i 1 17 "21" _null_ _null_ _null_	int2send - _null_ ));
DESCR("I/O");
DATA(insert OID = 2406 (  int4recv			   PGNSP PGUID 12 1 0 f f t f i 1 23 "2281" _null_ _null_ _null_	int4recv - _null_ ));
DESCR("I/O");
DATA(insert OID = 2407 (  int4send			   PGNSP PGUID 12 1 0 f f t f i 1 17 "23" _null_ _null_ _null_	int4send - _null_ ));
DESCR("I/O");
DATA(insert OID = 2408 (  int8recv			   PGNSP PGUID 12 1 0 f f t f i 1 20 "2281" _null_ _null_ _null_	int8recv - _null_ ));
DESCR("I/O");
DATA(insert OID = 2409 (  int8send			   PGNSP PGUID 12 1 0 f f t f i 1 17 "20" _null_ _null_ _null_	int8send - _null_ ));
DESCR("I/O");
DATA(insert OID = 2410 (  int2vectorrecv	   PGNSP PGUID 12 1 0 f f t f i 1 22 "2281" _null_ _null_ _null_	int2vectorrecv - _null_ ));
DESCR("I/O");
DATA(insert OID = 2411 (  int2vectorsend	   PGNSP PGUID 12 1 0 f f t f i 1 17 "22" _null_ _null_ _null_	int2vectorsend - _null_ ));
DESCR("I/O");
DATA(insert OID = 2412 (  bytearecv			   PGNSP PGUID 12 1 0 f f t f i 1 17 "2281" _null_ _null_ _null_	bytearecv - _null_ ));
DESCR("I/O");
DATA(insert OID = 2413 (  byteasend			   PGNSP PGUID 12 1 0 f f t f i 1 17 "17" _null_ _null_ _null_	byteasend - _null_ ));
DESCR("I/O");
DATA(insert OID = 2414 (  textrecv			   PGNSP PGUID 12 1 0 f f t f s 1 25 "2281" _null_ _null_ _null_	textrecv - _null_ ));
DESCR("I/O");
DATA(insert OID = 2415 (  textsend			   PGNSP PGUID 12 1 0 f f t f s 1 17 "25" _null_ _null_ _null_	textsend - _null_ ));
DESCR("I/O");
DATA(insert OID = 2416 (  unknownrecv		   PGNSP PGUID 12 1 0 f f t f i 1 705 "2281" _null_ _null_ _null_  unknownrecv - _null_ ));
DESCR("I/O");
DATA(insert OID = 2417 (  unknownsend		   PGNSP PGUID 12 1 0 f f t f i 1 17 "705" _null_ _null_ _null_ unknownsend - _null_ ));
DESCR("I/O");
DATA(insert OID = 2418 (  oidrecv			   PGNSP PGUID 12 1 0 f f t f i 1 26 "2281" _null_ _null_ _null_	oidrecv - _null_ ));
DESCR("I/O");
DATA(insert OID = 2419 (  oidsend			   PGNSP PGUID 12 1 0 f f t f i 1 17 "26" _null_ _null_ _null_	oidsend - _null_ ));
DESCR("I/O");
DATA(insert OID = 2420 (  oidvectorrecv		   PGNSP PGUID 12 1 0 f f t f i 1 30 "2281" _null_ _null_ _null_	oidvectorrecv - _null_ ));
DESCR("I/O");
DATA(insert OID = 2421 (  oidvectorsend		   PGNSP PGUID 12 1 0 f f t f i 1 17 "30" _null_ _null_ _null_	oidvectorsend - _null_ ));
DESCR("I/O");
DATA(insert OID = 2422 (  namerecv			   PGNSP PGUID 12 1 0 f f t f s 1 19 "2281" _null_ _null_ _null_	namerecv - _null_ ));
DESCR("I/O");
DATA(insert OID = 2423 (  namesend			   PGNSP PGUID 12 1 0 f f t f s 1 17 "19" _null_ _null_ _null_	namesend - _null_ ));
DESCR("I/O");
DATA(insert OID = 2424 (  float4recv		   PGNSP PGUID 12 1 0 f f t f i 1 700 "2281" _null_ _null_ _null_  float4recv - _null_ ));
DESCR("I/O");
DATA(insert OID = 2425 (  float4send		   PGNSP PGUID 12 1 0 f f t f i 1 17 "700" _null_ _null_ _null_ float4send - _null_ ));
DESCR("I/O");
DATA(insert OID = 2426 (  float8recv		   PGNSP PGUID 12 1 0 f f t f i 1 701 "2281" _null_ _null_ _null_  float8recv - _null_ ));
DESCR("I/O");
DATA(insert OID = 2427 (  float8send		   PGNSP PGUID 12 1 0 f f t f i 1 17 "701" _null_ _null_ _null_ float8send - _null_ ));
DESCR("I/O");
DATA(insert OID = 2428 (  point_recv		   PGNSP PGUID 12 1 0 f f t f i 1 600 "2281" _null_ _null_ _null_  point_recv - _null_ ));
DESCR("I/O");
DATA(insert OID = 2429 (  point_send		   PGNSP PGUID 12 1 0 f f t f i 1 17 "600" _null_ _null_ _null_ point_send - _null_ ));
DESCR("I/O");
DATA(insert OID = 2430 (  bpcharrecv		   PGNSP PGUID 12 1 0 f f t f s 3 1042 "2281 26 23" _null_ _null_ _null_  bpcharrecv - _null_ ));
DESCR("I/O");
DATA(insert OID = 2431 (  bpcharsend		   PGNSP PGUID 12 1 0 f f t f s 1 17 "1042" _null_ _null_ _null_	bpcharsend - _null_ ));
DESCR("I/O");
DATA(insert OID = 2432 (  varcharrecv		   PGNSP PGUID 12 1 0 f f t f s 3 1043 "2281 26 23" _null_ _null_ _null_  varcharrecv - _null_ ));
DESCR("I/O");
DATA(insert OID = 2433 (  varcharsend		   PGNSP PGUID 12 1 0 f f t f s 1 17 "1043" _null_ _null_ _null_	varcharsend - _null_ ));
DESCR("I/O");
DATA(insert OID = 2434 (  charrecv			   PGNSP PGUID 12 1 0 f f t f i 1 18 "2281" _null_ _null_ _null_	charrecv - _null_ ));
DESCR("I/O");
DATA(insert OID = 2435 (  charsend			   PGNSP PGUID 12 1 0 f f t f i 1 17 "18" _null_ _null_ _null_	charsend - _null_ ));
DESCR("I/O");
DATA(insert OID = 2436 (  boolrecv			   PGNSP PGUID 12 1 0 f f t f i 1 16 "2281" _null_ _null_ _null_	boolrecv - _null_ ));
DESCR("I/O");
DATA(insert OID = 2437 (  boolsend			   PGNSP PGUID 12 1 0 f f t f i 1 17 "16" _null_ _null_ _null_	boolsend - _null_ ));
DESCR("I/O");
DATA(insert OID = 2438 (  tidrecv			   PGNSP PGUID 12 1 0 f f t f i 1 27 "2281" _null_ _null_ _null_	tidrecv - _null_ ));
DESCR("I/O");
DATA(insert OID = 2439 (  tidsend			   PGNSP PGUID 12 1 0 f f t f i 1 17 "27" _null_ _null_ _null_	tidsend - _null_ ));
DESCR("I/O");
DATA(insert OID = 2440 (  xidrecv			   PGNSP PGUID 12 1 0 f f t f i 1 28 "2281" _null_ _null_ _null_	xidrecv - _null_ ));
DESCR("I/O");
DATA(insert OID = 2441 (  xidsend			   PGNSP PGUID 12 1 0 f f t f i 1 17 "28" _null_ _null_ _null_	xidsend - _null_ ));
DESCR("I/O");
DATA(insert OID = 2442 (  cidrecv			   PGNSP PGUID 12 1 0 f f t f i 1 29 "2281" _null_ _null_ _null_	cidrecv - _null_ ));
DESCR("I/O");
DATA(insert OID = 2443 (  cidsend			   PGNSP PGUID 12 1 0 f f t f i 1 17 "29" _null_ _null_ _null_	cidsend - _null_ ));
DESCR("I/O");
DATA(insert OID = 2444 (  regprocrecv		   PGNSP PGUID 12 1 0 f f t f i 1 24 "2281" _null_ _null_ _null_	regprocrecv - _null_ ));
DESCR("I/O");
DATA(insert OID = 2445 (  regprocsend		   PGNSP PGUID 12 1 0 f f t f i 1 17 "24" _null_ _null_ _null_	regprocsend - _null_ ));
DESCR("I/O");
DATA(insert OID = 2446 (  regprocedurerecv	   PGNSP PGUID 12 1 0 f f t f i 1 2202 "2281" _null_ _null_ _null_	regprocedurerecv - _null_ ));
DESCR("I/O");
DATA(insert OID = 2447 (  regproceduresend	   PGNSP PGUID 12 1 0 f f t f i 1 17 "2202" _null_ _null_ _null_	regproceduresend - _null_ ));
DESCR("I/O");
DATA(insert OID = 2448 (  regoperrecv		   PGNSP PGUID 12 1 0 f f t f i 1 2203 "2281" _null_ _null_ _null_	regoperrecv - _null_ ));
DESCR("I/O");
DATA(insert OID = 2449 (  regopersend		   PGNSP PGUID 12 1 0 f f t f i 1 17 "2203" _null_ _null_ _null_	regopersend - _null_ ));
DESCR("I/O");
DATA(insert OID = 2450 (  regoperatorrecv	   PGNSP PGUID 12 1 0 f f t f i 1 2204 "2281" _null_ _null_ _null_	regoperatorrecv - _null_ ));
DESCR("I/O");
DATA(insert OID = 2451 (  regoperatorsend	   PGNSP PGUID 12 1 0 f f t f i 1 17 "2204" _null_ _null_ _null_	regoperatorsend - _null_ ));
DESCR("I/O");
DATA(insert OID = 2452 (  regclassrecv		   PGNSP PGUID 12 1 0 f f t f i 1 2205 "2281" _null_ _null_ _null_	regclassrecv - _null_ ));
DESCR("I/O");
DATA(insert OID = 2453 (  regclasssend		   PGNSP PGUID 12 1 0 f f t f i 1 17 "2205" _null_ _null_ _null_	regclasssend - _null_ ));
DESCR("I/O");
DATA(insert OID = 2454 (  regtyperecv		   PGNSP PGUID 12 1 0 f f t f i 1 2206 "2281" _null_ _null_ _null_	regtyperecv - _null_ ));
DESCR("I/O");
DATA(insert OID = 2455 (  regtypesend		   PGNSP PGUID 12 1 0 f f t f i 1 17 "2206" _null_ _null_ _null_	regtypesend - _null_ ));
DESCR("I/O");
DATA(insert OID = 2456 (  bit_recv			   PGNSP PGUID 12 1 0 f f t f i 3 1560 "2281 26 23" _null_ _null_ _null_  bit_recv - _null_ ));
DESCR("I/O");
DATA(insert OID = 2457 (  bit_send			   PGNSP PGUID 12 1 0 f f t f i 1 17 "1560" _null_ _null_ _null_	bit_send - _null_ ));
DESCR("I/O");
DATA(insert OID = 2458 (  varbit_recv		   PGNSP PGUID 12 1 0 f f t f i 3 1562 "2281 26 23" _null_ _null_ _null_  varbit_recv - _null_ ));
DESCR("I/O");
DATA(insert OID = 2459 (  varbit_send		   PGNSP PGUID 12 1 0 f f t f i 1 17 "1562" _null_ _null_ _null_	varbit_send - _null_ ));
DESCR("I/O");
DATA(insert OID = 2460 (  numeric_recv		   PGNSP PGUID 12 1 0 f f t f i 3 1700 "2281 26 23" _null_ _null_ _null_  numeric_recv - _null_ ));
DESCR("I/O");
DATA(insert OID = 2461 (  numeric_send		   PGNSP PGUID 12 1 0 f f t f i 1 17 "1700" _null_ _null_ _null_	numeric_send - _null_ ));
DESCR("I/O");
DATA(insert OID = 2462 (  abstimerecv		   PGNSP PGUID 12 1 0 f f t f i 1 702 "2281" _null_ _null_ _null_  abstimerecv - _null_ ));
DESCR("I/O");
DATA(insert OID = 2463 (  abstimesend		   PGNSP PGUID 12 1 0 f f t f i 1 17 "702" _null_ _null_ _null_ abstimesend - _null_ ));
DESCR("I/O");
DATA(insert OID = 2464 (  reltimerecv		   PGNSP PGUID 12 1 0 f f t f i 1 703 "2281" _null_ _null_ _null_  reltimerecv - _null_ ));
DESCR("I/O");
DATA(insert OID = 2465 (  reltimesend		   PGNSP PGUID 12 1 0 f f t f i 1 17 "703" _null_ _null_ _null_ reltimesend - _null_ ));
DESCR("I/O");
DATA(insert OID = 2466 (  tintervalrecv		   PGNSP PGUID 12 1 0 f f t f i 1 704 "2281" _null_ _null_ _null_  tintervalrecv - _null_ ));
DESCR("I/O");
DATA(insert OID = 2467 (  tintervalsend		   PGNSP PGUID 12 1 0 f f t f i 1 17 "704" _null_ _null_ _null_ tintervalsend - _null_ ));
DESCR("I/O");
DATA(insert OID = 2468 (  date_recv			   PGNSP PGUID 12 1 0 f f t f i 1 1082 "2281" _null_ _null_ _null_	date_recv - _null_ ));
DESCR("I/O");
DATA(insert OID = 2469 (  date_send			   PGNSP PGUID 12 1 0 f f t f i 1 17 "1082" _null_ _null_ _null_	date_send - _null_ ));
DESCR("I/O");
DATA(insert OID = 2470 (  time_recv			   PGNSP PGUID 12 1 0 f f t f i 3 1083 "2281 26 23" _null_ _null_ _null_  time_recv - _null_ ));
DESCR("I/O");
DATA(insert OID = 2471 (  time_send			   PGNSP PGUID 12 1 0 f f t f i 1 17 "1083" _null_ _null_ _null_	time_send - _null_ ));
DESCR("I/O");
DATA(insert OID = 2472 (  timetz_recv		   PGNSP PGUID 12 1 0 f f t f i 3 1266 "2281 26 23" _null_ _null_ _null_  timetz_recv - _null_ ));
DESCR("I/O");
DATA(insert OID = 2473 (  timetz_send		   PGNSP PGUID 12 1 0 f f t f i 1 17 "1266" _null_ _null_ _null_	timetz_send - _null_ ));
DESCR("I/O");
DATA(insert OID = 2474 (  timestamp_recv	   PGNSP PGUID 12 1 0 f f t f i 3 1114 "2281 26 23" _null_ _null_ _null_  timestamp_recv - _null_ ));
DESCR("I/O");
DATA(insert OID = 2475 (  timestamp_send	   PGNSP PGUID 12 1 0 f f t f i 1 17 "1114" _null_ _null_ _null_	timestamp_send - _null_ ));
DESCR("I/O");
DATA(insert OID = 2476 (  timestamptz_recv	   PGNSP PGUID 12 1 0 f f t f i 3 1184 "2281 26 23" _null_ _null_ _null_  timestamptz_recv - _null_ ));
DESCR("I/O");
DATA(insert OID = 2477 (  timestamptz_send	   PGNSP PGUID 12 1 0 f f t f i 1 17 "1184" _null_ _null_ _null_	timestamptz_send - _null_ ));
DESCR("I/O");
DATA(insert OID = 2478 (  interval_recv		   PGNSP PGUID 12 1 0 f f t f i 3 1186 "2281 26 23" _null_ _null_ _null_  interval_recv - _null_ ));
DESCR("I/O");
DATA(insert OID = 2479 (  interval_send		   PGNSP PGUID 12 1 0 f f t f i 1 17 "1186" _null_ _null_ _null_	interval_send - _null_ ));
DESCR("I/O");
DATA(insert OID = 2480 (  lseg_recv			   PGNSP PGUID 12 1 0 f f t f i 1 601 "2281" _null_ _null_ _null_  lseg_recv - _null_ ));
DESCR("I/O");
DATA(insert OID = 2481 (  lseg_send			   PGNSP PGUID 12 1 0 f f t f i 1 17 "601" _null_ _null_ _null_ lseg_send - _null_ ));
DESCR("I/O");
DATA(insert OID = 2482 (  path_recv			   PGNSP PGUID 12 1 0 f f t f i 1 602 "2281" _null_ _null_ _null_  path_recv - _null_ ));
DESCR("I/O");
DATA(insert OID = 2483 (  path_send			   PGNSP PGUID 12 1 0 f f t f i 1 17 "602" _null_ _null_ _null_ path_send - _null_ ));
DESCR("I/O");
DATA(insert OID = 2484 (  box_recv			   PGNSP PGUID 12 1 0 f f t f i 1 603 "2281" _null_ _null_ _null_  box_recv - _null_ ));
DESCR("I/O");
DATA(insert OID = 2485 (  box_send			   PGNSP PGUID 12 1 0 f f t f i 1 17 "603" _null_ _null_ _null_ box_send - _null_ ));
DESCR("I/O");
DATA(insert OID = 2486 (  poly_recv			   PGNSP PGUID 12 1 0 f f t f i 1 604 "2281" _null_ _null_ _null_  poly_recv - _null_ ));
DESCR("I/O");
DATA(insert OID = 2487 (  poly_send			   PGNSP PGUID 12 1 0 f f t f i 1 17 "604" _null_ _null_ _null_ poly_send - _null_ ));
DESCR("I/O");
DATA(insert OID = 2488 (  line_recv			   PGNSP PGUID 12 1 0 f f t f i 1 628 "2281" _null_ _null_ _null_  line_recv - _null_ ));
DESCR("I/O");
DATA(insert OID = 2489 (  line_send			   PGNSP PGUID 12 1 0 f f t f i 1 17 "628" _null_ _null_ _null_ line_send - _null_ ));
DESCR("I/O");
DATA(insert OID = 2490 (  circle_recv		   PGNSP PGUID 12 1 0 f f t f i 1 718 "2281" _null_ _null_ _null_  circle_recv - _null_ ));
DESCR("I/O");
DATA(insert OID = 2491 (  circle_send		   PGNSP PGUID 12 1 0 f f t f i 1 17 "718" _null_ _null_ _null_ circle_send - _null_ ));
DESCR("I/O");
DATA(insert OID = 2492 (  cash_recv			   PGNSP PGUID 12 1 0 f f t f i 1 790 "2281" _null_ _null_ _null_  cash_recv - _null_ ));
DESCR("I/O");
DATA(insert OID = 2493 (  cash_send			   PGNSP PGUID 12 1 0 f f t f i 1 17 "790" _null_ _null_ _null_ cash_send - _null_ ));
DESCR("I/O");
DATA(insert OID = 2494 (  macaddr_recv		   PGNSP PGUID 12 1 0 f f t f i 1 829 "2281" _null_ _null_ _null_  macaddr_recv - _null_ ));
DESCR("I/O");
DATA(insert OID = 2495 (  macaddr_send		   PGNSP PGUID 12 1 0 f f t f i 1 17 "829" _null_ _null_ _null_ macaddr_send - _null_ ));
DESCR("I/O");
DATA(insert OID = 2496 (  inet_recv			   PGNSP PGUID 12 1 0 f f t f i 1 869 "2281" _null_ _null_ _null_  inet_recv - _null_ ));
DESCR("I/O");
DATA(insert OID = 2497 (  inet_send			   PGNSP PGUID 12 1 0 f f t f i 1 17 "869" _null_ _null_ _null_ inet_send - _null_ ));
DESCR("I/O");
DATA(insert OID = 2498 (  cidr_recv			   PGNSP PGUID 12 1 0 f f t f i 1 650 "2281" _null_ _null_ _null_  cidr_recv - _null_ ));
DESCR("I/O");
DATA(insert OID = 2499 (  cidr_send			   PGNSP PGUID 12 1 0 f f t f i 1 17 "650" _null_ _null_ _null_ cidr_send - _null_ ));
DESCR("I/O");
DATA(insert OID = 2500 (  cstring_recv		   PGNSP PGUID 12 1 0 f f t f s 1 2275 "2281" _null_ _null_ _null_	cstring_recv - _null_ ));
DESCR("I/O");
DATA(insert OID = 2501 (  cstring_send		   PGNSP PGUID 12 1 0 f f t f s 1 17 "2275" _null_ _null_ _null_	cstring_send - _null_ ));
DESCR("I/O");
DATA(insert OID = 2502 (  anyarray_recv		   PGNSP PGUID 12 1 0 f f t f s 1 2277 "2281" _null_ _null_ _null_	anyarray_recv - _null_ ));
DESCR("I/O");
DATA(insert OID = 2503 (  anyarray_send		   PGNSP PGUID 12 1 0 f f t f s 1 17 "2277" _null_ _null_ _null_	anyarray_send - _null_ ));
DESCR("I/O");

/* System-view support functions with pretty-print option */
DATA(insert OID = 2504 (  pg_get_ruledef	   PGNSP PGUID 12 1 0 f f t f s 2 25 "26 16" _null_ _null_ _null_  pg_get_ruledef_ext - _null_ ));
DESCR("source text of a rule with pretty-print option");
DATA(insert OID = 2505 (  pg_get_viewdef	   PGNSP PGUID 12 1 0 f f t f s 2 25 "25 16" _null_ _null_ _null_  pg_get_viewdef_name_ext - _null_ ));
DESCR("select statement of a view with pretty-print option");
DATA(insert OID = 2506 (  pg_get_viewdef	   PGNSP PGUID 12 1 0 f f t f s 2 25 "26 16" _null_ _null_ _null_  pg_get_viewdef_ext - _null_ ));
DESCR("select statement of a view with pretty-print option");
DATA(insert OID = 2507 (  pg_get_indexdef	   PGNSP PGUID 12 1 0 f f t f s 3 25 "26 23 16" _null_ _null_ _null_	pg_get_indexdef_ext - _null_ ));
DESCR("index description (full create statement or single expression) with pretty-print option");
DATA(insert OID = 2508 (  pg_get_constraintdef PGNSP PGUID 12 1 0 f f t f s 2 25 "26 16" _null_ _null_ _null_  pg_get_constraintdef_ext - _null_ ));
DESCR("constraint description with pretty-print option");
DATA(insert OID = 2509 (  pg_get_expr		   PGNSP PGUID 12 1 0 f f t f s 3 25 "25 26 16" _null_ _null_ _null_ pg_get_expr_ext - _null_ ));
DESCR("deparse an encoded expression with pretty-print option");
DATA(insert OID = 2510 (  pg_prepared_statement PGNSP PGUID 12 1 1000 f f t t s 0 2249 "" _null_ _null_ _null_ pg_prepared_statement - _null_ ));
DESCR("get the prepared statements for this session");
DATA(insert OID = 2511 (  pg_cursor PGNSP PGUID 12 1 1000 f f t t s 0 2249 "" _null_ _null_ _null_ pg_cursor - _null_ ));
DESCR("get the open cursors for this session");
DATA(insert OID = 2599 (  pg_timezone_abbrevs	PGNSP PGUID 12 1 1000 f f t t s 0 2249 "" "{25,1186,16}" "{o,o,o}" "{abbrev,utc_offset,is_dst}" pg_timezone_abbrevs - _null_ ));
DESCR("get the available time zone abbreviations");
DATA(insert OID = 2856 (  pg_timezone_names		PGNSP PGUID 12 1 1000 f f t t s 0 2249 "" "{25,25,1186,16}" "{o,o,o,o}" "{name,abbrev,utc_offset,is_dst}" pg_timezone_names - _null_ ));
DESCR("get the available time zone names");

/* non-persistent series generator */
DATA(insert OID = 1066 (  generate_series PGNSP PGUID 12 1 1000 f f t t v 3 23 "23 23 23" _null_ _null_ _null_ generate_series_step_int4 - _null_ ));
DESCR("non-persistent series generator");
DATA(insert OID = 1067 (  generate_series PGNSP PGUID 12 1 1000 f f t t v 2 23 "23 23" _null_ _null_ _null_ generate_series_int4 - _null_ ));
DESCR("non-persistent series generator");
DATA(insert OID = 1068 (  generate_series PGNSP PGUID 12 1 1000 f f t t v 3 20 "20 20 20" _null_ _null_ _null_ generate_series_step_int8 - _null_ ));
DESCR("non-persistent series generator");
DATA(insert OID = 1069 (  generate_series PGNSP PGUID 12 1 1000 f f t t v 2 20 "20 20" _null_ _null_ _null_ generate_series_int8 - _null_ ));
DESCR("non-persistent series generator");

/* boolean aggregates */
DATA(insert OID = 2515 ( booland_statefunc			   PGNSP PGUID 12 1 0 f f t f i 2 16 "16 16" _null_ _null_ _null_ booland_statefunc - _null_ ));
DESCR("boolean-and aggregate transition function");
DATA(insert OID = 2516 ( boolor_statefunc			   PGNSP PGUID 12 1 0 f f t f i 2 16 "16 16" _null_ _null_ _null_ boolor_statefunc - _null_ ));
DESCR("boolean-or aggregate transition function");
DATA(insert OID = 2517 ( bool_and					   PGNSP PGUID 12 1 0 t f f f i 1 16 "16" _null_ _null_ _null_ aggregate_dummy - _null_ ));
DESCR("boolean-and aggregate");
/* ANY, SOME? These names conflict with subquery operators. See doc. */
DATA(insert OID = 2518 ( bool_or					   PGNSP PGUID 12 1 0 t f f f i 1 16 "16" _null_ _null_ _null_ aggregate_dummy - _null_ ));
DESCR("boolean-or aggregate");
DATA(insert OID = 2519 ( every						   PGNSP PGUID 12 1 0 t f f f i 1 16 "16" _null_ _null_ _null_ aggregate_dummy - _null_ ));
DESCR("boolean-and aggregate");

/* bitwise integer aggregates */
DATA(insert OID = 2236 ( bit_and					   PGNSP PGUID 12 1 0 t f f f i 1 21 "21" _null_ _null_ _null_ aggregate_dummy - _null_));
DESCR("bitwise-and smallint aggregate");
DATA(insert OID = 2237 ( bit_or						   PGNSP PGUID 12 1 0 t f f f i 1 21 "21" _null_ _null_ _null_ aggregate_dummy - _null_));
DESCR("bitwise-or smallint aggregate");
DATA(insert OID = 2238 ( bit_and					   PGNSP PGUID 12 1 0 t f f f i 1 23 "23" _null_ _null_ _null_ aggregate_dummy - _null_));
DESCR("bitwise-and integer aggregate");
DATA(insert OID = 2239 ( bit_or						   PGNSP PGUID 12 1 0 t f f f i 1 23 "23" _null_ _null_ _null_ aggregate_dummy - _null_));
DESCR("bitwise-or integer aggregate");
DATA(insert OID = 2240 ( bit_and					   PGNSP PGUID 12 1 0 t f f f i 1 20 "20" _null_ _null_ _null_ aggregate_dummy - _null_));
DESCR("bitwise-and bigint aggregate");
DATA(insert OID = 2241 ( bit_or						   PGNSP PGUID 12 1 0 t f f f i 1 20 "20" _null_ _null_ _null_ aggregate_dummy - _null_));
DESCR("bitwise-or bigint aggregate");
DATA(insert OID = 2242 ( bit_and					   PGNSP PGUID 12 1 0 t f f f i 1 1560 "1560" _null_ _null_ _null_ aggregate_dummy - _null_));
DESCR("bitwise-and bit aggregate");
DATA(insert OID = 2243 ( bit_or						   PGNSP PGUID 12 1 0 t f f f i 1 1560 "1560" _null_ _null_ _null_ aggregate_dummy - _null_));
DESCR("bitwise-or bit aggregate");

/* formerly-missing interval + datetime operators */
DATA(insert OID = 2546 ( interval_pl_date			PGNSP PGUID 14 1 0 0 f f t f i 2 0 1114 f "1186 1082" _null_ _null_ _null_ _null_ "select $2 + $1" - _null_ c ));
DATA(insert OID = 2547 ( interval_pl_timetz			PGNSP PGUID 14 1 0 0 f f t f i 2 0 1266 f "1186 1266" _null_ _null_ _null_ _null_ "select $2 + $1" - _null_ c ));
DATA(insert OID = 2548 ( interval_pl_timestamp			PGNSP PGUID 14 1 0 0 f f t f i 2 0 1114 f "1186 1114" _null_ _null_ _null_ _null_ "select $2 + $1" - _null_ c ));
DATA(insert OID = 2549 ( interval_pl_timestamptz			PGNSP PGUID 14 1 0 0 f f t f s 2 0 1184 f "1186 1184" _null_ _null_ _null_ _null_ "select $2 + $1" - _null_ c ));
DATA(insert OID = 2550 ( integer_pl_date			PGNSP PGUID 14 1 0 0 f f t f i 2 0 1082 f "23 1082" _null_ _null_ _null_ _null_ "select $2 + $1" - _null_ c ));

DATA(insert OID = 2556 ( pg_tablespace_databases	PGNSP PGUID 12 1 1000 f f t t s 1 26 "26" _null_ _null_ _null_ pg_tablespace_databases - _null_));
DESCR("returns database oids in a tablespace");

DATA(insert OID = 2557 ( bool				   PGNSP PGUID 12 1 0 f f t f i 1  16 "23" _null_ _null_ _null_ int4_bool - _null_ ));
DESCR("convert int4 to boolean");
DATA(insert OID = 2558 ( int4				   PGNSP PGUID 12 1 0 f f t f i 1  23 "16" _null_ _null_ _null_ bool_int4 - _null_ ));
DESCR("convert boolean to int4");
DATA(insert OID = 2559 ( lastval			   PGNSP PGUID 12 1 0 f f t f v 0 20 "" _null_ _null_ _null_	lastval - _null_ ));
DESCR("current value from last used sequence");

/* start time function */
DATA(insert OID = 2560 (  pg_postmaster_start_time PGNSP PGUID 12 1 0 f f t f s 0 1184 "" _null_ _null_ _null_ pgsql_postmaster_start_time - _null_ ));
DESCR("postmaster start time");

/* new functions for Y-direction rtree opclasses */
DATA(insert OID = 2562 (  box_below		   PGNSP PGUID 12 1 0 f f t f i 2 16 "603 603" _null_ _null_ _null_ box_below - _null_ ));
DESCR("is below");
DATA(insert OID = 2563 (  box_overbelow    PGNSP PGUID 12 1 0 f f t f i 2 16 "603 603" _null_ _null_ _null_ box_overbelow - _null_ ));
DESCR("overlaps or is below");
DATA(insert OID = 2564 (  box_overabove    PGNSP PGUID 12 1 0 f f t f i 2 16 "603 603" _null_ _null_ _null_ box_overabove - _null_ ));
DESCR("overlaps or is above");
DATA(insert OID = 2565 (  box_above		   PGNSP PGUID 12 1 0 f f t f i 2 16 "603 603" _null_ _null_ _null_ box_above - _null_ ));
DESCR("is above");
DATA(insert OID = 2566 (  poly_below	   PGNSP PGUID 12 1 0 f f t f i 2 16 "604 604" _null_ _null_ _null_ poly_below - _null_ ));
DESCR("is below");
DATA(insert OID = 2567 (  poly_overbelow   PGNSP PGUID 12 1 0 f f t f i 2 16 "604 604" _null_ _null_ _null_ poly_overbelow - _null_ ));
DESCR("overlaps or is below");
DATA(insert OID = 2568 (  poly_overabove   PGNSP PGUID 12 1 0 f f t f i 2 16 "604 604" _null_ _null_ _null_ poly_overabove - _null_ ));
DESCR("overlaps or is above");
DATA(insert OID = 2569 (  poly_above	   PGNSP PGUID 12 1 0 f f t f i 2 16 "604 604" _null_ _null_ _null_ poly_above - _null_ ));
DESCR("is above");
DATA(insert OID = 2587 (  circle_overbelow		PGNSP PGUID 12 1 0 f f t f i 2	16 "718 718" _null_ _null_ _null_  circle_overbelow - _null_ ));
DESCR("overlaps or is below");
DATA(insert OID = 2588 (  circle_overabove		PGNSP PGUID 12 1 0 f f t f i 2	16 "718 718" _null_ _null_ _null_  circle_overabove - _null_ ));
DESCR("overlaps or is above");

/* support functions for GiST r-tree emulation */
DATA(insert OID = 2578 (  gist_box_consistent	PGNSP PGUID 12 1 0 f f t f i 3 16 "2281 603 23" _null_ _null_ _null_	gist_box_consistent - _null_ ));
DESCR("GiST support");
DATA(insert OID = 2579 (  gist_box_compress		PGNSP PGUID 12 1 0 f f t f i 1 2281 "2281" _null_ _null_ _null_ gist_box_compress - _null_ ));
DESCR("GiST support");
DATA(insert OID = 2580 (  gist_box_decompress	PGNSP PGUID 12 1 0 f f t f i 1 2281 "2281" _null_ _null_ _null_ gist_box_decompress - _null_ ));
DESCR("GiST support");
DATA(insert OID = 2581 (  gist_box_penalty		PGNSP PGUID 12 1 0 f f t f i 3 2281 "2281 2281 2281" _null_ _null_ _null_	gist_box_penalty - _null_ ));
DESCR("GiST support");
DATA(insert OID = 2582 (  gist_box_picksplit	PGNSP PGUID 12 1 0 f f t f i 2 2281 "2281 2281" _null_ _null_ _null_	gist_box_picksplit - _null_ ));
DESCR("GiST support");
DATA(insert OID = 2583 (  gist_box_union		PGNSP PGUID 12 1 0 f f t f i 2 603 "2281 2281" _null_ _null_ _null_ gist_box_union - _null_ ));
DESCR("GiST support");
DATA(insert OID = 2584 (  gist_box_same			PGNSP PGUID 12 1 0 f f t f i 3 2281 "603 603 2281" _null_ _null_ _null_ gist_box_same - _null_ ));
DESCR("GiST support");
DATA(insert OID = 2585 (  gist_poly_consistent	PGNSP PGUID 12 1 0 f f t f i 3 16 "2281 604 23" _null_ _null_ _null_	gist_poly_consistent - _null_ ));
DESCR("GiST support");
DATA(insert OID = 2586 (  gist_poly_compress	PGNSP PGUID 12 1 0 f f t f i 1 2281 "2281" _null_ _null_ _null_ gist_poly_compress - _null_ ));
DESCR("GiST support");
DATA(insert OID = 2591 (  gist_circle_consistent PGNSP PGUID 12 1 0 f f t f i 3 16 "2281 718 23" _null_ _null_ _null_	gist_circle_consistent - _null_ ));
DESCR("GiST support");
DATA(insert OID = 2592 (  gist_circle_compress	PGNSP PGUID 12 1 0 f f t f i 1 2281 "2281" _null_ _null_ _null_ gist_circle_compress - _null_ ));
DESCR("GiST support");

/* GIN */
DATA(insert OID = 2730 (  gingettuple	   PGNSP PGUID 12 1 0 f f t f v 2 16 "2281 2281" _null_ _null_ _null_  gingettuple - _null_ ));
DESCR("gin(internal)");
DATA(insert OID = 2731 (  gingetmulti	   PGNSP PGUID 12 1 0 f f t f v 2 2281 "2281 2281" _null_ _null_ _null_	gingetmulti - _null_ ));
DESCR("gin(internal)");
DATA(insert OID = 2732 (  gininsert		   PGNSP PGUID 12 1 0 f f t f v 6 16 "2281 2281 2281 2281 2281 2281" _null_ _null_ _null_	gininsert - _null_ ));
DESCR("gin(internal)");
DATA(insert OID = 2733 (  ginbeginscan	   PGNSP PGUID 12 1 0 f f t f v 3 2281 "2281 2281 2281" _null_ _null_ _null_	ginbeginscan - _null_ ));
DESCR("gin(internal)");
DATA(insert OID = 2734 (  ginrescan		   PGNSP PGUID 12 1 0 f f t f v 2 2278 "2281 2281" _null_ _null_ _null_ ginrescan - _null_ ));
DESCR("gin(internal)");
DATA(insert OID = 2735 (  ginendscan	   PGNSP PGUID 12 1 0 f f t f v 1 2278 "2281" _null_ _null_ _null_	ginendscan - _null_ ));
DESCR("gin(internal)");
DATA(insert OID = 2736 (  ginmarkpos	   PGNSP PGUID 12 1 0 f f t f v 1 2278 "2281" _null_ _null_ _null_	ginmarkpos - _null_ ));
DESCR("gin(internal)");
DATA(insert OID = 2737 (  ginrestrpos	   PGNSP PGUID 12 1 0 f f t f v 1 2278 "2281" _null_ _null_ _null_	ginrestrpos - _null_ ));
DESCR("gin(internal)");
DATA(insert OID = 2738 (  ginbuild		   PGNSP PGUID 12 1 0 f f t f v 3 2281 "2281 2281 2281" _null_ _null_ _null_ ginbuild - _null_ ));
DESCR("gin(internal)");
DATA(insert OID = 2739 (  ginbulkdelete    PGNSP PGUID 12 1 0 f f t f v 4 2281 "2281 2281 2281 2281" _null_ _null_ _null_ ginbulkdelete - _null_ ));
DESCR("gin(internal)");
DATA(insert OID = 2740 (  ginvacuumcleanup PGNSP PGUID 12 1 0 f f t f v 2 2281 "2281 2281" _null_ _null_ _null_ ginvacuumcleanup - _null_ ));
DESCR("gin(internal)");
DATA(insert OID = 2741 (  gincostestimate  PGNSP PGUID 12 1 0 f f t f v 8 2278 "2281 2281 2281 2281 2281 2281 2281 2281" _null_ _null_ _null_  gincostestimate - _null_ ));
DESCR("gin(internal)");
DATA(insert OID = 2788 (  ginoptions	   PGNSP PGUID 12 1 0 f f t f s 2 17 "1009 16" _null_ _null_ _null_  ginoptions - _null_ ));
DESCR("gin(internal)");

/* GIN array support */
DATA(insert OID = 2743 (  ginarrayextract	 PGNSP PGUID 12 1 0 f f t f i 2 2281 "2277 2281" _null_ _null_ _null_	ginarrayextract - _null_ ));
DESCR("GIN array support");
DATA(insert OID = 2744 (  ginarrayconsistent PGNSP PGUID 12 1 0 f f t f i 3 16 "2281 21 2281" _null_ _null_ _null_	ginarrayconsistent - _null_ ));
DESCR("GIN array support");

/* overlap/contains/contained */
DATA(insert OID = 2747 (  arrayoverlap		   PGNSP PGUID 12 1 0 f f t f i 2 16 "2277 2277" _null_ _null_ _null_ arrayoverlap - _null_ ));
DESCR("overlaps");
DATA(insert OID = 2748 (  arraycontains		   PGNSP PGUID 12 1 0 f f t f i 2 16 "2277 2277" _null_ _null_ _null_ arraycontains - _null_ ));
DESCR("contains");
DATA(insert OID = 2749 (  arraycontained	   PGNSP PGUID 12 1 0 f f t f i 2 16 "2277 2277" _null_ _null_ _null_ arraycontained - _null_ ));
DESCR("is contained by");

/* userlock replacements */
DATA(insert OID = 2880 (  pg_advisory_lock				PGNSP PGUID 12 1 0 f f t f v 1 2278 "20" _null_ _null_ _null_ pg_advisory_lock_int8 - _null_ ));
DESCR("obtain exclusive advisory lock");
DATA(insert OID = 2881 (  pg_advisory_lock_shared		PGNSP PGUID 12 1 0 f f t f v 1 2278 "20" _null_ _null_ _null_ pg_advisory_lock_shared_int8 - _null_ ));
DESCR("obtain shared advisory lock");
DATA(insert OID = 2882 (  pg_try_advisory_lock			PGNSP PGUID 12 1 0 f f t f v 1 16 "20" _null_ _null_ _null_ pg_try_advisory_lock_int8 - _null_ ));
DESCR("obtain exclusive advisory lock if available");
DATA(insert OID = 2883 (  pg_try_advisory_lock_shared	PGNSP PGUID 12 1 0 f f t f v 1 16 "20" _null_ _null_ _null_ pg_try_advisory_lock_shared_int8 - _null_ ));
DESCR("obtain shared advisory lock if available");
DATA(insert OID = 2884 (  pg_advisory_unlock			PGNSP PGUID 12 1 0 f f t f v 1 16 "20" _null_ _null_ _null_ pg_advisory_unlock_int8 - _null_ ));
DESCR("release exclusive advisory lock");
DATA(insert OID = 2885 (  pg_advisory_unlock_shared		PGNSP PGUID 12 1 0 f f t f v 1 16 "20" _null_ _null_ _null_ pg_advisory_unlock_shared_int8 - _null_ ));
DESCR("release shared advisory lock");
DATA(insert OID = 2886 (  pg_advisory_lock				PGNSP PGUID 12 1 0 f f t f v 2 2278 "23 23" _null_ _null_ _null_ pg_advisory_lock_int4 - _null_ ));
DESCR("obtain exclusive advisory lock");
DATA(insert OID = 2887 (  pg_advisory_lock_shared		PGNSP PGUID 12 1 0 f f t f v 2 2278 "23 23" _null_ _null_ _null_ pg_advisory_lock_shared_int4 - _null_ ));
DESCR("obtain shared advisory lock");
DATA(insert OID = 2888 (  pg_try_advisory_lock			PGNSP PGUID 12 1 0 f f t f v 2 16 "23 23" _null_ _null_ _null_ pg_try_advisory_lock_int4 - _null_ ));
DESCR("obtain exclusive advisory lock if available");
DATA(insert OID = 2889 (  pg_try_advisory_lock_shared	PGNSP PGUID 12 1 0 f f t f v 2 16 "23 23" _null_ _null_ _null_ pg_try_advisory_lock_shared_int4 - _null_ ));
DESCR("obtain shared advisory lock if available");
DATA(insert OID = 2890 (  pg_advisory_unlock			PGNSP PGUID 12 1 0 f f t f v 2 16 "23 23" _null_ _null_ _null_ pg_advisory_unlock_int4 - _null_ ));
DESCR("release exclusive advisory lock");
DATA(insert OID = 2891 (  pg_advisory_unlock_shared		PGNSP PGUID 12 1 0 f f t f v 2 16 "23 23" _null_ _null_ _null_ pg_advisory_unlock_shared_int4 - _null_ ));
DESCR("release shared advisory lock");
DATA(insert OID = 2892 (  pg_advisory_unlock_all		PGNSP PGUID 12 1 0 f f t f v 0 2278 "" _null_ _null_ _null_ pg_advisory_unlock_all - _null_ ));
DESCR("release all advisory locks");

/* XML support */
DATA(insert OID = 2893 (  xml_in		   PGNSP PGUID 12 1 0 f f t f i 1 142 "2275" _null_ _null_ _null_ xml_in - _null_ ));
DESCR("I/O");
DATA(insert OID = 2894 (  xml_out		   PGNSP PGUID 12 1 0 f f t f i 1 2275 "142" _null_ _null_ _null_ xml_out - _null_ ));
DESCR("I/O");
DATA(insert OID = 2896 (  xml			   PGNSP PGUID 12 1 0 f f t f i 1 142 "25" _null_ _null_ _null_ texttoxml - _null_ ));
DESCR("perform a non-validating parse of a character string to produce an XML value");
DATA(insert OID = 2895 (  xmlcomment	   PGNSP PGUID 12 1 0 f f t f i 1 142 "25" _null_ _null_ _null_ xmlcomment - _null_ ));
DESCR("generate an XML comment");
DATA(insert OID = 2987 (  xmlvalidate 	   PGNSP PGUID 12 1 0 f f t f i 2 16 "142 25" _null_ _null_ _null_ xmlvalidate - _null_ ));
DESCR("validate an XML value");
DATA(insert OID = 2898 (  xml_recv		   PGNSP PGUID 12 1 0 f f t f s 1 142 "2281" _null_ _null_ _null_	xml_recv - _null_ ));
DESCR("I/O");
DATA(insert OID = 2899 (  xml_send		   PGNSP PGUID 12 1 0 f f t f s 1 17 "142" _null_ _null_ _null_	xml_send - _null_ ));
DESCR("I/O");
DATA(insert OID = 2900 (  xmlconcat2       PGNSP PGUID 12 1 0 f f f f i 2 142 "142 142" _null_ _null_ _null_ xmlconcat2 - _null_ ));
DESCR("aggregate transition function");
DATA(insert OID = 2901 (  xmlagg           PGNSP PGUID 12 1 0 t f f f i 1 142 "142" _null_ _null_ _null_ aggregate_dummy - _null_ ));
DESCR("concatenate XML values");
DATA(insert OID = 2922 (  text             PGNSP PGUID 12 1 0 f f t f s 1 25 "142" _null_ _null_ _null_ xmltotext - _null_ ));
DESCR("serialize an XML value to a character string");

DATA(insert (  table_to_xml                PGNSP PGUID 12 100 0 f f t f s 4 142 "2205 16 16 25" _null_ _null_ "{tbl,nulls,tableforest,targetns}" table_to_xml - _null_ ));
DESCR("map table contents to XML");
DATA(insert (  query_to_xml                PGNSP PGUID 12 100 0 f f t f s 4 142 "25 16 16 25" _null_ _null_ "{query,nulls,tableforest,targetns}" query_to_xml - _null_ ));
DESCR("map query result to XML");
DATA(insert (  cursor_to_xml               PGNSP PGUID 12 100 0 f f t f s 5 142 "1790 23 16 16 25" _null_ _null_ "{cursor,count,nulls,tableforest,targetns}" cursor_to_xml - _null_ ));
DESCR("map rows from cursor to XML");
DATA(insert (  table_to_xmlschema          PGNSP PGUID 12 100 0 f f t f s 4 142 "2205 16 16 25" _null_ _null_ "{tbl,nulls,tableforest,targetns}" table_to_xmlschema - _null_ ));
DESCR("map table structure to XML Schema");
DATA(insert (  query_to_xmlschema          PGNSP PGUID 12 100 0 f f t f s 4 142 "25 16 16 25" _null_ _null_ "{query,nulls,tableforest,targetns}" query_to_xmlschema - _null_ ));
DESCR("map query result structure to XML Schema");
DATA(insert (  cursor_to_xmlschema         PGNSP PGUID 12 100 0 f f t f s 4 142 "1790 16 16 25" _null_ _null_ "{cursor,nulls,tableforest,targetns}" cursor_to_xmlschema - _null_ ));
DESCR("map cursor structure to XML Schema");
DATA(insert (  table_to_xml_and_xmlschema  PGNSP PGUID 12 100 0 f f t f s 4 142 "2205 16 16 25" _null_ _null_ "{tbl,nulls,tableforest,targetns}" table_to_xml_and_xmlschema - _null_ ));
DESCR("map table contents and structure to XML and XML Schema");
DATA(insert (  query_to_xml_and_xmlschema  PGNSP PGUID 12 100 0 f f t f s 4 142 "25 16 16 25" _null_ _null_ "{query,nulls,tableforest,targetns}" query_to_xml_and_xmlschema - _null_ ));
DESCR("map query result and structure to XML and XML Schema");


/* uuid */ 
DATA(insert OID = 2952 (  uuid_in		   PGNSP PGUID 12 1 0 f f t f i 1 2950 "2275" _null_ _null_ _null_ uuid_in - _null_ ));
DESCR("I/O");
DATA(insert OID = 2953 (  uuid_out		   PGNSP PGUID 12 1 0 f f t f i 1 2275 "2950" _null_ _null_ _null_ uuid_out - _null_ ));
DESCR("I/O");
DATA(insert OID = 2954 (  uuid_lt		   PGNSP PGUID 12 1 0 f f t f i 2 16 "2950 2950" _null_ _null_ _null_ uuid_lt - _null_ ));
DESCR("less-than");
DATA(insert OID = 2955 (  uuid_le		   PGNSP PGUID 12 1 0 f f t f i 2 16 "2950 2950" _null_ _null_ _null_ uuid_le - _null_ ));
DESCR("less-than-or-equal");
DATA(insert OID = 2956 (  uuid_eq		   PGNSP PGUID 12 1 0 f f t f i 2 16 "2950 2950" _null_ _null_ _null_ uuid_eq - _null_ ));
DESCR("equal");
DATA(insert OID = 2957 (  uuid_ge		   PGNSP PGUID 12 1 0 f f t f i 2 16 "2950 2950" _null_ _null_ _null_ uuid_ge - _null_ ));
DESCR("greater-than-or-equal");
DATA(insert OID = 2958 (  uuid_gt		   PGNSP PGUID 12 1 0 f f t f i 2 16 "2950 2950" _null_ _null_ _null_ uuid_gt - _null_ ));
DESCR("greater-than");
DATA(insert OID = 2959 (  uuid_ne		   PGNSP PGUID 12 1 0 f f t f i 2 16 "2950 2950" _null_ _null_ _null_ uuid_ne - _null_ ));
DESCR("not-equal");
DATA(insert OID = 2960 (  uuid_cmp		   PGNSP PGUID 12 1 0 f f t f i 2 23 "2950 2950" _null_ _null_ _null_ uuid_cmp - _null_ ));
DESCR("btree less-equal-greater");
DATA(insert OID = 2961 (  uuid_recv		   PGNSP PGUID 12 1 0 f f t f i 1 2950 "2281" _null_ _null_ _null_ uuid_recv - _null_ ));
DESCR("I/O");
DATA(insert OID = 2962 (  uuid_send		   PGNSP PGUID 12 1 0 f f t f i 1 17 "2950" _null_ _null_ _null_ uuid_send - _null_ ));
DESCR("I/O");
DATA(insert OID = 2963 (  uuid_hash		   PGNSP PGUID 12 1 0 f f t f i 1 23 "2950" _null_ _null_ _null_ uuid_hash - _null_ ));
DESCR("hash");
DATA(insert OID = 2964 (  uuid PGNSP	   PGUID 12 1 0 f f t f i 1 2950 "25" _null_ _null_ _null_ text_uuid - _null_ ));
DESCR("convert text to uuid");
DATA(insert OID = 2965 (  text PGNSP	   PGUID 12 1 0 f f t f i 1 25 "2950" _null_ _null_ _null_ uuid_text - _null_ ));
DESCR("convert uuid to text");

/*
 * Include more definitions from pg_proc_gp.h, for GPDB-added functions. They
 * are kept in a separate file to make diffing and merging with upstream
 * easier.
 */
#include "catalog/pg_proc_gp.h"

/*
 * Ideally this function definition should be in pg_proc.sql and should be
 * generated by running catullus.pl script. But since we cannot specify the
 * PRODATAACCESS column of pg_proc as SEGMENT ('s') using the CREATE FUNCTION
 * syntax, we need to create the DATA statement manually and place it here.
 */
/* gp_read_error_log(IN exttable text, OUT cmdtime timestamptz, OUT relname text, OUT filename text, OUT linenum int4, OUT bytenum int4, OUT errmsg text, OUT rawdata text, OUT rawbytes bytea) => SETOF record */ 
DATA(insert OID = 3000 ( gp_read_error_log  PGNSP PGUID 12 1 1000 0 f f t t v 1 0 2249 f "25" "{25,1184,25,25,23,23,25,25,17}" "{i,o,o,o,o,o,o,o,o}" "{exttable,cmdtime,relname,filename,linenum,bytenum,errmsg,rawdata,rawbytes}" _null_ gp_read_error_log _null_ _null_ s ));
DESCR("read the error log for the specified external table");

/* gp_truncate_error_log(text) => bool */ 
DATA(insert OID = 3069 ( gp_truncate_error_log  PGNSP PGUID 12 1 0 0 f f t f v 1 0 16 f "25" _null_ _null_ _null_ _null_ gp_truncate_error_log _null_ _null_ m ));
DESCR("truncate the error log for the specified external table");

/*
 * Symbolic values for provolatile column: these indicate whether the result
 * of a function is dependent *only* on the values of its explicit arguments,
 * or can change due to outside factors (such as parameter variables or
 * table contents).  NOTE: functions having side-effects, such as setval(),
 * must be labeled volatile to ensure they will not get optimized away,
 * even if the actual return value is not changeable.
 */
#define PROVOLATILE_IMMUTABLE	'i'		/* never changes for given input */
#define PROVOLATILE_STABLE		's'		/* does not change within a scan */
#define PROVOLATILE_VOLATILE	'v'		/* can change even within a scan */

/*
 * Symbolic values for proargmodes column.	Note that these must agree with
 * the FunctionParameterMode enum in parsenodes.h; we declare them here to
 * be accessible from either header.
 */
#define PROARGMODE_IN		'i'
#define PROARGMODE_OUT		'o'
#define PROARGMODE_INOUT	'b'
#define PROARGMODE_VARIADIC 'v'
#define PROARGMODE_TABLE	't'

/*
 * Symbolic values for prodataaccess column: these provide a hint regarding
 * what kind of statements are included in the function.
 */
#define PRODATAACCESS_NONE		'n'
#define PRODATAACCESS_CONTAINS	'c'
#define PRODATAACCESS_READS		'r'
#define PRODATAACCESS_MODIFIES	'm'
/* This is an internal-only data access property. */
#define PRODATAACCESS_SEGMENT	's'

/*
 * prototypes for functions in pg_proc.c
 */
extern Oid ProcedureCreate(const char *procedureName,
				Oid procNamespace,
				bool replace,
				bool returnsSet,
				Oid returnType,
				Oid languageObjectId,
				Oid languageValidator,
				Oid describeFuncOid,
				const char *prosrc,
				const char *probin,
				bool isAgg,
				bool isWin,
				bool security_definer,
				bool isStrict,
				char volatility,
				const oidvector *parameterTypes,
				Datum allParameterTypes,
				Datum parameterModes,
				Datum parameterNames,
				List *parameterDefaults,
				float4 procost,
				float4 prorows,
				char prodataaccess,
				Oid procOid);

extern bool function_parse_error_transpose(const char *prosrc);

/*
 * API to access prodataaccess colum
 */
typedef enum SQLDataAccess
{
   SDA_NO_SQL = 0,		/* procedure does not possibly contain SQL */
   SDA_CONTAINS_SQL,		/* possibly contains SQL */
   SDA_READS_SQL,		/* possibly reads SQL */
   SDA_MODIFIES_SQL		/* possibly modifies SQL */
}  SQLDataAccess;

extern SQLDataAccess GetFuncSQLDataAccess(Oid);

#endif   /* PG_PROC_H */<|MERGE_RESOLUTION|>--- conflicted
+++ resolved
@@ -2849,21 +2849,13 @@
 DESCR("STDDEV_SAMP aggregate final function");
 DATA(insert OID = 1833 (  numeric_accum    PGNSP PGUID 12 1 0 f f t f i 2 1231 "1231 1700" _null_ _null_ _null_ numeric_accum - _null_ ));
 DESCR("aggregate transition function");
-DATA(insert OID = 2858 (  numeric_avg_accum    PGNSP PGUID 12 1 0 f f t f i 2 1231 "1231 1700" _null_ _null_ _null_ numeric_avg_accum - _null_ ));
-DESCR("aggregate transition function");
 DATA(insert OID = 1834 (  int2_accum	   PGNSP PGUID 12 1 0 f f t f i 2 1231 "1231 21" _null_ _null_ _null_ int2_accum - _null_ ));
 DESCR("aggregate transition function");
 DATA(insert OID = 1835 (  int4_accum	   PGNSP PGUID 12 1 0 f f t f i 2 1231 "1231 23" _null_ _null_ _null_ int4_accum - _null_ ));
 DESCR("aggregate transition function");
 DATA(insert OID = 1836 (  int8_accum	   PGNSP PGUID 12 1 0 f f t f i 2 1231 "1231 20" _null_ _null_ _null_ int8_accum - _null_ ));
 DESCR("aggregate transition function");
-<<<<<<< HEAD
 DATA(insert OID = 1837 (  numeric_avg	   PGNSP PGUID 12 1 0 f f t f i 1 1700 "17" _null_ _null_ _null_  numeric_avg - _null_ ));
-=======
-DATA(insert OID = 2746 (  int8_avg_accum	   PGNSP PGUID 12 1 0 f f t f i 2 1231 "1231 20" _null_ _null_ _null_ int8_avg_accum - _null_ ));
-DESCR("aggregate transition function");
-DATA(insert OID = 1837 (  numeric_avg	   PGNSP PGUID 12 1 0 f f t f i 1 1700 "1231" _null_ _null_ _null_	numeric_avg - _null_ ));
->>>>>>> 37a22932
 DESCR("AVG aggregate final function");
 DATA(insert OID = 2514 (  numeric_var_pop  PGNSP PGUID 12 1 0 f f t f i 1 1700 "1231" _null_ _null_ _null_	numeric_var_pop - _null_ ));
 DESCR("VAR_POP aggregate final function");
