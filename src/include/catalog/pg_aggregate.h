/*-------------------------------------------------------------------------
 *
 * pg_aggregate.h
 *	  definition of the system "aggregate" relation (pg_aggregate)
 *	  along with the relation's initial contents.
 *
 *
 * Portions Copyright (c) 1996-2016, PostgreSQL Global Development Group
 * Portions Copyright (c) 1994, Regents of the University of California
 *
 * src/include/catalog/pg_aggregate.h
 *
 * NOTES
 *	  the genbki.pl script reads this file and generates .bki
 *	  information from the DATA() statements.
 *
 *-------------------------------------------------------------------------
 */
#ifndef PG_AGGREGATE_H
#define PG_AGGREGATE_H

#include "catalog/genbki.h"
#include "catalog/objectaddress.h"
#include "nodes/pg_list.h"

/* ----------------------------------------------------------------
 *		pg_aggregate definition.
 *
 *		cpp turns this into typedef struct FormData_pg_aggregate
 *
 *	aggfnoid			pg_proc OID of the aggregate itself
 *	aggkind				aggregate kind, see AGGKIND_ categories below
 *	aggnumdirectargs	number of arguments that are "direct" arguments
 *	aggtransfn			transition function
 *	aggfinalfn			final function (0 if none)
 *	aggcombinefn		combine function (0 if none)
 *	aggserialfn			function to convert transtype to bytea (0 if none)
 *	aggdeserialfn		function to convert bytea to transtype (0 if none)
 *	aggmtransfn			forward function for moving-aggregate mode (0 if none)
 *	aggminvtransfn		inverse function for moving-aggregate mode (0 if none)
 *	aggmfinalfn			final function for moving-aggregate mode (0 if none)
 *	aggfinalextra		true to pass extra dummy arguments to aggfinalfn
 *	aggmfinalextra		true to pass extra dummy arguments to aggmfinalfn
 *	aggsortop			associated sort operator (0 if none)
 *	aggtranstype		type of aggregate's transition (state) data
 *	aggtransspace		estimated size of state data (0 for default estimate)
 *	aggmtranstype		type of moving-aggregate state data (0 if none)
 *	aggmtransspace		estimated size of moving-agg state (0 for default est)
 *	agginitval			initial value for transition state (can be NULL)
 *	aggminitval			initial value for moving-agg state (can be NULL)
 * ----------------------------------------------------------------
 */
#define AggregateRelationId  2600

CATALOG(pg_aggregate,2600) BKI_WITHOUT_OIDS
{
	regproc		aggfnoid;
	char		aggkind;
	int16		aggnumdirectargs;
	regproc		aggtransfn;
	regproc		aggfinalfn;
	regproc		aggcombinefn;
	regproc		aggserialfn;
	regproc		aggdeserialfn;
	regproc		aggmtransfn;
	regproc		aggminvtransfn;
	regproc		aggmfinalfn;
	bool		aggfinalextra;
	bool		aggmfinalextra;
	Oid			aggsortop;
	Oid			aggtranstype;
	int32		aggtransspace;
	Oid			aggmtranstype;
	int32		aggmtransspace;

#ifdef CATALOG_VARLEN			/* variable-length fields start here */
	text		agginitval;
	text		aggminitval;
#endif
} FormData_pg_aggregate;

/* GPDB added foreign key definitions for gpcheckcat. */
FOREIGN_KEY(aggfnoid REFERENCES pg_proc(oid));
FOREIGN_KEY(aggtransfn REFERENCES pg_proc(oid));
FOREIGN_KEY(aggcombinefn REFERENCES pg_proc(oid));
FOREIGN_KEY(aggfinalfn REFERENCES pg_proc(oid));
FOREIGN_KEY(aggserialfn REFERENCES pg_proc(oid));
FOREIGN_KEY(aggdeserialfn REFERENCES pg_proc(oid));
FOREIGN_KEY(aggmtransfn REFERENCES pg_proc(oid));
FOREIGN_KEY(aggminvtransfn REFERENCES pg_proc(oid));
FOREIGN_KEY(aggmfinalfn REFERENCES pg_proc(oid));
FOREIGN_KEY(aggsortop REFERENCES pg_operator(oid));
FOREIGN_KEY(aggtranstype REFERENCES pg_type(oid));
FOREIGN_KEY(aggmtranstype REFERENCES pg_type(oid));

/* ----------------
 *		Form_pg_aggregate corresponds to a pointer to a tuple with
 *		the format of pg_aggregate relation.
 * ----------------
 */
typedef FormData_pg_aggregate *Form_pg_aggregate;

/* ----------------
 *		compiler constants for pg_aggregate
 * ----------------
 */

#define Natts_pg_aggregate					20
#define Anum_pg_aggregate_aggfnoid			1
#define Anum_pg_aggregate_aggkind			2
#define Anum_pg_aggregate_aggnumdirectargs	3
#define Anum_pg_aggregate_aggtransfn		4
#define Anum_pg_aggregate_aggfinalfn		5
#define Anum_pg_aggregate_aggcombinefn		6
#define Anum_pg_aggregate_aggserialfn		7
#define Anum_pg_aggregate_aggdeserialfn		8
#define Anum_pg_aggregate_aggmtransfn		9
#define Anum_pg_aggregate_aggminvtransfn	10
#define Anum_pg_aggregate_aggmfinalfn		11
#define Anum_pg_aggregate_aggfinalextra		12
#define Anum_pg_aggregate_aggmfinalextra	13
#define Anum_pg_aggregate_aggsortop			14
#define Anum_pg_aggregate_aggtranstype		15
#define Anum_pg_aggregate_aggtransspace		16
#define Anum_pg_aggregate_aggmtranstype		17
#define Anum_pg_aggregate_aggmtransspace	18
#define Anum_pg_aggregate_agginitval		19
#define Anum_pg_aggregate_aggminitval		20

/*
 * Symbolic values for aggkind column.  We distinguish normal aggregates
 * from ordered-set aggregates (which have two sets of arguments, namely
 * direct and aggregated arguments) and from hypothetical-set aggregates
 * (which are a subclass of ordered-set aggregates in which the last
 * direct arguments have to match up in number and datatypes with the
 * aggregated arguments).
 */
#define AGGKIND_NORMAL			'n'
#define AGGKIND_ORDERED_SET		'o'
#define AGGKIND_HYPOTHETICAL	'h'

/* Use this macro to test for "ordered-set agg including hypothetical case" */
#define AGGKIND_IS_ORDERED_SET(kind)  ((kind) != AGGKIND_NORMAL)

/*
 * Constant definitions of pg_proc.oid for aggregate functions.
 */
#define AGGFNOID_COUNT_ANY 2147 /* returns INT8OID */
#define AGGFNOID_SUM_BIGINT 2107 /* returns NUMERICOID */

/* ----------------
 * initial contents of pg_aggregate
 * ---------------
 */

/* avg */
<<<<<<< HEAD
DATA(insert ( 2100	n 0 int8_avg_accum		numeric_poly_avg	int8_avg_combine	int8_avg_serialize		int8_avg_deserialize	int8_avg_accum	int8_avg_accum_inv	numeric_poly_avg	f f 0	2281	48		2281	48	_null_ _null_ ));
DATA(insert ( 2101	n 0 int4_avg_accum		int8_avg			int4_avg_combine	-						-						int4_avg_accum	int4_avg_accum_inv	int8_avg			f f 0	1016	0		1016	0	"{0,0}" "{0,0}" ));
DATA(insert ( 2102	n 0 int2_avg_accum		int8_avg			int4_avg_combine	-						-						int2_avg_accum	int2_avg_accum_inv	int8_avg			f f 0	1016	0		1016	0	"{0,0}" "{0,0}" ));
DATA(insert ( 2103	n 0 numeric_avg_accum	numeric_avg			numeric_avg_combine	numeric_avg_serialize	numeric_avg_deserialize	numeric_avg_accum numeric_accum_inv numeric_avg			f f 0	2281	128		2281	128	_null_ _null_ ));
DATA(insert ( 2104	n 0 float4_accum 		float8_avg			float8_combine 		-						-						-				-					-					f f 0	1022	0		0		0	"{0,0,0}" _null_ ));
DATA(insert ( 2105	n 0 float8_accum	 	float8_avg			float8_combine		-						-						-				-					-					f f 0	1022	0		0		0	"{0,0,0}" _null_ ));
DATA(insert ( 2106	n 0 interval_accum  	interval_avg		interval_combine	-						-						interval_accum	interval_accum_inv	interval_avg		f f 0	1187	0		1187	0	"{0 second,0 second}" "{0 second,0 second}" ));

/* sum */
DATA(insert ( 2107	n 0 int8_avg_accum		numeric_poly_sum	int8_avg_combine	int8_avg_serialize		int8_avg_deserialize	int8_avg_accum	int8_avg_accum_inv	numeric_poly_sum	f f 0	2281	48		2281	48	_null_ _null_ ));
DATA(insert ( 2108	n 0 int4_sum			-					int8pl				-						-						int4_avg_accum	int4_avg_accum_inv	int2int4_sum		f f 0	20		0		1016	0	_null_ "{0,0}" ));
DATA(insert ( 2109	n 0 int2_sum			-					int8pl				-						-						int2_avg_accum	int2_avg_accum_inv	int2int4_sum		f f 0	20		0		1016	0	_null_ "{0,0}" ));
DATA(insert ( 2110	n 0 float4pl			-					float4pl			-						-						-				-					-					f f 0	700		0		0		0	_null_ _null_ ));
DATA(insert ( 2111	n 0 float8pl			-					float8pl			-						-						-				-					-					f f 0	701		0		0		0	_null_ _null_ ));
DATA(insert ( 2112	n 0 cash_pl				-					cash_pl				-						-						cash_pl			cash_mi				-					f f 0	790		0		790		0	_null_ _null_ ));
DATA(insert ( 2113	n 0 interval_pl			-					interval_pl			-						-						interval_pl		interval_mi			-					f f 0	1186	0		1186	0	_null_ _null_ ));
DATA(insert ( 2114	n 0 numeric_avg_accum	numeric_sum			numeric_avg_combine	numeric_avg_serialize	numeric_avg_deserialize	numeric_avg_accum numeric_accum_inv	numeric_sum			f f 0	2281	128		2281	128	_null_ _null_ ));
=======
DATA(insert ( 2100	n 0 int8_avg_accum		numeric_poly_avg	int8_avg_combine	int8_avg_serialize		int8_avg_deserialize	int8_avg_accum	int8_avg_accum_inv	numeric_poly_avg	f f 0	2281	48	2281	48	_null_ _null_ ));
DATA(insert ( 2101	n 0 int4_avg_accum		int8_avg			int4_avg_combine	-						-						int4_avg_accum	int4_avg_accum_inv	int8_avg			f f 0	1016	0	1016	0	"{0,0}" "{0,0}" ));
DATA(insert ( 2102	n 0 int2_avg_accum		int8_avg			int4_avg_combine	-						-						int2_avg_accum	int2_avg_accum_inv	int8_avg			f f 0	1016	0	1016	0	"{0,0}" "{0,0}" ));
DATA(insert ( 2103	n 0 numeric_avg_accum	numeric_avg			numeric_avg_combine numeric_avg_serialize	numeric_avg_deserialize numeric_avg_accum numeric_accum_inv numeric_avg			f f 0	2281	128 2281	128 _null_ _null_ ));
DATA(insert ( 2104	n 0 float4_accum		float8_avg			float8_combine		-						-						-				-				-						f f 0	1022	0	0		0	"{0,0,0}" _null_ ));
DATA(insert ( 2105	n 0 float8_accum		float8_avg			float8_combine		-						-						-				-				-						f f 0	1022	0	0		0	"{0,0,0}" _null_ ));
DATA(insert ( 2106	n 0 interval_accum		interval_avg		interval_combine	-						-						interval_accum	interval_accum_inv	interval_avg		f f 0	1187	0	1187	0	"{0 second,0 second}" "{0 second,0 second}" ));

/* sum */
DATA(insert ( 2107	n 0 int8_avg_accum		numeric_poly_sum	int8_avg_combine	int8_avg_serialize		int8_avg_deserialize	int8_avg_accum	int8_avg_accum_inv	numeric_poly_sum	f f 0	2281	48	2281	48	_null_ _null_ ));
DATA(insert ( 2108	n 0 int4_sum			-					int8pl				-						-						int4_avg_accum	int4_avg_accum_inv	int2int4_sum		f f 0	20		0	1016	0	_null_ "{0,0}" ));
DATA(insert ( 2109	n 0 int2_sum			-					int8pl				-						-						int2_avg_accum	int2_avg_accum_inv	int2int4_sum		f f 0	20		0	1016	0	_null_ "{0,0}" ));
DATA(insert ( 2110	n 0 float4pl			-					float4pl			-						-						-				-					-					f f 0	700		0	0		0	_null_ _null_ ));
DATA(insert ( 2111	n 0 float8pl			-					float8pl			-						-						-				-					-					f f 0	701		0	0		0	_null_ _null_ ));
DATA(insert ( 2112	n 0 cash_pl				-					cash_pl				-						-						cash_pl			cash_mi				-					f f 0	790		0	790		0	_null_ _null_ ));
DATA(insert ( 2113	n 0 interval_pl			-					interval_pl			-						-						interval_pl		interval_mi			-					f f 0	1186	0	1186	0	_null_ _null_ ));
DATA(insert ( 2114	n 0 numeric_avg_accum	numeric_sum			numeric_avg_combine numeric_avg_serialize	numeric_avg_deserialize numeric_avg_accum numeric_accum_inv numeric_sum			f f 0	2281	128 2281	128 _null_ _null_ ));
>>>>>>> b5bce6c1

/* max */
DATA(insert ( 2115	n 0 int8larger		-				int8larger			-	-	-				-				-				f f 413		20		0	0		0	_null_ _null_ ));
DATA(insert ( 2116	n 0 int4larger		-				int4larger			-	-	-				-				-				f f 521		23		0	0		0	_null_ _null_ ));
DATA(insert ( 2117	n 0 int2larger		-				int2larger			-	-	-				-				-				f f 520		21		0	0		0	_null_ _null_ ));
DATA(insert ( 2118	n 0 oidlarger		-				oidlarger			-	-	-				-				-				f f 610		26		0	0		0	_null_ _null_ ));
DATA(insert ( 2119	n 0 float4larger	-				float4larger		-	-	-				-				-				f f 623		700		0	0		0	_null_ _null_ ));
DATA(insert ( 2120	n 0 float8larger	-				float8larger		-	-	-				-				-				f f 674		701		0	0		0	_null_ _null_ ));
DATA(insert ( 2121	n 0 int4larger		-				int4larger			-	-	-				-				-				f f 563		702		0	0		0	_null_ _null_ ));
DATA(insert ( 2122	n 0 date_larger		-				date_larger			-	-	-				-				-				f f 1097	1082	0	0		0	_null_ _null_ ));
DATA(insert ( 2123	n 0 time_larger		-				time_larger			-	-	-				-				-				f f 1112	1083	0	0		0	_null_ _null_ ));
DATA(insert ( 2124	n 0 timetz_larger	-				timetz_larger		-	-	-				-				-				f f 1554	1266	0	0		0	_null_ _null_ ));
DATA(insert ( 2125	n 0 cashlarger		-				cashlarger			-	-	-				-				-				f f 903		790		0	0		0	_null_ _null_ ));
DATA(insert ( 2126	n 0 timestamp_larger	-			timestamp_larger	-	-	-				-				-				f f 2064	1114	0	0		0	_null_ _null_ ));
DATA(insert ( 2127	n 0 timestamptz_larger	-			timestamptz_larger	-	-	-				-				-				f f 1324	1184	0	0		0	_null_ _null_ ));
DATA(insert ( 2128	n 0 interval_larger -				interval_larger		-	-	-				-				-				f f 1334	1186	0	0		0	_null_ _null_ ));
DATA(insert ( 2129	n 0 text_larger		-				text_larger			-	-	-				-				-				f f 666		25		0	0		0	_null_ _null_ ));
DATA(insert ( 2130	n 0 numeric_larger	-				numeric_larger		-	-	-				-				-				f f 1756	1700	0	0		0	_null_ _null_ ));
DATA(insert ( 2050	n 0 array_larger	-				array_larger		-	-	-				-				-				f f 1073	2277	0	0		0	_null_ _null_ ));
DATA(insert ( 2244	n 0 bpchar_larger	-				bpchar_larger		-	-	-				-				-				f f 1060	1042	0	0		0	_null_ _null_ ));
DATA(insert ( 2797	n 0 tidlarger		-				tidlarger			-	-	-				-				-				f f 2800	27		0	0		0	_null_ _null_ ));
DATA(insert ( 3526	n 0 enum_larger		-				enum_larger			-	-	-				-				-				f f 3519	3500	0	0		0	_null_ _null_ ));
DATA(insert ( 3564	n 0 network_larger	-				network_larger		-	-	-				-				-				f f 1205	869		0	0		0	_null_ _null_ ));

/* min */
DATA(insert ( 2131	n 0 int8smaller		-				int8smaller			-	-	-				-				-				f f 412		20		0	0		0	_null_ _null_ ));
DATA(insert ( 2132	n 0 int4smaller		-				int4smaller			-	-	-				-				-				f f 97		23		0	0		0	_null_ _null_ ));
DATA(insert ( 2133	n 0 int2smaller		-				int2smaller			-	-	-				-				-				f f 95		21		0	0		0	_null_ _null_ ));
DATA(insert ( 2134	n 0 oidsmaller		-				oidsmaller			-	-	-				-				-				f f 609		26		0	0		0	_null_ _null_ ));
DATA(insert ( 2135	n 0 float4smaller	-				float4smaller		-	-	-				-				-				f f 622		700		0	0		0	_null_ _null_ ));
DATA(insert ( 2136	n 0 float8smaller	-				float8smaller		-	-	-				-				-				f f 672		701		0	0		0	_null_ _null_ ));
DATA(insert ( 2137	n 0 int4smaller		-				int4smaller			-	-	-				-				-				f f 562		702		0	0		0	_null_ _null_ ));
DATA(insert ( 2138	n 0 date_smaller	-				date_smaller		-	-	-				-				-				f f 1095	1082	0	0		0	_null_ _null_ ));
DATA(insert ( 2139	n 0 time_smaller	-				time_smaller		-	-	-				-				-				f f 1110	1083	0	0		0	_null_ _null_ ));
DATA(insert ( 2140	n 0 timetz_smaller	-				timetz_smaller		-	-	-				-				-				f f 1552	1266	0	0		0	_null_ _null_ ));
DATA(insert ( 2141	n 0 cashsmaller		-				cashsmaller			-	-	-				-				-				f f 902		790		0	0		0	_null_ _null_ ));
DATA(insert ( 2142	n 0 timestamp_smaller	-			timestamp_smaller	-	-	-				-				-				f f 2062	1114	0	0		0	_null_ _null_ ));
DATA(insert ( 2143	n 0 timestamptz_smaller -			timestamptz_smaller -	-	-				-				-				f f 1322	1184	0	0		0	_null_ _null_ ));
DATA(insert ( 2144	n 0 interval_smaller	-			interval_smaller	-	-	-				-				-				f f 1332	1186	0	0		0	_null_ _null_ ));
DATA(insert ( 2145	n 0 text_smaller	-				text_smaller		-	-	-				-				-				f f 664		25		0	0		0	_null_ _null_ ));
DATA(insert ( 2146	n 0 numeric_smaller -				numeric_smaller		-	-	-				-				-				f f 1754	1700	0	0		0	_null_ _null_ ));
DATA(insert ( 2051	n 0 array_smaller	-				array_smaller		-	-	-				-				-				f f 1072	2277	0	0		0	_null_ _null_ ));
DATA(insert ( 2245	n 0 bpchar_smaller	-				bpchar_smaller		-	-	-				-				-				f f 1058	1042	0	0		0	_null_ _null_ ));
DATA(insert ( 2798	n 0 tidsmaller		-				tidsmaller			-	-	-				-				-				f f 2799	27		0	0		0	_null_ _null_ ));
DATA(insert ( 3527	n 0 enum_smaller	-				enum_smaller		-	-	-				-				-				f f 3518	3500	0	0		0	_null_ _null_ ));
DATA(insert ( 3565	n 0 network_smaller -				network_smaller		-	-	-				-				-				f f 1203	869		0	0		0	_null_ _null_ ));

/* count */
DATA(insert ( 2147	n 0 int8inc_any		-				int8pl	-	-	int8inc_any		int8dec_any		-				f f 0		20		0	20		0	"0" "0" ));
DATA(insert ( 2803	n 0 int8inc			-				int8pl	-	-	int8inc			int8dec			-				f f 0		20		0	20		0	"0" "0" ));

/* var_pop */
<<<<<<< HEAD
DATA(insert ( 2718	n 0 int8_accum		numeric_var_pop			numeric_combine			numeric_serialize		numeric_deserialize			int8_accum		int8_accum_inv	numeric_var_pop			f f 0	2281	128		2281	128 _null_ _null_ ));
DATA(insert ( 2719	n 0 int4_accum		numeric_poly_var_pop	numeric_poly_combine	numeric_poly_serialize	numeric_poly_deserialize	int4_accum		int4_accum_inv	numeric_poly_var_pop	f f 0	2281	48		2281	48	_null_ _null_ ));
DATA(insert ( 2720	n 0 int2_accum		numeric_poly_var_pop	numeric_poly_combine	numeric_poly_serialize	numeric_poly_deserialize	int2_accum		int2_accum_inv	numeric_poly_var_pop	f f 0	2281	48		2281	48	_null_ _null_ ));
DATA(insert ( 2721	n 0 float4_accum	float8_var_pop			float8_combine			-						-							-				-				-						f f 0	1022	0		0		0	"{0,0,0}" _null_ ));
DATA(insert ( 2722	n 0 float8_accum	float8_var_pop			float8_combine			-						-							-				-				-						f f 0	1022	0		0		0	"{0,0,0}" _null_ ));
DATA(insert ( 2723	n 0 numeric_accum	numeric_var_pop			numeric_combine			numeric_serialize		numeric_deserialize			numeric_accum	numeric_accum_inv numeric_var_pop		f f 0	2281	128		2281	128	_null_ _null_ ));

/* var_samp */
DATA(insert ( 2641	n 0 int8_accum		numeric_var_samp		numeric_combine			numeric_serialize		numeric_deserialize			int8_accum		int8_accum_inv		numeric_var_samp		f f 0		2281	128		2281	128	_null_ _null_ ));
DATA(insert ( 2642	n 0 int4_accum		numeric_poly_var_samp	numeric_poly_combine	numeric_poly_serialize	numeric_poly_deserialize	int4_accum		int4_accum_inv		numeric_poly_var_samp	f f 0		2281	48		2281	48	_null_ _null_ ));
DATA(insert ( 2643	n 0 int2_accum		numeric_poly_var_samp	numeric_poly_combine	numeric_poly_serialize	numeric_poly_deserialize	int2_accum		int2_accum_inv		numeric_poly_var_samp	f f 0		2281	48		2281	48	_null_ _null_ ));
DATA(insert ( 2644	n 0 float4_accum	float8_var_samp			float8_combine			-						-							-				-					-						f f 0		1022	0		0		0	"{0,0,0}" _null_ ));
DATA(insert ( 2645	n 0 float8_accum	float8_var_samp			float8_combine			-						-							-				-					-						f f 0		1022	0		0		0	"{0,0,0}" _null_ ));
DATA(insert ( 2646	n 0 numeric_accum 	numeric_var_samp		numeric_combine			numeric_serialize		numeric_deserialize			numeric_accum	numeric_accum_inv	numeric_var_samp		f f 0		2281	128		2281	128	_null_ _null_ ));

/* variance: historical Postgres syntax for var_samp */
DATA(insert ( 2148	n 0 int8_accum		numeric_var_samp		numeric_combine			numeric_serialize		numeric_deserialize			int8_accum		int8_accum_inv		numeric_var_samp		f f 0		2281	128		2281	128	_null_ _null_ ));
DATA(insert ( 2149	n 0 int4_accum		numeric_poly_var_samp	numeric_poly_combine	numeric_poly_serialize	numeric_poly_deserialize	int4_accum		int4_accum_inv		numeric_poly_var_samp	f f 0		2281	48		2281	48	_null_ _null_ ));
DATA(insert ( 2150	n 0 int2_accum		numeric_poly_var_samp	numeric_poly_combine	numeric_poly_serialize	numeric_poly_deserialize	int2_accum		int2_accum_inv		numeric_poly_var_samp	f f 0		2281	48		2281	48	_null_ _null_ ));
DATA(insert ( 2151	n 0 float4_accum	float8_var_samp			float8_combine			-						-							-				-					-						f f 0		1022	0		0		0	"{0,0,0}" _null_ ));
DATA(insert ( 2152	n 0 float8_accum	float8_var_samp			float8_combine			-						-							-				-					-						f f 0		1022	0		0		0	"{0,0,0}" _null_ ));
DATA(insert ( 2153	n 0 numeric_accum	numeric_var_samp		numeric_combine			numeric_serialize		numeric_deserialize			numeric_accum	numeric_accum_inv	numeric_var_samp		f f 0		2281	128		2281	128	_null_ _null_ ));

/* stddev_pop */
DATA(insert ( 2724	n 0 int8_accum		numeric_stddev_pop		numeric_combine			numeric_serialize		numeric_deserialize			int8_accum		int8_accum_inv		numeric_stddev_pop		f f 0		2281	128		2281	128	_null_ _null_ ));
DATA(insert ( 2725	n 0 int4_accum		numeric_poly_stddev_pop	numeric_poly_combine	numeric_poly_serialize	numeric_poly_deserialize	int4_accum		int4_accum_inv		numeric_poly_stddev_pop	f f 0		2281	48		2281	48	_null_ _null_ ));
DATA(insert ( 2726	n 0 int2_accum		numeric_poly_stddev_pop	numeric_poly_combine	numeric_poly_serialize	numeric_poly_deserialize	int2_accum		int2_accum_inv		numeric_poly_stddev_pop	f f 0		2281	48		2281	48	_null_ _null_ ));
DATA(insert ( 2727	n 0 float4_accum	float8_stddev_pop		float8_combine			-						-							-				-					-						f f 0		1022	0		0		0	"{0,0,0}" _null_ ));
DATA(insert ( 2728	n 0 float8_accum	float8_stddev_pop		float8_combine			-						-							-				-					-						f f 0		1022	0		0		0	"{0,0,0}" _null_ ));
DATA(insert ( 2729	n 0 numeric_accum	numeric_stddev_pop		numeric_combine			numeric_serialize		numeric_deserialize			numeric_accum	numeric_accum_inv	numeric_stddev_pop		f f 0		2281	128		2281	128	_null_ _null_ ));

/* stddev_samp */
DATA(insert ( 2712	n 0 int8_accum		numeric_stddev_samp		numeric_combine			numeric_serialize		numeric_deserialize				int8_accum	int8_accum_inv		numeric_stddev_samp			f f 0		2281	128		2281	128	_null_ _null_ ));
DATA(insert ( 2713	n 0 int4_accum		numeric_poly_stddev_samp numeric_poly_combine	numeric_poly_serialize	numeric_poly_deserialize		int4_accum	int4_accum_inv		numeric_poly_stddev_samp	f f 0		2281	48		2281	48	_null_ _null_ ));
DATA(insert ( 2714	n 0 int2_accum		numeric_poly_stddev_samp numeric_poly_combine	numeric_poly_serialize	numeric_poly_deserialize		int2_accum	int2_accum_inv		numeric_poly_stddev_samp	f f 0		2281	48		2281	48	_null_ _null_ ));
DATA(insert ( 2715	n 0 float4_accum	float8_stddev_samp		float8_combine			-						-								-			-					-							f f 0		1022	0		0		0	"{0,0,0}" _null_ ));
DATA(insert ( 2716	n 0 float8_accum	float8_stddev_samp		float8_combine			-						-								-			-					-							f f 0		1022	0		0		0	"{0,0,0}" _null_ ));
DATA(insert ( 2717	n 0 numeric_accum	numeric_stddev_samp		numeric_combine			numeric_serialize		numeric_deserialize				numeric_accum numeric_accum_inv	numeric_stddev_samp			f f 0		2281	128		2281	128	_null_ _null_ ));

/* stddev: historical Postgres syntax for stddev_samp */
DATA(insert ( 2154	n 0 int8_accum		numeric_stddev_samp		numeric_combine			numeric_serialize		numeric_deserialize				int8_accum		int8_accum_inv	numeric_stddev_samp			f f 0		2281	128		2281	128	_null_ _null_ ));
DATA(insert ( 2155	n 0 int4_accum		numeric_poly_stddev_samp numeric_poly_combine	numeric_poly_serialize	numeric_poly_deserialize		int4_accum		int4_accum_inv	numeric_poly_stddev_samp 	f f 0		2281	48		2281	48	_null_ _null_ ));
DATA(insert ( 2156	n 0 int2_accum		numeric_poly_stddev_samp numeric_poly_combine	numeric_poly_serialize	numeric_poly_deserialize		int2_accum		int2_accum_inv	numeric_poly_stddev_samp	f f 0		2281	48		2281	48	_null_ _null_ ));
DATA(insert ( 2157	n 0 float4_accum	float8_stddev_samp		float8_combine			-						-								-				-				-							f f 0		1022	0		0		0	"{0,0,0}" _null_ ));
DATA(insert ( 2158	n 0 float8_accum	float8_stddev_samp		float8_combine			-						-								-				-				-							f f 0		1022	0		0		0	"{0,0,0}" _null_ ));
DATA(insert ( 2159	n 0 numeric_accum	numeric_stddev_samp		numeric_combine			numeric_serialize		numeric_deserialize				numeric_accum	numeric_accum_inv numeric_stddev_samp		f f 0		2281	128		2281	128	_null_ _null_ ));
=======
DATA(insert ( 2718	n 0 int8_accum		numeric_var_pop			numeric_combine			numeric_serialize		numeric_deserialize			int8_accum		int8_accum_inv	numeric_var_pop			f f 0	2281	128 2281	128 _null_ _null_ ));
DATA(insert ( 2719	n 0 int4_accum		numeric_poly_var_pop	numeric_poly_combine	numeric_poly_serialize	numeric_poly_deserialize	int4_accum		int4_accum_inv	numeric_poly_var_pop	f f 0	2281	48	2281	48	_null_ _null_ ));
DATA(insert ( 2720	n 0 int2_accum		numeric_poly_var_pop	numeric_poly_combine	numeric_poly_serialize	numeric_poly_deserialize	int2_accum		int2_accum_inv	numeric_poly_var_pop	f f 0	2281	48	2281	48	_null_ _null_ ));
DATA(insert ( 2721	n 0 float4_accum	float8_var_pop			float8_combine			-						-							-				-				-						f f 0	1022	0	0		0	"{0,0,0}" _null_ ));
DATA(insert ( 2722	n 0 float8_accum	float8_var_pop			float8_combine			-						-							-				-				-						f f 0	1022	0	0		0	"{0,0,0}" _null_ ));
DATA(insert ( 2723	n 0 numeric_accum	numeric_var_pop			numeric_combine			numeric_serialize		numeric_deserialize			numeric_accum	numeric_accum_inv numeric_var_pop		f f 0	2281	128 2281	128 _null_ _null_ ));

/* var_samp */
DATA(insert ( 2641	n 0 int8_accum		numeric_var_samp		numeric_combine			numeric_serialize		numeric_deserialize			int8_accum		int8_accum_inv	numeric_var_samp		f f 0	2281	128 2281	128 _null_ _null_ ));
DATA(insert ( 2642	n 0 int4_accum		numeric_poly_var_samp	numeric_poly_combine	numeric_poly_serialize	numeric_poly_deserialize	int4_accum		int4_accum_inv	numeric_poly_var_samp	f f 0	2281	48	2281	48	_null_ _null_ ));
DATA(insert ( 2643	n 0 int2_accum		numeric_poly_var_samp	numeric_poly_combine	numeric_poly_serialize	numeric_poly_deserialize	int2_accum		int2_accum_inv	numeric_poly_var_samp	f f 0	2281	48	2281	48	_null_ _null_ ));
DATA(insert ( 2644	n 0 float4_accum	float8_var_samp			float8_combine			-						-							-				-				-						f f 0	1022	0	0		0	"{0,0,0}" _null_ ));
DATA(insert ( 2645	n 0 float8_accum	float8_var_samp			float8_combine			-						-							-				-				-						f f 0	1022	0	0		0	"{0,0,0}" _null_ ));
DATA(insert ( 2646	n 0 numeric_accum	numeric_var_samp		numeric_combine			numeric_serialize		numeric_deserialize			numeric_accum	numeric_accum_inv numeric_var_samp		f f 0	2281	128 2281	128 _null_ _null_ ));

/* variance: historical Postgres syntax for var_samp */
DATA(insert ( 2148	n 0 int8_accum		numeric_var_samp		numeric_combine			numeric_serialize		numeric_deserialize			int8_accum		int8_accum_inv	numeric_var_samp		f f 0	2281	128 2281	128 _null_ _null_ ));
DATA(insert ( 2149	n 0 int4_accum		numeric_poly_var_samp	numeric_poly_combine	numeric_poly_serialize	numeric_poly_deserialize	int4_accum		int4_accum_inv	numeric_poly_var_samp	f f 0	2281	48	2281	48	_null_ _null_ ));
DATA(insert ( 2150	n 0 int2_accum		numeric_poly_var_samp	numeric_poly_combine	numeric_poly_serialize	numeric_poly_deserialize	int2_accum		int2_accum_inv	numeric_poly_var_samp	f f 0	2281	48	2281	48	_null_ _null_ ));
DATA(insert ( 2151	n 0 float4_accum	float8_var_samp			float8_combine			-						-							-				-				-						f f 0	1022	0	0		0	"{0,0,0}" _null_ ));
DATA(insert ( 2152	n 0 float8_accum	float8_var_samp			float8_combine			-						-							-				-				-						f f 0	1022	0	0		0	"{0,0,0}" _null_ ));
DATA(insert ( 2153	n 0 numeric_accum	numeric_var_samp		numeric_combine			numeric_serialize		numeric_deserialize			numeric_accum	numeric_accum_inv numeric_var_samp		f f 0	2281	128 2281	128 _null_ _null_ ));

/* stddev_pop */
DATA(insert ( 2724	n 0 int8_accum		numeric_stddev_pop		numeric_combine			numeric_serialize		numeric_deserialize			int8_accum		int8_accum_inv	numeric_stddev_pop		f f 0	2281	128 2281	128 _null_ _null_ ));
DATA(insert ( 2725	n 0 int4_accum		numeric_poly_stddev_pop numeric_poly_combine	numeric_poly_serialize	numeric_poly_deserialize	int4_accum		int4_accum_inv	numeric_poly_stddev_pop f f 0	2281	48	2281	48	_null_ _null_ ));
DATA(insert ( 2726	n 0 int2_accum		numeric_poly_stddev_pop numeric_poly_combine	numeric_poly_serialize	numeric_poly_deserialize	int2_accum		int2_accum_inv	numeric_poly_stddev_pop f f 0	2281	48	2281	48	_null_ _null_ ));
DATA(insert ( 2727	n 0 float4_accum	float8_stddev_pop		float8_combine			-						-							-				-				-						f f 0	1022	0	0		0	"{0,0,0}" _null_ ));
DATA(insert ( 2728	n 0 float8_accum	float8_stddev_pop		float8_combine			-						-							-				-				-						f f 0	1022	0	0		0	"{0,0,0}" _null_ ));
DATA(insert ( 2729	n 0 numeric_accum	numeric_stddev_pop		numeric_combine			numeric_serialize		numeric_deserialize			numeric_accum	numeric_accum_inv numeric_stddev_pop	f f 0	2281	128 2281	128 _null_ _null_ ));

/* stddev_samp */
DATA(insert ( 2712	n 0 int8_accum		numeric_stddev_samp			numeric_combine			numeric_serialize		numeric_deserialize			int8_accum	int8_accum_inv	numeric_stddev_samp			f f 0	2281	128 2281	128 _null_ _null_ ));
DATA(insert ( 2713	n 0 int4_accum		numeric_poly_stddev_samp	numeric_poly_combine	numeric_poly_serialize	numeric_poly_deserialize	int4_accum	int4_accum_inv	numeric_poly_stddev_samp	f f 0	2281	48	2281	48	_null_ _null_ ));
DATA(insert ( 2714	n 0 int2_accum		numeric_poly_stddev_samp	numeric_poly_combine	numeric_poly_serialize	numeric_poly_deserialize	int2_accum	int2_accum_inv	numeric_poly_stddev_samp	f f 0	2281	48	2281	48	_null_ _null_ ));
DATA(insert ( 2715	n 0 float4_accum	float8_stddev_samp			float8_combine			-						-							-			-				-							f f 0	1022	0	0		0	"{0,0,0}" _null_ ));
DATA(insert ( 2716	n 0 float8_accum	float8_stddev_samp			float8_combine			-						-							-			-				-							f f 0	1022	0	0		0	"{0,0,0}" _null_ ));
DATA(insert ( 2717	n 0 numeric_accum	numeric_stddev_samp			numeric_combine			numeric_serialize		numeric_deserialize			numeric_accum numeric_accum_inv numeric_stddev_samp		f f 0	2281	128 2281	128 _null_ _null_ ));

/* stddev: historical Postgres syntax for stddev_samp */
DATA(insert ( 2154	n 0 int8_accum		numeric_stddev_samp			numeric_combine			numeric_serialize		numeric_deserialize			int8_accum		int8_accum_inv	numeric_stddev_samp			f f 0	2281	128 2281	128 _null_ _null_ ));
DATA(insert ( 2155	n 0 int4_accum		numeric_poly_stddev_samp	numeric_poly_combine	numeric_poly_serialize	numeric_poly_deserialize	int4_accum		int4_accum_inv	numeric_poly_stddev_samp	f f 0	2281	48	2281	48	_null_ _null_ ));
DATA(insert ( 2156	n 0 int2_accum		numeric_poly_stddev_samp	numeric_poly_combine	numeric_poly_serialize	numeric_poly_deserialize	int2_accum		int2_accum_inv	numeric_poly_stddev_samp	f f 0	2281	48	2281	48	_null_ _null_ ));
DATA(insert ( 2157	n 0 float4_accum	float8_stddev_samp			float8_combine			-						-							-				-				-							f f 0	1022	0	0		0	"{0,0,0}" _null_ ));
DATA(insert ( 2158	n 0 float8_accum	float8_stddev_samp			float8_combine			-						-							-				-				-							f f 0	1022	0	0		0	"{0,0,0}" _null_ ));
DATA(insert ( 2159	n 0 numeric_accum	numeric_stddev_samp			numeric_combine			numeric_serialize		numeric_deserialize			numeric_accum	numeric_accum_inv numeric_stddev_samp		f f 0	2281	128 2281	128 _null_ _null_ ));
>>>>>>> b5bce6c1

/* SQL2003 binary regression aggregates */
DATA(insert ( 2818	n 0 int8inc_float8_float8	-					int8pl				-	-	-				-				-			f f 0	20		0	0		0	"0" _null_ ));
DATA(insert ( 2819	n 0 float8_regr_accum	float8_regr_sxx			float8_regr_combine -	-	-				-				-			f f 0	1022	0	0		0	"{0,0,0,0,0,0}" _null_ ));
DATA(insert ( 2820	n 0 float8_regr_accum	float8_regr_syy			float8_regr_combine -	-	-				-				-			f f 0	1022	0	0		0	"{0,0,0,0,0,0}" _null_ ));
DATA(insert ( 2821	n 0 float8_regr_accum	float8_regr_sxy			float8_regr_combine -	-	-				-				-			f f 0	1022	0	0		0	"{0,0,0,0,0,0}" _null_ ));
DATA(insert ( 2822	n 0 float8_regr_accum	float8_regr_avgx		float8_regr_combine -	-	-				-				-			f f 0	1022	0	0		0	"{0,0,0,0,0,0}" _null_ ));
DATA(insert ( 2823	n 0 float8_regr_accum	float8_regr_avgy		float8_regr_combine -	-	-				-				-			f f 0	1022	0	0		0	"{0,0,0,0,0,0}" _null_ ));
DATA(insert ( 2824	n 0 float8_regr_accum	float8_regr_r2			float8_regr_combine -	-	-				-				-			f f 0	1022	0	0		0	"{0,0,0,0,0,0}" _null_ ));
DATA(insert ( 2825	n 0 float8_regr_accum	float8_regr_slope		float8_regr_combine -	-	-				-				-			f f 0	1022	0	0		0	"{0,0,0,0,0,0}" _null_ ));
DATA(insert ( 2826	n 0 float8_regr_accum	float8_regr_intercept	float8_regr_combine -	-	-				-				-			f f 0	1022	0	0		0	"{0,0,0,0,0,0}" _null_ ));
DATA(insert ( 2827	n 0 float8_regr_accum	float8_covar_pop		float8_regr_combine -	-	-				-				-			f f 0	1022	0	0		0	"{0,0,0,0,0,0}" _null_ ));
DATA(insert ( 2828	n 0 float8_regr_accum	float8_covar_samp		float8_regr_combine -	-	-				-				-			f f 0	1022	0	0		0	"{0,0,0,0,0,0}" _null_ ));
DATA(insert ( 2829	n 0 float8_regr_accum	float8_corr				float8_regr_combine -	-	-				-				-			f f 0	1022	0	0		0	"{0,0,0,0,0,0}" _null_ ));

/* boolean-and and boolean-or */
<<<<<<< HEAD
DATA(insert ( 2517	n 0 booland_statefunc	-	booland_statefunc	-	-		bool_accum		bool_accum_inv	bool_alltrue	f f 58	16	0	2281	16	_null_ _null_ ));
DATA(insert ( 2518	n 0 boolor_statefunc	-	boolor_statefunc	-	-		bool_accum		bool_accum_inv	bool_anytrue	f f 59	16	0	2281	16	_null_ _null_ ));
DATA(insert ( 2519	n 0 booland_statefunc	-	booland_statefunc	-	-		bool_accum		bool_accum_inv	bool_alltrue	f f 58	16	0	2281	16	_null_ _null_ ));
=======
DATA(insert ( 2517	n 0 booland_statefunc	-	booland_statefunc	-	-	bool_accum	bool_accum_inv	bool_alltrue	f f 58	16	0	2281	16	_null_ _null_ ));
DATA(insert ( 2518	n 0 boolor_statefunc	-	boolor_statefunc	-	-	bool_accum	bool_accum_inv	bool_anytrue	f f 59	16	0	2281	16	_null_ _null_ ));
DATA(insert ( 2519	n 0 booland_statefunc	-	booland_statefunc	-	-	bool_accum	bool_accum_inv	bool_alltrue	f f 58	16	0	2281	16	_null_ _null_ ));
>>>>>>> b5bce6c1

/* bitwise integer */
DATA(insert ( 2236	n 0 int2and		-				int2and -	-	-				-				-				f f 0	21		0	0		0	_null_ _null_ ));
DATA(insert ( 2237	n 0 int2or		-				int2or	-	-	-				-				-				f f 0	21		0	0		0	_null_ _null_ ));
DATA(insert ( 2238	n 0 int4and		-				int4and -	-	-				-				-				f f 0	23		0	0		0	_null_ _null_ ));
DATA(insert ( 2239	n 0 int4or		-				int4or	-	-	-				-				-				f f 0	23		0	0		0	_null_ _null_ ));
DATA(insert ( 2240	n 0 int8and		-				int8and -	-	-				-				-				f f 0	20		0	0		0	_null_ _null_ ));
DATA(insert ( 2241	n 0 int8or		-				int8or	-	-	-				-				-				f f 0	20		0	0		0	_null_ _null_ ));
DATA(insert ( 2242	n 0 bitand		-				bitand	-	-	-				-				-				f f 0	1560	0	0		0	_null_ _null_ ));
DATA(insert ( 2243	n 0 bitor		-				bitor	-	-	-				-				-				f f 0	1560	0	0		0	_null_ _null_ ));

/* xml */
<<<<<<< HEAD
DATA(insert ( 2901  n 0 xmlconcat2				-	-					-	-	-	-	-	f f 0	142	0	0	0	_null_ _null_ ));

/* array */
DATA(insert ( 2335	n 0 array_agg_transfn	array_agg_finalfn	-	-	-	-	-	-	t f 0	2281 0	0	0	_null_ _null_ ));
DATA(insert ( 4053	n 0 array_agg_array_transfn array_agg_array_finalfn -	-	-	-	-	-	t f 0	2281 0	0	0	_null_ _null_ ));

/* text */
DATA(insert ( 3538	n 0 string_agg_transfn				string_agg_finalfn						-	-	-	-		-		-		f f 0	2281	0	0		0	_null_ _null_ ));

/* bytea */
DATA(insert ( 3545	n 0 bytea_string_agg_transfn		bytea_string_agg_finalfn				-	-	-	-		-		-		f f	0	2281	0	0		0	_null_ _null_ ));


/* json */
DATA(insert ( 3175	n 0 json_agg_transfn				json_agg_finalfn						-	-	-	-		-		-		f f 0	2281	0	0		0	_null_ _null_ ));
DATA(insert ( 3197	n 0 json_object_agg_transfn 		json_object_agg_finalfn 				-	-	-	-		-		-		f f 0	2281	0	0		0	_null_ _null_ ));

/* jsonb */
DATA(insert ( 3267	n 0 jsonb_agg_transfn				jsonb_agg_finalfn						-	-	-	-		-		-		f f 0	2281	0	0		0	_null_ _null_ ));
DATA(insert ( 3270	n 0 jsonb_object_agg_transfn 		jsonb_object_agg_finalfn				-	-	-	-		-		-		f f 0	2281	0	0		0	_null_ _null_ ));
=======
DATA(insert ( 2901	n 0 xmlconcat2	-				-		-	-	-				-				-				f f 0	142		0	0		0	_null_ _null_ ));

/* array */
DATA(insert ( 2335	n 0 array_agg_transfn		array_agg_finalfn		-	-	-	-		-				-				t f 0	2281	0	0		0	_null_ _null_ ));
DATA(insert ( 4053	n 0 array_agg_array_transfn array_agg_array_finalfn -	-	-	-		-				-				t f 0	2281	0	0		0	_null_ _null_ ));

/* text */
DATA(insert ( 3538	n 0 string_agg_transfn	string_agg_finalfn	-	-	-	-				-				-				f f 0	2281	0	0		0	_null_ _null_ ));

/* bytea */
DATA(insert ( 3545	n 0 bytea_string_agg_transfn	bytea_string_agg_finalfn	-	-	-	-				-				-		f f 0	2281	0	0		0	_null_ _null_ ));

/* json */
DATA(insert ( 3175	n 0 json_agg_transfn	json_agg_finalfn			-	-	-	-				-				-				f f 0	2281	0	0		0	_null_ _null_ ));
DATA(insert ( 3197	n 0 json_object_agg_transfn json_object_agg_finalfn -	-	-	-				-				-				f f 0	2281	0	0		0	_null_ _null_ ));

/* jsonb */
DATA(insert ( 3267	n 0 jsonb_agg_transfn	jsonb_agg_finalfn				-	-	-	-				-				-			f f 0	2281	0	0		0	_null_ _null_ ));
DATA(insert ( 3270	n 0 jsonb_object_agg_transfn jsonb_object_agg_finalfn	-	-	-	-				-				-			f f 0	2281	0	0		0	_null_ _null_ ));
>>>>>>> b5bce6c1

/* ordered-set and hypothetical-set aggregates */
DATA(insert ( 3972	o 1 ordered_set_transition			percentile_disc_final					-	-	-	-		-		-		t f 0	2281	0	0		0	_null_ _null_ ));
DATA(insert ( 3974	o 1 ordered_set_transition			percentile_cont_float8_final			-	-	-	-		-		-		f f 0	2281	0	0		0	_null_ _null_ ));
DATA(insert ( 3976	o 1 ordered_set_transition			percentile_cont_interval_final			-	-	-	-		-		-		f f 0	2281	0	0		0	_null_ _null_ ));
DATA(insert ( 3978	o 1 ordered_set_transition			percentile_disc_multi_final				-	-	-	-		-		-		t f 0	2281	0	0		0	_null_ _null_ ));
DATA(insert ( 3980	o 1 ordered_set_transition			percentile_cont_float8_multi_final		-	-	-	-		-		-		f f 0	2281	0	0		0	_null_ _null_ ));
DATA(insert ( 3982	o 1 ordered_set_transition			percentile_cont_interval_multi_final	-	-	-	-		-		-		f f 0	2281	0	0		0	_null_ _null_ ));
DATA(insert ( 3984	o 0 ordered_set_transition			mode_final								-	-	-	-		-		-		t f 0	2281	0	0		0	_null_ _null_ ));
DATA(insert ( 3986	h 1 ordered_set_transition_multi	rank_final								-	-	-	-		-		-		t f 0	2281	0	0		0	_null_ _null_ ));
DATA(insert ( 3988	h 1 ordered_set_transition_multi	percent_rank_final						-	-	-	-		-		-		t f 0	2281	0	0		0	_null_ _null_ ));
DATA(insert ( 3990	h 1 ordered_set_transition_multi	cume_dist_final							-	-	-	-		-		-		t f 0	2281	0	0		0	_null_ _null_ ));
DATA(insert ( 3992	h 1 ordered_set_transition_multi	dense_rank_final						-	-	-	-		-		-		t f 0	2281	0	0		0	_null_ _null_ ));

<<<<<<< HEAD
/* MPP Aggregate -- array_sum -- special for prospective customer. */
DATA(insert ( 5067	n 0 array_add	-				array_add	-	-			-	-	-	f f 0	1007 0	0	0	"{}" _null_ ));

/* sum(array[]) */
DATA(insert ( 6216  n 0 int2_matrix_accum		-	int8_matrix_accum	-	-	-	-	-	f f 0	1016 0	0	0	_null_ _null_ ));
DATA(insert ( 6217  n 0 int4_matrix_accum		-	int8_matrix_accum	-	-	-	-	-	f f 0	1016 0	0	0	_null_ _null_ ));
DATA(insert ( 6218  n 0 int8_matrix_accum		-	int8_matrix_accum	-	-	-	-	-	f f 0	1016 0	0	0	_null_ _null_ ));
DATA(insert ( 6219  n 0 float8_matrix_accum		-	float8_matrix_accum	-	-	-	-	-	f f 0	1022 0	0	0	_null_ _null_ ));

/* pivot_sum(...) */
DATA(insert ( 6226  n 0 int4_pivot_accum		-	int8_matrix_accum	-	-	-	-	-	f f 0	1007 0	0	0	_null_ _null_ ));
DATA(insert ( 6228  n 0 int8_pivot_accum		-	int8_matrix_accum	-	-	-	-	-	f f 0	1016 0	0	0	_null_ _null_ ));
DATA(insert ( 6230  n 0 float8_pivot_accum		-	float8_matrix_accum	-	-	-	-	-	f f 0	1022 0	0	0	_null_ _null_ ));

/* GPDB: additional variants of percentile_cont, for timestamps */
DATA(insert ( 6119	o 1 ordered_set_transition			percentile_cont_timestamp_final			-	-	-	-		-		-		f f 0	2281	0	0		0	_null_ _null_ ));
DATA(insert ( 6121	o 1 ordered_set_transition			percentile_cont_timestamp_multi_final	-	-	-	-		-		-		f f 0	2281	0	0		0	_null_ _null_ ));
DATA(insert ( 6123	o 1 ordered_set_transition			percentile_cont_timestamptz_final		-	-	-	-		-		-		f f 0	2281	0	0		0	_null_ _null_ ));
DATA(insert ( 6125	o 1 ordered_set_transition			percentile_cont_timestamptz_multi_final	-	-	-	-		-		-		f f 0	2281	0	0		0	_null_ _null_ ));

/* median */
DATA(insert ( 6127	o 1 ordered_set_transition			percentile_cont_float8_final			-	-	-	-		-		-		f f 0	2281	0	0		0	_null_ _null_ ));
DATA(insert ( 6128	o 1 ordered_set_transition			percentile_cont_interval_final			-	-	-	-		-		-		f f 0	2281	0	0		0	_null_ _null_ ));
DATA(insert ( 6129	o 1 ordered_set_transition			percentile_cont_timestamp_final			-	-	-	-		-		-		f f 0	2281	0	0		0	_null_ _null_ ));
DATA(insert ( 6130	o 1 ordered_set_transition			percentile_cont_timestamptz_final		-	-	-	-		-		-		f f 0	2281	0	0		0	_null_ _null_ ));

/* hyperloglog */
DATA(insert ( 7164	n 0 gp_hyperloglog_add_item_agg_default gp_hyperloglog_comp		gp_hyperloglog_merge	-	-	-		-		-		f f 0	7157	0	0		0	_null_ _null_ ));
=======
>>>>>>> b5bce6c1

/*
 * prototypes for functions in pg_aggregate.c
 */
extern ObjectAddress AggregateCreate(const char *aggName,
				Oid aggNamespace,
				char aggKind,
				int numArgs,
				int numDirectArgs,
				oidvector *parameterTypes,
				Datum allParameterTypes,
				Datum parameterModes,
				Datum parameterNames,
				List *parameterDefaults,
				Oid variadicArgType,
				List *aggtransfnName,
				List *aggfinalfnName,
				List *aggcombinefnName,
				List *aggserialfnName,
				List *aggdeserialfnName,
				List *aggmtransfnName,
				List *aggminvtransfnName,
				List *aggmfinalfnName,
				bool finalfnExtraArgs,
				bool mfinalfnExtraArgs,
				List *aggsortopName,
				Oid aggTransType,
				int32 aggTransSpace,
				Oid aggmTransType,
				int32 aggmTransSpace,
				const char *agginitval,
				const char *aggminitval,
				char proparallel);

#endif   /* PG_AGGREGATE_H */<|MERGE_RESOLUTION|>--- conflicted
+++ resolved
@@ -154,25 +154,6 @@
  */
 
 /* avg */
-<<<<<<< HEAD
-DATA(insert ( 2100	n 0 int8_avg_accum		numeric_poly_avg	int8_avg_combine	int8_avg_serialize		int8_avg_deserialize	int8_avg_accum	int8_avg_accum_inv	numeric_poly_avg	f f 0	2281	48		2281	48	_null_ _null_ ));
-DATA(insert ( 2101	n 0 int4_avg_accum		int8_avg			int4_avg_combine	-						-						int4_avg_accum	int4_avg_accum_inv	int8_avg			f f 0	1016	0		1016	0	"{0,0}" "{0,0}" ));
-DATA(insert ( 2102	n 0 int2_avg_accum		int8_avg			int4_avg_combine	-						-						int2_avg_accum	int2_avg_accum_inv	int8_avg			f f 0	1016	0		1016	0	"{0,0}" "{0,0}" ));
-DATA(insert ( 2103	n 0 numeric_avg_accum	numeric_avg			numeric_avg_combine	numeric_avg_serialize	numeric_avg_deserialize	numeric_avg_accum numeric_accum_inv numeric_avg			f f 0	2281	128		2281	128	_null_ _null_ ));
-DATA(insert ( 2104	n 0 float4_accum 		float8_avg			float8_combine 		-						-						-				-					-					f f 0	1022	0		0		0	"{0,0,0}" _null_ ));
-DATA(insert ( 2105	n 0 float8_accum	 	float8_avg			float8_combine		-						-						-				-					-					f f 0	1022	0		0		0	"{0,0,0}" _null_ ));
-DATA(insert ( 2106	n 0 interval_accum  	interval_avg		interval_combine	-						-						interval_accum	interval_accum_inv	interval_avg		f f 0	1187	0		1187	0	"{0 second,0 second}" "{0 second,0 second}" ));
-
-/* sum */
-DATA(insert ( 2107	n 0 int8_avg_accum		numeric_poly_sum	int8_avg_combine	int8_avg_serialize		int8_avg_deserialize	int8_avg_accum	int8_avg_accum_inv	numeric_poly_sum	f f 0	2281	48		2281	48	_null_ _null_ ));
-DATA(insert ( 2108	n 0 int4_sum			-					int8pl				-						-						int4_avg_accum	int4_avg_accum_inv	int2int4_sum		f f 0	20		0		1016	0	_null_ "{0,0}" ));
-DATA(insert ( 2109	n 0 int2_sum			-					int8pl				-						-						int2_avg_accum	int2_avg_accum_inv	int2int4_sum		f f 0	20		0		1016	0	_null_ "{0,0}" ));
-DATA(insert ( 2110	n 0 float4pl			-					float4pl			-						-						-				-					-					f f 0	700		0		0		0	_null_ _null_ ));
-DATA(insert ( 2111	n 0 float8pl			-					float8pl			-						-						-				-					-					f f 0	701		0		0		0	_null_ _null_ ));
-DATA(insert ( 2112	n 0 cash_pl				-					cash_pl				-						-						cash_pl			cash_mi				-					f f 0	790		0		790		0	_null_ _null_ ));
-DATA(insert ( 2113	n 0 interval_pl			-					interval_pl			-						-						interval_pl		interval_mi			-					f f 0	1186	0		1186	0	_null_ _null_ ));
-DATA(insert ( 2114	n 0 numeric_avg_accum	numeric_sum			numeric_avg_combine	numeric_avg_serialize	numeric_avg_deserialize	numeric_avg_accum numeric_accum_inv	numeric_sum			f f 0	2281	128		2281	128	_null_ _null_ ));
-=======
 DATA(insert ( 2100	n 0 int8_avg_accum		numeric_poly_avg	int8_avg_combine	int8_avg_serialize		int8_avg_deserialize	int8_avg_accum	int8_avg_accum_inv	numeric_poly_avg	f f 0	2281	48	2281	48	_null_ _null_ ));
 DATA(insert ( 2101	n 0 int4_avg_accum		int8_avg			int4_avg_combine	-						-						int4_avg_accum	int4_avg_accum_inv	int8_avg			f f 0	1016	0	1016	0	"{0,0}" "{0,0}" ));
 DATA(insert ( 2102	n 0 int2_avg_accum		int8_avg			int4_avg_combine	-						-						int2_avg_accum	int2_avg_accum_inv	int8_avg			f f 0	1016	0	1016	0	"{0,0}" "{0,0}" ));
@@ -190,7 +171,6 @@
 DATA(insert ( 2112	n 0 cash_pl				-					cash_pl				-						-						cash_pl			cash_mi				-					f f 0	790		0	790		0	_null_ _null_ ));
 DATA(insert ( 2113	n 0 interval_pl			-					interval_pl			-						-						interval_pl		interval_mi			-					f f 0	1186	0	1186	0	_null_ _null_ ));
 DATA(insert ( 2114	n 0 numeric_avg_accum	numeric_sum			numeric_avg_combine numeric_avg_serialize	numeric_avg_deserialize numeric_avg_accum numeric_accum_inv numeric_sum			f f 0	2281	128 2281	128 _null_ _null_ ));
->>>>>>> b5bce6c1
 
 /* max */
 DATA(insert ( 2115	n 0 int8larger		-				int8larger			-	-	-				-				-				f f 413		20		0	0		0	_null_ _null_ ));
@@ -243,54 +223,6 @@
 DATA(insert ( 2803	n 0 int8inc			-				int8pl	-	-	int8inc			int8dec			-				f f 0		20		0	20		0	"0" "0" ));
 
 /* var_pop */
-<<<<<<< HEAD
-DATA(insert ( 2718	n 0 int8_accum		numeric_var_pop			numeric_combine			numeric_serialize		numeric_deserialize			int8_accum		int8_accum_inv	numeric_var_pop			f f 0	2281	128		2281	128 _null_ _null_ ));
-DATA(insert ( 2719	n 0 int4_accum		numeric_poly_var_pop	numeric_poly_combine	numeric_poly_serialize	numeric_poly_deserialize	int4_accum		int4_accum_inv	numeric_poly_var_pop	f f 0	2281	48		2281	48	_null_ _null_ ));
-DATA(insert ( 2720	n 0 int2_accum		numeric_poly_var_pop	numeric_poly_combine	numeric_poly_serialize	numeric_poly_deserialize	int2_accum		int2_accum_inv	numeric_poly_var_pop	f f 0	2281	48		2281	48	_null_ _null_ ));
-DATA(insert ( 2721	n 0 float4_accum	float8_var_pop			float8_combine			-						-							-				-				-						f f 0	1022	0		0		0	"{0,0,0}" _null_ ));
-DATA(insert ( 2722	n 0 float8_accum	float8_var_pop			float8_combine			-						-							-				-				-						f f 0	1022	0		0		0	"{0,0,0}" _null_ ));
-DATA(insert ( 2723	n 0 numeric_accum	numeric_var_pop			numeric_combine			numeric_serialize		numeric_deserialize			numeric_accum	numeric_accum_inv numeric_var_pop		f f 0	2281	128		2281	128	_null_ _null_ ));
-
-/* var_samp */
-DATA(insert ( 2641	n 0 int8_accum		numeric_var_samp		numeric_combine			numeric_serialize		numeric_deserialize			int8_accum		int8_accum_inv		numeric_var_samp		f f 0		2281	128		2281	128	_null_ _null_ ));
-DATA(insert ( 2642	n 0 int4_accum		numeric_poly_var_samp	numeric_poly_combine	numeric_poly_serialize	numeric_poly_deserialize	int4_accum		int4_accum_inv		numeric_poly_var_samp	f f 0		2281	48		2281	48	_null_ _null_ ));
-DATA(insert ( 2643	n 0 int2_accum		numeric_poly_var_samp	numeric_poly_combine	numeric_poly_serialize	numeric_poly_deserialize	int2_accum		int2_accum_inv		numeric_poly_var_samp	f f 0		2281	48		2281	48	_null_ _null_ ));
-DATA(insert ( 2644	n 0 float4_accum	float8_var_samp			float8_combine			-						-							-				-					-						f f 0		1022	0		0		0	"{0,0,0}" _null_ ));
-DATA(insert ( 2645	n 0 float8_accum	float8_var_samp			float8_combine			-						-							-				-					-						f f 0		1022	0		0		0	"{0,0,0}" _null_ ));
-DATA(insert ( 2646	n 0 numeric_accum 	numeric_var_samp		numeric_combine			numeric_serialize		numeric_deserialize			numeric_accum	numeric_accum_inv	numeric_var_samp		f f 0		2281	128		2281	128	_null_ _null_ ));
-
-/* variance: historical Postgres syntax for var_samp */
-DATA(insert ( 2148	n 0 int8_accum		numeric_var_samp		numeric_combine			numeric_serialize		numeric_deserialize			int8_accum		int8_accum_inv		numeric_var_samp		f f 0		2281	128		2281	128	_null_ _null_ ));
-DATA(insert ( 2149	n 0 int4_accum		numeric_poly_var_samp	numeric_poly_combine	numeric_poly_serialize	numeric_poly_deserialize	int4_accum		int4_accum_inv		numeric_poly_var_samp	f f 0		2281	48		2281	48	_null_ _null_ ));
-DATA(insert ( 2150	n 0 int2_accum		numeric_poly_var_samp	numeric_poly_combine	numeric_poly_serialize	numeric_poly_deserialize	int2_accum		int2_accum_inv		numeric_poly_var_samp	f f 0		2281	48		2281	48	_null_ _null_ ));
-DATA(insert ( 2151	n 0 float4_accum	float8_var_samp			float8_combine			-						-							-				-					-						f f 0		1022	0		0		0	"{0,0,0}" _null_ ));
-DATA(insert ( 2152	n 0 float8_accum	float8_var_samp			float8_combine			-						-							-				-					-						f f 0		1022	0		0		0	"{0,0,0}" _null_ ));
-DATA(insert ( 2153	n 0 numeric_accum	numeric_var_samp		numeric_combine			numeric_serialize		numeric_deserialize			numeric_accum	numeric_accum_inv	numeric_var_samp		f f 0		2281	128		2281	128	_null_ _null_ ));
-
-/* stddev_pop */
-DATA(insert ( 2724	n 0 int8_accum		numeric_stddev_pop		numeric_combine			numeric_serialize		numeric_deserialize			int8_accum		int8_accum_inv		numeric_stddev_pop		f f 0		2281	128		2281	128	_null_ _null_ ));
-DATA(insert ( 2725	n 0 int4_accum		numeric_poly_stddev_pop	numeric_poly_combine	numeric_poly_serialize	numeric_poly_deserialize	int4_accum		int4_accum_inv		numeric_poly_stddev_pop	f f 0		2281	48		2281	48	_null_ _null_ ));
-DATA(insert ( 2726	n 0 int2_accum		numeric_poly_stddev_pop	numeric_poly_combine	numeric_poly_serialize	numeric_poly_deserialize	int2_accum		int2_accum_inv		numeric_poly_stddev_pop	f f 0		2281	48		2281	48	_null_ _null_ ));
-DATA(insert ( 2727	n 0 float4_accum	float8_stddev_pop		float8_combine			-						-							-				-					-						f f 0		1022	0		0		0	"{0,0,0}" _null_ ));
-DATA(insert ( 2728	n 0 float8_accum	float8_stddev_pop		float8_combine			-						-							-				-					-						f f 0		1022	0		0		0	"{0,0,0}" _null_ ));
-DATA(insert ( 2729	n 0 numeric_accum	numeric_stddev_pop		numeric_combine			numeric_serialize		numeric_deserialize			numeric_accum	numeric_accum_inv	numeric_stddev_pop		f f 0		2281	128		2281	128	_null_ _null_ ));
-
-/* stddev_samp */
-DATA(insert ( 2712	n 0 int8_accum		numeric_stddev_samp		numeric_combine			numeric_serialize		numeric_deserialize				int8_accum	int8_accum_inv		numeric_stddev_samp			f f 0		2281	128		2281	128	_null_ _null_ ));
-DATA(insert ( 2713	n 0 int4_accum		numeric_poly_stddev_samp numeric_poly_combine	numeric_poly_serialize	numeric_poly_deserialize		int4_accum	int4_accum_inv		numeric_poly_stddev_samp	f f 0		2281	48		2281	48	_null_ _null_ ));
-DATA(insert ( 2714	n 0 int2_accum		numeric_poly_stddev_samp numeric_poly_combine	numeric_poly_serialize	numeric_poly_deserialize		int2_accum	int2_accum_inv		numeric_poly_stddev_samp	f f 0		2281	48		2281	48	_null_ _null_ ));
-DATA(insert ( 2715	n 0 float4_accum	float8_stddev_samp		float8_combine			-						-								-			-					-							f f 0		1022	0		0		0	"{0,0,0}" _null_ ));
-DATA(insert ( 2716	n 0 float8_accum	float8_stddev_samp		float8_combine			-						-								-			-					-							f f 0		1022	0		0		0	"{0,0,0}" _null_ ));
-DATA(insert ( 2717	n 0 numeric_accum	numeric_stddev_samp		numeric_combine			numeric_serialize		numeric_deserialize				numeric_accum numeric_accum_inv	numeric_stddev_samp			f f 0		2281	128		2281	128	_null_ _null_ ));
-
-/* stddev: historical Postgres syntax for stddev_samp */
-DATA(insert ( 2154	n 0 int8_accum		numeric_stddev_samp		numeric_combine			numeric_serialize		numeric_deserialize				int8_accum		int8_accum_inv	numeric_stddev_samp			f f 0		2281	128		2281	128	_null_ _null_ ));
-DATA(insert ( 2155	n 0 int4_accum		numeric_poly_stddev_samp numeric_poly_combine	numeric_poly_serialize	numeric_poly_deserialize		int4_accum		int4_accum_inv	numeric_poly_stddev_samp 	f f 0		2281	48		2281	48	_null_ _null_ ));
-DATA(insert ( 2156	n 0 int2_accum		numeric_poly_stddev_samp numeric_poly_combine	numeric_poly_serialize	numeric_poly_deserialize		int2_accum		int2_accum_inv	numeric_poly_stddev_samp	f f 0		2281	48		2281	48	_null_ _null_ ));
-DATA(insert ( 2157	n 0 float4_accum	float8_stddev_samp		float8_combine			-						-								-				-				-							f f 0		1022	0		0		0	"{0,0,0}" _null_ ));
-DATA(insert ( 2158	n 0 float8_accum	float8_stddev_samp		float8_combine			-						-								-				-				-							f f 0		1022	0		0		0	"{0,0,0}" _null_ ));
-DATA(insert ( 2159	n 0 numeric_accum	numeric_stddev_samp		numeric_combine			numeric_serialize		numeric_deserialize				numeric_accum	numeric_accum_inv numeric_stddev_samp		f f 0		2281	128		2281	128	_null_ _null_ ));
-=======
 DATA(insert ( 2718	n 0 int8_accum		numeric_var_pop			numeric_combine			numeric_serialize		numeric_deserialize			int8_accum		int8_accum_inv	numeric_var_pop			f f 0	2281	128 2281	128 _null_ _null_ ));
 DATA(insert ( 2719	n 0 int4_accum		numeric_poly_var_pop	numeric_poly_combine	numeric_poly_serialize	numeric_poly_deserialize	int4_accum		int4_accum_inv	numeric_poly_var_pop	f f 0	2281	48	2281	48	_null_ _null_ ));
 DATA(insert ( 2720	n 0 int2_accum		numeric_poly_var_pop	numeric_poly_combine	numeric_poly_serialize	numeric_poly_deserialize	int2_accum		int2_accum_inv	numeric_poly_var_pop	f f 0	2281	48	2281	48	_null_ _null_ ));
@@ -337,7 +269,6 @@
 DATA(insert ( 2157	n 0 float4_accum	float8_stddev_samp			float8_combine			-						-							-				-				-							f f 0	1022	0	0		0	"{0,0,0}" _null_ ));
 DATA(insert ( 2158	n 0 float8_accum	float8_stddev_samp			float8_combine			-						-							-				-				-							f f 0	1022	0	0		0	"{0,0,0}" _null_ ));
 DATA(insert ( 2159	n 0 numeric_accum	numeric_stddev_samp			numeric_combine			numeric_serialize		numeric_deserialize			numeric_accum	numeric_accum_inv numeric_stddev_samp		f f 0	2281	128 2281	128 _null_ _null_ ));
->>>>>>> b5bce6c1
 
 /* SQL2003 binary regression aggregates */
 DATA(insert ( 2818	n 0 int8inc_float8_float8	-					int8pl				-	-	-				-				-			f f 0	20		0	0		0	"0" _null_ ));
@@ -354,15 +285,9 @@
 DATA(insert ( 2829	n 0 float8_regr_accum	float8_corr				float8_regr_combine -	-	-				-				-			f f 0	1022	0	0		0	"{0,0,0,0,0,0}" _null_ ));
 
 /* boolean-and and boolean-or */
-<<<<<<< HEAD
-DATA(insert ( 2517	n 0 booland_statefunc	-	booland_statefunc	-	-		bool_accum		bool_accum_inv	bool_alltrue	f f 58	16	0	2281	16	_null_ _null_ ));
-DATA(insert ( 2518	n 0 boolor_statefunc	-	boolor_statefunc	-	-		bool_accum		bool_accum_inv	bool_anytrue	f f 59	16	0	2281	16	_null_ _null_ ));
-DATA(insert ( 2519	n 0 booland_statefunc	-	booland_statefunc	-	-		bool_accum		bool_accum_inv	bool_alltrue	f f 58	16	0	2281	16	_null_ _null_ ));
-=======
 DATA(insert ( 2517	n 0 booland_statefunc	-	booland_statefunc	-	-	bool_accum	bool_accum_inv	bool_alltrue	f f 58	16	0	2281	16	_null_ _null_ ));
 DATA(insert ( 2518	n 0 boolor_statefunc	-	boolor_statefunc	-	-	bool_accum	bool_accum_inv	bool_anytrue	f f 59	16	0	2281	16	_null_ _null_ ));
 DATA(insert ( 2519	n 0 booland_statefunc	-	booland_statefunc	-	-	bool_accum	bool_accum_inv	bool_alltrue	f f 58	16	0	2281	16	_null_ _null_ ));
->>>>>>> b5bce6c1
 
 /* bitwise integer */
 DATA(insert ( 2236	n 0 int2and		-				int2and -	-	-				-				-				f f 0	21		0	0		0	_null_ _null_ ));
@@ -375,28 +300,6 @@
 DATA(insert ( 2243	n 0 bitor		-				bitor	-	-	-				-				-				f f 0	1560	0	0		0	_null_ _null_ ));
 
 /* xml */
-<<<<<<< HEAD
-DATA(insert ( 2901  n 0 xmlconcat2				-	-					-	-	-	-	-	f f 0	142	0	0	0	_null_ _null_ ));
-
-/* array */
-DATA(insert ( 2335	n 0 array_agg_transfn	array_agg_finalfn	-	-	-	-	-	-	t f 0	2281 0	0	0	_null_ _null_ ));
-DATA(insert ( 4053	n 0 array_agg_array_transfn array_agg_array_finalfn -	-	-	-	-	-	t f 0	2281 0	0	0	_null_ _null_ ));
-
-/* text */
-DATA(insert ( 3538	n 0 string_agg_transfn				string_agg_finalfn						-	-	-	-		-		-		f f 0	2281	0	0		0	_null_ _null_ ));
-
-/* bytea */
-DATA(insert ( 3545	n 0 bytea_string_agg_transfn		bytea_string_agg_finalfn				-	-	-	-		-		-		f f	0	2281	0	0		0	_null_ _null_ ));
-
-
-/* json */
-DATA(insert ( 3175	n 0 json_agg_transfn				json_agg_finalfn						-	-	-	-		-		-		f f 0	2281	0	0		0	_null_ _null_ ));
-DATA(insert ( 3197	n 0 json_object_agg_transfn 		json_object_agg_finalfn 				-	-	-	-		-		-		f f 0	2281	0	0		0	_null_ _null_ ));
-
-/* jsonb */
-DATA(insert ( 3267	n 0 jsonb_agg_transfn				jsonb_agg_finalfn						-	-	-	-		-		-		f f 0	2281	0	0		0	_null_ _null_ ));
-DATA(insert ( 3270	n 0 jsonb_object_agg_transfn 		jsonb_object_agg_finalfn				-	-	-	-		-		-		f f 0	2281	0	0		0	_null_ _null_ ));
-=======
 DATA(insert ( 2901	n 0 xmlconcat2	-				-		-	-	-				-				-				f f 0	142		0	0		0	_null_ _null_ ));
 
 /* array */
@@ -416,7 +319,6 @@
 /* jsonb */
 DATA(insert ( 3267	n 0 jsonb_agg_transfn	jsonb_agg_finalfn				-	-	-	-				-				-			f f 0	2281	0	0		0	_null_ _null_ ));
 DATA(insert ( 3270	n 0 jsonb_object_agg_transfn jsonb_object_agg_finalfn	-	-	-	-				-				-			f f 0	2281	0	0		0	_null_ _null_ ));
->>>>>>> b5bce6c1
 
 /* ordered-set and hypothetical-set aggregates */
 DATA(insert ( 3972	o 1 ordered_set_transition			percentile_disc_final					-	-	-	-		-		-		t f 0	2281	0	0		0	_null_ _null_ ));
@@ -431,7 +333,6 @@
 DATA(insert ( 3990	h 1 ordered_set_transition_multi	cume_dist_final							-	-	-	-		-		-		t f 0	2281	0	0		0	_null_ _null_ ));
 DATA(insert ( 3992	h 1 ordered_set_transition_multi	dense_rank_final						-	-	-	-		-		-		t f 0	2281	0	0		0	_null_ _null_ ));
 
-<<<<<<< HEAD
 /* MPP Aggregate -- array_sum -- special for prospective customer. */
 DATA(insert ( 5067	n 0 array_add	-				array_add	-	-			-	-	-	f f 0	1007 0	0	0	"{}" _null_ ));
 
@@ -460,8 +361,6 @@
 
 /* hyperloglog */
 DATA(insert ( 7164	n 0 gp_hyperloglog_add_item_agg_default gp_hyperloglog_comp		gp_hyperloglog_merge	-	-	-		-		-		f f 0	7157	0	0		0	_null_ _null_ ));
-=======
->>>>>>> b5bce6c1
 
 /*
  * prototypes for functions in pg_aggregate.c
