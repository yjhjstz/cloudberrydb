--- conflicted
+++ resolved
@@ -594,11 +594,7 @@
 /* uuid */
 DATA(insert OID = 2950 ( uuid			PGNSP PGUID 16 f b U f t \054 0 0 2951 uuid_in uuid_out uuid_recv uuid_send - - - c p f 0 -1 0 0 _null_ _null_ _null_ ));
 DESCR("UUID datatype");
-<<<<<<< HEAD
-#define UUIDOID		2950
-=======
 #define UUIDOID 2950
->>>>>>> e472b921
 DATA(insert OID = 2951 ( _uuid			PGNSP PGUID -1 f b A f t \054 0 2950 0 array_in array_out array_recv array_send - - array_typanalyze i x f 0 -1 0 0 _null_ _null_ _null_ ));
 
 /* text search */
