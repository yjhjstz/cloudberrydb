/*-------------------------------------------------------------------------
 *
 * copy.h
 *	  Definitions for using the POSTGRES copy command.
 *
 *
 * Portions Copyright (c) 1996-2021, PostgreSQL Global Development Group
 * Portions Copyright (c) 1994, Regents of the University of California
 *
 * src/include/commands/copy.h
 *
 *-------------------------------------------------------------------------
 */
#ifndef COPY_H
#define COPY_H

#include "commands/trigger.h"
#include "nodes/execnodes.h"
#include "nodes/parsenodes.h"
#include "parser/parse_node.h"
#include "tcop/dest.h"
#include "executor/executor.h"
#include "cdb/cdbhash.h"
#include "cdb/cdbcopy.h"

/*
 * Represents the different source/dest cases we need to worry about at
 * the bottom level
 */
typedef enum CopyDest
{
	COPY_FILE,					/* to/from file (or a piped program) */
	COPY_OLD_FE,				/* to/from frontend (2.0 protocol) */
	COPY_NEW_FE,				/* to/from frontend (3.0 protocol) */
	COPY_CALLBACK				/* to/from callback function (used for external tables) */
} CopyDest;

<<<<<<< HEAD
/* CopyStateData is private in commands/copy.c */
typedef int (*copy_data_source_cb) (void *outbuf, int minread, int maxread, void *extra);

/*
 *	Represents the end-of-line terminator type of the input
 */
typedef enum EolType
{
	EOL_UNKNOWN,
	EOL_NL,
	EOL_CR,
	EOL_CRNL
} EolType;

/*
 * The error handling mode for this data load.
 */
typedef enum CopyErrMode
{
	ALL_OR_NOTHING,	/* Either all rows or no rows get loaded (the default) */
	SREH_IGNORE,	/* Sreh - ignore errors (REJECT, but don't log errors) */
	SREH_LOG		/* Sreh - log errors */
} CopyErrMode;

typedef struct ProgramPipes
{
	char *shexec;
	int pipes[2];
	int pid;
} ProgramPipes;

/*
 *
 * COPY FROM modes (from file/client to table)
 *
 * 1. "normal", direct, mode. This means ON SEGMENT running on a segment, or
 *    utility mode, or non-distributed table in QD.
 * 2. Dispatcher mode. We are reading from file/client, and forwarding all data to QEs,
 *    or vice versa.
 * 3. Executor mode. We are receiving pre-processed data from QD, and inserting to table.
 *
 * COPY TO modes (table/query to file/client)
 *
 * 1. Direct. This can mean ON SEGMENT running on segment, or utility mode, or
 *    non-distributed table in QD. Or COPY TO running on segment.
 * 2. Dispatcher mode. We are receiving pre-formatted data from segments, and forwarding
 *    it all to to the client.
 * 3. Executor mode. Not used.
 */

typedef enum
{
	COPY_DIRECT,
	COPY_DISPATCH,
	COPY_EXECUTOR
} CopyDispatchMode;

/*
 * This struct contains all the state variables used throughout a COPY
 * operation. For simplicity, we use the same struct for all variants of COPY,
 * even though some fields are used in only some cases.
 *
 * Multi-byte encodings: all supported client-side encodings encode multi-byte
 * characters by having the first byte's high bit set. Subsequent bytes of the
 * character can have the high bit not set. When scanning data in such an
 * encoding to look for a match to a single-byte (ie ASCII) character, we must
 * use the full pg_encoding_mblen() machinery to skip over multibyte
 * characters, else we might find a false match to a trailing byte. In
 * supported server encodings, there is no possibility of a false match, and
 * it's faster to make useless comparisons to trailing bytes than it is to
 * invoke pg_encoding_mblen() to skip over them. encoding_embeds_ascii is true
 * when we have to do it the hard way.
 */
typedef struct CopyStateData
{
	/* low-level state data */
	CopyDest	copy_dest;		/* type of copy source/destination */
	FILE	   *copy_file;		/* used if copy_dest == COPY_FILE */
	StringInfo	fe_msgbuf;		/* used for all dests during COPY TO, only for
								 * dest == COPY_NEW_FE in COPY FROM */
	bool		is_copy_from;	/* COPY TO, or COPY FROM? */
	bool		reached_eof;	/* true if we read to end of copy data (not
								 * all copy_dest types maintain this) */
	EolType		eol_type;		/* EOL type of input */
	char	   *eol_str;		/* optional NEWLINE from command. before eol_type is defined */
	int			file_encoding;	/* file or remote side's character encoding */
	bool		need_transcoding;	/* file encoding diff from server? */
	bool		encoding_embeds_ascii;	/* ASCII can be non-first byte? */

	/* parameters from the COPY command */
	Relation	rel;			/* relation to copy to or from */
	QueryDesc  *queryDesc;		/* executable query to copy from */
	List	   *attnumlist;		/* integer list of attnums to copy */
	List	   *attnamelist;	/* list of attributes by name */
	char	   *filename;		/* filename, or NULL for STDIN/STDOUT */
	bool		is_program;		/* is 'filename' a program to popen? */
	copy_data_source_cb data_source_cb; /* function for reading data */
	void	   *data_source_cb_extra;
=======
/*
 * A struct to hold COPY options, in a parsed form. All of these are related
 * to formatting, except for 'freeze', which doesn't really belong here, but
 * it's expedient to parse it along with all the other options.
 */
typedef struct CopyFormatOptions
{
	/* parameters from the COPY command */
	int			file_encoding;	/* file or remote side's character encoding,
								 * -1 if not specified */
>>>>>>> d457cb4e
	bool		binary;			/* binary format? */
	bool		freeze;			/* freeze rows on loading? */
	bool		csv_mode;		/* Comma Separated Value format? */
	bool		header_line;	/* CSV header line? */
	char	   *null_print;		/* NULL marker string (server encoding!) */
	int			null_print_len; /* length of same */
	char	   *null_print_client;	/* same converted to file encoding */
	char	   *delim;			/* column delimiter (must be 1 byte) */
	char	   *quote;			/* CSV quote char (must be 1 byte) */
	char	   *escape;			/* CSV escape char (must be 1 byte) */
	List	   *force_quote;	/* list of column names */
	bool		force_quote_all;	/* FORCE_QUOTE *? */
	bool	   *force_quote_flags;	/* per-column CSV FQ flags */
	List	   *force_notnull;	/* list of column names */
	bool	   *force_notnull_flags;	/* per-column CSV FNN flags */
	List	   *force_null;		/* list of column names */
	bool	   *force_null_flags;	/* per-column CSV FN flags */
	bool		convert_selectively;	/* do selective binary conversion? */
	List	   *convert_select; /* list of column names (can be NIL) */
<<<<<<< HEAD
	bool	   *convert_select_flags;	/* per-column CSV/TEXT CS flags */
	Node	   *whereClause;	/* WHERE condition (or NULL) */
	bool		fill_missing;	/* missing attrs at end of line are NULL */

	SingleRowErrorDesc *sreh;

	/* these are just for error messages, see CopyFromErrorCallback */
	const char *cur_relname;	/* table name for error messages */
	uint64		cur_lineno;		/* line number for error messages */
	const char *cur_attname;	/* current att for error messages */
	const char *cur_attval;		/* current att value for error messages */

	/*
	 * Working state for COPY TO/FROM
	 */
	CopyDispatchMode dispatch_mode;
	MemoryContext copycontext;	/* per-copy execution context */

	/*
	 * Working state for COPY TO
	 */
	FmgrInfo   *out_functions;	/* lookup info for output functions */
	MemoryContext rowcontext;	/* per-row evaluation context */

	/*
	 * Working state for COPY FROM
	 */
	AttrNumber	num_defaults;
	FmgrInfo	oid_in_function;
	FmgrInfo   *in_functions;	/* array of input functions for each attrs */
	Oid		   *typioparams;	/* array of element types for in_functions */
	int		   *defmap;			/* array of default att numbers */
	ExprState **defexprs;		/* array of default att expressions */
	bool		volatile_defexprs;	/* is any of defexprs volatile? */
	List	   *range_table;
	ExprState  *qualexpr;

	TransitionCaptureState *transition_capture;

	StringInfo	dispatch_msgbuf; /* used in COPY_DISPATCH mode, to construct message
								  * to send to QE. */
	
	/* Error handling options */
	CopyErrMode	errMode;
	struct CdbSreh *cdbsreh; /* single row error handler */
	int			lastsegid;

	/*
	 * These variables are used to reduce overhead in textual COPY FROM.
	 *
	 * attribute_buf holds the separated, de-escaped text for each field of
	 * the current line.  The CopyReadAttributes functions return arrays of
	 * pointers into this buffer.  We avoid palloc/pfree overhead by re-using
	 * the buffer on each cycle.
	 */
	StringInfoData attribute_buf;

	/* field raw data pointers found by COPY FROM */

	int			max_fields;
	char	  **raw_fields;

	/*
	 * Similarly, line_buf holds the whole input line being processed. The
	 * input cycle is first to read the whole line into line_buf, convert it
	 * to server encoding there, and then extract the individual attribute
	 * fields into attribute_buf.  line_buf is preserved unmodified so that we
	 * can display it in error messages if appropriate.
	 */
	StringInfoData line_buf;
	bool		line_buf_converted; /* converted to server encoding? */
	bool		line_buf_valid; /* contains the row being processed? */

	/*
	 * Finally, raw_buf holds raw data read from the data source (file or
	 * client connection).  CopyReadLine parses this data sufficiently to
	 * locate line boundaries, then transfers the data to line_buf and
	 * converts it.  Note: we guarantee that there is a \0 at
	 * raw_buf[raw_buf_len].
	 */
#define RAW_BUF_SIZE 65536		/* we palloc RAW_BUF_SIZE+1 bytes */
	char	   *raw_buf;
	int			raw_buf_index;	/* next byte to process */
	int			raw_buf_len;	/* total # of bytes stored */

	/* Greenplum Database specific variables */
	FmgrInfo   *enc_conversion_proc; /* conv proc from exttbl encoding to
										server or the other way around */
	bool		escape_off;		/* treat backslashes as non-special? */
	int			first_qe_processed_field;
	List	   *qd_attnumlist;
	List	   *qe_attnumlist;
	bool		stopped_processing_at_delim;

	bool		skip_foreign_partitions;  /* skip foreign/external partitions */

	bool		on_segment; /* QE save data files locally */
	bool		ignore_extra_line; /* Don't count CSV header or binary trailer in
									  "processed" line number for on_segment mode*/
	ProgramPipes	*program_pipes; /* COPY PROGRAM pipes for data and stderr */


	/* Information on the connections to QEs. */
	CdbCopy    *cdbCopy;

	bool		delim_off;		/* delimiter is set to OFF? */

/* end Greenplum Database specific variables */
} CopyStateData;

typedef struct CopyStateData *CopyState;

/* DestReceiver for COPY (query) TO */
typedef struct
{
	DestReceiver pub;			/* publicly-known function pointers */
	CopyState	cstate;			/* CopyStateData for the command */
	QueryDesc	*queryDesc;		/* QueryDesc for the copy*/
	uint64		processed;		/* # of tuples processed */
} DR_copy;

/*
 * Some platforms like macOS (since Yosemite) already define 64 bit versions
 * of htonl and nhohl so we need to guard against redefinition.
 */
#ifndef htonll
#define htonll(x) ((1==htonl(1)) ? (x) : ((uint64_t)htonl((x) & 0xFFFFFFFF) << 32) | htonl((x) >> 32))
#endif
#ifndef ntohll
#define ntohll(x) ((1==ntohl(1)) ? (x) : ((uint64_t)ntohl((x) & 0xFFFFFFFF) << 32) | ntohl((x) >> 32))
#endif
=======
} CopyFormatOptions;

/* These are private in commands/copy[from|to].c */
typedef struct CopyFromStateData *CopyFromState;
typedef struct CopyToStateData *CopyToState;

typedef int (*copy_data_source_cb) (void *outbuf, int minread, int maxread);
>>>>>>> d457cb4e

extern void DoCopy(ParseState *state, const CopyStmt *stmt,
				   int stmt_location, int stmt_len,
				   uint64 *processed);

<<<<<<< HEAD
extern void ProcessCopyOptions(ParseState *pstate, CopyState cstate, bool is_from, List *options);

extern CopyState BeginCopyFrom(ParseState *pstate, Relation rel, const char *filename,
							   bool is_program, copy_data_source_cb data_source_cb,
							   void *data_source_cb_extra,
							   List *attnamelist, List *options);
extern CopyState BeginCopy(ParseState *pstate, bool is_from, Relation rel,
						   RawStmt *raw_query, Oid queryRelId,
						   List *attnamelist, List *options,
						   TupleDesc tupDesc);
extern CopyState BeginCopyToOnSegment(QueryDesc *queryDesc);
extern void EndCopyToOnSegment(CopyState cstate);
extern CopyState BeginCopyToForeignTable(Relation forrel, List *options);
extern void EndCopyFrom(CopyState cstate);
extern bool NextCopyFrom(CopyState cstate, ExprContext *econtext,
=======
extern void ProcessCopyOptions(ParseState *pstate, CopyFormatOptions *ops_out, bool is_from, List *options);
extern CopyFromState BeginCopyFrom(ParseState *pstate, Relation rel, Node *whereClause,
								   const char *filename,
								   bool is_program, copy_data_source_cb data_source_cb, List *attnamelist, List *options);
extern void EndCopyFrom(CopyFromState cstate);
extern bool NextCopyFrom(CopyFromState cstate, ExprContext *econtext,
>>>>>>> d457cb4e
						 Datum *values, bool *nulls);
extern bool NextCopyFromRawFields(CopyFromState cstate,
								  char ***fields, int *nfields);
extern void CopyFromErrorCallback(void *arg);

extern uint64 CopyFrom(CopyFromState cstate);

extern DestReceiver *CreateCopyDestReceiver(void);

<<<<<<< HEAD
extern List *CopyGetAttnums(TupleDesc tupDesc, Relation rel, List *attnamelist);

extern void CopyOneRowTo(CopyState cstate, TupleTableSlot *slot);
extern void CopyOneCustomRowTo(CopyState cstate, bytea *value);
extern void CopySendEndOfRow(CopyState cstate);
extern char *limit_printout_length(const char *str);
extern void truncateEol(StringInfo buf, EolType	eol_type);
extern void truncateEolStr(char *str, EolType eol_type);

/*
 * This is used to hold information about the target's distribution policy,
 * during COPY FROM.
 */
typedef struct GpDistributionData
{
	GpPolicy   *policy;		/* partitioning policy for this table */
	CdbHash	   *cdbHash;	/* corresponding CdbHash object */
} GpDistributionData;
=======
/*
 * internal prototypes
 */
extern CopyToState BeginCopyTo(ParseState *pstate, Relation rel, RawStmt *query,
							   Oid queryRelId, const char *filename, bool is_program,
							   List *attnamelist, List *options);
extern void EndCopyTo(CopyToState cstate);
extern uint64 DoCopyTo(CopyToState cstate);
extern List *CopyGetAttnums(TupleDesc tupDesc, Relation rel,
							List *attnamelist);
>>>>>>> d457cb4e

#endif							/* COPY_H */<|MERGE_RESOLUTION|>--- conflicted
+++ resolved
@@ -22,33 +22,7 @@
 #include "executor/executor.h"
 #include "cdb/cdbhash.h"
 #include "cdb/cdbcopy.h"
-
-/*
- * Represents the different source/dest cases we need to worry about at
- * the bottom level
- */
-typedef enum CopyDest
-{
-	COPY_FILE,					/* to/from file (or a piped program) */
-	COPY_OLD_FE,				/* to/from frontend (2.0 protocol) */
-	COPY_NEW_FE,				/* to/from frontend (3.0 protocol) */
-	COPY_CALLBACK				/* to/from callback function (used for external tables) */
-} CopyDest;
-
-<<<<<<< HEAD
-/* CopyStateData is private in commands/copy.c */
-typedef int (*copy_data_source_cb) (void *outbuf, int minread, int maxread, void *extra);
-
-/*
- *	Represents the end-of-line terminator type of the input
- */
-typedef enum EolType
-{
-	EOL_UNKNOWN,
-	EOL_NL,
-	EOL_CR,
-	EOL_CRNL
-} EolType;
+#include "cdb/cdbsreh.h"
 
 /*
  * The error handling mode for this data load.
@@ -66,6 +40,17 @@
 	int pipes[2];
 	int pid;
 } ProgramPipes;
+
+/*
+ *	Represents the end-of-line terminator type of the input
+ */
+typedef enum EolType
+{
+	EOL_UNKNOWN,
+	EOL_NL,
+	EOL_CR,
+	EOL_CRNL
+} EolType;
 
 /*
  *
@@ -94,48 +79,6 @@
 } CopyDispatchMode;
 
 /*
- * This struct contains all the state variables used throughout a COPY
- * operation. For simplicity, we use the same struct for all variants of COPY,
- * even though some fields are used in only some cases.
- *
- * Multi-byte encodings: all supported client-side encodings encode multi-byte
- * characters by having the first byte's high bit set. Subsequent bytes of the
- * character can have the high bit not set. When scanning data in such an
- * encoding to look for a match to a single-byte (ie ASCII) character, we must
- * use the full pg_encoding_mblen() machinery to skip over multibyte
- * characters, else we might find a false match to a trailing byte. In
- * supported server encodings, there is no possibility of a false match, and
- * it's faster to make useless comparisons to trailing bytes than it is to
- * invoke pg_encoding_mblen() to skip over them. encoding_embeds_ascii is true
- * when we have to do it the hard way.
- */
-typedef struct CopyStateData
-{
-	/* low-level state data */
-	CopyDest	copy_dest;		/* type of copy source/destination */
-	FILE	   *copy_file;		/* used if copy_dest == COPY_FILE */
-	StringInfo	fe_msgbuf;		/* used for all dests during COPY TO, only for
-								 * dest == COPY_NEW_FE in COPY FROM */
-	bool		is_copy_from;	/* COPY TO, or COPY FROM? */
-	bool		reached_eof;	/* true if we read to end of copy data (not
-								 * all copy_dest types maintain this) */
-	EolType		eol_type;		/* EOL type of input */
-	char	   *eol_str;		/* optional NEWLINE from command. before eol_type is defined */
-	int			file_encoding;	/* file or remote side's character encoding */
-	bool		need_transcoding;	/* file encoding diff from server? */
-	bool		encoding_embeds_ascii;	/* ASCII can be non-first byte? */
-
-	/* parameters from the COPY command */
-	Relation	rel;			/* relation to copy to or from */
-	QueryDesc  *queryDesc;		/* executable query to copy from */
-	List	   *attnumlist;		/* integer list of attnums to copy */
-	List	   *attnamelist;	/* list of attributes by name */
-	char	   *filename;		/* filename, or NULL for STDIN/STDOUT */
-	bool		is_program;		/* is 'filename' a program to popen? */
-	copy_data_source_cb data_source_cb; /* function for reading data */
-	void	   *data_source_cb_extra;
-=======
-/*
  * A struct to hold COPY options, in a parsed form. All of these are related
  * to formatting, except for 'freeze', which doesn't really belong here, but
  * it's expedient to parse it along with all the other options.
@@ -145,7 +88,6 @@
 	/* parameters from the COPY command */
 	int			file_encoding;	/* file or remote side's character encoding,
 								 * -1 if not specified */
->>>>>>> d457cb4e
 	bool		binary;			/* binary format? */
 	bool		freeze;			/* freeze rows on loading? */
 	bool		csv_mode;		/* Comma Separated Value format? */
@@ -165,176 +107,54 @@
 	bool	   *force_null_flags;	/* per-column CSV FN flags */
 	bool		convert_selectively;	/* do selective binary conversion? */
 	List	   *convert_select; /* list of column names (can be NIL) */
-<<<<<<< HEAD
-	bool	   *convert_select_flags;	/* per-column CSV/TEXT CS flags */
-	Node	   *whereClause;	/* WHERE condition (or NULL) */
+	bool	   *convert_select_flags;   /* per-column CSV/TEXT CS flags */
 	bool		fill_missing;	/* missing attrs at end of line are NULL */
 
-	SingleRowErrorDesc *sreh;
 
-	/* these are just for error messages, see CopyFromErrorCallback */
-	const char *cur_relname;	/* table name for error messages */
-	uint64		cur_lineno;		/* line number for error messages */
-	const char *cur_attname;	/* current att for error messages */
-	const char *cur_attval;		/* current att value for error messages */
-
-	/*
-	 * Working state for COPY TO/FROM
-	 */
-	CopyDispatchMode dispatch_mode;
-	MemoryContext copycontext;	/* per-copy execution context */
-
-	/*
-	 * Working state for COPY TO
-	 */
-	FmgrInfo   *out_functions;	/* lookup info for output functions */
-	MemoryContext rowcontext;	/* per-row evaluation context */
-
-	/*
-	 * Working state for COPY FROM
-	 */
-	AttrNumber	num_defaults;
-	FmgrInfo	oid_in_function;
-	FmgrInfo   *in_functions;	/* array of input functions for each attrs */
-	Oid		   *typioparams;	/* array of element types for in_functions */
-	int		   *defmap;			/* array of default att numbers */
-	ExprState **defexprs;		/* array of default att expressions */
-	bool		volatile_defexprs;	/* is any of defexprs volatile? */
-	List	   *range_table;
-	ExprState  *qualexpr;
-
-	TransitionCaptureState *transition_capture;
-
-	StringInfo	dispatch_msgbuf; /* used in COPY_DISPATCH mode, to construct message
-								  * to send to QE. */
-	
-	/* Error handling options */
-	CopyErrMode	errMode;
-	struct CdbSreh *cdbsreh; /* single row error handler */
-	int			lastsegid;
-
-	/*
-	 * These variables are used to reduce overhead in textual COPY FROM.
-	 *
-	 * attribute_buf holds the separated, de-escaped text for each field of
-	 * the current line.  The CopyReadAttributes functions return arrays of
-	 * pointers into this buffer.  We avoid palloc/pfree overhead by re-using
-	 * the buffer on each cycle.
-	 */
-	StringInfoData attribute_buf;
-
-	/* field raw data pointers found by COPY FROM */
-
-	int			max_fields;
-	char	  **raw_fields;
-
-	/*
-	 * Similarly, line_buf holds the whole input line being processed. The
-	 * input cycle is first to read the whole line into line_buf, convert it
-	 * to server encoding there, and then extract the individual attribute
-	 * fields into attribute_buf.  line_buf is preserved unmodified so that we
-	 * can display it in error messages if appropriate.
-	 */
-	StringInfoData line_buf;
-	bool		line_buf_converted; /* converted to server encoding? */
-	bool		line_buf_valid; /* contains the row being processed? */
-
-	/*
-	 * Finally, raw_buf holds raw data read from the data source (file or
-	 * client connection).  CopyReadLine parses this data sufficiently to
-	 * locate line boundaries, then transfers the data to line_buf and
-	 * converts it.  Note: we guarantee that there is a \0 at
-	 * raw_buf[raw_buf_len].
-	 */
-#define RAW_BUF_SIZE 65536		/* we palloc RAW_BUF_SIZE+1 bytes */
-	char	   *raw_buf;
-	int			raw_buf_index;	/* next byte to process */
-	int			raw_buf_len;	/* total # of bytes stored */
-
-	/* Greenplum Database specific variables */
-	FmgrInfo   *enc_conversion_proc; /* conv proc from exttbl encoding to
-										server or the other way around */
-	bool		escape_off;		/* treat backslashes as non-special? */
-	int			first_qe_processed_field;
-	List	   *qd_attnumlist;
-	List	   *qe_attnumlist;
-	bool		stopped_processing_at_delim;
-
+	/* Cloudberry Database specific variables */
 	bool		skip_foreign_partitions;  /* skip foreign/external partitions */
 
 	bool		on_segment; /* QE save data files locally */
-	bool		ignore_extra_line; /* Don't count CSV header or binary trailer in
-									  "processed" line number for on_segment mode*/
-	ProgramPipes	*program_pipes; /* COPY PROGRAM pipes for data and stderr */
-
-
-	/* Information on the connections to QEs. */
-	CdbCopy    *cdbCopy;
-
-	bool		delim_off;		/* delimiter is set to OFF? */
-
-/* end Greenplum Database specific variables */
-} CopyStateData;
-
-typedef struct CopyStateData *CopyState;
-
-/* DestReceiver for COPY (query) TO */
-typedef struct
-{
-	DestReceiver pub;			/* publicly-known function pointers */
-	CopyState	cstate;			/* CopyStateData for the command */
-	QueryDesc	*queryDesc;		/* QueryDesc for the copy*/
-	uint64		processed;		/* # of tuples processed */
-} DR_copy;
-
-/*
- * Some platforms like macOS (since Yosemite) already define 64 bit versions
- * of htonl and nhohl so we need to guard against redefinition.
- */
-#ifndef htonll
-#define htonll(x) ((1==htonl(1)) ? (x) : ((uint64_t)htonl((x) & 0xFFFFFFFF) << 32) | htonl((x) >> 32))
-#endif
-#ifndef ntohll
-#define ntohll(x) ((1==ntohl(1)) ? (x) : ((uint64_t)ntohl((x) & 0xFFFFFFFF) << 32) | ntohl((x) >> 32))
-#endif
-=======
+	bool		delim_off;	/* delimiter is set to OFF? */
+	EolType		eol_type;		/* EOL type of input */
+	char	   *eol_str;		/* optional NEWLINE from command. before eol_type is defined */
+	SingleRowErrorDesc *sreh;
+	/* end Cloudberry Database specific variables */
 } CopyFormatOptions;
 
 /* These are private in commands/copy[from|to].c */
 typedef struct CopyFromStateData *CopyFromState;
 typedef struct CopyToStateData *CopyToState;
 
-typedef int (*copy_data_source_cb) (void *outbuf, int minread, int maxread);
->>>>>>> d457cb4e
+/* DestReceiver for COPY (query) TO */
+typedef struct
+{
+	DestReceiver pub;			/* publicly-known function pointers */
+	CopyToState	cstate;			/* CopyStateData for the command */
+	QueryDesc	*queryDesc;		/* QueryDesc for the copy*/
+	uint64		processed;		/* # of tuples processed */
+} DR_copy;
+
+typedef int (*copy_data_source_cb) (void *outbuf, int minread, int maxread, void *extra);
 
 extern void DoCopy(ParseState *state, const CopyStmt *stmt,
 				   int stmt_location, int stmt_len,
 				   uint64 *processed);
 
-<<<<<<< HEAD
-extern void ProcessCopyOptions(ParseState *pstate, CopyState cstate, bool is_from, List *options);
-
-extern CopyState BeginCopyFrom(ParseState *pstate, Relation rel, const char *filename,
-							   bool is_program, copy_data_source_cb data_source_cb,
-							   void *data_source_cb_extra,
-							   List *attnamelist, List *options);
-extern CopyState BeginCopy(ParseState *pstate, bool is_from, Relation rel,
-						   RawStmt *raw_query, Oid queryRelId,
-						   List *attnamelist, List *options,
-						   TupleDesc tupDesc);
-extern CopyState BeginCopyToOnSegment(QueryDesc *queryDesc);
-extern void EndCopyToOnSegment(CopyState cstate);
-extern CopyState BeginCopyToForeignTable(Relation forrel, List *options);
-extern void EndCopyFrom(CopyState cstate);
-extern bool NextCopyFrom(CopyState cstate, ExprContext *econtext,
-=======
-extern void ProcessCopyOptions(ParseState *pstate, CopyFormatOptions *ops_out, bool is_from, List *options);
+extern void ProcessCopyOptions(ParseState *pstate, CopyFormatOptions *ops_out, bool is_from, List *options, Oid rel_oid);
 extern CopyFromState BeginCopyFrom(ParseState *pstate, Relation rel, Node *whereClause,
 								   const char *filename,
-								   bool is_program, copy_data_source_cb data_source_cb, List *attnamelist, List *options);
+								   bool is_program, copy_data_source_cb data_source_cb,
+								   void *data_source_cb_extra,
+								   List *attnamelist, List *options);
+extern CopyToState BeginCopyToForeignTable(Relation forrel, List *options);
+extern CopyToState BeginCopyToOnSegment(QueryDesc *queryDesc);
+extern void EndCopyToOnSegment(CopyToState cstate);
+extern CopyToState BeginCopy(ParseState *pstate, Relation rel, RawStmt *raw_query, Oid queryRelId,
+							 List *attnamelist, List *options, TupleDesc tupDesc);
+extern void CopyOneCustomRowTo(CopyToState cstate, bytea *value);
 extern void EndCopyFrom(CopyFromState cstate);
 extern bool NextCopyFrom(CopyFromState cstate, ExprContext *econtext,
->>>>>>> d457cb4e
 						 Datum *values, bool *nulls);
 extern bool NextCopyFromRawFields(CopyFromState cstate,
 								  char ***fields, int *nfields);
@@ -344,13 +164,8 @@
 
 extern DestReceiver *CreateCopyDestReceiver(void);
 
-<<<<<<< HEAD
-extern List *CopyGetAttnums(TupleDesc tupDesc, Relation rel, List *attnamelist);
-
-extern void CopyOneRowTo(CopyState cstate, TupleTableSlot *slot);
-extern void CopyOneCustomRowTo(CopyState cstate, bytea *value);
-extern void CopySendEndOfRow(CopyState cstate);
-extern char *limit_printout_length(const char *str);
+extern void CopyOneRowTo(CopyToState cstate, TupleTableSlot *slot);
+extern void CopySendEndOfRow(CopyToState cstate);
 extern void truncateEol(StringInfo buf, EolType	eol_type);
 extern void truncateEolStr(char *str, EolType eol_type);
 
@@ -363,17 +178,21 @@
 	GpPolicy   *policy;		/* partitioning policy for this table */
 	CdbHash	   *cdbHash;	/* corresponding CdbHash object */
 } GpDistributionData;
-=======
+
 /*
  * internal prototypes
  */
 extern CopyToState BeginCopyTo(ParseState *pstate, Relation rel, RawStmt *query,
 							   Oid queryRelId, const char *filename, bool is_program,
 							   List *attnamelist, List *options);
-extern void EndCopyTo(CopyToState cstate);
+extern void EndCopyTo(CopyToState cstate, uint64 *processed);
 extern uint64 DoCopyTo(CopyToState cstate);
 extern List *CopyGetAttnums(TupleDesc tupDesc, Relation rel,
 							List *attnamelist);
->>>>>>> d457cb4e
+extern ProgramPipes* open_program_pipes(char *command, bool forwrite);
+extern void close_program_pipes(ProgramPipes *program_pipes, bool ifThrow);
+extern void MangleCopyFileName(char **filenameptr, CdbSreh *cdbsreh);
+
+extern volatile CopyToState glob_cstate;
 
 #endif							/* COPY_H */