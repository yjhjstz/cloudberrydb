/*-------------------------------------------------------------------------
 *
 * explain.h
 *	  prototypes for explain.c
 *
 * Portions Copyright (c) 1996-2016, PostgreSQL Global Development Group
 * Portions Copyright (c) 1994-5, Regents of the University of California
 *
 * src/include/commands/explain.h
 *
 *-------------------------------------------------------------------------
 */
#ifndef EXPLAIN_H
#define EXPLAIN_H

#include "executor/executor.h"
#include "lib/stringinfo.h"

typedef enum ExplainFormat
{
	EXPLAIN_FORMAT_TEXT,
	EXPLAIN_FORMAT_XML,
	EXPLAIN_FORMAT_JSON,
	EXPLAIN_FORMAT_YAML
} ExplainFormat;

typedef struct ExplainState
{
	StringInfo	str;			/* output buffer */
	/* options */
	bool		verbose;		/* be verbose */
	bool		analyze;		/* print actual times */
	bool		costs;			/* print estimated costs */
	bool		buffers;		/* print buffer usage */
	bool		dxl;			/* CDB: print DXL */
	bool		timing;			/* print detailed node timing */
	bool		summary;		/* print total planning and execution timing */
	ExplainFormat format;		/* output format */
	/* state for output formatting --- not reset for each new plan tree */
	int			indent;			/* current indentation level */
	List	   *grouping_stack; /* format-specific grouping state */
	/* state related to the current plan tree (filled by ExplainPrintPlan) */
	PlannedStmt *pstmt;			/* top of plan */
	List	   *rtable;			/* range table */
	List	   *rtable_names;	/* alias names for RTEs */
	List	   *deparse_cxt;	/* context list for deparsing expressions */
<<<<<<< HEAD
	int			indent;			/* current indentation level */
	List	   *grouping_stack; /* format-specific grouping state */

    /* CDB */
    struct CdbExplain_ShowStatCtx  *showstatctx;    /* EXPLAIN ANALYZE info */
	Slice	   *currentSlice;	/* slice whose nodes we are visiting */
	bool		subplanDispatchedSeparately;

	PlanState  *parentPlanState;
=======
	Bitmapset  *printed_subplans;		/* ids of SubPlans we've printed */
>>>>>>> b5bce6c1
} ExplainState;

/* Hook for plugins to get control in ExplainOneQuery() */
typedef void (*ExplainOneQuery_hook_type) (Query *query,
													   IntoClause *into,
													   ExplainState *es,
													 const char *queryString,
													   ParamListInfo params);
extern PGDLLIMPORT ExplainOneQuery_hook_type ExplainOneQuery_hook;

/* Hook for plugins to get control in explain_get_index_name() */
typedef const char *(*explain_get_index_name_hook_type) (Oid indexId);
extern PGDLLIMPORT explain_get_index_name_hook_type explain_get_index_name_hook;


extern void ExplainQuery(ExplainStmt *stmt, const char *queryString,
			 ParamListInfo params, DestReceiver *dest);

extern ExplainState *NewExplainState(void);

extern TupleDesc ExplainResultDesc(ExplainStmt *stmt);

extern void ExplainOneUtility(Node *utilityStmt, IntoClause *into,
				  ExplainState *es,
				  const char *queryString, ParamListInfo params);

extern void ExplainOnePlan(PlannedStmt *plannedstmt, IntoClause *into,
			   ExplainState *es, const char *queryString,
			   ParamListInfo params, const instr_time *planduration);

extern void ExplainPrintPlan(ExplainState *es, QueryDesc *queryDesc);
extern void ExplainPrintTriggers(ExplainState *es, QueryDesc *queryDesc);

extern void ExplainQueryText(ExplainState *es, QueryDesc *queryDesc);

extern void ExplainBeginOutput(ExplainState *es);
extern void ExplainEndOutput(ExplainState *es);
extern void ExplainSeparatePlans(ExplainState *es);

extern void ExplainPropertyList(const char *qlabel, List *data,
					ExplainState *es);
extern void ExplainPropertyListNested(const char *qlabel, List *data,
						  ExplainState *es);
extern void ExplainPropertyText(const char *qlabel, const char *value,
					ExplainState *es);
extern void ExplainPropertyInteger(const char *qlabel, int value,
					   ExplainState *es);
extern void ExplainPropertyLong(const char *qlabel, long value,
					ExplainState *es);
extern void ExplainPropertyFloat(const char *qlabel, double value, int ndigits,
					 ExplainState *es);
extern void ExplainPropertyBool(const char *qlabel, bool value,
					ExplainState *es);

extern void ExplainOpenGroup(const char *objtype, const char *labelname,
				 bool labeled, ExplainState *es);
extern void ExplainCloseGroup(const char *objtype, const char *labelname,
				  bool labeled, ExplainState *es);

extern void ExplainPrintExecStatsEnd(ExplainState *es, QueryDesc *queryDesc);

#endif							/* EXPLAIN_H */<|MERGE_RESOLUTION|>--- conflicted
+++ resolved
@@ -44,9 +44,7 @@
 	List	   *rtable;			/* range table */
 	List	   *rtable_names;	/* alias names for RTEs */
 	List	   *deparse_cxt;	/* context list for deparsing expressions */
-<<<<<<< HEAD
-	int			indent;			/* current indentation level */
-	List	   *grouping_stack; /* format-specific grouping state */
+	Bitmapset  *printed_subplans;		/* ids of SubPlans we've printed */
 
     /* CDB */
     struct CdbExplain_ShowStatCtx  *showstatctx;    /* EXPLAIN ANALYZE info */
@@ -54,9 +52,6 @@
 	bool		subplanDispatchedSeparately;
 
 	PlanState  *parentPlanState;
-=======
-	Bitmapset  *printed_subplans;		/* ids of SubPlans we've printed */
->>>>>>> b5bce6c1
 } ExplainState;
 
 /* Hook for plugins to get control in ExplainOneQuery() */
