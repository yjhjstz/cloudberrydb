/*-------------------------------------------------------------------------
 *
 * pathnode.h
 *	  prototypes for pathnode.c, relnode.c.
 *
 *
<<<<<<< HEAD
 * Portions Copyright (c) 2005-2008, Greenplum inc
 * Portions Copyright (c) 2012-Present Pivotal Software, Inc.
 * Portions Copyright (c) 1996-2012, PostgreSQL Global Development Group
=======
 * Portions Copyright (c) 1996-2013, PostgreSQL Global Development Group
>>>>>>> e472b921
 * Portions Copyright (c) 1994, Regents of the University of California
 *
 * src/include/optimizer/pathnode.h
 *
 *-------------------------------------------------------------------------
 */
#ifndef PATHNODE_H
#define PATHNODE_H

#include "nodes/relation.h"
#include "cdb/cdbdef.h"                 /* CdbVisitOpt */


/*
 * prototypes for pathnode.c
 */

extern CdbVisitOpt pathnode_walk_node(Path *path,
			       CdbVisitOpt (*walker)(Path *path, void *context),
			       void *context);

extern int compare_path_costs(Path *path1, Path *path2,
				   CostSelector criterion);
extern int compare_fractional_path_costs(Path *path1, Path *path2,
							  double fraction);
extern void set_cheapest(RelOptInfo *parent_rel);
extern void add_path(RelOptInfo *parent_rel, Path *new_path);
extern void cdb_add_join_path(PlannerInfo *root, RelOptInfo *parent_rel, JoinType orig_jointype,
				  Relids required_outer, JoinPath *new_path);
extern Path *create_seqscan_path(PlannerInfo *root, RelOptInfo *rel,
					Relids required_outer);
extern ExternalPath *create_external_path(PlannerInfo *root, RelOptInfo *rel,
					Relids required_outer);
extern AppendOnlyPath *create_appendonly_path(PlannerInfo *root, RelOptInfo *rel,
					Relids required_outer);
extern AOCSPath *create_aocs_path(PlannerInfo *root, RelOptInfo *rel,
					Relids required_outer);
extern bool add_path_precheck(RelOptInfo *parent_rel,
				  Cost startup_cost, Cost total_cost,
				  List *pathkeys, Relids required_outer);

extern IndexPath *create_index_path(PlannerInfo *root,
				  IndexOptInfo *index,
				  List *indexclauses,
				  List *indexclausecols,
				  List *indexorderbys,
				  List *indexorderbycols,
				  List *pathkeys,
				  ScanDirection indexscandir,
				  bool indexonly,
				  Relids required_outer,
				  double loop_count);
extern BitmapHeapPath *create_bitmap_heap_path(PlannerInfo *root,
						RelOptInfo *rel,
						Path *bitmapqual,
						Relids required_outer,
						double loop_count);
extern BitmapAppendOnlyPath *create_bitmap_appendonly_path(PlannerInfo *root,
							  RelOptInfo *rel,
							  Path *bitmapqual,
							  Relids required_outer,
							  double loop_count,
							  bool isAORow);
extern BitmapAndPath *create_bitmap_and_path(PlannerInfo *root,
					   RelOptInfo *rel,
					   List *bitmapquals);
extern BitmapOrPath *create_bitmap_or_path(PlannerInfo *root,
					  RelOptInfo *rel,
					  List *bitmapquals);
extern TidPath *create_tidscan_path(PlannerInfo *root, RelOptInfo *rel,
<<<<<<< HEAD
					List *tidquals);
extern AppendPath *create_append_path(PlannerInfo *root, RelOptInfo *rel,
					List *subpaths,
					Relids required_outer);
=======
					List *tidquals, Relids required_outer);
extern AppendPath *create_append_path(RelOptInfo *rel, List *subpaths,
				   Relids required_outer);
>>>>>>> e472b921
extern MergeAppendPath *create_merge_append_path(PlannerInfo *root,
						 RelOptInfo *rel,
						 List *subpaths,
						 List *pathkeys,
						 Relids required_outer);
extern ResultPath *create_result_path(List *quals);
extern MaterialPath *create_material_path(PlannerInfo *root, RelOptInfo *rel, Path *subpath);
extern UniquePath *create_unique_path(PlannerInfo *root, RelOptInfo *rel,
				   Path *subpath, SpecialJoinInfo *sjinfo);
extern UniquePath *create_unique_rowid_path(PlannerInfo *root,
						 RelOptInfo *rel,
                         Path        *subpath,
                         Relids       distinct_relids,
						 Relids       required_outer);
extern Path *create_subqueryscan_path(PlannerInfo *root, RelOptInfo *rel,
						 List *pathkeys, Relids required_outer);
<<<<<<< HEAD
extern Path *create_functionscan_path(PlannerInfo *root, RelOptInfo *rel, RangeTblEntry *rte);
extern Path *create_tablefunction_path(PlannerInfo *root, RelOptInfo *rel, RangeTblEntry *rte);
extern Path *create_valuesscan_path(PlannerInfo *root, RelOptInfo *rel, RangeTblEntry *rte);
extern Path *create_ctescan_path(PlannerInfo *root, RelOptInfo *rel, List *pathkeys);
extern Path *create_worktablescan_path(PlannerInfo *root, RelOptInfo *rel, CdbLocusType ctelocus);
=======
extern Path *create_functionscan_path(PlannerInfo *root, RelOptInfo *rel,
						 Relids required_outer);
extern Path *create_valuesscan_path(PlannerInfo *root, RelOptInfo *rel,
					   Relids required_outer);
extern Path *create_ctescan_path(PlannerInfo *root, RelOptInfo *rel,
					Relids required_outer);
extern Path *create_worktablescan_path(PlannerInfo *root, RelOptInfo *rel,
						  Relids required_outer);
>>>>>>> e472b921
extern ForeignPath *create_foreignscan_path(PlannerInfo *root, RelOptInfo *rel,
						double rows, Cost startup_cost, Cost total_cost,
						List *pathkeys,
						Relids required_outer,
						List *fdw_private);

extern Relids calc_nestloop_required_outer(Path *outer_path, Path *inner_path);
extern Relids calc_non_nestloop_required_outer(Path *outer_path, Path *inner_path);

extern bool path_contains_inner_index(Path *path);
extern NestPath *create_nestloop_path(PlannerInfo *root,
					 RelOptInfo *joinrel,
					 JoinType jointype,
					 JoinCostWorkspace *workspace,
					 SpecialJoinInfo *sjinfo,
					 SemiAntiJoinFactors *semifactors,
					 Path *outer_path,
					 Path *inner_path,
					 List *restrict_clauses,
					 List *redistribution_clauses,    /*CDB*/
					 List *pathkeys,
					 Relids required_outer);

extern MergePath *create_mergejoin_path(PlannerInfo *root,
					  RelOptInfo *joinrel,
					  JoinType jointype,
					  JoinCostWorkspace *workspace,
					  SpecialJoinInfo *sjinfo,
					  Path *outer_path,
					  Path *inner_path,
					  List *restrict_clauses,
					  List *pathkeys,
					  Relids required_outer,
					  List *mergeclauses,
                      List *redistribution_clauses,    /*CDB*/
					  List *outersortkeys,
					  List *innersortkeys);

extern HashPath *create_hashjoin_path(PlannerInfo *root,
					 RelOptInfo *joinrel,
					 JoinType jointype,
					 JoinCostWorkspace *workspace,
					 SpecialJoinInfo *sjinfo,
					 SemiAntiJoinFactors *semifactors,
					 Path *outer_path,
					 Path *inner_path,
					 List *restrict_clauses,
					 Relids required_outer,
                     List *redistribution_clauses,    /*CDB*/
					 List *hashclauses);

extern Path *reparameterize_path(PlannerInfo *root, Path *path,
					Relids required_outer,
					double loop_count);

/*
 * prototypes for relnode.c
 */
extern void setup_simple_rel_arrays(PlannerInfo *root);
extern RelOptInfo *build_simple_rel(PlannerInfo *root, int relid,
				 RelOptKind reloptkind);
extern RelOptInfo *find_base_rel(PlannerInfo *root, int relid);
extern RelOptInfo *find_join_rel(PlannerInfo *root, Relids relids);
extern RelOptInfo *build_join_rel(PlannerInfo *root,
			   Relids joinrelids,
			   RelOptInfo *outer_rel,
			   RelOptInfo *inner_rel,
			   SpecialJoinInfo *sjinfo,
			   List **restrictlist_ptr);
extern void build_joinrel_tlist(PlannerInfo *root, RelOptInfo *joinrel, List *input_tlist);

extern Var *cdb_define_pseudo_column(PlannerInfo   *root,
                         RelOptInfo    *rel,
                         const char    *colname,
                         Expr          *defexpr,
                         int32          width);

extern CdbRelColumnInfo *cdb_find_pseudo_column(PlannerInfo *root, Var *var);

extern CdbRelColumnInfo *cdb_rte_find_pseudo_column(RangeTblEntry *rte, AttrNumber attno);

extern AppendRelInfo *find_childrel_appendrelinfo(PlannerInfo *root,
							RelOptInfo *rel);
extern ParamPathInfo *get_baserel_parampathinfo(PlannerInfo *root,
						  RelOptInfo *baserel,
						  Relids required_outer);
extern ParamPathInfo *get_joinrel_parampathinfo(PlannerInfo *root,
						  RelOptInfo *joinrel,
						  Path *outer_path,
						  Path *inner_path,
						  SpecialJoinInfo *sjinfo,
						  Relids required_outer,
						  List **restrict_clauses);
extern ParamPathInfo *get_appendrel_parampathinfo(RelOptInfo *appendrel,
							Relids required_outer);

#endif   /* PATHNODE_H */<|MERGE_RESOLUTION|>--- conflicted
+++ resolved
@@ -4,13 +4,9 @@
  *	  prototypes for pathnode.c, relnode.c.
  *
  *
-<<<<<<< HEAD
  * Portions Copyright (c) 2005-2008, Greenplum inc
  * Portions Copyright (c) 2012-Present Pivotal Software, Inc.
- * Portions Copyright (c) 1996-2012, PostgreSQL Global Development Group
-=======
  * Portions Copyright (c) 1996-2013, PostgreSQL Global Development Group
->>>>>>> e472b921
  * Portions Copyright (c) 1994, Regents of the University of California
  *
  * src/include/optimizer/pathnode.h
@@ -81,16 +77,10 @@
 					  RelOptInfo *rel,
 					  List *bitmapquals);
 extern TidPath *create_tidscan_path(PlannerInfo *root, RelOptInfo *rel,
-<<<<<<< HEAD
-					List *tidquals);
+					List *tidquals, Relids required_outer);
 extern AppendPath *create_append_path(PlannerInfo *root, RelOptInfo *rel,
-					List *subpaths,
-					Relids required_outer);
-=======
-					List *tidquals, Relids required_outer);
-extern AppendPath *create_append_path(RelOptInfo *rel, List *subpaths,
+				   List *subpaths,
 				   Relids required_outer);
->>>>>>> e472b921
 extern MergeAppendPath *create_merge_append_path(PlannerInfo *root,
 						 RelOptInfo *rel,
 						 List *subpaths,
@@ -107,22 +97,21 @@
 						 Relids       required_outer);
 extern Path *create_subqueryscan_path(PlannerInfo *root, RelOptInfo *rel,
 						 List *pathkeys, Relids required_outer);
-<<<<<<< HEAD
-extern Path *create_functionscan_path(PlannerInfo *root, RelOptInfo *rel, RangeTblEntry *rte);
-extern Path *create_tablefunction_path(PlannerInfo *root, RelOptInfo *rel, RangeTblEntry *rte);
-extern Path *create_valuesscan_path(PlannerInfo *root, RelOptInfo *rel, RangeTblEntry *rte);
-extern Path *create_ctescan_path(PlannerInfo *root, RelOptInfo *rel, List *pathkeys);
-extern Path *create_worktablescan_path(PlannerInfo *root, RelOptInfo *rel, CdbLocusType ctelocus);
-=======
 extern Path *create_functionscan_path(PlannerInfo *root, RelOptInfo *rel,
+						 RangeTblEntry *rte,
+						 Relids required_outer);
+extern Path *create_tablefunction_path(PlannerInfo *root, RelOptInfo *rel,
+						 RangeTblEntry *rte,
 						 Relids required_outer);
 extern Path *create_valuesscan_path(PlannerInfo *root, RelOptInfo *rel,
+					   RangeTblEntry *rte,
 					   Relids required_outer);
 extern Path *create_ctescan_path(PlannerInfo *root, RelOptInfo *rel,
+					List *pathkeys,
 					Relids required_outer);
 extern Path *create_worktablescan_path(PlannerInfo *root, RelOptInfo *rel,
+						  CdbLocusType ctelocus,
 						  Relids required_outer);
->>>>>>> e472b921
 extern ForeignPath *create_foreignscan_path(PlannerInfo *root, RelOptInfo *rel,
 						double rows, Cost startup_cost, Cost total_cost,
 						List *pathkeys,
