/*-------------------------------------------------------------------------
 *
 * restrictinfo.h
 *	  prototypes for restrictinfo.c.
 *
 *
 * Portions Copyright (c) 1996-2019, PostgreSQL Global Development Group
 * Portions Copyright (c) 1994, Regents of the University of California
 *
 * src/include/optimizer/restrictinfo.h
 *
 *-------------------------------------------------------------------------
 */
#ifndef RESTRICTINFO_H
#define RESTRICTINFO_H

#include "nodes/pathnodes.h"


/* Convenience macro for the common case of a valid-everywhere qual */
#define make_simple_restrictinfo(clause)  \
	make_restrictinfo(clause, true, false, false, 0, NULL, NULL, NULL)

extern RestrictInfo *make_restrictinfo(Expr *clause,
									   bool is_pushed_down,
									   bool outerjoin_delayed,
									   bool pseudoconstant,
									   Index security_level,
									   Relids required_relids,
									   Relids outer_relids,
									   Relids nullable_relids);
extern RestrictInfo *commute_restrictinfo(RestrictInfo *rinfo, Oid comm_op);
extern bool restriction_is_or_clause(RestrictInfo *restrictinfo);
extern bool restriction_is_securely_promotable(RestrictInfo *restrictinfo,
											   RelOptInfo *rel);
extern List *get_actual_clauses(List *restrictinfo_list);
extern List *extract_actual_clauses(List *restrictinfo_list,
									bool pseudoconstant);
extern void extract_actual_join_clauses(List *restrictinfo_list,
<<<<<<< HEAD
							Relids joinrelids,
							List **joinquals,
							List **otherquals);
=======
										Relids joinrelids,
										List **joinquals,
										List **otherquals);
>>>>>>> 9e1c9f95
extern bool join_clause_is_movable_to(RestrictInfo *rinfo, RelOptInfo *baserel);
extern bool join_clause_is_movable_into(RestrictInfo *rinfo,
										Relids currentrelids,
										Relids current_and_outer);

#endif							/* RESTRICTINFO_H */<|MERGE_RESOLUTION|>--- conflicted
+++ resolved
@@ -37,15 +37,9 @@
 extern List *extract_actual_clauses(List *restrictinfo_list,
 									bool pseudoconstant);
 extern void extract_actual_join_clauses(List *restrictinfo_list,
-<<<<<<< HEAD
-							Relids joinrelids,
-							List **joinquals,
-							List **otherquals);
-=======
 										Relids joinrelids,
 										List **joinquals,
 										List **otherquals);
->>>>>>> 9e1c9f95
 extern bool join_clause_is_movable_to(RestrictInfo *rinfo, RelOptInfo *baserel);
 extern bool join_clause_is_movable_into(RestrictInfo *rinfo,
 										Relids currentrelids,
