--- conflicted
+++ resolved
@@ -4,12 +4,8 @@
  *	  prototypes for optimizer/util/placeholder.c.
  *
  *
-<<<<<<< HEAD
  * Portions Copyright (c) 2017, Pivotal Inc.
- * Portions Copyright (c) 1996-2010, PostgreSQL Global Development Group
-=======
  * Portions Copyright (c) 1996-2011, PostgreSQL Global Development Group
->>>>>>> a4bebdd9
  * Portions Copyright (c) 1994, Regents of the University of California
  *
  * src/include/optimizer/placeholder.h
@@ -28,14 +24,9 @@
 					  PlaceHolderVar *phv);
 extern void find_placeholders_in_jointree(PlannerInfo *root);
 extern void update_placeholder_eval_levels(PlannerInfo *root,
-<<<<<<< HEAD
-											  SpecialJoinInfo *new_sjinfo);
-=======
 							   SpecialJoinInfo *new_sjinfo);
 extern void fix_placeholder_input_needed_levels(PlannerInfo *root);
->>>>>>> a4bebdd9
 extern void add_placeholders_to_base_rels(PlannerInfo *root);
-extern void fix_placeholder_input_needed_levels(PlannerInfo *root);
 extern void add_placeholders_to_joinrel(PlannerInfo *root,
 							RelOptInfo *joinrel);
 
