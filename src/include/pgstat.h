--- conflicted
+++ resolved
@@ -635,9 +635,6 @@
 	/* application name; MUST be null-terminated */
 	char	   *st_appname;
 
-	/* application name; MUST be null-terminated */
-	char       *st_appname;
-
 	/* current command string; MUST be null-terminated */
 	char	   *st_activity;
 
@@ -725,14 +722,10 @@
 extern void pgstat_initialize(void);
 extern void pgstat_bestart(void);
 
-<<<<<<< HEAD
-extern void pgstat_report_activity(const char *what);
+extern void pgstat_report_activity(const char *cmd_str);
 extern void pgstat_report_txn_timestamp(TimestampTz tstamp);
 extern void pgstat_report_waiting(char reason);
 
-=======
-extern void pgstat_report_activity(const char *cmd_str);
->>>>>>> 78a09145
 extern void pgstat_report_appname(const char *appname);
 extern void pgstat_report_xact_timestamp(TimestampTz tstamp);
 extern const char *pgstat_get_backend_current_activity(int pid, bool checkUser);
