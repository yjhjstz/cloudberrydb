--- conflicted
+++ resolved
@@ -4,13 +4,9 @@
  * External declarations pertaining to backend/utils/misc/guc.c and
  * backend/utils/misc/guc-file.l
  *
-<<<<<<< HEAD
- * Portions Copyright (c) 2007-2010, Greenplum inc
+ * Portions Copyright (c) 2007-2010, Cloudberry inc
  * Portions Copyright (c) 2012-Present VMware, Inc. or its affiliates.
- * Copyright (c) 2000-2019, PostgreSQL Global Development Group
-=======
  * Copyright (c) 2000-2021, PostgreSQL Global Development Group
->>>>>>> d457cb4e
  * Written by Peter Eisentraut <peter_e@gmx.net>.
  *
  * src/include/utils/guc.h
@@ -336,7 +332,6 @@
 extern bool gp_maintenance_mode;
 extern bool gp_maintenance_conn;
 extern bool allow_segment_DML;
-extern bool gp_allow_rename_relation_without_lock;
 
 extern bool gp_ignore_error_table;
 
@@ -615,6 +610,9 @@
 /* Enable the Global Deadlock Detector */
 extern bool gp_enable_global_deadlock_detector;
 
+extern bool gp_enable_predicate_pushdown;
+extern int  gp_predicate_pushdown_sample_rows;
+
 typedef enum
 {
 	INDEX_CHECK_NONE,
@@ -747,7 +745,7 @@
 extern List *gp_guc_list_show(GucSource excluding, List *guclist);
 
 extern struct config_generic *find_option(const char *name,
-				bool create_placeholders, int elevel);
+				bool create_placeholders, bool skip_errors, int elevel);
 
 extern void set_gp_replication_config(const char *name, const char *value);
 
