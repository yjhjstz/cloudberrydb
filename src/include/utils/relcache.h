--- conflicted
+++ resolved
@@ -4,13 +4,9 @@
  *	  Relation descriptor cache definitions.
  *
  *
-<<<<<<< HEAD
- * Portions Copyright (c) 2005-2009, Greenplum inc.
+ * Portions Copyright (c) 2005-2009, Cloudberry inc.
  * Portions Copyright (c) 2012-Present VMware, Inc. or its affiliates.
- * Portions Copyright (c) 1996-2019, PostgreSQL Global Development Group
-=======
  * Portions Copyright (c) 1996-2021, PostgreSQL Global Development Group
->>>>>>> d457cb4e
  * Portions Copyright (c) 1994, Regents of the University of California
  *
  * src/include/utils/relcache.h
@@ -20,6 +16,7 @@
 #ifndef RELCACHE_H
 #define RELCACHE_H
 
+#include "postgres.h"
 #include "access/tupdesc.h"
 #include "nodes/bitmapset.h"
 
@@ -109,7 +106,7 @@
 										   TupleDesc tupDesc,
 										   Oid relid,
 										   Oid accessmtd,
-										   Oid relfilenode,
+										   RelFileNodeId relfilenode,
 										   Oid reltablespace,
 										   bool shared_relation,
 										   bool mapped_relation,
