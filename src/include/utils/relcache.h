--- conflicted
+++ resolved
@@ -4,13 +4,9 @@
  *	  Relation descriptor cache definitions.
  *
  *
-<<<<<<< HEAD
  * Portions Copyright (c) 2005-2009, Greenplum inc.
  * Portions Copyright (c) 2012-Present Pivotal Software, Inc.
- * Portions Copyright (c) 1996-2015, PostgreSQL Global Development Group
-=======
  * Portions Copyright (c) 1996-2016, PostgreSQL Global Development Group
->>>>>>> b5bce6c1
  * Portions Copyright (c) 1994, Regents of the University of California
  *
  * src/include/utils/relcache.h
@@ -43,11 +39,8 @@
 /*
  * Routines to compute/retrieve additional cached information
  */
-<<<<<<< HEAD
 struct GpPolicy *RelationGetPartitioningKey(Relation relation);
-=======
 extern List *RelationGetFKeyList(Relation relation);
->>>>>>> b5bce6c1
 extern List *RelationGetIndexList(Relation relation);
 extern Oid	RelationGetOidIndex(Relation relation);
 extern Oid	RelationGetReplicaIndex(Relation relation);
