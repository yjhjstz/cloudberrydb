--- conflicted
+++ resolved
@@ -18,7 +18,6 @@
 #include "datatype/timestamp.h"
 #include "lib/pairingheap.h"
 #include "storage/buf.h"
-#include "utils/rel.h"
 
 #include "cdb/cdbdistributedsnapshot.h"  /* DistributedSnapshotWithLocalMapping */
 
@@ -126,18 +125,6 @@
 #define InvalidSnapshot		((Snapshot) NULL)
 
 /*
-<<<<<<< HEAD
- * We use SnapshotData structures to represent both "regular" (MVCC)
- * snapshots and "special" snapshots that have non-MVCC semantics.
- * The specific semantics of a snapshot are encoded by the "satisfies"
- * function.
- */
-typedef bool (*SnapshotSatisfiesFunc) (Relation relation, HeapTuple htup,
-										   Snapshot snapshot, Buffer buffer);
-
-/*
-=======
->>>>>>> 9e1c9f95
  * Struct representing all kind of possible snapshots.
  *
  * There are several different kinds of snapshots:
