/*-------------------------------------------------------------------------
 *
 * builtins.h
 *	  Declarations for operations on built-in types.
 *
 *
<<<<<<< HEAD
 * Portions Copyright (c) 2005-2010, Greenplum inc
 * Portions Copyright (c) 2012-Present Pivotal Software, Inc.
 * Portions Copyright (c) 1996-2009, PostgreSQL Global Development Group
=======
 * Portions Copyright (c) 1996-2010, PostgreSQL Global Development Group
>>>>>>> 1084f317
 * Portions Copyright (c) 1994, Regents of the University of California
 *
 * $PostgreSQL: pgsql/src/include/utils/builtins.h,v 1.350 2010/07/06 19:19:00 momjian Exp $
 *
 *-------------------------------------------------------------------------
 */
#ifndef BUILTINS_H
#define BUILTINS_H

#include "fmgr.h"
#include "nodes/parsenodes.h"
#include "executor/executor.h" /* for AttrMap */

/*
 *		Defined in adt/
 */

/* acl.c */
extern Datum has_any_column_privilege_name_name(PG_FUNCTION_ARGS);
extern Datum has_any_column_privilege_name_id(PG_FUNCTION_ARGS);
extern Datum has_any_column_privilege_id_name(PG_FUNCTION_ARGS);
extern Datum has_any_column_privilege_id_id(PG_FUNCTION_ARGS);
extern Datum has_any_column_privilege_name(PG_FUNCTION_ARGS);
extern Datum has_any_column_privilege_id(PG_FUNCTION_ARGS);
extern Datum has_column_privilege_name_name_name(PG_FUNCTION_ARGS);
extern Datum has_column_privilege_name_name_attnum(PG_FUNCTION_ARGS);
extern Datum has_column_privilege_name_id_name(PG_FUNCTION_ARGS);
extern Datum has_column_privilege_name_id_attnum(PG_FUNCTION_ARGS);
extern Datum has_column_privilege_id_name_name(PG_FUNCTION_ARGS);
extern Datum has_column_privilege_id_name_attnum(PG_FUNCTION_ARGS);
extern Datum has_column_privilege_id_id_name(PG_FUNCTION_ARGS);
extern Datum has_column_privilege_id_id_attnum(PG_FUNCTION_ARGS);
extern Datum has_column_privilege_name_name(PG_FUNCTION_ARGS);
extern Datum has_column_privilege_name_attnum(PG_FUNCTION_ARGS);
extern Datum has_column_privilege_id_name(PG_FUNCTION_ARGS);
extern Datum has_column_privilege_id_attnum(PG_FUNCTION_ARGS);
extern Datum has_table_privilege_name_name(PG_FUNCTION_ARGS);
extern Datum has_table_privilege_name_id(PG_FUNCTION_ARGS);
extern Datum has_table_privilege_id_name(PG_FUNCTION_ARGS);
extern Datum has_table_privilege_id_id(PG_FUNCTION_ARGS);
extern Datum has_table_privilege_name(PG_FUNCTION_ARGS);
extern Datum has_table_privilege_id(PG_FUNCTION_ARGS);
extern Datum has_sequence_privilege_name_name(PG_FUNCTION_ARGS);
extern Datum has_sequence_privilege_name_id(PG_FUNCTION_ARGS);
extern Datum has_sequence_privilege_id_name(PG_FUNCTION_ARGS);
extern Datum has_sequence_privilege_id_id(PG_FUNCTION_ARGS);
extern Datum has_sequence_privilege_name(PG_FUNCTION_ARGS);
extern Datum has_sequence_privilege_id(PG_FUNCTION_ARGS);
extern Datum has_database_privilege_name_name(PG_FUNCTION_ARGS);
extern Datum has_database_privilege_name_id(PG_FUNCTION_ARGS);
extern Datum has_database_privilege_id_name(PG_FUNCTION_ARGS);
extern Datum has_database_privilege_id_id(PG_FUNCTION_ARGS);
extern Datum has_database_privilege_name(PG_FUNCTION_ARGS);
extern Datum has_database_privilege_id(PG_FUNCTION_ARGS);
extern Datum has_foreign_data_wrapper_privilege_name_name(PG_FUNCTION_ARGS);
extern Datum has_foreign_data_wrapper_privilege_name_id(PG_FUNCTION_ARGS);
extern Datum has_foreign_data_wrapper_privilege_id_name(PG_FUNCTION_ARGS);
extern Datum has_foreign_data_wrapper_privilege_id_id(PG_FUNCTION_ARGS);
extern Datum has_foreign_data_wrapper_privilege_name(PG_FUNCTION_ARGS);
extern Datum has_foreign_data_wrapper_privilege_id(PG_FUNCTION_ARGS);
extern Datum has_function_privilege_name_name(PG_FUNCTION_ARGS);
extern Datum has_function_privilege_name_id(PG_FUNCTION_ARGS);
extern Datum has_function_privilege_id_name(PG_FUNCTION_ARGS);
extern Datum has_function_privilege_id_id(PG_FUNCTION_ARGS);
extern Datum has_function_privilege_name(PG_FUNCTION_ARGS);
extern Datum has_function_privilege_id(PG_FUNCTION_ARGS);
extern Datum has_language_privilege_name_name(PG_FUNCTION_ARGS);
extern Datum has_language_privilege_name_id(PG_FUNCTION_ARGS);
extern Datum has_language_privilege_id_name(PG_FUNCTION_ARGS);
extern Datum has_language_privilege_id_id(PG_FUNCTION_ARGS);
extern Datum has_language_privilege_name(PG_FUNCTION_ARGS);
extern Datum has_language_privilege_id(PG_FUNCTION_ARGS);
extern Datum has_schema_privilege_name_name(PG_FUNCTION_ARGS);
extern Datum has_schema_privilege_name_id(PG_FUNCTION_ARGS);
extern Datum has_schema_privilege_id_name(PG_FUNCTION_ARGS);
extern Datum has_schema_privilege_id_id(PG_FUNCTION_ARGS);
extern Datum has_schema_privilege_name(PG_FUNCTION_ARGS);
extern Datum has_schema_privilege_id(PG_FUNCTION_ARGS);
extern Datum has_server_privilege_name_name(PG_FUNCTION_ARGS);
extern Datum has_server_privilege_name_id(PG_FUNCTION_ARGS);
extern Datum has_server_privilege_id_name(PG_FUNCTION_ARGS);
extern Datum has_server_privilege_id_id(PG_FUNCTION_ARGS);
extern Datum has_server_privilege_name(PG_FUNCTION_ARGS);
extern Datum has_server_privilege_id(PG_FUNCTION_ARGS);
extern Datum has_tablespace_privilege_name_name(PG_FUNCTION_ARGS);
extern Datum has_tablespace_privilege_name_id(PG_FUNCTION_ARGS);
extern Datum has_tablespace_privilege_id_name(PG_FUNCTION_ARGS);
extern Datum has_tablespace_privilege_id_id(PG_FUNCTION_ARGS);
extern Datum has_tablespace_privilege_name(PG_FUNCTION_ARGS);
extern Datum has_tablespace_privilege_id(PG_FUNCTION_ARGS);
extern Datum pg_has_role_name_name(PG_FUNCTION_ARGS);
extern Datum pg_has_role_name_id(PG_FUNCTION_ARGS);
extern Datum pg_has_role_id_name(PG_FUNCTION_ARGS);
extern Datum pg_has_role_id_id(PG_FUNCTION_ARGS);
extern Datum pg_has_role_name(PG_FUNCTION_ARGS);
extern Datum pg_has_role_id(PG_FUNCTION_ARGS);

/* bool.c */
extern Datum boolin(PG_FUNCTION_ARGS);
extern Datum boolout(PG_FUNCTION_ARGS);
extern Datum boolrecv(PG_FUNCTION_ARGS);
extern Datum boolsend(PG_FUNCTION_ARGS);
extern Datum booltext(PG_FUNCTION_ARGS);
extern Datum booleq(PG_FUNCTION_ARGS);
extern Datum boolne(PG_FUNCTION_ARGS);
extern Datum boollt(PG_FUNCTION_ARGS);
extern Datum boolgt(PG_FUNCTION_ARGS);
extern Datum boolle(PG_FUNCTION_ARGS);
extern Datum boolge(PG_FUNCTION_ARGS);
extern Datum booland_statefunc(PG_FUNCTION_ARGS);
extern Datum boolor_statefunc(PG_FUNCTION_ARGS);
extern bool parse_bool(const char *value, bool *result);
extern bool parse_bool_with_len(const char *value, size_t len, bool *result);

/* char.c */
extern Datum charin(PG_FUNCTION_ARGS);
extern Datum charout(PG_FUNCTION_ARGS);
extern Datum charrecv(PG_FUNCTION_ARGS);
extern Datum charsend(PG_FUNCTION_ARGS);
extern Datum chareq(PG_FUNCTION_ARGS);
extern Datum charne(PG_FUNCTION_ARGS);
extern Datum charlt(PG_FUNCTION_ARGS);
extern Datum charle(PG_FUNCTION_ARGS);
extern Datum chargt(PG_FUNCTION_ARGS);
extern Datum charge(PG_FUNCTION_ARGS);
extern Datum chartoi4(PG_FUNCTION_ARGS);
extern Datum i4tochar(PG_FUNCTION_ARGS);
extern Datum text_char(PG_FUNCTION_ARGS);
extern Datum char_text(PG_FUNCTION_ARGS);

/* domains.c */
extern Datum domain_in(PG_FUNCTION_ARGS);
extern Datum domain_recv(PG_FUNCTION_ARGS);
extern void domain_check(Datum value, bool isnull, Oid domainType, void **extra, MemoryContext mcxt);

/* encode.c */
extern Datum binary_encode(PG_FUNCTION_ARGS);
extern Datum binary_decode(PG_FUNCTION_ARGS);
extern unsigned hex_encode(const char *src, unsigned len, char *dst);
extern unsigned hex_decode(const char *src, unsigned len, char *dst);

/* encode.c */
extern Datum binary_encode(PG_FUNCTION_ARGS);
extern Datum binary_decode(PG_FUNCTION_ARGS);
extern unsigned hex_encode(const char *src, unsigned len, char *dst);
extern unsigned hex_decode(const char *src, unsigned len, char *dst);

/* enum.c */
extern Datum enum_in(PG_FUNCTION_ARGS);
extern Datum enum_out(PG_FUNCTION_ARGS);
extern Datum enum_recv(PG_FUNCTION_ARGS);
extern Datum enum_send(PG_FUNCTION_ARGS);
extern Datum enum_lt(PG_FUNCTION_ARGS);
extern Datum enum_le(PG_FUNCTION_ARGS);
extern Datum enum_eq(PG_FUNCTION_ARGS);
extern Datum enum_ne(PG_FUNCTION_ARGS);
extern Datum enum_ge(PG_FUNCTION_ARGS);
extern Datum enum_gt(PG_FUNCTION_ARGS);
extern Datum enum_cmp(PG_FUNCTION_ARGS);
extern Datum enum_smaller(PG_FUNCTION_ARGS);
extern Datum enum_larger(PG_FUNCTION_ARGS);
extern Datum enum_first(PG_FUNCTION_ARGS);
extern Datum enum_last(PG_FUNCTION_ARGS);
extern Datum enum_range_bounds(PG_FUNCTION_ARGS);
extern Datum enum_range_all(PG_FUNCTION_ARGS);

/* int.c */
extern Datum int2in(PG_FUNCTION_ARGS);
extern Datum int2out(PG_FUNCTION_ARGS);
extern Datum int2recv(PG_FUNCTION_ARGS);
extern Datum int2send(PG_FUNCTION_ARGS);
extern Datum int2vectorin(PG_FUNCTION_ARGS);
extern Datum int2vectorout(PG_FUNCTION_ARGS);
extern Datum int2vectorrecv(PG_FUNCTION_ARGS);
extern Datum int2vectorsend(PG_FUNCTION_ARGS);
extern Datum int2vectoreq(PG_FUNCTION_ARGS);
extern Datum int4in(PG_FUNCTION_ARGS);
extern Datum int4out(PG_FUNCTION_ARGS);
extern Datum int4recv(PG_FUNCTION_ARGS);
extern Datum int4send(PG_FUNCTION_ARGS);
extern Datum i2toi4(PG_FUNCTION_ARGS);
extern Datum i4toi2(PG_FUNCTION_ARGS);
extern Datum int4_bool(PG_FUNCTION_ARGS);
extern Datum bool_int4(PG_FUNCTION_ARGS);
extern Datum int4eq(PG_FUNCTION_ARGS);
extern Datum int4ne(PG_FUNCTION_ARGS);
extern Datum int4lt(PG_FUNCTION_ARGS);
extern Datum int4le(PG_FUNCTION_ARGS);
extern Datum int4gt(PG_FUNCTION_ARGS);
extern Datum int4ge(PG_FUNCTION_ARGS);
extern Datum int2eq(PG_FUNCTION_ARGS);
extern Datum int2ne(PG_FUNCTION_ARGS);
extern Datum int2lt(PG_FUNCTION_ARGS);
extern Datum int2le(PG_FUNCTION_ARGS);
extern Datum int2gt(PG_FUNCTION_ARGS);
extern Datum int2ge(PG_FUNCTION_ARGS);
extern Datum int24eq(PG_FUNCTION_ARGS);
extern Datum int24ne(PG_FUNCTION_ARGS);
extern Datum int24lt(PG_FUNCTION_ARGS);
extern Datum int24le(PG_FUNCTION_ARGS);
extern Datum int24gt(PG_FUNCTION_ARGS);
extern Datum int24ge(PG_FUNCTION_ARGS);
extern Datum int42eq(PG_FUNCTION_ARGS);
extern Datum int42ne(PG_FUNCTION_ARGS);
extern Datum int42lt(PG_FUNCTION_ARGS);
extern Datum int42le(PG_FUNCTION_ARGS);
extern Datum int42gt(PG_FUNCTION_ARGS);
extern Datum int42ge(PG_FUNCTION_ARGS);
extern Datum int4um(PG_FUNCTION_ARGS);
extern Datum int4up(PG_FUNCTION_ARGS);
extern Datum int4pl(PG_FUNCTION_ARGS);
extern Datum int4mi(PG_FUNCTION_ARGS);
extern Datum int4mul(PG_FUNCTION_ARGS);
extern Datum int4div(PG_FUNCTION_ARGS);
extern Datum int4abs(PG_FUNCTION_ARGS);
extern Datum int4inc(PG_FUNCTION_ARGS);
extern Datum int2um(PG_FUNCTION_ARGS);
extern Datum int2up(PG_FUNCTION_ARGS);
extern Datum int2pl(PG_FUNCTION_ARGS);
extern Datum int2mi(PG_FUNCTION_ARGS);
extern Datum int2mul(PG_FUNCTION_ARGS);
extern Datum int2div(PG_FUNCTION_ARGS);
extern Datum int2abs(PG_FUNCTION_ARGS);
extern Datum int24pl(PG_FUNCTION_ARGS);
extern Datum int24mi(PG_FUNCTION_ARGS);
extern Datum int24mul(PG_FUNCTION_ARGS);
extern Datum int24div(PG_FUNCTION_ARGS);
extern Datum int42pl(PG_FUNCTION_ARGS);
extern Datum int42mi(PG_FUNCTION_ARGS);
extern Datum int42mul(PG_FUNCTION_ARGS);
extern Datum int42div(PG_FUNCTION_ARGS);
extern Datum int4mod(PG_FUNCTION_ARGS);
extern Datum int2mod(PG_FUNCTION_ARGS);
extern Datum int2larger(PG_FUNCTION_ARGS);
extern Datum int2smaller(PG_FUNCTION_ARGS);
extern Datum int4larger(PG_FUNCTION_ARGS);
extern Datum int4smaller(PG_FUNCTION_ARGS);

extern Datum int4and(PG_FUNCTION_ARGS);
extern Datum int4or(PG_FUNCTION_ARGS);
extern Datum int4xor(PG_FUNCTION_ARGS);
extern Datum int4not(PG_FUNCTION_ARGS);
extern Datum int4shl(PG_FUNCTION_ARGS);
extern Datum int4shr(PG_FUNCTION_ARGS);
extern Datum int2and(PG_FUNCTION_ARGS);
extern Datum int2or(PG_FUNCTION_ARGS);
extern Datum int2xor(PG_FUNCTION_ARGS);
extern Datum int2not(PG_FUNCTION_ARGS);
extern Datum int2shl(PG_FUNCTION_ARGS);
extern Datum int2shr(PG_FUNCTION_ARGS);
extern Datum generate_series_int4(PG_FUNCTION_ARGS);
extern Datum generate_series_step_int4(PG_FUNCTION_ARGS);
extern int2vector *buildint2vector(const int2 *int2s, int n);

/* name.c */
extern Datum namein(PG_FUNCTION_ARGS);
extern Datum nameout(PG_FUNCTION_ARGS);
extern Datum namerecv(PG_FUNCTION_ARGS);
extern Datum namesend(PG_FUNCTION_ARGS);
extern Datum nameeq(PG_FUNCTION_ARGS);
extern Datum namene(PG_FUNCTION_ARGS);
extern Datum namelt(PG_FUNCTION_ARGS);
extern Datum namele(PG_FUNCTION_ARGS);
extern Datum namegt(PG_FUNCTION_ARGS);
extern Datum namege(PG_FUNCTION_ARGS);
extern int	namecpy(Name n1, Name n2);
extern int	namestrcpy(Name name, const char *str);
extern int	namestrcmp(Name name, const char *str);
extern Datum current_user(PG_FUNCTION_ARGS);
extern Datum session_user(PG_FUNCTION_ARGS);
extern Datum current_schema(PG_FUNCTION_ARGS);
extern Datum current_schemas(PG_FUNCTION_ARGS);

/* numutils.c */
extern int32 pg_atoi(char *s, int size, int c);
extern void pg_itoa(int16 i, char *a);
extern void pg_ltoa(int32 l, char *a);

/*
 *		Per-opclass comparison functions for new btrees.  These are
 *		stored in pg_amproc and defined in access/nbtree/nbtcompare.c
 */
extern Datum btboolcmp(PG_FUNCTION_ARGS);
extern Datum btint2cmp(PG_FUNCTION_ARGS);
extern Datum btint4cmp(PG_FUNCTION_ARGS);
extern Datum btint8cmp(PG_FUNCTION_ARGS);
extern Datum btfloat4cmp(PG_FUNCTION_ARGS);
extern Datum btfloat8cmp(PG_FUNCTION_ARGS);
extern Datum btint48cmp(PG_FUNCTION_ARGS);
extern Datum btint84cmp(PG_FUNCTION_ARGS);
extern Datum btint24cmp(PG_FUNCTION_ARGS);
extern Datum btint42cmp(PG_FUNCTION_ARGS);
extern Datum btint28cmp(PG_FUNCTION_ARGS);
extern Datum btint82cmp(PG_FUNCTION_ARGS);
extern Datum btfloat48cmp(PG_FUNCTION_ARGS);
extern Datum btfloat84cmp(PG_FUNCTION_ARGS);
extern Datum btoidcmp(PG_FUNCTION_ARGS);
extern Datum btoidvectorcmp(PG_FUNCTION_ARGS);
extern Datum btabstimecmp(PG_FUNCTION_ARGS);
extern Datum btreltimecmp(PG_FUNCTION_ARGS);
extern Datum bttintervalcmp(PG_FUNCTION_ARGS);
extern Datum btcharcmp(PG_FUNCTION_ARGS);
extern Datum btnamecmp(PG_FUNCTION_ARGS);
extern Datum bttextcmp(PG_FUNCTION_ARGS);

/* float.c */
extern PGDLLIMPORT int extra_float_digits;

extern double get_float8_infinity(void);
extern float get_float4_infinity(void);
extern double get_float8_nan(void);
extern float get_float4_nan(void);
extern int	is_infinite(double val);

extern Datum float4in(PG_FUNCTION_ARGS);
extern Datum float4out(PG_FUNCTION_ARGS);
extern Datum float4recv(PG_FUNCTION_ARGS);
extern Datum float4send(PG_FUNCTION_ARGS);
extern Datum float8in(PG_FUNCTION_ARGS);
extern Datum float8out(PG_FUNCTION_ARGS);
extern Datum float8recv(PG_FUNCTION_ARGS);
extern Datum float8send(PG_FUNCTION_ARGS);
extern Datum float4abs(PG_FUNCTION_ARGS);
extern Datum float4um(PG_FUNCTION_ARGS);
extern Datum float4up(PG_FUNCTION_ARGS);
extern Datum float4larger(PG_FUNCTION_ARGS);
extern Datum float4smaller(PG_FUNCTION_ARGS);
extern Datum float8abs(PG_FUNCTION_ARGS);
extern Datum float8um(PG_FUNCTION_ARGS);
extern Datum float8up(PG_FUNCTION_ARGS);
extern Datum float8larger(PG_FUNCTION_ARGS);
extern Datum float8smaller(PG_FUNCTION_ARGS);
extern Datum float4pl(PG_FUNCTION_ARGS);
extern Datum float4mi(PG_FUNCTION_ARGS);
extern Datum float4mul(PG_FUNCTION_ARGS);
extern Datum float4div(PG_FUNCTION_ARGS);
extern Datum float8pl(PG_FUNCTION_ARGS);
extern Datum float8mi(PG_FUNCTION_ARGS);
extern Datum float8mul(PG_FUNCTION_ARGS);
extern Datum float8div(PG_FUNCTION_ARGS);
extern Datum float4eq(PG_FUNCTION_ARGS);
extern Datum float4ne(PG_FUNCTION_ARGS);
extern Datum float4lt(PG_FUNCTION_ARGS);
extern Datum float4le(PG_FUNCTION_ARGS);
extern Datum float4gt(PG_FUNCTION_ARGS);
extern Datum float4ge(PG_FUNCTION_ARGS);
extern Datum float8eq(PG_FUNCTION_ARGS);
extern Datum float8ne(PG_FUNCTION_ARGS);
extern Datum float8lt(PG_FUNCTION_ARGS);
extern Datum float8le(PG_FUNCTION_ARGS);
extern Datum float8gt(PG_FUNCTION_ARGS);
extern Datum float8ge(PG_FUNCTION_ARGS);
extern Datum ftod(PG_FUNCTION_ARGS);
extern Datum i4tod(PG_FUNCTION_ARGS);
extern Datum i2tod(PG_FUNCTION_ARGS);
extern Datum dtof(PG_FUNCTION_ARGS);
extern Datum dtoi4(PG_FUNCTION_ARGS);
extern Datum dtoi2(PG_FUNCTION_ARGS);
extern Datum i4tof(PG_FUNCTION_ARGS);
extern Datum i2tof(PG_FUNCTION_ARGS);
extern Datum ftoi4(PG_FUNCTION_ARGS);
extern Datum ftoi2(PG_FUNCTION_ARGS);
extern Datum dround(PG_FUNCTION_ARGS);
extern Datum dceil(PG_FUNCTION_ARGS);
extern Datum dfloor(PG_FUNCTION_ARGS);
extern Datum dsign(PG_FUNCTION_ARGS);
extern Datum dtrunc(PG_FUNCTION_ARGS);
extern Datum dsqrt(PG_FUNCTION_ARGS);
extern Datum dcbrt(PG_FUNCTION_ARGS);
extern Datum dpow(PG_FUNCTION_ARGS);
extern Datum dexp(PG_FUNCTION_ARGS);
extern Datum dlog1(PG_FUNCTION_ARGS);
extern Datum dlog10(PG_FUNCTION_ARGS);
extern Datum dacos(PG_FUNCTION_ARGS);
extern Datum dasin(PG_FUNCTION_ARGS);
extern Datum datan(PG_FUNCTION_ARGS);
extern Datum datan2(PG_FUNCTION_ARGS);
extern Datum dcos(PG_FUNCTION_ARGS);
extern Datum dcosh(PG_FUNCTION_ARGS);
extern Datum dcot(PG_FUNCTION_ARGS);
extern Datum dsin(PG_FUNCTION_ARGS);
extern Datum dsinh(PG_FUNCTION_ARGS);
extern Datum dtan(PG_FUNCTION_ARGS);
extern Datum dtanh(PG_FUNCTION_ARGS);
extern Datum degrees(PG_FUNCTION_ARGS);
extern Datum dpi(PG_FUNCTION_ARGS);
extern Datum radians(PG_FUNCTION_ARGS);
extern Datum drandom(PG_FUNCTION_ARGS);
extern Datum setseed(PG_FUNCTION_ARGS);
extern Datum float8_accum(PG_FUNCTION_ARGS);
extern Datum float4_accum(PG_FUNCTION_ARGS);
extern Datum float8_decum(PG_FUNCTION_ARGS);
extern Datum float4_decum(PG_FUNCTION_ARGS);
extern Datum float8_avg(PG_FUNCTION_ARGS);
extern Datum float8_var_pop(PG_FUNCTION_ARGS);
extern Datum float8_var_samp(PG_FUNCTION_ARGS);
extern Datum float8_stddev_pop(PG_FUNCTION_ARGS);
extern Datum float8_stddev_samp(PG_FUNCTION_ARGS);
extern Datum float8_regr_accum(PG_FUNCTION_ARGS);
extern Datum float8_regr_sxx(PG_FUNCTION_ARGS);
extern Datum float8_regr_syy(PG_FUNCTION_ARGS);
extern Datum float8_regr_sxy(PG_FUNCTION_ARGS);
extern Datum float8_regr_avgx(PG_FUNCTION_ARGS);
extern Datum float8_regr_avgy(PG_FUNCTION_ARGS);
extern Datum float8_covar_pop(PG_FUNCTION_ARGS);
extern Datum float8_covar_samp(PG_FUNCTION_ARGS);
extern Datum float8_corr(PG_FUNCTION_ARGS);
extern Datum float8_regr_r2(PG_FUNCTION_ARGS);
extern Datum float8_regr_slope(PG_FUNCTION_ARGS);
extern Datum float8_regr_intercept(PG_FUNCTION_ARGS);
extern Datum float48pl(PG_FUNCTION_ARGS);
extern Datum float48mi(PG_FUNCTION_ARGS);
extern Datum float48mul(PG_FUNCTION_ARGS);
extern Datum float48div(PG_FUNCTION_ARGS);
extern Datum float84pl(PG_FUNCTION_ARGS);
extern Datum float84mi(PG_FUNCTION_ARGS);
extern Datum float84mul(PG_FUNCTION_ARGS);
extern Datum float84div(PG_FUNCTION_ARGS);
extern Datum float48eq(PG_FUNCTION_ARGS);
extern Datum float48ne(PG_FUNCTION_ARGS);
extern Datum float48lt(PG_FUNCTION_ARGS);
extern Datum float48le(PG_FUNCTION_ARGS);
extern Datum float48gt(PG_FUNCTION_ARGS);
extern Datum float48ge(PG_FUNCTION_ARGS);
extern Datum float84eq(PG_FUNCTION_ARGS);
extern Datum float84ne(PG_FUNCTION_ARGS);
extern Datum float84lt(PG_FUNCTION_ARGS);
extern Datum float84le(PG_FUNCTION_ARGS);
extern Datum float84gt(PG_FUNCTION_ARGS);
extern Datum float84ge(PG_FUNCTION_ARGS);
extern Datum width_bucket_float8(PG_FUNCTION_ARGS);
extern Datum float8_amalg(PG_FUNCTION_ARGS); /* MPP */
extern Datum float8_demalg(PG_FUNCTION_ARGS); /* MPP */
extern Datum float8_regr_amalg(PG_FUNCTION_ARGS); /* MPP */
extern Datum pg_highest_oid(PG_FUNCTION_ARGS); /* MPP */
extern Datum gp_max_distributed_xid(PG_FUNCTION_ARGS); /* MPP */
extern Datum gp_distributed_xid(PG_FUNCTION_ARGS); /* MPP */

/* dbsize.c */
extern Datum pg_tablespace_size_oid(PG_FUNCTION_ARGS);
extern Datum pg_tablespace_size_name(PG_FUNCTION_ARGS);
extern Datum pg_database_size_oid(PG_FUNCTION_ARGS);
extern Datum pg_database_size_name(PG_FUNCTION_ARGS);
extern Datum pg_relation_size(PG_FUNCTION_ARGS);
extern Datum pg_total_relation_size(PG_FUNCTION_ARGS);
extern Datum pg_size_pretty(PG_FUNCTION_ARGS);
<<<<<<< HEAD
extern Datum gp_statistics_estimate_reltuples_relpages_oid(PG_FUNCTION_ARGS);
=======
extern Datum pg_table_size(PG_FUNCTION_ARGS);
extern Datum pg_indexes_size(PG_FUNCTION_ARGS);
extern Datum pg_relation_filenode(PG_FUNCTION_ARGS);
extern Datum pg_relation_filepath(PG_FUNCTION_ARGS);
>>>>>>> 1084f317

/* genfile.c */
extern bytea *read_binary_file(const char *filename,
						 int64 seek_offset, int64 bytes_to_read);
extern Datum pg_stat_file(PG_FUNCTION_ARGS);
extern Datum pg_read_file(PG_FUNCTION_ARGS);
extern Datum pg_ls_dir(PG_FUNCTION_ARGS);
extern Datum pg_file_write(PG_FUNCTION_ARGS);
extern Datum pg_file_rename(PG_FUNCTION_ARGS);
extern Datum pg_file_unlink(PG_FUNCTION_ARGS);
extern Datum pg_logdir_ls(PG_FUNCTION_ARGS);
extern Datum pg_file_length(PG_FUNCTION_ARGS);

/* misc.c */
extern Datum current_database(PG_FUNCTION_ARGS);
extern Datum current_query(PG_FUNCTION_ARGS);
extern Datum pg_cancel_backend(PG_FUNCTION_ARGS);
extern Datum pg_terminate_backend(PG_FUNCTION_ARGS);
extern Datum pg_cancel_backend_msg(PG_FUNCTION_ARGS);
extern Datum pg_terminate_backend_msg(PG_FUNCTION_ARGS);
extern Datum gp_cancel_query(PG_FUNCTION_ARGS);
extern Datum pg_reload_conf(PG_FUNCTION_ARGS);
extern Datum pg_tablespace_databases(PG_FUNCTION_ARGS);
extern Datum pg_rotate_logfile(PG_FUNCTION_ARGS);
extern Datum pg_sleep(PG_FUNCTION_ARGS);
extern Datum pg_get_keywords(PG_FUNCTION_ARGS);
extern Datum pg_typeof(PG_FUNCTION_ARGS);

/* oid.c */
extern Datum oidin(PG_FUNCTION_ARGS);
extern Datum oidout(PG_FUNCTION_ARGS);
extern Datum oidrecv(PG_FUNCTION_ARGS);
extern Datum oidsend(PG_FUNCTION_ARGS);
extern Datum oideq(PG_FUNCTION_ARGS);
extern Datum oidne(PG_FUNCTION_ARGS);
extern Datum oidlt(PG_FUNCTION_ARGS);
extern Datum oidle(PG_FUNCTION_ARGS);
extern Datum oidge(PG_FUNCTION_ARGS);
extern Datum oidgt(PG_FUNCTION_ARGS);
extern Datum oidlarger(PG_FUNCTION_ARGS);
extern Datum oidsmaller(PG_FUNCTION_ARGS);
extern Datum oidvectorin(PG_FUNCTION_ARGS);
extern Datum oidvectorout(PG_FUNCTION_ARGS);
extern Datum oidvectorrecv(PG_FUNCTION_ARGS);
extern Datum oidvectorsend(PG_FUNCTION_ARGS);
extern Datum oidvectoreq(PG_FUNCTION_ARGS);
extern Datum oidvectorne(PG_FUNCTION_ARGS);
extern Datum oidvectorlt(PG_FUNCTION_ARGS);
extern Datum oidvectorle(PG_FUNCTION_ARGS);
extern Datum oidvectorge(PG_FUNCTION_ARGS);
extern Datum oidvectorgt(PG_FUNCTION_ARGS);
extern oidvector *buildoidvector(const Oid *oids, int n);
extern Oid	oidparse(Node *node);

/* orderedsetaggs.c */
extern Datum ordered_set_transition(PG_FUNCTION_ARGS);
extern Datum ordered_set_transition_multi(PG_FUNCTION_ARGS);
extern Datum percentile_disc_final(PG_FUNCTION_ARGS);
extern Datum percentile_cont_float8_final(PG_FUNCTION_ARGS);
extern Datum percentile_cont_interval_final(PG_FUNCTION_ARGS);
extern Datum percentile_cont_timestamp_final(PG_FUNCTION_ARGS);
extern Datum percentile_cont_timestamptz_final(PG_FUNCTION_ARGS);
extern Datum percentile_disc_multi_final(PG_FUNCTION_ARGS);
extern Datum percentile_cont_float8_multi_final(PG_FUNCTION_ARGS);
extern Datum percentile_cont_interval_multi_final(PG_FUNCTION_ARGS);
extern Datum percentile_cont_timestamp_multi_final(PG_FUNCTION_ARGS);
extern Datum percentile_cont_timestamptz_multi_final(PG_FUNCTION_ARGS);
extern Datum mode_final(PG_FUNCTION_ARGS);
extern Datum hypothetical_rank_final(PG_FUNCTION_ARGS);
extern Datum hypothetical_percent_rank_final(PG_FUNCTION_ARGS);
extern Datum hypothetical_cume_dist_final(PG_FUNCTION_ARGS);
extern Datum hypothetical_dense_rank_final(PG_FUNCTION_ARGS);

/* pseudotypes.c */
extern Datum cstring_in(PG_FUNCTION_ARGS);
extern Datum cstring_out(PG_FUNCTION_ARGS);
extern Datum cstring_recv(PG_FUNCTION_ARGS);
extern Datum cstring_send(PG_FUNCTION_ARGS);
extern Datum any_in(PG_FUNCTION_ARGS);
extern Datum any_out(PG_FUNCTION_ARGS);
extern Datum anyarray_in(PG_FUNCTION_ARGS);
extern Datum anyarray_out(PG_FUNCTION_ARGS);
extern Datum anyarray_recv(PG_FUNCTION_ARGS);
extern Datum anyarray_send(PG_FUNCTION_ARGS);
extern Datum anynonarray_in(PG_FUNCTION_ARGS);
extern Datum anynonarray_out(PG_FUNCTION_ARGS);
extern Datum anyenum_in(PG_FUNCTION_ARGS);
extern Datum anyenum_out(PG_FUNCTION_ARGS);
extern Datum void_in(PG_FUNCTION_ARGS);
extern Datum void_out(PG_FUNCTION_ARGS);
extern Datum trigger_in(PG_FUNCTION_ARGS);
extern Datum trigger_out(PG_FUNCTION_ARGS);
extern Datum language_handler_in(PG_FUNCTION_ARGS);
extern Datum language_handler_out(PG_FUNCTION_ARGS);
extern Datum internal_in(PG_FUNCTION_ARGS);
extern Datum internal_out(PG_FUNCTION_ARGS);
extern Datum opaque_in(PG_FUNCTION_ARGS);
extern Datum opaque_out(PG_FUNCTION_ARGS);
extern Datum anyelement_in(PG_FUNCTION_ARGS);
extern Datum anyelement_out(PG_FUNCTION_ARGS);
extern Datum shell_in(PG_FUNCTION_ARGS);
extern Datum shell_out(PG_FUNCTION_ARGS);
extern Datum anytable_in(PG_FUNCTION_ARGS);
extern Datum anytable_out(PG_FUNCTION_ARGS);

/* regexp.c */
extern Datum nameregexeq(PG_FUNCTION_ARGS);
extern Datum nameregexne(PG_FUNCTION_ARGS);
extern Datum textregexeq(PG_FUNCTION_ARGS);
extern Datum textregexne(PG_FUNCTION_ARGS);
extern Datum nameicregexeq(PG_FUNCTION_ARGS);
extern Datum nameicregexne(PG_FUNCTION_ARGS);
extern Datum texticregexeq(PG_FUNCTION_ARGS);
extern Datum texticregexne(PG_FUNCTION_ARGS);
extern Datum textregexsubstr(PG_FUNCTION_ARGS);
extern Datum textregexreplace_noopt(PG_FUNCTION_ARGS);
extern Datum textregexreplace(PG_FUNCTION_ARGS);
extern Datum similar_escape(PG_FUNCTION_ARGS);
extern Datum regexp_matches(PG_FUNCTION_ARGS);
extern Datum regexp_matches_no_flags(PG_FUNCTION_ARGS);
extern Datum regexp_split_to_table(PG_FUNCTION_ARGS);
extern Datum regexp_split_to_table_no_flags(PG_FUNCTION_ARGS);
extern Datum regexp_split_to_array(PG_FUNCTION_ARGS);
extern Datum regexp_split_to_array_no_flags(PG_FUNCTION_ARGS);
extern char *regexp_fixed_prefix(text *text_re, bool case_insensitive,
								 bool *exact);

/* regproc.c */
extern Datum regprocin(PG_FUNCTION_ARGS);
extern Datum regprocout(PG_FUNCTION_ARGS);
extern Datum regprocrecv(PG_FUNCTION_ARGS);
extern Datum regprocsend(PG_FUNCTION_ARGS);
extern Datum regprocedurein(PG_FUNCTION_ARGS);
extern Datum regprocedureout(PG_FUNCTION_ARGS);
extern Datum regprocedurerecv(PG_FUNCTION_ARGS);
extern Datum regproceduresend(PG_FUNCTION_ARGS);
extern Datum regoperin(PG_FUNCTION_ARGS);
extern Datum regoperout(PG_FUNCTION_ARGS);
extern Datum regoperrecv(PG_FUNCTION_ARGS);
extern Datum regopersend(PG_FUNCTION_ARGS);
extern Datum regoperatorin(PG_FUNCTION_ARGS);
extern Datum regoperatorout(PG_FUNCTION_ARGS);
extern Datum regoperatorrecv(PG_FUNCTION_ARGS);
extern Datum regoperatorsend(PG_FUNCTION_ARGS);
extern Datum regclassin(PG_FUNCTION_ARGS);
extern Datum regclassout(PG_FUNCTION_ARGS);
extern Datum regclassrecv(PG_FUNCTION_ARGS);
extern Datum regclasssend(PG_FUNCTION_ARGS);
extern Datum regtypein(PG_FUNCTION_ARGS);
extern Datum regtypeout(PG_FUNCTION_ARGS);
extern Datum regtyperecv(PG_FUNCTION_ARGS);
extern Datum regtypesend(PG_FUNCTION_ARGS);
extern Datum regconfigin(PG_FUNCTION_ARGS);
extern Datum regconfigout(PG_FUNCTION_ARGS);
extern Datum regconfigrecv(PG_FUNCTION_ARGS);
extern Datum regconfigsend(PG_FUNCTION_ARGS);
extern Datum regdictionaryin(PG_FUNCTION_ARGS);
extern Datum regdictionaryout(PG_FUNCTION_ARGS);
extern Datum regdictionaryrecv(PG_FUNCTION_ARGS);
extern Datum regdictionarysend(PG_FUNCTION_ARGS);
extern Datum text_regclass(PG_FUNCTION_ARGS);
extern List *stringToQualifiedNameList(const char *string);
extern char *format_procedure(Oid procedure_oid);
extern char *format_operator(Oid operator_oid);

/* rowtypes.c */
extern Datum record_in(PG_FUNCTION_ARGS);
extern Datum record_out(PG_FUNCTION_ARGS);
extern Datum record_recv(PG_FUNCTION_ARGS);
extern Datum record_send(PG_FUNCTION_ARGS);
extern Datum record_eq(PG_FUNCTION_ARGS);
extern Datum record_ne(PG_FUNCTION_ARGS);
extern Datum record_lt(PG_FUNCTION_ARGS);
extern Datum record_gt(PG_FUNCTION_ARGS);
extern Datum record_le(PG_FUNCTION_ARGS);
extern Datum record_ge(PG_FUNCTION_ARGS);
extern Datum btrecordcmp(PG_FUNCTION_ARGS);

/* ruleutils.c */
extern Datum pg_get_ruledef(PG_FUNCTION_ARGS);
extern Datum pg_get_ruledef_ext(PG_FUNCTION_ARGS);
extern Datum pg_get_viewdef(PG_FUNCTION_ARGS);
extern Datum pg_get_viewdef_ext(PG_FUNCTION_ARGS);
extern Datum pg_get_viewdef_name(PG_FUNCTION_ARGS);
extern Datum pg_get_viewdef_name_ext(PG_FUNCTION_ARGS);
extern Datum pg_get_indexdef(PG_FUNCTION_ARGS);
extern Datum pg_get_indexdef_ext(PG_FUNCTION_ARGS);
extern char *pg_get_indexdef_string(Oid indexrelid);
extern char *pg_get_indexdef_columns(Oid indexrelid, bool pretty);
extern Datum pg_get_triggerdef(PG_FUNCTION_ARGS);
extern Datum pg_get_triggerdef_ext(PG_FUNCTION_ARGS);
extern Datum pg_get_constraintdef(PG_FUNCTION_ARGS);
extern Datum pg_get_constraintdef_ext(PG_FUNCTION_ARGS);
extern char *pg_get_constraintdef_string(Oid constraintId);
extern char *pg_get_constraintexpr_string(Oid constraintId);
extern Datum pg_get_expr(PG_FUNCTION_ARGS);
extern Datum pg_get_expr_ext(PG_FUNCTION_ARGS);
extern Datum pg_get_userbyid(PG_FUNCTION_ARGS);
extern Datum pg_get_serial_sequence(PG_FUNCTION_ARGS);
extern Datum pg_get_functiondef(PG_FUNCTION_ARGS);
extern Datum pg_get_function_arguments(PG_FUNCTION_ARGS);
extern Datum pg_get_function_identity_arguments(PG_FUNCTION_ARGS);
extern Datum pg_get_function_result(PG_FUNCTION_ARGS);
extern char *deparse_expression(Node *expr, List *dpcontext,
				   bool forceprefix, bool showimplicit);
extern char *deparse_expr_sweet(Node *expr, List *dpcontext,
				   bool forceprefix, bool showimplicit);                /*CDB*/
extern List *deparse_context_for(const char *aliasname, Oid relid);
extern const char *quote_literal_internal(const char *literal);
extern List *deparse_context_for_plan(Node *plan, Node *outer_plan,
						 List *rtable, List *subplans);
extern const char *quote_identifier(const char *ident);
extern char *quote_qualified_identifier(const char *qualifier,
						   const char *ident);
extern Datum pg_get_partition_def(PG_FUNCTION_ARGS);
extern Datum pg_get_partition_def_ext(PG_FUNCTION_ARGS);
extern Datum pg_get_partition_def_ext2(PG_FUNCTION_ARGS);
extern Datum pg_get_partition_rule_def(PG_FUNCTION_ARGS);
extern Datum pg_get_partition_rule_def_ext(PG_FUNCTION_ARGS);
extern Datum pg_get_partition_template_def(PG_FUNCTION_ARGS);

/* tid.c */
extern Datum tidin(PG_FUNCTION_ARGS);
extern Datum tidout(PG_FUNCTION_ARGS);
extern Datum tidrecv(PG_FUNCTION_ARGS);
extern Datum tidsend(PG_FUNCTION_ARGS);
extern Datum tidtoi8(PG_FUNCTION_ARGS);     /*CDB*/
extern Datum tideq(PG_FUNCTION_ARGS);
extern Datum tidne(PG_FUNCTION_ARGS);
extern Datum tidlt(PG_FUNCTION_ARGS);
extern Datum tidle(PG_FUNCTION_ARGS);
extern Datum tidgt(PG_FUNCTION_ARGS);
extern Datum tidge(PG_FUNCTION_ARGS);
extern Datum bttidcmp(PG_FUNCTION_ARGS);
extern Datum tidlarger(PG_FUNCTION_ARGS);
extern Datum tidsmaller(PG_FUNCTION_ARGS);
extern Datum currtid_byreloid(PG_FUNCTION_ARGS);
extern Datum currtid_byrelname(PG_FUNCTION_ARGS);

/* appendonlytid.c */
extern Datum gpaotidin(PG_FUNCTION_ARGS);
extern Datum gpaotidout(PG_FUNCTION_ARGS);
extern Datum gpaotidrecv(PG_FUNCTION_ARGS);
extern Datum gpaotidsend(PG_FUNCTION_ARGS);

/* xlog.c */
extern Datum gpxloglocin(PG_FUNCTION_ARGS);
extern Datum gpxloglocout(PG_FUNCTION_ARGS);
extern Datum gpxloglocrecv(PG_FUNCTION_ARGS);
extern Datum gpxloglocsend(PG_FUNCTION_ARGS);
extern Datum gpxlogloclarger(PG_FUNCTION_ARGS);
extern Datum gpxloglocsmaller(PG_FUNCTION_ARGS);
extern Datum gpxlogloceq(PG_FUNCTION_ARGS);
extern Datum gpxloglocne(PG_FUNCTION_ARGS);
extern Datum gpxlogloclt(PG_FUNCTION_ARGS);
extern Datum gpxloglocle(PG_FUNCTION_ARGS);
extern Datum gpxloglocgt(PG_FUNCTION_ARGS);
extern Datum gpxloglocge(PG_FUNCTION_ARGS);
extern Datum btgpxlogloccmp(PG_FUNCTION_ARGS);

/* varchar.c */
extern Datum bpcharin(PG_FUNCTION_ARGS);
extern Datum bpcharout(PG_FUNCTION_ARGS);
extern Datum bpcharrecv(PG_FUNCTION_ARGS);
extern Datum bpcharsend(PG_FUNCTION_ARGS);
extern Datum bpchartypmodin(PG_FUNCTION_ARGS);
extern Datum bpchartypmodout(PG_FUNCTION_ARGS);
extern Datum bpchar(PG_FUNCTION_ARGS);
extern Datum char_bpchar(PG_FUNCTION_ARGS);
extern Datum name_bpchar(PG_FUNCTION_ARGS);
extern Datum bpchar_name(PG_FUNCTION_ARGS);
extern Datum bpchareq(PG_FUNCTION_ARGS);
extern Datum bpcharne(PG_FUNCTION_ARGS);
extern Datum bpcharlt(PG_FUNCTION_ARGS);
extern Datum bpcharle(PG_FUNCTION_ARGS);
extern Datum bpchargt(PG_FUNCTION_ARGS);
extern Datum bpcharge(PG_FUNCTION_ARGS);
extern Datum bpcharcmp(PG_FUNCTION_ARGS);
extern Datum bpchar_larger(PG_FUNCTION_ARGS);
extern Datum bpchar_smaller(PG_FUNCTION_ARGS);
extern Datum bpcharlen(PG_FUNCTION_ARGS);
extern Datum bpcharoctetlen(PG_FUNCTION_ARGS);
extern Datum hashbpchar(PG_FUNCTION_ARGS);
extern Datum bpchar_pattern_lt(PG_FUNCTION_ARGS);
extern Datum bpchar_pattern_le(PG_FUNCTION_ARGS);
extern Datum bpchar_pattern_gt(PG_FUNCTION_ARGS);
extern Datum bpchar_pattern_ge(PG_FUNCTION_ARGS);
extern Datum btbpchar_pattern_cmp(PG_FUNCTION_ARGS);

extern Datum varcharin(PG_FUNCTION_ARGS);
extern Datum varcharout(PG_FUNCTION_ARGS);
extern Datum varcharrecv(PG_FUNCTION_ARGS);
extern Datum varcharsend(PG_FUNCTION_ARGS);
extern Datum varchartypmodin(PG_FUNCTION_ARGS);
extern Datum varchartypmodout(PG_FUNCTION_ARGS);
extern Datum varchar(PG_FUNCTION_ARGS);

/* varlena.c */
extern text *cstring_to_text(const char *s);
extern text *cstring_to_text_with_len(const char *s, int len);
extern char *text_to_cstring(const text *t);
extern void text_to_cstring_buffer(const text *src, char *dst, size_t dst_len);

#define CStringGetTextDatum(s) PointerGetDatum(cstring_to_text(s))
#define TextDatumGetCString(d) text_to_cstring((text *) DatumGetPointer(d))

extern Datum textin(PG_FUNCTION_ARGS);
extern Datum textout(PG_FUNCTION_ARGS);
extern Datum textrecv(PG_FUNCTION_ARGS);
extern Datum textsend(PG_FUNCTION_ARGS);
extern Datum textcat(PG_FUNCTION_ARGS);
extern Datum texteq(PG_FUNCTION_ARGS);
extern Datum textne(PG_FUNCTION_ARGS);
extern Datum text_lt(PG_FUNCTION_ARGS);
extern Datum text_le(PG_FUNCTION_ARGS);
extern Datum text_gt(PG_FUNCTION_ARGS);
extern Datum text_ge(PG_FUNCTION_ARGS);
extern Datum text_larger(PG_FUNCTION_ARGS);
extern Datum text_smaller(PG_FUNCTION_ARGS);
extern Datum text_pattern_lt(PG_FUNCTION_ARGS);
extern Datum text_pattern_le(PG_FUNCTION_ARGS);
extern Datum text_pattern_gt(PG_FUNCTION_ARGS);
extern Datum text_pattern_ge(PG_FUNCTION_ARGS);
extern Datum bttext_pattern_cmp(PG_FUNCTION_ARGS);
extern Datum textlen(PG_FUNCTION_ARGS);
extern Datum textoctetlen(PG_FUNCTION_ARGS);
extern Datum textpos(PG_FUNCTION_ARGS);
extern Datum text_substr(PG_FUNCTION_ARGS);
extern Datum text_substr_no_len(PG_FUNCTION_ARGS);
extern Datum textoverlay(PG_FUNCTION_ARGS);
extern Datum textoverlay_no_len(PG_FUNCTION_ARGS);
extern Datum name_text(PG_FUNCTION_ARGS);
extern Datum text_name(PG_FUNCTION_ARGS);
extern int	varstr_cmp(char *arg1, int len1, char *arg2, int len2);
extern List *textToQualifiedNameList(text *textval);
extern bool SplitIdentifierString(char *rawstring, char separator,
					  List **namelist);
extern Datum replace_text(PG_FUNCTION_ARGS);
extern text *replace_text_regexp(text *src_text, void *regexp,
					text *replace_text, bool glob);
extern Datum split_text(PG_FUNCTION_ARGS);
extern Datum text_to_array(PG_FUNCTION_ARGS);
extern Datum array_to_text(PG_FUNCTION_ARGS);
extern Datum to_hex32(PG_FUNCTION_ARGS);
extern Datum to_hex64(PG_FUNCTION_ARGS);
extern Datum md5_text(PG_FUNCTION_ARGS);
extern Datum md5_bytea(PG_FUNCTION_ARGS);

extern Datum unknownin(PG_FUNCTION_ARGS);
extern Datum unknownout(PG_FUNCTION_ARGS);
extern Datum unknownrecv(PG_FUNCTION_ARGS);
extern Datum unknownsend(PG_FUNCTION_ARGS);

extern Datum pg_column_size(PG_FUNCTION_ARGS);

extern Datum string_agg_transfn(PG_FUNCTION_ARGS);
extern Datum string_agg_delim_transfn(PG_FUNCTION_ARGS);
extern Datum string_agg_finalfn(PG_FUNCTION_ARGS);

/* version.c */
extern Datum pgsql_version(PG_FUNCTION_ARGS);

/* xid.c */
extern Datum xidin(PG_FUNCTION_ARGS);
extern Datum xidout(PG_FUNCTION_ARGS);
extern Datum xidrecv(PG_FUNCTION_ARGS);
extern Datum xidsend(PG_FUNCTION_ARGS);
extern Datum xideq(PG_FUNCTION_ARGS);
extern Datum xidne(PG_FUNCTION_ARGS);
extern Datum xidlt(PG_FUNCTION_ARGS);
extern Datum xidgt(PG_FUNCTION_ARGS);
extern Datum xidle(PG_FUNCTION_ARGS);
extern Datum xidge(PG_FUNCTION_ARGS);
extern Datum btxidcmp(PG_FUNCTION_ARGS);
extern Datum xid_age(PG_FUNCTION_ARGS);
extern int	xidComparator(const void *arg1, const void *arg2);
extern Datum cidin(PG_FUNCTION_ARGS);
extern Datum cidout(PG_FUNCTION_ARGS);
extern Datum cidrecv(PG_FUNCTION_ARGS);
extern Datum cidsend(PG_FUNCTION_ARGS);
extern Datum cideq(PG_FUNCTION_ARGS);

/* like.c */
extern Datum namelike(PG_FUNCTION_ARGS);
extern Datum namenlike(PG_FUNCTION_ARGS);
extern Datum nameiclike(PG_FUNCTION_ARGS);
extern Datum nameicnlike(PG_FUNCTION_ARGS);
extern Datum textlike(PG_FUNCTION_ARGS);
extern Datum textnlike(PG_FUNCTION_ARGS);
extern Datum texticlike(PG_FUNCTION_ARGS);
extern Datum texticnlike(PG_FUNCTION_ARGS);
extern Datum bytealike(PG_FUNCTION_ARGS);
extern Datum byteanlike(PG_FUNCTION_ARGS);
extern Datum like_escape(PG_FUNCTION_ARGS);
extern Datum like_escape_bytea(PG_FUNCTION_ARGS);

/* oracle_compat.c */
extern Datum lower(PG_FUNCTION_ARGS);
extern Datum upper(PG_FUNCTION_ARGS);
extern Datum initcap(PG_FUNCTION_ARGS);
extern Datum lpad(PG_FUNCTION_ARGS);
extern Datum rpad(PG_FUNCTION_ARGS);
extern Datum btrim(PG_FUNCTION_ARGS);
extern Datum btrim1(PG_FUNCTION_ARGS);
extern Datum byteatrim(PG_FUNCTION_ARGS);
extern Datum ltrim(PG_FUNCTION_ARGS);
extern Datum ltrim1(PG_FUNCTION_ARGS);
extern Datum rtrim(PG_FUNCTION_ARGS);
extern Datum rtrim1(PG_FUNCTION_ARGS);
extern Datum translate(PG_FUNCTION_ARGS);
extern Datum chr (PG_FUNCTION_ARGS);
extern Datum repeat(PG_FUNCTION_ARGS);
extern Datum ascii(PG_FUNCTION_ARGS);
extern Datum string_agg_transfn(PG_FUNCTION_ARGS);
extern Datum string_agg_delim_transfn(PG_FUNCTION_ARGS);
extern Datum string_agg_finalfn(PG_FUNCTION_ARGS);

/* inet_cidr_ntop.c */
extern char *inet_cidr_ntop(int af, const void *src, int bits,
			   char *dst, size_t size);

/* inet_net_pton.c */
extern int inet_net_pton(int af, const char *src,
			  void *dst, size_t size);

/* network.c */
extern Datum inet_in(PG_FUNCTION_ARGS);
extern Datum inet_out(PG_FUNCTION_ARGS);
extern Datum inet_recv(PG_FUNCTION_ARGS);
extern Datum inet_send(PG_FUNCTION_ARGS);
extern Datum cidr_in(PG_FUNCTION_ARGS);
extern Datum cidr_out(PG_FUNCTION_ARGS);
extern Datum cidr_recv(PG_FUNCTION_ARGS);
extern Datum cidr_send(PG_FUNCTION_ARGS);
extern Datum network_cmp(PG_FUNCTION_ARGS);
extern Datum network_lt(PG_FUNCTION_ARGS);
extern Datum network_le(PG_FUNCTION_ARGS);
extern Datum network_eq(PG_FUNCTION_ARGS);
extern Datum network_ge(PG_FUNCTION_ARGS);
extern Datum network_gt(PG_FUNCTION_ARGS);
extern Datum network_ne(PG_FUNCTION_ARGS);
extern Datum hashinet(PG_FUNCTION_ARGS);
extern Datum network_sub(PG_FUNCTION_ARGS);
extern Datum network_subeq(PG_FUNCTION_ARGS);
extern Datum network_sup(PG_FUNCTION_ARGS);
extern Datum network_supeq(PG_FUNCTION_ARGS);
extern Datum network_network(PG_FUNCTION_ARGS);
extern Datum network_netmask(PG_FUNCTION_ARGS);
extern Datum network_hostmask(PG_FUNCTION_ARGS);
extern Datum network_masklen(PG_FUNCTION_ARGS);
extern Datum network_family(PG_FUNCTION_ARGS);
extern Datum network_broadcast(PG_FUNCTION_ARGS);
extern Datum network_host(PG_FUNCTION_ARGS);
extern Datum network_show(PG_FUNCTION_ARGS);
extern Datum inet_abbrev(PG_FUNCTION_ARGS);
extern Datum cidr_abbrev(PG_FUNCTION_ARGS);
extern double convert_network_to_scalar(Datum value, Oid typid);
extern Datum inet_to_cidr(PG_FUNCTION_ARGS);
extern Datum inet_set_masklen(PG_FUNCTION_ARGS);
extern Datum cidr_set_masklen(PG_FUNCTION_ARGS);
extern Datum network_scan_first(Datum in);
extern Datum network_scan_last(Datum in);
extern Datum inet_client_addr(PG_FUNCTION_ARGS);
extern Datum inet_client_port(PG_FUNCTION_ARGS);
extern Datum inet_server_addr(PG_FUNCTION_ARGS);
extern Datum inet_server_port(PG_FUNCTION_ARGS);
extern Datum inetnot(PG_FUNCTION_ARGS);
extern Datum inetand(PG_FUNCTION_ARGS);
extern Datum inetor(PG_FUNCTION_ARGS);
extern Datum inetpl(PG_FUNCTION_ARGS);
extern Datum inetmi_int8(PG_FUNCTION_ARGS);
extern Datum inetmi(PG_FUNCTION_ARGS);
extern void clean_ipv6_addr(int addr_family, char *addr);

/* mac.c */
extern Datum macaddr_in(PG_FUNCTION_ARGS);
extern Datum macaddr_out(PG_FUNCTION_ARGS);
extern Datum macaddr_recv(PG_FUNCTION_ARGS);
extern Datum macaddr_send(PG_FUNCTION_ARGS);
extern Datum macaddr_cmp(PG_FUNCTION_ARGS);
extern Datum macaddr_lt(PG_FUNCTION_ARGS);
extern Datum macaddr_le(PG_FUNCTION_ARGS);
extern Datum macaddr_eq(PG_FUNCTION_ARGS);
extern Datum macaddr_ge(PG_FUNCTION_ARGS);
extern Datum macaddr_gt(PG_FUNCTION_ARGS);
extern Datum macaddr_ne(PG_FUNCTION_ARGS);
extern Datum macaddr_trunc(PG_FUNCTION_ARGS);
extern Datum hashmacaddr(PG_FUNCTION_ARGS);

/* numeric.c */
extern Datum numeric_in(PG_FUNCTION_ARGS);
extern Datum numeric_out(PG_FUNCTION_ARGS);
extern Datum numeric_recv(PG_FUNCTION_ARGS);
extern Datum numeric_send(PG_FUNCTION_ARGS);
extern Datum numerictypmodin(PG_FUNCTION_ARGS);
extern Datum numerictypmodout(PG_FUNCTION_ARGS);
extern Datum numeric (PG_FUNCTION_ARGS);
extern Datum numeric_abs(PG_FUNCTION_ARGS);
extern Datum numeric_uminus(PG_FUNCTION_ARGS);
extern Datum numeric_uplus(PG_FUNCTION_ARGS);
extern Datum numeric_sign(PG_FUNCTION_ARGS);
extern Datum numeric_round(PG_FUNCTION_ARGS);
extern Datum numeric_trunc(PG_FUNCTION_ARGS);
extern Datum numeric_ceil(PG_FUNCTION_ARGS);
extern Datum numeric_floor(PG_FUNCTION_ARGS);
extern Datum numeric_cmp(PG_FUNCTION_ARGS);
extern Datum numeric_eq(PG_FUNCTION_ARGS);
extern Datum numeric_ne(PG_FUNCTION_ARGS);
extern Datum numeric_gt(PG_FUNCTION_ARGS);
extern Datum numeric_ge(PG_FUNCTION_ARGS);
extern Datum numeric_lt(PG_FUNCTION_ARGS);
extern Datum numeric_le(PG_FUNCTION_ARGS);
extern Datum numeric_add(PG_FUNCTION_ARGS);
extern Datum numeric_sub(PG_FUNCTION_ARGS);
extern Datum numeric_mul(PG_FUNCTION_ARGS);
extern Datum numeric_div(PG_FUNCTION_ARGS);
extern Datum numeric_div_trunc(PG_FUNCTION_ARGS);
extern Datum numeric_mod(PG_FUNCTION_ARGS);
extern Datum numeric_inc(PG_FUNCTION_ARGS);
extern Datum numeric_dec(PG_FUNCTION_ARGS);
extern Datum numeric_smaller(PG_FUNCTION_ARGS);
extern Datum numeric_larger(PG_FUNCTION_ARGS);
extern Datum numeric_fac(PG_FUNCTION_ARGS);
extern Datum numeric_sqrt(PG_FUNCTION_ARGS);
extern Datum numeric_exp(PG_FUNCTION_ARGS);
extern Datum numeric_ln(PG_FUNCTION_ARGS);
extern Datum numeric_log(PG_FUNCTION_ARGS);
extern Datum numeric_power(PG_FUNCTION_ARGS);
extern Datum numeric_interval_bound(PG_FUNCTION_ARGS);
extern Datum numeric_interval_bound_shift(PG_FUNCTION_ARGS);
extern Datum numeric_interval_bound_shift_rbound(PG_FUNCTION_ARGS);
extern Datum int4_numeric(PG_FUNCTION_ARGS);
extern Datum numeric_int4(PG_FUNCTION_ARGS);
extern Datum int8_numeric(PG_FUNCTION_ARGS);
extern Datum numeric_int8(PG_FUNCTION_ARGS);
extern Datum int2_numeric(PG_FUNCTION_ARGS);
extern Datum numeric_int2(PG_FUNCTION_ARGS);
extern Datum float8_numeric(PG_FUNCTION_ARGS);
extern Datum numeric_float8(PG_FUNCTION_ARGS);
extern Datum numeric_float8_no_overflow(PG_FUNCTION_ARGS);
extern Datum float4_numeric(PG_FUNCTION_ARGS);
extern Datum numeric_float4(PG_FUNCTION_ARGS);
extern Datum numeric_accum(PG_FUNCTION_ARGS);
extern Datum numeric_decum(PG_FUNCTION_ARGS);
extern Datum int2_accum(PG_FUNCTION_ARGS);
extern Datum int4_accum(PG_FUNCTION_ARGS);
extern Datum int8_accum(PG_FUNCTION_ARGS);
extern Datum int2_decum(PG_FUNCTION_ARGS);
extern Datum int4_decum(PG_FUNCTION_ARGS);
extern Datum int8_decum(PG_FUNCTION_ARGS);
extern Datum numeric_avg(PG_FUNCTION_ARGS);
extern Datum numeric_var_pop(PG_FUNCTION_ARGS);
extern Datum numeric_var_samp(PG_FUNCTION_ARGS);
extern Datum numeric_stddev_pop(PG_FUNCTION_ARGS);
extern Datum numeric_stddev_samp(PG_FUNCTION_ARGS);
extern Datum int2_sum(PG_FUNCTION_ARGS);
extern Datum int4_sum(PG_FUNCTION_ARGS);
extern Datum int8_sum(PG_FUNCTION_ARGS);
extern Datum int2_invsum(PG_FUNCTION_ARGS);
extern Datum int4_invsum(PG_FUNCTION_ARGS);
extern Datum int8_invsum(PG_FUNCTION_ARGS);
extern Datum int2_avg_accum(PG_FUNCTION_ARGS);
extern Datum int4_avg_accum(PG_FUNCTION_ARGS);
extern Datum int8_avg_accum(PG_FUNCTION_ARGS);
extern Datum float4_avg_accum(PG_FUNCTION_ARGS);
extern Datum float8_avg_accum(PG_FUNCTION_ARGS);
extern Datum numeric_avg_accum(PG_FUNCTION_ARGS);
extern Datum int2_avg_decum(PG_FUNCTION_ARGS);
extern Datum int4_avg_decum(PG_FUNCTION_ARGS);
extern Datum int8_avg_decum(PG_FUNCTION_ARGS);
extern Datum float4_avg_decum(PG_FUNCTION_ARGS);
extern Datum float8_avg_decum(PG_FUNCTION_ARGS);
extern Datum numeric_avg_decum(PG_FUNCTION_ARGS);
extern Datum int8_avg(PG_FUNCTION_ARGS);
extern Datum float8_avg(PG_FUNCTION_ARGS);
extern Datum width_bucket_numeric(PG_FUNCTION_ARGS);
extern Datum hash_numeric(PG_FUNCTION_ARGS);

extern Datum numeric_amalg(PG_FUNCTION_ARGS); /* MPP */
extern Datum int8_avg_amalg(PG_FUNCTION_ARGS); /* MPP */
extern Datum float8_avg_amalg(PG_FUNCTION_ARGS); /* MPP */
extern Datum numeric_avg_amalg(PG_FUNCTION_ARGS); /* MPP */
extern Datum numeric_demalg(PG_FUNCTION_ARGS); /* MPP */ 
extern Datum int8_avg_demalg(PG_FUNCTION_ARGS); /* MPP */
extern Datum float8_avg_demalg(PG_FUNCTION_ARGS); /* MPP */
extern Datum numeric_avg_demalg(PG_FUNCTION_ARGS); /* MPP */

/* complex_type.c */
extern Datum complex_cmp(PG_FUNCTION_ARGS);
extern Datum complex_lt(PG_FUNCTION_ARGS);
extern Datum complex_gt(PG_FUNCTION_ARGS);
extern Datum complex_gte(PG_FUNCTION_ARGS);
extern Datum complex_lte(PG_FUNCTION_ARGS);

/* ri_triggers.c */
extern Datum RI_FKey_check_ins(PG_FUNCTION_ARGS);
extern Datum RI_FKey_check_upd(PG_FUNCTION_ARGS);
extern Datum RI_FKey_noaction_del(PG_FUNCTION_ARGS);
extern Datum RI_FKey_noaction_upd(PG_FUNCTION_ARGS);
extern Datum RI_FKey_cascade_del(PG_FUNCTION_ARGS);
extern Datum RI_FKey_cascade_upd(PG_FUNCTION_ARGS);
extern Datum RI_FKey_restrict_del(PG_FUNCTION_ARGS);
extern Datum RI_FKey_restrict_upd(PG_FUNCTION_ARGS);
extern Datum RI_FKey_setnull_del(PG_FUNCTION_ARGS);
extern Datum RI_FKey_setnull_upd(PG_FUNCTION_ARGS);
extern Datum RI_FKey_setdefault_del(PG_FUNCTION_ARGS);
extern Datum RI_FKey_setdefault_upd(PG_FUNCTION_ARGS);

/* trigfuncs.c */
extern Datum suppress_redundant_updates_trigger(PG_FUNCTION_ARGS);

/* encoding support functions */
extern Datum getdatabaseencoding(PG_FUNCTION_ARGS);
extern Datum database_character_set(PG_FUNCTION_ARGS);
extern Datum pg_client_encoding(PG_FUNCTION_ARGS);
extern Datum PG_encoding_to_char(PG_FUNCTION_ARGS);
extern Datum PG_char_to_encoding(PG_FUNCTION_ARGS);
extern Datum PG_character_set_name(PG_FUNCTION_ARGS);
extern Datum PG_character_set_id(PG_FUNCTION_ARGS);
extern Datum pg_convert(PG_FUNCTION_ARGS);
extern Datum pg_convert_to(PG_FUNCTION_ARGS);
extern Datum pg_convert_from(PG_FUNCTION_ARGS);
extern Datum length_in_encoding(PG_FUNCTION_ARGS);
extern Datum pg_encoding_max_length_sql(PG_FUNCTION_ARGS);

/* format_type.c */
extern Datum format_type(PG_FUNCTION_ARGS);
extern char *format_type_be(Oid type_oid);
extern char *format_type_with_typemod(Oid type_oid, int32 typemod);
extern Datum oidvectortypes(PG_FUNCTION_ARGS);
extern int32 type_maximum_size(Oid type_oid, int32 typemod);

/* quote.c */
extern Datum quote_ident(PG_FUNCTION_ARGS);
extern Datum quote_literal(PG_FUNCTION_ARGS);
extern Datum quote_nullable(PG_FUNCTION_ARGS);

/* guc.c */
extern Datum show_config_by_name(PG_FUNCTION_ARGS);
extern Datum set_config_by_name(PG_FUNCTION_ARGS);
extern Datum show_all_settings(PG_FUNCTION_ARGS);

/* lockfuncs.c */
extern Datum pg_lock_status(PG_FUNCTION_ARGS);
extern Datum pg_advisory_lock_int8(PG_FUNCTION_ARGS);
extern Datum pg_advisory_lock_shared_int8(PG_FUNCTION_ARGS);
extern Datum pg_try_advisory_lock_int8(PG_FUNCTION_ARGS);
extern Datum pg_try_advisory_lock_shared_int8(PG_FUNCTION_ARGS);
extern Datum pg_advisory_unlock_int8(PG_FUNCTION_ARGS);
extern Datum pg_advisory_unlock_shared_int8(PG_FUNCTION_ARGS);
extern Datum pg_advisory_lock_int4(PG_FUNCTION_ARGS);
extern Datum pg_advisory_lock_shared_int4(PG_FUNCTION_ARGS);
extern Datum pg_try_advisory_lock_int4(PG_FUNCTION_ARGS);
extern Datum pg_try_advisory_lock_shared_int4(PG_FUNCTION_ARGS);
extern Datum pg_advisory_unlock_int4(PG_FUNCTION_ARGS);
extern Datum pg_advisory_unlock_shared_int4(PG_FUNCTION_ARGS);
extern Datum pg_advisory_unlock_all(PG_FUNCTION_ARGS);

/* txid.c */
extern Datum txid_snapshot_in(PG_FUNCTION_ARGS);
extern Datum txid_snapshot_out(PG_FUNCTION_ARGS);
extern Datum txid_snapshot_recv(PG_FUNCTION_ARGS);
extern Datum txid_snapshot_send(PG_FUNCTION_ARGS);
extern Datum txid_current(PG_FUNCTION_ARGS);
extern Datum txid_current_snapshot(PG_FUNCTION_ARGS);
extern Datum txid_snapshot_xmin(PG_FUNCTION_ARGS);
extern Datum txid_snapshot_xmax(PG_FUNCTION_ARGS);
extern Datum txid_snapshot_xip(PG_FUNCTION_ARGS);
extern Datum txid_visible_in_snapshot(PG_FUNCTION_ARGS);

/* uuid.c */
extern Datum uuid_in(PG_FUNCTION_ARGS);
extern Datum uuid_out(PG_FUNCTION_ARGS);
extern Datum uuid_send(PG_FUNCTION_ARGS);
extern Datum uuid_recv(PG_FUNCTION_ARGS);
extern Datum uuid_lt(PG_FUNCTION_ARGS);
extern Datum uuid_le(PG_FUNCTION_ARGS);
extern Datum uuid_eq(PG_FUNCTION_ARGS);
extern Datum uuid_ge(PG_FUNCTION_ARGS);
extern Datum uuid_gt(PG_FUNCTION_ARGS);
extern Datum uuid_ne(PG_FUNCTION_ARGS);
extern Datum uuid_cmp(PG_FUNCTION_ARGS);
extern Datum uuid_hash(PG_FUNCTION_ARGS);

/* windowfuncs.c */
extern Datum window_row_number(PG_FUNCTION_ARGS);
extern Datum window_rank(PG_FUNCTION_ARGS);
extern Datum window_dense_rank(PG_FUNCTION_ARGS);
extern Datum window_percent_rank(PG_FUNCTION_ARGS);
extern Datum window_cume_dist(PG_FUNCTION_ARGS);
extern Datum window_ntile(PG_FUNCTION_ARGS);
extern Datum window_lag(PG_FUNCTION_ARGS);
extern Datum window_lag_with_offset(PG_FUNCTION_ARGS);
extern Datum window_lag_with_offset_and_default(PG_FUNCTION_ARGS);
extern Datum window_lead(PG_FUNCTION_ARGS);
extern Datum window_lead_with_offset(PG_FUNCTION_ARGS);
extern Datum window_lead_with_offset_and_default(PG_FUNCTION_ARGS);
extern Datum window_first_value(PG_FUNCTION_ARGS);
extern Datum window_last_value(PG_FUNCTION_ARGS);
extern Datum window_nth_value(PG_FUNCTION_ARGS);

/* access/transam/twophase.c */
extern Datum pg_prepared_xact(PG_FUNCTION_ARGS);

/* commands/constraint.c */
extern Datum unique_key_recheck(PG_FUNCTION_ARGS);

/* commands/extension.c */
extern Datum pg_available_extensions(PG_FUNCTION_ARGS);
extern Datum pg_available_extension_versions(PG_FUNCTION_ARGS);
extern Datum pg_extension_update_paths(PG_FUNCTION_ARGS);
extern Datum pg_extension_config_dump(PG_FUNCTION_ARGS);

/* commands/prepare.c */
extern Datum pg_prepared_statement(PG_FUNCTION_ARGS);

/* utils/mmgr/portalmem.c */
extern Datum pg_cursor(PG_FUNCTION_ARGS);

/* utils/resscheduler/resqueue.c */
extern Datum pg_resqueue_status(PG_FUNCTION_ARGS);
extern Datum pg_resqueue_status_kv(PG_FUNCTION_ARGS);

/* utils/resgroup/resgroup.c */
extern Datum pg_resgroup_get_status(PG_FUNCTION_ARGS);
extern Datum pg_resgroup_get_status_kv(PG_FUNCTION_ARGS);

/* utils/adt/matrix.c */
extern Datum matrix_add(PG_FUNCTION_ARGS);

/* utils/adt/pivot.c */
Datum int4_pivot_accum(PG_FUNCTION_ARGS);
Datum int8_pivot_accum(PG_FUNCTION_ARGS);
Datum float8_pivot_accum(PG_FUNCTION_ARGS);

/* utils/error/elog.c */
extern Datum gp_elog(PG_FUNCTION_ARGS);

/* utils/fmgr/deprecated.c */
extern Datum gp_deprecated(PG_FUNCTION_ARGS);

/* utils/gp/segadmin.c */
extern Datum gp_add_master_standby_port(PG_FUNCTION_ARGS);
extern Datum gp_add_master_standby(PG_FUNCTION_ARGS);
extern Datum gp_remove_master_standby(PG_FUNCTION_ARGS);
extern bool gp_activate_standby(void);

extern Datum gp_add_segment_primary(PG_FUNCTION_ARGS);
extern Datum gp_add_segment_mirror(PG_FUNCTION_ARGS);
extern Datum gp_remove_segment_mirror(PG_FUNCTION_ARGS);
extern Datum gp_add_segment(PG_FUNCTION_ARGS);
extern Datum gp_remove_segment(PG_FUNCTION_ARGS);

extern Datum gp_prep_new_segment(PG_FUNCTION_ARGS);

extern Datum gp_request_fts_probe_scan(PG_FUNCTION_ARGS);

/* storage/compress.c */
extern Datum quicklz_constructor(PG_FUNCTION_ARGS);
extern Datum quicklz_destructor(PG_FUNCTION_ARGS);
extern Datum quicklz_compress(PG_FUNCTION_ARGS);
extern Datum quicklz_decompress(PG_FUNCTION_ARGS);
extern Datum quicklz_validator(PG_FUNCTION_ARGS);

extern Datum zlib_constructor(PG_FUNCTION_ARGS);
extern Datum zlib_destructor(PG_FUNCTION_ARGS);
extern Datum zlib_compress(PG_FUNCTION_ARGS);
extern Datum zlib_decompress(PG_FUNCTION_ARGS);
extern Datum zlib_validator(PG_FUNCTION_ARGS);

extern Datum rle_type_constructor(PG_FUNCTION_ARGS);
extern Datum rle_type_destructor(PG_FUNCTION_ARGS);
extern Datum rle_type_compress(PG_FUNCTION_ARGS);
extern Datum rle_type_decompress(PG_FUNCTION_ARGS);
extern Datum rle_type_validator(PG_FUNCTION_ARGS);

extern Datum zstd_constructor(PG_FUNCTION_ARGS);
extern Datum zstd_destructor(PG_FUNCTION_ARGS);
extern Datum zstd_compress(PG_FUNCTION_ARGS);
extern Datum zstd_decompress(PG_FUNCTION_ARGS);
extern Datum zstd_validator(PG_FUNCTION_ARGS);

extern Datum delta_constructor(PG_FUNCTION_ARGS);
extern Datum delta_destructor(PG_FUNCTION_ARGS);
extern Datum delta_compress(PG_FUNCTION_ARGS);
extern Datum delta_decompress(PG_FUNCTION_ARGS);
extern Datum delta_validator(PG_FUNCTION_ARGS);

extern Datum dummy_compression_constructor(PG_FUNCTION_ARGS);
extern Datum dummy_compression_destructor(PG_FUNCTION_ARGS);
extern Datum dummy_compression_compress(PG_FUNCTION_ARGS);
extern Datum dummy_compression_decompress(PG_FUNCTION_ARGS);
extern Datum dummy_compression_validator(PG_FUNCTION_ARGS);

extern Datum gp_compressor(PG_FUNCTION_ARGS);
extern Datum gp_decompressor(PG_FUNCTION_ARGS);
extern Datum test_quicklz_compression(PG_FUNCTION_ARGS);

/* percentile.c */
extern Datum percentile_cont_trans(PG_FUNCTION_ARGS);
extern Datum percentile_disc_trans(PG_FUNCTION_ARGS);

/* gp_partition_functions.c */
extern void dumpDynamicTableScanPidIndex(EState *estate, int index);

/* XForms */
extern Datum disable_xform(PG_FUNCTION_ARGS);
extern Datum enable_xform(PG_FUNCTION_ARGS);

/* Optimizer's version */
extern Datum gp_opt_version(PG_FUNCTION_ARGS);

/* query_metrics.c */
extern Datum gp_instrument_shmem_summary(PG_FUNCTION_ARGS);

#endif   /* BUILTINS_H */<|MERGE_RESOLUTION|>--- conflicted
+++ resolved
@@ -4,13 +4,9 @@
  *	  Declarations for operations on built-in types.
  *
  *
-<<<<<<< HEAD
  * Portions Copyright (c) 2005-2010, Greenplum inc
  * Portions Copyright (c) 2012-Present Pivotal Software, Inc.
- * Portions Copyright (c) 1996-2009, PostgreSQL Global Development Group
-=======
  * Portions Copyright (c) 1996-2010, PostgreSQL Global Development Group
->>>>>>> 1084f317
  * Portions Copyright (c) 1994, Regents of the University of California
  *
  * $PostgreSQL: pgsql/src/include/utils/builtins.h,v 1.350 2010/07/06 19:19:00 momjian Exp $
@@ -457,14 +453,11 @@
 extern Datum pg_relation_size(PG_FUNCTION_ARGS);
 extern Datum pg_total_relation_size(PG_FUNCTION_ARGS);
 extern Datum pg_size_pretty(PG_FUNCTION_ARGS);
-<<<<<<< HEAD
-extern Datum gp_statistics_estimate_reltuples_relpages_oid(PG_FUNCTION_ARGS);
-=======
 extern Datum pg_table_size(PG_FUNCTION_ARGS);
 extern Datum pg_indexes_size(PG_FUNCTION_ARGS);
 extern Datum pg_relation_filenode(PG_FUNCTION_ARGS);
 extern Datum pg_relation_filepath(PG_FUNCTION_ARGS);
->>>>>>> 1084f317
+extern Datum gp_statistics_estimate_reltuples_relpages_oid(PG_FUNCTION_ARGS);
 
 /* genfile.c */
 extern bytea *read_binary_file(const char *filename,
