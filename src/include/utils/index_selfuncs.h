--- conflicted
+++ resolved
@@ -63,21 +63,6 @@
 							double *indexCorrelation,
 							double *indexPages);
 extern void gincostestimate(struct PlannerInfo *root,
-<<<<<<< HEAD
-				struct IndexPath *path,
-				double loop_count,
-				Cost *indexStartupCost,
-				Cost *indexTotalCost,
-				Selectivity *indexSelectivity,
-				double *indexCorrelation);
-extern void bmcostestimate(struct PlannerInfo *root,
-			   struct IndexPath *path,
-			   double loop_count,
-			   Cost *indexStartupCost,
-			   Cost *indexTotalCost,
-			   Selectivity *indexSelectivity,
-			   double *indexCorrelation);
-=======
 							struct IndexPath *path,
 							double loop_count,
 							Cost *indexStartupCost,
@@ -85,6 +70,13 @@
 							Selectivity *indexSelectivity,
 							double *indexCorrelation,
 							double *indexPages);
->>>>>>> 9e1c9f95
+extern void bmcostestimate(struct PlannerInfo *root,
+						   struct IndexPath *path,
+						   double loop_count,
+						   Cost *indexStartupCost,
+						   Cost *indexTotalCost,
+						   Selectivity *indexSelectivity,
+						   double *indexCorrelation,
+						   double *indexPages);
 
 #endif							/* INDEX_SELFUNCS_H */