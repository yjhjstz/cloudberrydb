/*-------------------------------------------------------------------------
 *
 * errcodes.h
 *	  POSTGRES error codes
 *
 * The error code list is kept in its own source file for possible use by
 * automatic tools.  Each error code is identified by a five-character string
 * following the SQLSTATE conventions.	The exact representation of the
 * string is determined by the MAKE_SQLSTATE() macro, which is not defined
 * in this file; it can be defined by the caller for special purposes.
 *
 * Portions Copyright (c) 2005-2008, Greenplum inc.
 * Portions Copyright (c) 2012-Present Pivotal Software, Inc.
 * Copyright (c) 2003-2010, PostgreSQL Global Development Group
 *
<<<<<<< HEAD
 * $PostgreSQL: pgsql/src/include/utils/errcodes.h,v 1.26 2008/10/04 21:56:55 tgl Exp $
=======
 * $PostgreSQL: pgsql/src/include/utils/errcodes.h,v 1.25 2008/05/15 22:39:49 tgl Exp $
>>>>>>> 49f001d8
 *
 *-------------------------------------------------------------------------
 */

/* there is deliberately not an #ifndef ERRCODES_H here */


/*
 * SQLSTATE codes for errors.
 *
 * The SQL99 code set is rather impoverished, especially in the area of
 * syntactical and semantic errors.  We have borrowed codes from IBM's DB2
 * and invented our own codes to develop a useful code set.
 *
 * When adding a new code, make sure it is placed in the most appropriate
 * class (the first two characters of the code value identify the class).
 * The listing is organized by class to make this prominent.
 *
 * The generic '000' subclass code should be used for an error only
 * when there is not a more-specific subclass code defined.
 *
 * The SQL spec requires that all the elements of a SQLSTATE code be
 * either digits or upper-case ASCII characters.
 *
 * Classes that begin with 0-4 or A-H are defined by the
 * standard. Within such a class, subclass values defined by the
 * standard must begin with 0-4 or A-H. To define a new error code,
 * ensure that it is either in an "implementation-defined class" (it
 * begins with 5-9 or I-Z), or its subclass falls outside the range of
 * error codes that could be present in future versions of the
 * standard (i.e. the subclass value begins with 5-9 or I-Z).
 *
 * The convention is that new error codes defined by PostgreSQL in a
 * class defined by the standard have a subclass value that begins
 * with 'P'. In addition, error codes defined by PostgreSQL clients
 * (such as ecpg) have a class value that begins with 'Y'.
 *
 * An additional convention is the new error codes defined by MPP and
 * that belong in a class defined by the standard have a subclass
 * beginning 'M'.
 */

/* Class 00 - Successful Completion */
#define ERRCODE_SUCCESSFUL_COMPLETION		MAKE_SQLSTATE('0','0', '0','0','0')

/* Class 01 - Warning */
/* (do not use this class for failure conditions!) */
#define ERRCODE_WARNING						MAKE_SQLSTATE('0','1', '0','0','0')
#define ERRCODE_WARNING_DYNAMIC_RESULT_SETS_RETURNED		MAKE_SQLSTATE('0','1', '0','0','C')
#define ERRCODE_WARNING_IMPLICIT_ZERO_BIT_PADDING	MAKE_SQLSTATE('0','1', '0','0','8')
#define ERRCODE_WARNING_NULL_VALUE_ELIMINATED_IN_SET_FUNCTION	MAKE_SQLSTATE('0','1', '0','0','3')
#define ERRCODE_WARNING_PRIVILEGE_NOT_GRANTED		MAKE_SQLSTATE('0','1', '0','0','7')
#define ERRCODE_WARNING_PRIVILEGE_NOT_REVOKED		MAKE_SQLSTATE('0','1', '0','0','6')
#define ERRCODE_WARNING_STRING_DATA_RIGHT_TRUNCATION	MAKE_SQLSTATE('0','1', '0','0','4')
#define ERRCODE_WARNING_DEPRECATED_FEATURE	MAKE_SQLSTATE('0','1', 'P','0','1')
/*                        no longer used    MAKE_SQLSTATE('0','1', 'M','0','1') */
#define ERRCODE_WARNING_GP_INTERCONNECTION MAKE_SQLSTATE('0','1', 'M','0','2')

/* Class 02 - No Data --- this is also a warning class per SQL99 */
/* (do not use this class for failure conditions!) */
#define ERRCODE_NO_DATA						MAKE_SQLSTATE('0','2', '0','0','0')
#define ERRCODE_NO_ADDITIONAL_DYNAMIC_RESULT_SETS_RETURNED	MAKE_SQLSTATE('0','2', '0','0','1')

/* Class 03 - SQL Statement Not Yet Complete */
#define ERRCODE_SQL_STATEMENT_NOT_YET_COMPLETE		MAKE_SQLSTATE('0','3', '0','0','0')

/* Class 08 - Connection Exception */
/*  (MPP: In the QD, these should be generated only for client<-->QD
 *   communication errors, not for QD<-->QE communication errors.
 */
#define ERRCODE_CONNECTION_EXCEPTION		MAKE_SQLSTATE('0','8', '0','0','0')
#define ERRCODE_CONNECTION_DOES_NOT_EXIST	MAKE_SQLSTATE('0','8', '0','0','3')
#define ERRCODE_CONNECTION_FAILURE			MAKE_SQLSTATE('0','8', '0','0','6')
#define ERRCODE_SQLCLIENT_UNABLE_TO_ESTABLISH_SQLCONNECTION		MAKE_SQLSTATE('0','8', '0','0','1')
#define ERRCODE_SQLSERVER_REJECTED_ESTABLISHMENT_OF_SQLCONNECTION	MAKE_SQLSTATE('0','8', '0','0','4')
#define ERRCODE_TRANSACTION_RESOLUTION_UNKNOWN		MAKE_SQLSTATE('0','8', '0','0','7')
#define ERRCODE_PROTOCOL_VIOLATION			MAKE_SQLSTATE('0','8', 'P','0','1')

/* Class 09 - Triggered Action Exception */
#define ERRCODE_TRIGGERED_ACTION_EXCEPTION	MAKE_SQLSTATE('0','9', '0','0','0')

/* Class 0A - Feature Not Supported */
#define ERRCODE_FEATURE_NOT_SUPPORTED		MAKE_SQLSTATE('0','A', '0','0','0')
#define ERRCODE_GP_FEATURE_NOT_SUPPORTED	MAKE_SQLSTATE('0','A', 'M','0','0')
#define ERRCODE_GP_FEATURE_NOT_YET			MAKE_SQLSTATE('0','A', 'M','0','1')
#define ERRCODE_GP_FEATURE_NOT_CONFIGURED  MAKE_SQLSTATE('0','A', 'M','0','2')

/* Class 0B - Invalid Transaction Initiation */
#define ERRCODE_INVALID_TRANSACTION_INITIATION		MAKE_SQLSTATE('0','B', '0','0','0')

/* Class 0F - Locator Exception */
#define ERRCODE_LOCATOR_EXCEPTION			MAKE_SQLSTATE('0','F', '0','0','0')
#define ERRCODE_L_E_INVALID_SPECIFICATION	MAKE_SQLSTATE('0','F', '0','0','1')

/* Class 0L - Invalid Grantor */
#define ERRCODE_INVALID_GRANTOR				MAKE_SQLSTATE('0','L', '0','0','0')
#define ERRCODE_INVALID_GRANT_OPERATION		MAKE_SQLSTATE('0','L', 'P','0','1')

/* Class 0P - Invalid Role Specification */
#define ERRCODE_INVALID_ROLE_SPECIFICATION	MAKE_SQLSTATE('0','P', '0','0','0')

/* Class 20 - Case Not Found */
#define ERRCODE_CASE_NOT_FOUND				MAKE_SQLSTATE('2','0', '0','0','0')

/* Class 21 - Cardinality Violation */
/* (this means something returned the wrong number of rows) */
#define ERRCODE_CARDINALITY_VIOLATION		MAKE_SQLSTATE('2','1', '0','0','0')

/* Class 22 - Data Exception */
#define ERRCODE_DATA_EXCEPTION				MAKE_SQLSTATE('2','2', '0','0','0')
#define ERRCODE_ARRAY_ELEMENT_ERROR			MAKE_SQLSTATE('2','2', '0','2','E')
/* SQL99's actual definition of "array element error" is subscript error */
#define ERRCODE_ARRAY_SUBSCRIPT_ERROR		ERRCODE_ARRAY_ELEMENT_ERROR
#define ERRCODE_CHARACTER_NOT_IN_REPERTOIRE MAKE_SQLSTATE('2','2', '0','2','1')
#define ERRCODE_DATETIME_FIELD_OVERFLOW		MAKE_SQLSTATE('2','2', '0','0','8')
#define ERRCODE_DATETIME_VALUE_OUT_OF_RANGE ERRCODE_DATETIME_FIELD_OVERFLOW
#define ERRCODE_DIVISION_BY_ZERO			MAKE_SQLSTATE('2','2', '0','1','2')
#define ERRCODE_ERROR_IN_ASSIGNMENT			MAKE_SQLSTATE('2','2', '0','0','5')
#define ERRCODE_ESCAPE_CHARACTER_CONFLICT	MAKE_SQLSTATE('2','2', '0','0','B')
#define ERRCODE_INDICATOR_OVERFLOW			MAKE_SQLSTATE('2','2', '0','2','2')
#define ERRCODE_INTERVAL_FIELD_OVERFLOW		MAKE_SQLSTATE('2','2', '0','1','5')
#define ERRCODE_INVALID_ARGUMENT_FOR_LOG	MAKE_SQLSTATE('2','2', '0','1','E')
#define ERRCODE_INVALID_ARGUMENT_FOR_NTILE	MAKE_SQLSTATE('2','2', '0','1','4')
#define ERRCODE_INVALID_ARGUMENT_FOR_NTH_VALUE	MAKE_SQLSTATE('2','2', '0','1','6')
#define ERRCODE_INVALID_ARGUMENT_FOR_POWER_FUNCTION MAKE_SQLSTATE('2','2', '0', '1', 'F')
#define ERRCODE_INVALID_ARGUMENT_FOR_WIDTH_BUCKET_FUNCTION	MAKE_SQLSTATE('2','2', '0', '1', 'G')
#define ERRCODE_INVALID_CHARACTER_VALUE_FOR_CAST		MAKE_SQLSTATE('2','2', '0','1','8')
#define ERRCODE_INVALID_DATETIME_FORMAT		MAKE_SQLSTATE('2','2', '0','0','7')
#define ERRCODE_INVALID_ESCAPE_CHARACTER	MAKE_SQLSTATE('2','2', '0','1','9')
#define ERRCODE_INVALID_ESCAPE_OCTET		MAKE_SQLSTATE('2','2', '0','0','D')
#define ERRCODE_INVALID_ESCAPE_SEQUENCE		MAKE_SQLSTATE('2','2', '0','2','5')
#define ERRCODE_NONSTANDARD_USE_OF_ESCAPE_CHARACTER		MAKE_SQLSTATE('2','2', 'P','0','6')
#define ERRCODE_INVALID_INDICATOR_PARAMETER_VALUE		MAKE_SQLSTATE('2','2', '0','1','0')
#define ERRCODE_INVALID_LIMIT_VALUE			MAKE_SQLSTATE('2','2', '0','2','0')
#define ERRCODE_INVALID_PARAMETER_VALUE		MAKE_SQLSTATE('2','2', '0','2','3')
#define ERRCODE_INVALID_REGULAR_EXPRESSION	MAKE_SQLSTATE('2','2', '0','1','B')
#define ERRCODE_INVALID_ROW_COUNT_IN_LIMIT_CLAUSE	MAKE_SQLSTATE('2', '2', '0', '1', 'W')
#define ERRCODE_INVALID_ROW_COUNT_IN_RESULT_OFFSET_CLAUSE	MAKE_SQLSTATE('2', '2', '0', '1', 'X')
#define ERRCODE_INVALID_TIME_ZONE_DISPLACEMENT_VALUE	MAKE_SQLSTATE('2','2', '0','0','9')
#define ERRCODE_INVALID_INTERVAL_WIDTH	MAKE_SQLSTATE('2','2', '0','0','A')
#define ERRCODE_INVALID_USE_OF_ESCAPE_CHARACTER		MAKE_SQLSTATE('2','2', '0','0','C')
#define ERRCODE_MOST_SPECIFIC_TYPE_MISMATCH MAKE_SQLSTATE('2','2', '0','0','G')
#define ERRCODE_NULL_VALUE_NOT_ALLOWED		MAKE_SQLSTATE('2','2', '0','0','4')
#define ERRCODE_NULL_VALUE_NO_INDICATOR_PARAMETER	MAKE_SQLSTATE('2','2', '0','0','2')
#define ERRCODE_NUMERIC_VALUE_OUT_OF_RANGE	MAKE_SQLSTATE('2','2', '0','0','3')
#define ERRCODE_STRING_DATA_LENGTH_MISMATCH MAKE_SQLSTATE('2','2', '0','2','6')
#define ERRCODE_STRING_DATA_RIGHT_TRUNCATION		MAKE_SQLSTATE('2','2', '0','0','1')
#define ERRCODE_SUBSTRING_ERROR				MAKE_SQLSTATE('2','2', '0','1','1')
#define ERRCODE_TRIM_ERROR					MAKE_SQLSTATE('2','2', '0','2','7')
#define ERRCODE_UNTERMINATED_C_STRING		MAKE_SQLSTATE('2','2', '0','2','4')
#define ERRCODE_ZERO_LENGTH_CHARACTER_STRING		MAKE_SQLSTATE('2','2', '0','0','F')
#define ERRCODE_FLOATING_POINT_EXCEPTION	MAKE_SQLSTATE('2','2', 'P','0','1')
#define ERRCODE_INVALID_TEXT_REPRESENTATION MAKE_SQLSTATE('2','2', 'P','0','2')
#define ERRCODE_INVALID_BINARY_REPRESENTATION	MAKE_SQLSTATE('2','2', 'P','0','3')
#define ERRCODE_BAD_COPY_FILE_FORMAT		MAKE_SQLSTATE('2','2', 'P','0','4')
#define ERRCODE_UNTRANSLATABLE_CHARACTER	MAKE_SQLSTATE('2','2', 'P','0','5')
#define ERRCODE_NOT_AN_XML_DOCUMENT			MAKE_SQLSTATE('2', '2', '0', '0', 'L')
#define ERRCODE_INVALID_XML_DOCUMENT			MAKE_SQLSTATE('2', '2', '0', '0', 'M')
#define ERRCODE_INVALID_XML_CONTENT			MAKE_SQLSTATE('2', '2', '0', '0', 'N')
#define ERRCODE_INVALID_XML_COMMENT			MAKE_SQLSTATE('2', '2', '0', '0', 'S')
#define ERRCODE_INVALID_XML_PROCESSING_INSTRUCTION	MAKE_SQLSTATE('2', '2', '0', '0', 'T')
#define ERROR_INVALID_WINDOW_FRAME_PARAMETER		MAKE_SQLSTATE('2','2','0','1','3')
#define	ERRCODE_NO_PARTITION_FOR_PARTITIONING_KEY	MAKE_SQLSTATE('2','2','M','0','1')

/* Class 23 - Integrity Constraint Violation */
#define ERRCODE_INTEGRITY_CONSTRAINT_VIOLATION		MAKE_SQLSTATE('2','3', '0','0','0')
#define ERRCODE_RESTRICT_VIOLATION			MAKE_SQLSTATE('2','3', '0','0','1')
#define ERRCODE_NOT_NULL_VIOLATION			MAKE_SQLSTATE('2','3', '5','0','2')
#define ERRCODE_FOREIGN_KEY_VIOLATION		MAKE_SQLSTATE('2','3', '5','0','3')
#define ERRCODE_UNIQUE_VIOLATION			MAKE_SQLSTATE('2','3', '5','0','5')
#define ERRCODE_CHECK_VIOLATION				MAKE_SQLSTATE('2','3', '5','1','4')
#define ERRCODE_EXCLUSION_VIOLATION			MAKE_SQLSTATE('2','3', 'P','0','1')

/* Class 24 - Invalid Cursor State */
#define ERRCODE_INVALID_CURSOR_STATE		MAKE_SQLSTATE('2','4', '0','0','0')

/* Class 25 - Invalid Transaction State */
#define ERRCODE_INVALID_TRANSACTION_STATE	MAKE_SQLSTATE('2','5', '0','0','0')
#define ERRCODE_ACTIVE_SQL_TRANSACTION		MAKE_SQLSTATE('2','5', '0','0','1')
#define ERRCODE_BRANCH_TRANSACTION_ALREADY_ACTIVE	MAKE_SQLSTATE('2','5', '0','0','2')
#define ERRCODE_HELD_CURSOR_REQUIRES_SAME_ISOLATION_LEVEL	MAKE_SQLSTATE('2','5', '0','0','8')
#define ERRCODE_INAPPROPRIATE_ACCESS_MODE_FOR_BRANCH_TRANSACTION	MAKE_SQLSTATE('2','5', '0','0','3')
#define ERRCODE_INAPPROPRIATE_ISOLATION_LEVEL_FOR_BRANCH_TRANSACTION	MAKE_SQLSTATE('2','5', '0','0','4')
#define ERRCODE_NO_ACTIVE_SQL_TRANSACTION_FOR_BRANCH_TRANSACTION	MAKE_SQLSTATE('2','5', '0','0','5')
#define ERRCODE_READ_ONLY_SQL_TRANSACTION	MAKE_SQLSTATE('2','5', '0','0','6')
#define ERRCODE_SCHEMA_AND_DATA_STATEMENT_MIXING_NOT_SUPPORTED	MAKE_SQLSTATE('2','5', '0','0','7')
#define ERRCODE_NO_ACTIVE_SQL_TRANSACTION	MAKE_SQLSTATE('2','5', 'P','0','1')
#define ERRCODE_IN_FAILED_SQL_TRANSACTION	MAKE_SQLSTATE('2','5', 'P','0','2')
#define ERRCODE_GP_OPERATION_CANCELED      MAKE_SQLSTATE('2','5', 'M','0','1')

/* Class 26 - Invalid SQL Statement Name */
/* (we take this to mean prepared statements) */
#define ERRCODE_INVALID_SQL_STATEMENT_NAME	MAKE_SQLSTATE('2','6', '0','0','0')

/* Class 27 - Triggered Data Change Violation */
#define ERRCODE_TRIGGERED_DATA_CHANGE_VIOLATION		MAKE_SQLSTATE('2','7', '0','0','0')

/* Class 28 - Invalid Authorization Specification */
#define ERRCODE_INVALID_AUTHORIZATION_SPECIFICATION MAKE_SQLSTATE('2','8', '0','0','0')
#define ERRCODE_INVALID_PASSWORD MAKE_SQLSTATE('2','8', 'P','0','1')

/* Class 2B - Dependent Privilege Descriptors Still Exist */
#define ERRCODE_DEPENDENT_PRIVILEGE_DESCRIPTORS_STILL_EXIST		MAKE_SQLSTATE('2','B', '0','0','0')
#define ERRCODE_DEPENDENT_OBJECTS_STILL_EXIST		MAKE_SQLSTATE('2','B', 'P','0','1')

/* Class 2D - Invalid Transaction Termination */
#define ERRCODE_INVALID_TRANSACTION_TERMINATION		MAKE_SQLSTATE('2','D', '0','0','0')

/* Class 2F - SQL Routine Exception */
#define ERRCODE_SQL_ROUTINE_EXCEPTION		MAKE_SQLSTATE('2','F', '0','0','0')
#define ERRCODE_S_R_E_FUNCTION_EXECUTED_NO_RETURN_STATEMENT MAKE_SQLSTATE('2','F', '0','0','5')
#define ERRCODE_S_R_E_MODIFYING_SQL_DATA_NOT_PERMITTED		MAKE_SQLSTATE('2','F', '0','0','2')
#define ERRCODE_S_R_E_PROHIBITED_SQL_STATEMENT_ATTEMPTED	MAKE_SQLSTATE('2','F', '0','0','3')
#define ERRCODE_S_R_E_READING_SQL_DATA_NOT_PERMITTED		MAKE_SQLSTATE('2','F', '0','0','4')

/* Class 34 - Invalid Cursor Name */
#define ERRCODE_INVALID_CURSOR_NAME			MAKE_SQLSTATE('3','4', '0','0','0')

/* Class 38 - External Routine Exception */
#define ERRCODE_EXTERNAL_ROUTINE_EXCEPTION	MAKE_SQLSTATE('3','8', '0','0','0')
#define ERRCODE_E_R_E_CONTAINING_SQL_NOT_PERMITTED	MAKE_SQLSTATE('3','8', '0','0','1')
#define ERRCODE_E_R_E_MODIFYING_SQL_DATA_NOT_PERMITTED	MAKE_SQLSTATE('3','8', '0','0','2')
#define ERRCODE_E_R_E_PROHIBITED_SQL_STATEMENT_ATTEMPTED	MAKE_SQLSTATE('3','8', '0','0','3')
#define ERRCODE_E_R_E_READING_SQL_DATA_NOT_PERMITTED	MAKE_SQLSTATE('3','8', '0','0','4')

/* Class 39 - External Routine Invocation Exception */
#define ERRCODE_EXTERNAL_ROUTINE_INVOCATION_EXCEPTION	MAKE_SQLSTATE('3','9', '0','0','0')
#define ERRCODE_E_R_I_E_INVALID_SQLSTATE_RETURNED	MAKE_SQLSTATE('3','9', '0','0','1')
#define ERRCODE_E_R_I_E_NULL_VALUE_NOT_ALLOWED	MAKE_SQLSTATE('3','9', '0','0','4')
#define ERRCODE_E_R_I_E_TRIGGER_PROTOCOL_VIOLATED	MAKE_SQLSTATE('3','9', 'P','0','1')
#define ERRCODE_E_R_I_E_SRF_PROTOCOL_VIOLATED	MAKE_SQLSTATE('3','9', 'P','0','2')

/* Class 3B - Savepoint Exception */
#define ERRCODE_SAVEPOINT_EXCEPTION			MAKE_SQLSTATE('3','B', '0','0','0')
#define ERRCODE_S_E_INVALID_SPECIFICATION	MAKE_SQLSTATE('3','B', '0','0','1')

/* Class 3D - Invalid Catalog Name */
#define ERRCODE_INVALID_CATALOG_NAME		MAKE_SQLSTATE('3','D', '0','0','0')

/* Class 3F - Invalid Schema Name */
#define ERRCODE_INVALID_SCHEMA_NAME			MAKE_SQLSTATE('3','F', '0','0','0')

/* Class 40 - Transaction Rollback */
#define ERRCODE_TRANSACTION_ROLLBACK		MAKE_SQLSTATE('4','0', '0','0','0')
#define ERRCODE_T_R_INTEGRITY_CONSTRAINT_VIOLATION	MAKE_SQLSTATE('4','0', '0','0','2')
#define ERRCODE_T_R_SERIALIZATION_FAILURE	MAKE_SQLSTATE('4','0', '0','0','1')
#define ERRCODE_T_R_STATEMENT_COMPLETION_UNKNOWN	MAKE_SQLSTATE('4','0', '0','0','3')
#define ERRCODE_T_R_DEADLOCK_DETECTED		MAKE_SQLSTATE('4','0', 'P','0','1')
#define ERRCODE_T_R_GP_REJECT_LIMIT_REACHED MAKE_SQLSTATE('4','0', 'M','0','0')
#define ERRCODE_T_R_GP_ERROR_TABLE_MAY_DROP MAKE_SQLSTATE('4','0', 'M','0','1')

/* Class 42 - Syntax Error or Access Rule Violation */
#define ERRCODE_SYNTAX_ERROR_OR_ACCESS_RULE_VIOLATION		MAKE_SQLSTATE('4','2', '0','0','0')
/* never use the above; use one of these two if no specific code exists: */
#define ERRCODE_SYNTAX_ERROR				MAKE_SQLSTATE('4','2', '6','0','1')
#define ERRCODE_INSUFFICIENT_PRIVILEGE		MAKE_SQLSTATE('4','2', '5','0','1')
#define ERRCODE_CANNOT_COERCE				MAKE_SQLSTATE('4','2', '8','4','6')
#define ERRCODE_GROUPING_ERROR				MAKE_SQLSTATE('4','2', '8','0','3')
#define ERRCODE_WINDOWING_ERROR				MAKE_SQLSTATE('4','2', 'P','2','0')
#define ERRCODE_INVALID_RECURSION			MAKE_SQLSTATE('4','2', 'P','1','9')
#define ERRCODE_INVALID_FOREIGN_KEY			MAKE_SQLSTATE('4','2', '8','3','0')
#define ERRCODE_INVALID_NAME				MAKE_SQLSTATE('4','2', '6','0','2')
#define ERRCODE_NAME_TOO_LONG				MAKE_SQLSTATE('4','2', '6','2','2')
#define ERRCODE_RESERVED_NAME				MAKE_SQLSTATE('4','2', '9','3','9')
#define ERRCODE_DATATYPE_MISMATCH			MAKE_SQLSTATE('4','2', '8','0','4')
#define ERRCODE_INDETERMINATE_DATATYPE		MAKE_SQLSTATE('4','2', 'P','1','8')
#define ERRCODE_WRONG_OBJECT_TYPE			MAKE_SQLSTATE('4','2', '8','0','9')
/*
 * Note: for ERRCODE purposes, we divide namable objects into these categories:
 * databases, schemas, prepared statements, cursors, tables, columns,
 * functions (including operators), and all else (lumped as "objects").
 * (The first four categories are mandated by the existence of separate
 * SQLSTATE classes for them in the spec; in this file, however, we group
 * the ERRCODE names with all the rest under class 42.)  Parameters are
 * sort-of-named objects and get their own ERRCODE.
 *
 * The same breakdown is used for "duplicate" and "ambiguous" complaints,
 * as well as complaints associated with incorrect declarations.
 */
#define ERRCODE_UNDEFINED_COLUMN			MAKE_SQLSTATE('4','2', '7','0','3')
#define ERRCODE_UNDEFINED_CURSOR			ERRCODE_INVALID_CURSOR_NAME
#define ERRCODE_UNDEFINED_EXTENSION			ERRCODE_INVALID_CATALOG_NAME
#define ERRCODE_UNDEFINED_DATABASE			ERRCODE_INVALID_CATALOG_NAME
#define ERRCODE_UNDEFINED_FUNCTION			MAKE_SQLSTATE('4','2', '8','8','3')
#define ERRCODE_UNDEFINED_PSTATEMENT		ERRCODE_INVALID_SQL_STATEMENT_NAME
#define ERRCODE_UNDEFINED_SCHEMA			ERRCODE_INVALID_SCHEMA_NAME
#define ERRCODE_UNDEFINED_TABLE				MAKE_SQLSTATE('4','2', 'P','0','1')
#define ERRCODE_UNDEFINED_PARAMETER			MAKE_SQLSTATE('4','2', 'P','0','2')
#define ERRCODE_UNDEFINED_OBJECT			MAKE_SQLSTATE('4','2', '7','0','4')
#define ERRCODE_DUPLICATE_COLUMN			MAKE_SQLSTATE('4','2', '7','0','1')
#define ERRCODE_DUPLICATE_CURSOR			MAKE_SQLSTATE('4','2', 'P','0','3')
#define ERRCODE_DUPLICATE_DATABASE			MAKE_SQLSTATE('4','2', 'P','0','4')
#define ERRCODE_DUPLICATE_FUNCTION			MAKE_SQLSTATE('4','2', '7','2','3')
#define ERRCODE_DUPLICATE_PSTATEMENT		MAKE_SQLSTATE('4','2', 'P','0','5')
#define ERRCODE_DUPLICATE_SCHEMA			MAKE_SQLSTATE('4','2', 'P','0','6')
#define ERRCODE_DUPLICATE_TABLE				MAKE_SQLSTATE('4','2', 'P','0','7')
#define ERRCODE_DUPLICATE_ALIAS				MAKE_SQLSTATE('4','2', '7','1','2')
#define ERRCODE_DUPLICATE_OBJECT			MAKE_SQLSTATE('4','2', '7','1','0')
#define ERRCODE_AMBIGUOUS_COLUMN			MAKE_SQLSTATE('4','2', '7','0','2')
#define ERRCODE_AMBIGUOUS_FUNCTION			MAKE_SQLSTATE('4','2', '7','2','5')
#define ERRCODE_AMBIGUOUS_PARAMETER			MAKE_SQLSTATE('4','2', 'P','0','8')
#define ERRCODE_AMBIGUOUS_ALIAS				MAKE_SQLSTATE('4','2', 'P','0','9')
#define ERRCODE_INVALID_COLUMN_REFERENCE	MAKE_SQLSTATE('4','2', 'P','1','0')
#define ERRCODE_INVALID_COLUMN_DEFINITION	MAKE_SQLSTATE('4','2', '6','1','1')
#define ERRCODE_INVALID_CURSOR_DEFINITION	MAKE_SQLSTATE('4','2', 'P','1','1')
#define ERRCODE_INVALID_DATABASE_DEFINITION MAKE_SQLSTATE('4','2', 'P','1','2')
#define ERRCODE_INVALID_FUNCTION_DEFINITION MAKE_SQLSTATE('4','2', 'P','1','3')
#define ERRCODE_INVALID_PSTATEMENT_DEFINITION	MAKE_SQLSTATE('4','2', 'P','1','4')
#define ERRCODE_INVALID_SCHEMA_DEFINITION	MAKE_SQLSTATE('4','2', 'P','1','5')
#define ERRCODE_INVALID_TABLE_DEFINITION	MAKE_SQLSTATE('4','2', 'P','1','6')
#define ERRCODE_INVALID_OBJECT_DEFINITION	MAKE_SQLSTATE('4','2', 'P','1','7')
#define ERRCODE_GP_COMMAND_ERROR			MAKE_SQLSTATE('4','2', 'M','0','0')

/* Class 44 - WITH CHECK OPTION Violation */
#define ERRCODE_WITH_CHECK_OPTION_VIOLATION MAKE_SQLSTATE('4','4', '0','0','0')

/* Class 53 - Insufficient Resources (PostgreSQL-specific error class) */
#define ERRCODE_INSUFFICIENT_RESOURCES		MAKE_SQLSTATE('5','3', '0','0','0')
#define ERRCODE_DISK_FULL					MAKE_SQLSTATE('5','3', '1','0','0')
#define ERRCODE_OUT_OF_MEMORY				MAKE_SQLSTATE('5','3', '2','0','0')
#define ERRCODE_TOO_MANY_CONNECTIONS		MAKE_SQLSTATE('5','3', '3','0','0')
#define ERRCODE_GP_MEMPROT_KILL 			MAKE_SQLSTATE('5','3', '4','0','0')

/* Class 54 - Program Limit Exceeded (class borrowed from DB2) */
/* (this is for wired-in limits, not resource exhaustion problems) */
#define ERRCODE_PROGRAM_LIMIT_EXCEEDED		MAKE_SQLSTATE('5','4', '0','0','0')
#define ERRCODE_STATEMENT_TOO_COMPLEX		MAKE_SQLSTATE('5','4', '0','0','1')
#define ERRCODE_TOO_MANY_COLUMNS			MAKE_SQLSTATE('5','4', '0','1','1')
#define ERRCODE_TOO_MANY_ARGUMENTS			MAKE_SQLSTATE('5','4', '0','2','3')
#define ERRCODE_GP_SUBTRANS_LIMIT_EXCEEDED	MAKE_SQLSTATE('5','4', 'M','3','0')

/* Class 55 - Object Not In Prerequisite State (class borrowed from DB2) */
#define ERRCODE_OBJECT_NOT_IN_PREREQUISITE_STATE	MAKE_SQLSTATE('5','5', '0','0','0')
#define ERRCODE_OBJECT_IN_USE				MAKE_SQLSTATE('5','5', '0','0','6')
#define ERRCODE_CANT_CHANGE_RUNTIME_PARAM	MAKE_SQLSTATE('5','5', 'P','0','2')
#define ERRCODE_LOCK_NOT_AVAILABLE			MAKE_SQLSTATE('5','5', 'P','0','3')

/* Class 57 - Operator Intervention (class borrowed from DB2) */
#define ERRCODE_OPERATOR_INTERVENTION		MAKE_SQLSTATE('5','7', '0','0','0')
#define ERRCODE_QUERY_CANCELED				MAKE_SQLSTATE('5','7', '0','1','4')
#define ERRCODE_ADMIN_SHUTDOWN				MAKE_SQLSTATE('5','7', 'P','0','1')
#define ERRCODE_CRASH_SHUTDOWN				MAKE_SQLSTATE('5','7', 'P','0','2')
#define ERRCODE_CANNOT_CONNECT_NOW			MAKE_SQLSTATE('5','7', 'P','0','3')
#define ERRCODE_MIRROR_OR_QUIESCENT			MAKE_SQLSTATE('5','7', 'M','0','1')

/* Class 58 - System Error (class borrowed from DB2) */
/* (we define this as errors external to PostgreSQL itself) */
#define ERRCODE_IO_ERROR					MAKE_SQLSTATE('5','8', '0','3','0')
#define ERRCODE_UNDEFINED_FILE				MAKE_SQLSTATE('5','8', 'P','0','1')
#define ERRCODE_DUPLICATE_FILE				MAKE_SQLSTATE('5','8', 'P','0','2')
#define ERRCODE_GP_INTERCONNECTION_ERROR   MAKE_SQLSTATE('5','8', 'M','0','1')

/* Class F0 - Configuration File Error (PostgreSQL-specific error class) */
#define ERRCODE_CONFIG_FILE_ERROR			MAKE_SQLSTATE('F','0', '0','0','0')
#define ERRCODE_LOCK_FILE_EXISTS			MAKE_SQLSTATE('F','0', '0','0','1')

/* Class P0 - PL/pgSQL Error (PostgreSQL-specific error class) */
#define ERRCODE_PLPGSQL_ERROR				MAKE_SQLSTATE('P','0', '0','0','0')
#define ERRCODE_RAISE_EXCEPTION				MAKE_SQLSTATE('P','0', '0','0','1')
#define ERRCODE_NO_DATA_FOUND				MAKE_SQLSTATE('P','0', '0','0','2')
#define ERRCODE_TOO_MANY_ROWS				MAKE_SQLSTATE('P','0', '0','0','3')

/* Class XX - Internal Error (PostgreSQL-specific error class) */
/* (this is for "can't-happen" conditions and software bugs) */
#define ERRCODE_INTERNAL_ERROR				MAKE_SQLSTATE('X','X', '0','0','0')
#define ERRCODE_DATA_CORRUPTED				MAKE_SQLSTATE('X','X', '0','0','1')
#define ERRCODE_INDEX_CORRUPTED				MAKE_SQLSTATE('X','X', '0','0','2')

/*
 * This is used for ERRORs induced on purpose for testing purposes. Shouldn't
 * appear in production, only in regression tests.
 */
#define ERRCODE_FAULT_INJECT				MAKE_SQLSTATE('X','X', '0','0','9')

/* deprecated... */
#define ERRCODE_CDB_FEATURE_NOT_SUPPORTED	ERRCODE_GP_FEATURE_NOT_SUPPORTED
#define ERRCODE_CDB_FEATURE_NOT_YET			ERRCODE_GP_FEATURE_NOT_YET
#define ERRCODE_CDB_COMMAND_ERROR			ERRCODE_GP_COMMAND_ERROR
#define ERRCODE_CDB_INTERNAL_ERROR			ERRCODE_INTERNAL_ERROR
#define ERRCODE_GP_INTERNAL_ERROR			ERRCODE_INTERNAL_ERROR
<|MERGE_RESOLUTION|>--- conflicted
+++ resolved
@@ -13,11 +13,7 @@
  * Portions Copyright (c) 2012-Present Pivotal Software, Inc.
  * Copyright (c) 2003-2010, PostgreSQL Global Development Group
  *
-<<<<<<< HEAD
- * $PostgreSQL: pgsql/src/include/utils/errcodes.h,v 1.26 2008/10/04 21:56:55 tgl Exp $
-=======
  * $PostgreSQL: pgsql/src/include/utils/errcodes.h,v 1.25 2008/05/15 22:39:49 tgl Exp $
->>>>>>> 49f001d8
  *
  *-------------------------------------------------------------------------
  */
