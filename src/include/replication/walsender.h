/*-------------------------------------------------------------------------
 *
 * walsender.h
 *	  Exports from replication/walsender.c.
 *
 * Portions Copyright (c) 2010-2013, PostgreSQL Global Development Group
 *
 * src/include/replication/walsender.h
 *
 *-------------------------------------------------------------------------
 */
#ifndef _WALSENDER_H
#define _WALSENDER_H

#include <signal.h>

#include "fmgr.h"
#include "access/xlogdefs.h"

/* global state */
extern bool am_walsender;
extern bool am_cascading_walsender;
<<<<<<< HEAD
extern volatile sig_atomic_t walsender_ready_to_stop;

/* user-settable parameters */
extern int	max_wal_senders;
extern int	replication_timeout;
extern int	repl_catchup_within_range;

extern int	WalSenderMain(void);
=======
extern bool wake_wal_senders;

/* user-settable parameters */
extern int	max_wal_senders;
extern int	wal_sender_timeout;

>>>>>>> e472b921
extern void InitWalSender(void);
extern void exec_replication_command(const char *query_string);
extern void WalSndErrorCleanup(void);
extern void WalSndSignals(void);
extern Size WalSndShmemSize(void);
extern void WalSndShmemInit(void);
extern void WalSndWakeup(void);
extern void WalSndRqstFileReload(void);
extern XLogRecPtr WalSndCtlGetXLogCleanUpTo(void);
extern void WalSndSetXLogCleanUpTo(XLogRecPtr xlogPtr);
extern Datum pg_stat_get_wal_senders(PG_FUNCTION_ARGS);

/*
 * Remember that we want to wakeup walsenders later
 *
 * This is separated from doing the actual wakeup because the writeout is done
 * while holding contended locks.
 */
#define WalSndWakeupRequest() \
	do { wake_wal_senders = true; } while (0)

/*
 * wakeup walsenders if there is work to be done
 */
#define WalSndWakeupProcessRequests()		\
	do										\
	{										\
		if (wake_wal_senders)				\
		{									\
			wake_wal_senders = false;		\
			if (max_wal_senders > 0)		\
				WalSndWakeup();				\
		}									\
	} while (0)

#endif   /* _WALSENDER_H */<|MERGE_RESOLUTION|>--- conflicted
+++ resolved
@@ -20,23 +20,15 @@
 /* global state */
 extern bool am_walsender;
 extern bool am_cascading_walsender;
-<<<<<<< HEAD
 extern volatile sig_atomic_t walsender_ready_to_stop;
 
-/* user-settable parameters */
-extern int	max_wal_senders;
-extern int	replication_timeout;
-extern int	repl_catchup_within_range;
-
-extern int	WalSenderMain(void);
-=======
 extern bool wake_wal_senders;
 
 /* user-settable parameters */
 extern int	max_wal_senders;
 extern int	wal_sender_timeout;
+extern int	repl_catchup_within_range;
 
->>>>>>> e472b921
 extern void InitWalSender(void);
 extern void exec_replication_command(const char *query_string);
 extern void WalSndErrorCleanup(void);
