--- conflicted
+++ resolved
@@ -9,11 +9,7 @@
  *
  *
  * IDENTIFICATION
-<<<<<<< HEAD
  *	  src/interfaces/libpq/fe-exec.c
-=======
- *	  $PostgreSQL: pgsql/src/interfaces/libpq/fe-exec.c,v 1.203 2009/06/11 14:49:13 momjian Exp $
->>>>>>> 4d53a2f9
  *
  *-------------------------------------------------------------------------
  */
@@ -448,29 +444,6 @@
 	if (tup_num < 0 || tup_num > res->ntups)
 		return FALSE;
 
-<<<<<<< HEAD
-=======
-	/* need to grow the tuple table? */
-	if (res->ntups >= res->tupArrSize)
-	{
-		int			n = res->tupArrSize ? res->tupArrSize * 2 : 128;
-		PGresAttValue **tups;
-
-		if (res->tuples)
-			tups = (PGresAttValue **) realloc(res->tuples, n * sizeof(PGresAttValue *));
-		else
-			tups = (PGresAttValue **) malloc(n * sizeof(PGresAttValue *));
-
-		if (!tups)
-			return FALSE;
-
-		memset(tups + res->tupArrSize, 0,
-			   (n - res->tupArrSize) * sizeof(PGresAttValue *));
-		res->tuples = tups;
-		res->tupArrSize = n;
-	}
-
->>>>>>> 4d53a2f9
 	/* need to allocate a new tuple? */
 	if (tup_num == res->ntups)
 	{
@@ -3517,13 +3490,7 @@
 	vp = from;
 	for (i = from_length; i > 0; i--, vp++)
 	{
-<<<<<<< HEAD
 		unsigned char c = *vp;
-=======
-		if (*vp < 0x20 || *vp > 0x7e)
-		{
-			int			val = *vp;
->>>>>>> 4d53a2f9
 
 		if (use_hex)
 		{
@@ -3666,7 +3633,6 @@
 						buffer[j++] = strtext[i++];
 					else
 					{
-<<<<<<< HEAD
 						if ((ISFIRSTOCTDIGIT(strtext[i])) &&
 							(ISOCTDIGIT(strtext[i + 1])) &&
 							(ISOCTDIGIT(strtext[i + 2])))
@@ -3678,14 +3644,6 @@
 							byte = (byte << 3) + OCTVAL(strtext[i++]);
 							buffer[j++] = byte;
 						}
-=======
-						int byte;
-
-						byte = OCTVAL(strtext[i++]);
-						byte = (byte <<3) +OCTVAL(strtext[i++]);
-						byte = (byte <<3) +OCTVAL(strtext[i++]);
-						buffer[j++] = byte;
->>>>>>> 4d53a2f9
 					}
 
 					/*
