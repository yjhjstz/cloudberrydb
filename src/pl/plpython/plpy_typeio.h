/*
 * src/pl/plpython/plpy_typeio.h
 */

#ifndef PLPY_TYPEIO_H
#define PLPY_TYPEIO_H

#include "access/htup.h"
#include "fmgr.h"
#include "utils/typcache.h"

<<<<<<< HEAD
struct PLyDatumToOb;
typedef PyObject *(*PLyDatumToObFunc) (struct PLyDatumToOb *arg, Datum val);
=======
#include "plpython.h"
>>>>>>> 9e1c9f95

struct PLyProcedure;			/* avoid requiring plpy_procedure.h here */


/*
 * "Input" conversion from PostgreSQL Datum to a Python object.
 *
 * arg is the previously-set-up conversion data, val is the value to convert.
 * val mustn't be NULL.
 *
 * Note: the conversion data structs should be regarded as private to
 * plpy_typeio.c.  We declare them here only so that other modules can
 * define structs containing them.
 */
<<<<<<< HEAD
struct PLyObToDatum;
typedef Datum (*PLyObToDatumFunc) (struct PLyObToDatum *arg, int32 typmod, PyObject *val, bool inarray);
=======
typedef struct PLyDatumToOb PLyDatumToOb;	/* forward reference */

typedef PyObject *(*PLyDatumToObFunc) (PLyDatumToOb *arg, Datum val);
>>>>>>> 9e1c9f95

typedef struct PLyScalarToOb
{
	FmgrInfo	typfunc;		/* lookup info for type's output function */
} PLyScalarToOb;

typedef struct PLyArrayToOb
{
	PLyDatumToOb *elm;			/* conversion info for array's element type */
} PLyArrayToOb;

typedef struct PLyTupleToOb
{
	/* If we're dealing with a RECORD type, actual descriptor is here: */
	TupleDesc	recdesc;
	/* If we're dealing with a named composite type, these fields are set: */
	TypeCacheEntry *typentry;	/* typcache entry for type */
	uint64		tupdescid;		/* last tupdesc identifier seen in typcache */
	/* These fields are NULL/0 if not yet set: */
	PLyDatumToOb *atts;			/* array of per-column conversion info */
	int			natts;			/* length of array */
} PLyTupleToOb;

<<<<<<< HEAD
/* all we need to move PostgreSQL data to Python objects,
 * and vice versa
 */
typedef struct PLyTypeInfo
=======
typedef struct PLyTransformToOb
>>>>>>> 9e1c9f95
{
	FmgrInfo	typtransform;	/* lookup info for from-SQL transform func */
} PLyTransformToOb;

struct PLyDatumToOb
{
	PLyDatumToObFunc func;		/* conversion control function */
	Oid			typoid;			/* OID of the source type */
	int32		typmod;			/* typmod of the source type */
	bool		typbyval;		/* its physical representation details */
	int16		typlen;
	char		typalign;
	MemoryContext mcxt;			/* context this info is stored in */
	union						/* conversion-type-specific data */
	{
		PLyScalarToOb scalar;
		PLyArrayToOb array;
		PLyTupleToOb tuple;
		PLyTransformToOb transform;
	}			u;
};

/*
 * "Output" conversion from Python object to a PostgreSQL Datum.
 *
 * arg is the previously-set-up conversion data, val is the value to convert.
 *
 * *isnull is set to true if val is Py_None, false otherwise.
 * (The conversion function *must* be called even for Py_None,
 * so that domain constraints can be checked.)
 *
 * inarray is true if the converted value was in an array (Python list).
 * It is used to give a better error message in some cases.
 */
typedef struct PLyObToDatum PLyObToDatum;	/* forward reference */

typedef Datum (*PLyObToDatumFunc) (PLyObToDatum *arg, PyObject *val,
								   bool *isnull,
								   bool inarray);

typedef struct PLyObToScalar
{
	FmgrInfo	typfunc;		/* lookup info for type's input function */
	Oid			typioparam;		/* argument to pass to it */
} PLyObToScalar;

typedef struct PLyObToArray
{
	PLyObToDatum *elm;			/* conversion info for array's element type */
	Oid			elmbasetype;	/* element base type */
} PLyObToArray;

typedef struct PLyObToTuple
{
	/* If we're dealing with a RECORD type, actual descriptor is here: */
	TupleDesc	recdesc;
	/* If we're dealing with a named composite type, these fields are set: */
	TypeCacheEntry *typentry;	/* typcache entry for type */
	uint64		tupdescid;		/* last tupdesc identifier seen in typcache */
	/* These fields are NULL/0 if not yet set: */
	PLyObToDatum *atts;			/* array of per-column conversion info */
	int			natts;			/* length of array */
	/* We might need to convert using record_in(); if so, cache info here */
	FmgrInfo	recinfunc;		/* lookup info for record_in */
} PLyObToTuple;

<<<<<<< HEAD
/* conversion from Python objects to composite Datums */
extern Datum PLyObject_ToCompositeDatum(PLyTypeInfo *info, TupleDesc desc, PyObject *plrv, bool isarray);
=======
typedef struct PLyObToDomain
{
	PLyObToDatum *base;			/* conversion info for domain's base type */
	void	   *domain_info;	/* cache space for domain_check() */
} PLyObToDomain;
>>>>>>> 9e1c9f95

typedef struct PLyObToTransform
{
	FmgrInfo	typtransform;	/* lookup info for to-SQL transform function */
} PLyObToTransform;

struct PLyObToDatum
{
	PLyObToDatumFunc func;		/* conversion control function */
	Oid			typoid;			/* OID of the target type */
	int32		typmod;			/* typmod of the target type */
	bool		typbyval;		/* its physical representation details */
	int16		typlen;
	char		typalign;
	MemoryContext mcxt;			/* context this info is stored in */
	union						/* conversion-type-specific data */
	{
		PLyObToScalar scalar;
		PLyObToArray array;
		PLyObToTuple tuple;
		PLyObToDomain domain;
		PLyObToTransform transform;
	}			u;
};


extern PyObject *PLy_input_convert(PLyDatumToOb *arg, Datum val);
extern Datum PLy_output_convert(PLyObToDatum *arg, PyObject *val,
								bool *isnull);

extern PyObject *PLy_input_from_tuple(PLyDatumToOb *arg, HeapTuple tuple,
									  TupleDesc desc, bool include_generated);

extern void PLy_input_setup_func(PLyDatumToOb *arg, MemoryContext arg_mcxt,
								 Oid typeOid, int32 typmod,
								 struct PLyProcedure *proc);
extern void PLy_output_setup_func(PLyObToDatum *arg, MemoryContext arg_mcxt,
								  Oid typeOid, int32 typmod,
								  struct PLyProcedure *proc);

extern void PLy_input_setup_tuple(PLyDatumToOb *arg, TupleDesc desc,
								  struct PLyProcedure *proc);
extern void PLy_output_setup_tuple(PLyObToDatum *arg, TupleDesc desc,
								   struct PLyProcedure *proc);

extern void PLy_output_setup_record(PLyObToDatum *arg, TupleDesc desc,
									struct PLyProcedure *proc);

/* conversion from Python objects to C strings --- exported for transforms */
extern char *PLyObject_AsString(PyObject *plrv);

#endif							/* PLPY_TYPEIO_H */<|MERGE_RESOLUTION|>--- conflicted
+++ resolved
@@ -9,12 +9,7 @@
 #include "fmgr.h"
 #include "utils/typcache.h"
 
-<<<<<<< HEAD
-struct PLyDatumToOb;
-typedef PyObject *(*PLyDatumToObFunc) (struct PLyDatumToOb *arg, Datum val);
-=======
 #include "plpython.h"
->>>>>>> 9e1c9f95
 
 struct PLyProcedure;			/* avoid requiring plpy_procedure.h here */
 
@@ -29,14 +24,9 @@
  * plpy_typeio.c.  We declare them here only so that other modules can
  * define structs containing them.
  */
-<<<<<<< HEAD
-struct PLyObToDatum;
-typedef Datum (*PLyObToDatumFunc) (struct PLyObToDatum *arg, int32 typmod, PyObject *val, bool inarray);
-=======
 typedef struct PLyDatumToOb PLyDatumToOb;	/* forward reference */
 
 typedef PyObject *(*PLyDatumToObFunc) (PLyDatumToOb *arg, Datum val);
->>>>>>> 9e1c9f95
 
 typedef struct PLyScalarToOb
 {
@@ -60,14 +50,7 @@
 	int			natts;			/* length of array */
 } PLyTupleToOb;
 
-<<<<<<< HEAD
-/* all we need to move PostgreSQL data to Python objects,
- * and vice versa
- */
-typedef struct PLyTypeInfo
-=======
 typedef struct PLyTransformToOb
->>>>>>> 9e1c9f95
 {
 	FmgrInfo	typtransform;	/* lookup info for from-SQL transform func */
 } PLyTransformToOb;
@@ -134,16 +117,11 @@
 	FmgrInfo	recinfunc;		/* lookup info for record_in */
 } PLyObToTuple;
 
-<<<<<<< HEAD
-/* conversion from Python objects to composite Datums */
-extern Datum PLyObject_ToCompositeDatum(PLyTypeInfo *info, TupleDesc desc, PyObject *plrv, bool isarray);
-=======
 typedef struct PLyObToDomain
 {
 	PLyObToDatum *base;			/* conversion info for domain's base type */
 	void	   *domain_info;	/* cache space for domain_check() */
 } PLyObToDomain;
->>>>>>> 9e1c9f95
 
 typedef struct PLyObToTransform
 {
