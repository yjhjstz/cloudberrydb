--- conflicted
+++ resolved
@@ -2864,17 +2864,6 @@
 			errhint("Use a BEGIN block with an EXCEPTION clause instead.")));
 			break;
 
-		case SPI_OK_REWRITTEN:
-			Assert(!stmt->mod_stmt);
-
-			/*
-			 * The command was rewritten into another kind of command. It's
-			 * not clear what FOUND would mean in that case (and SPI doesn't
-			 * return the row count either), so just set it to false.
-			 */
-			exec_set_found(estate, false);
-			break;
-
 		default:
 			elog(ERROR, "SPI_execute_plan failed executing query \"%s\": %s",
 				 expr->query, SPI_result_code_string(rc));
@@ -3841,8 +3830,7 @@
 					if (subisnull)
 						ereport(ERROR,
 								(errcode(ERRCODE_NULL_VALUE_NOT_ALLOWED),
-<<<<<<< HEAD
-								 errmsg("array subscript in assignment must not be NULL")));
+								 errmsg("array subscript in assignment must not be null")));
 
 					/*
 					 * Clean up in case the subscript expression wasn't simple.
@@ -3854,9 +3842,6 @@
 					if (estate->eval_tuptable != NULL)
 						SPI_freetuptable(estate->eval_tuptable);
 					estate->eval_tuptable = NULL;
-=======
-								 errmsg("array subscript in assignment must not be null")));
->>>>>>> 4d53a2f9
 				}
 
 				/* Now we can restore caller's SPI_execute result if any. */
@@ -4205,17 +4190,6 @@
 				(errcode(ERRCODE_CARDINALITY_VIOLATION),
 				 errmsg("query \"%s\" returned more than one row",
 						expr->query)));
-<<<<<<< HEAD
-=======
-	if (estate->eval_tuptable->tupdesc->natts != 1)
-		ereport(ERROR,
-				(errcode(ERRCODE_SYNTAX_ERROR),
-				 errmsg_plural("query \"%s\" returned %d column",
-							   "query \"%s\" returned %d columns",
-							   estate->eval_tuptable->tupdesc->natts,
-							   expr->query,
-							   estate->eval_tuptable->tupdesc->natts)));
->>>>>>> 4d53a2f9
 
 	/*
 	 * Return the single result Datum.
@@ -4489,8 +4463,7 @@
 	/*
 	 * If expression is in use in current xact, don't touch it.
 	 */
-	if (expr->expr_simple_in_use &&
-		expr->expr_simple_id == estate->eval_estate_simple_id)
+	if (expr->expr_simple_in_use && expr->expr_simple_lxid == curlxid)
 		return false;
 
 	/*
@@ -4527,14 +4500,9 @@
 	if (expr->expr_simple_lxid != curlxid)
 	{
 		expr->expr_simple_state = ExecPrepareExpr(expr->expr_simple_expr,
-<<<<<<< HEAD
-												  estate->eval_estate);
+												  simple_eval_estate);
 		expr->expr_simple_in_use = false;
-		expr->expr_simple_id = estate->eval_estate_simple_id;
-=======
-												  simple_eval_estate);
 		expr->expr_simple_lxid = curlxid;
->>>>>>> 4d53a2f9
 	}
 
 	/*
@@ -4877,24 +4845,17 @@
 static char *
 convert_value_to_string(PLpgSQL_execstate *estate, Datum value, Oid valtype)
 {
-<<<<<<< HEAD
 	char	   *result;
 	MemoryContext oldcontext;
-=======
->>>>>>> 4d53a2f9
 	Oid			typoutput;
 	bool		typIsVarlena;
 
 	oldcontext = MemoryContextSwitchTo(estate->eval_econtext->ecxt_per_tuple_memory);
 	getTypeOutputInfo(valtype, &typoutput, &typIsVarlena);
-<<<<<<< HEAD
 	result = OidOutputFunctionCall(typoutput, value);
 	MemoryContextSwitchTo(oldcontext);
 
 	return result;
-=======
-	return OidOutputFunctionCall(typoutput, value);
->>>>>>> 4d53a2f9
 }
 
 /* ----------
@@ -4927,16 +4888,9 @@
 		{
 			char	   *extval;
 
-<<<<<<< HEAD
 			extval = convert_value_to_string(estate, value, valtype);
 			value = InputFunctionCall(reqinput, extval,
 									  reqtypioparam, reqtypmod);
-=======
-			extval = convert_value_to_string(value, valtype);
-			value = InputFunctionCall(reqinput, extval,
-									  reqtypioparam, reqtypmod);
-			pfree(extval);
->>>>>>> 4d53a2f9
 		}
 		else
 		{
@@ -4973,12 +4927,8 @@
 
 		fmgr_info(typinput, &finfo_input);
 
-<<<<<<< HEAD
 		value = exec_cast_value(estate,
 								value,
-=======
-		value = exec_cast_value(value,
->>>>>>> 4d53a2f9
 								valtype,
 								reqtype,
 								&finfo_input,
@@ -5345,12 +5295,8 @@
 	 */
 	expr->expr_simple_expr = tle->expr;
 	expr->expr_simple_state = NULL;
-<<<<<<< HEAD
 	expr->expr_simple_in_use = false;
-	expr->expr_simple_id = -1;
-=======
 	expr->expr_simple_lxid = InvalidLocalTransactionId;
->>>>>>> 4d53a2f9
 	/* Also stash away the expression result type */
 	expr->expr_simple_type = exprType((Node *) tle->expr);
 }
