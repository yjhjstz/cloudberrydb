--- conflicted
+++ resolved
@@ -8,15 +8,11 @@
 CREATE FUNCTION hobby_construct(text, text)
    RETURNS hobbies_r
    AS 'select $1 as name, $2 as hobby'
-<<<<<<< HEAD
    LANGUAGE SQL READS SQL DATA;
-=======
-   LANGUAGE SQL;
 CREATE FUNCTION hobby_construct_named(name text, hobby text)
    RETURNS hobbies_r
    AS 'select name, hobby'
    LANGUAGE SQL;
->>>>>>> 80edfd76
 CREATE FUNCTION hobbies_by_name(hobbies_r.name%TYPE)
    RETURNS hobbies_r.person%TYPE
    -- GPDB: use an order by to force the later test in 'misc' to return
@@ -28,10 +24,7 @@
 CREATE FUNCTION equipment(hobbies_r)
    RETURNS setof equipment_r
    AS 'select * from equipment_r where hobby = $1.name'
-<<<<<<< HEAD
    LANGUAGE SQL READS SQL DATA;
-=======
-   LANGUAGE SQL;
 CREATE FUNCTION equipment_named(hobby hobbies_r)
    RETURNS setof equipment_r
    AS 'select * from equipment_r where equipment_r.hobby = equipment_named.hobby.name'
@@ -56,7 +49,6 @@
    RETURNS setof equipment_r
    AS 'select * from equipment_r where equipment_r.hobby = hobby'
    LANGUAGE SQL;
->>>>>>> 80edfd76
 CREATE FUNCTION user_relns()
    RETURNS setof name
    AS 'select relname
