--- conflicted
+++ resolved
@@ -842,7 +842,6 @@
  t
 (1 row)
 
-<<<<<<< HEAD
 -- Admin options
 SET SESSION AUTHORIZATION regressuser4;
 CREATE FUNCTION dogrant_ok() RETURNS void LANGUAGE sql SECURITY DEFINER AS
@@ -877,57 +876,6 @@
 SET SESSION AUTHORIZATION regressuser4;
 DROP FUNCTION dogrant_ok();
 REVOKE regressgroup2 FROM regressuser5;
--- test that dependent privileges are revoked (or not) properly
-\c -
-set session role regressuser1;
-create table dep_priv_test (a int);
-grant select on dep_priv_test to regressuser2 with grant option;
-grant select on dep_priv_test to regressuser3 with grant option;
-set session role regressuser2;
-grant select on dep_priv_test to regressuser4 with grant option;
-set session role regressuser3;
-grant select on dep_priv_test to regressuser4 with grant option;
-set session role regressuser4;
-grant select on dep_priv_test to regressuser5;
-\dp dep_priv_test
-                                       Access privileges
- Schema |     Name      | Type  |         Access privileges         | Column access privileges 
---------+---------------+-------+-----------------------------------+--------------------------
- public | dep_priv_test | table | regressuser1=arwdDxt/regressuser1 | 
-                                : regressuser2=r*/regressuser1        
-                                : regressuser3=r*/regressuser1        
-                                : regressuser4=r*/regressuser2        
-                                : regressuser4=r*/regressuser3        
-                                : regressuser5=r/regressuser4         
-(1 row)
-
-set session role regressuser2;
-revoke select on dep_priv_test from regressuser4 cascade;
-\dp dep_priv_test
-                                       Access privileges
- Schema |     Name      | Type  |         Access privileges         | Column access privileges 
---------+---------------+-------+-----------------------------------+--------------------------
- public | dep_priv_test | table | regressuser1=arwdDxt/regressuser1 | 
-                                : regressuser2=r*/regressuser1        
-                                : regressuser3=r*/regressuser1        
-                                : regressuser4=r*/regressuser3        
-                                : regressuser5=r/regressuser4         
-(1 row)
-
-set session role regressuser3;
-revoke select on dep_priv_test from regressuser4 cascade;
-\dp dep_priv_test
-                                       Access privileges
- Schema |     Name      | Type  |         Access privileges         | Column access privileges 
---------+---------------+-------+-----------------------------------+--------------------------
- public | dep_priv_test | table | regressuser1=arwdDxt/regressuser1 | 
-                                : regressuser2=r*/regressuser1        
-                                : regressuser3=r*/regressuser1        
-(1 row)
-
-set session role regressuser1;
-drop table dep_priv_test;
-=======
 -- has_sequence_privilege tests
 \c -
 CREATE SEQUENCE x_seq;
@@ -1047,6 +995,7 @@
 GRANT UPDATE ON LARGE OBJECT 1006 TO regressuser3;	-- to be denied
 ERROR:  large object 1006 does not exist
 REVOKE ALL ON LARGE OBJECT 2001, 2002 FROM PUBLIC;
+NOTICE:  no privileges could be revoked
 GRANT ALL ON LARGE OBJECT 2001 TO regressuser3;
 SELECT lo_unlink(1001);		-- to be denied
 ERROR:  must be owner of large object 1001
@@ -1312,7 +1261,56 @@
 SET client_min_messages TO 'warning';
 DROP SCHEMA testns CASCADE;
 RESET client_min_messages;
->>>>>>> 78a09145
+-- test that dependent privileges are revoked (or not) properly
+\c -
+set session role regressuser1;
+create table dep_priv_test (a int);
+grant select on dep_priv_test to regressuser2 with grant option;
+grant select on dep_priv_test to regressuser3 with grant option;
+set session role regressuser2;
+grant select on dep_priv_test to regressuser4 with grant option;
+set session role regressuser3;
+grant select on dep_priv_test to regressuser4 with grant option;
+set session role regressuser4;
+grant select on dep_priv_test to regressuser5;
+\dp dep_priv_test
+                                       Access privileges
+ Schema |     Name      | Type  |         Access privileges         | Column access privileges 
+--------+---------------+-------+-----------------------------------+--------------------------
+ public | dep_priv_test | table | regressuser1=arwdDxt/regressuser1+| 
+        |               |       | regressuser2=r*/regressuser1     +| 
+        |               |       | regressuser3=r*/regressuser1     +| 
+        |               |       | regressuser4=r*/regressuser2     +| 
+        |               |       | regressuser4=r*/regressuser3     +| 
+        |               |       | regressuser5=r/regressuser4       | 
+(1 row)
+
+set session role regressuser2;
+revoke select on dep_priv_test from regressuser4 cascade;
+\dp dep_priv_test
+                                       Access privileges
+ Schema |     Name      | Type  |         Access privileges         | Column access privileges 
+--------+---------------+-------+-----------------------------------+--------------------------
+ public | dep_priv_test | table | regressuser1=arwdDxt/regressuser1+| 
+        |               |       | regressuser2=r*/regressuser1     +| 
+        |               |       | regressuser3=r*/regressuser1     +| 
+        |               |       | regressuser4=r*/regressuser3     +| 
+        |               |       | regressuser5=r/regressuser4       | 
+(1 row)
+
+set session role regressuser3;
+revoke select on dep_priv_test from regressuser4 cascade;
+\dp dep_priv_test
+                                       Access privileges
+ Schema |     Name      | Type  |         Access privileges         | Column access privileges 
+--------+---------------+-------+-----------------------------------+--------------------------
+ public | dep_priv_test | table | regressuser1=arwdDxt/regressuser1+| 
+        |               |       | regressuser2=r*/regressuser1     +| 
+        |               |       | regressuser3=r*/regressuser1      | 
+(1 row)
+
+set session role regressuser1;
+drop table dep_priv_test;
 -- clean up
 \c
 drop sequence x_seq;
@@ -1355,9 +1353,5 @@
 DROP USER regressuser3;
 DROP USER regressuser4;
 DROP USER regressuser5;
-<<<<<<< HEAD
-reset optimizer;
-=======
 DROP USER regressuser6;
-ERROR:  role "regressuser6" does not exist
->>>>>>> 78a09145
+ERROR:  role "regressuser6" does not exist