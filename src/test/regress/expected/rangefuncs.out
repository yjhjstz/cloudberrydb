SELECT name, setting FROM pg_settings WHERE name LIKE 'enable%';
         name         | setting 
----------------------+---------
 enable_bitmapscan    | on
 enable_groupagg      | on
 enable_hashagg       | on
 enable_hashjoin      | on
 enable_indexonlyscan | on
 enable_indexscan     | on
 enable_material      | on
 enable_mergejoin     | off
 enable_nestloop      | off
 enable_seqscan       | on
 enable_sort          | on
 enable_tidscan       | on
(12 rows)

CREATE TABLE foo2(fooid int, f2 int);
INSERT INTO foo2 VALUES(1, 11);
INSERT INTO foo2 VALUES(2, 22);
INSERT INTO foo2 VALUES(1, 111);
CREATE FUNCTION foot(int) returns setof foo2 as 'SELECT * FROM foo2 WHERE fooid = $1 ORDER BY f2;' LANGUAGE SQL;
-- function with ORDINALITY
select * from foot(1) with ordinality as z(a,b,ord);
 a |  b  | ord 
---+-----+-----
 1 |  11 |   1
 1 | 111 |   2
(2 rows)

select * from foot(1) with ordinality as z(a,b,ord) where b > 100;   -- ordinal 2, not 1
 a |  b  | ord 
---+-----+-----
 1 | 111 |   2
(1 row)

-- ordinality vs. column names and types
select a,b,ord from foot(1) with ordinality as z(a,b,ord);
 a |  b  | ord 
---+-----+-----
 1 |  11 |   1
 1 | 111 |   2
(2 rows)

select a,ord from unnest(array['a','b']) with ordinality as z(a,ord);
 a | ord 
---+-----
 a |   1
 b |   2
(2 rows)

select * from unnest(array['a','b']) with ordinality as z(a,ord);
 a | ord 
---+-----
 a |   1
 b |   2
(2 rows)

select a,ord from unnest(array[1.0::float8]) with ordinality as z(a,ord);
 a | ord 
---+-----
 1 |   1
(1 row)

select * from unnest(array[1.0::float8]) with ordinality as z(a,ord);
 a | ord 
---+-----
 1 |   1
(1 row)

select row_to_json(s.*) from generate_series(11,14) with ordinality s;
       row_to_json       
-------------------------
 {"s":11,"ordinality":1}
 {"s":12,"ordinality":2}
 {"s":13,"ordinality":3}
 {"s":14,"ordinality":4}
(4 rows)

-- ordinality vs. views
create temporary view vw_ord as select * from (values (1)) v(n) join foot(1) with ordinality as z(a,b,ord) on (n=ord);
select * from vw_ord;
 n | a | b  | ord 
---+---+----+-----
 1 | 1 | 11 |   1
(1 row)

select definition from pg_views where viewname='vw_ord';
                             definition                              
---------------------------------------------------------------------
  SELECT v.n,                                                       +
     z.a,                                                           +
     z.b,                                                           +
     z.ord                                                          +
    FROM (( VALUES (1)) v(n)                                        +
      JOIN foot(1) WITH ORDINALITY z(a, b, ord) ON ((v.n = z.ord)));
(1 row)

drop view vw_ord;
-- multiple functions
select * from rows from(foot(1),foot(2)) with ordinality as z(a,b,c,d,ord);
 a |  b  | c | d  | ord 
---+-----+---+----+-----
 1 |  11 | 2 | 22 |   1
 1 | 111 |   |    |   2
(2 rows)

create temporary view vw_ord as select * from (values (1)) v(n) join rows from(foot(1),foot(2)) with ordinality as z(a,b,c,d,ord) on (n=ord);
select * from vw_ord;
 n | a | b  | c | d  | ord 
---+---+----+---+----+-----
 1 | 1 | 11 | 2 | 22 |   1
(1 row)

select definition from pg_views where viewname='vw_ord';
                                          definition                                           
-----------------------------------------------------------------------------------------------
  SELECT v.n,                                                                                 +
     z.a,                                                                                     +
     z.b,                                                                                     +
     z.c,                                                                                     +
     z.d,                                                                                     +
     z.ord                                                                                    +
    FROM (( VALUES (1)) v(n)                                                                  +
      JOIN ROWS FROM(foot(1), foot(2)) WITH ORDINALITY z(a, b, c, d, ord) ON ((v.n = z.ord)));
(1 row)

drop view vw_ord;
-- expansions of unnest()
select * from unnest(array[10,20],array['foo','bar'],array[1.0]);
 unnest | unnest | unnest 
--------+--------+--------
     10 | foo    |    1.0
     20 | bar    |       
(2 rows)

select * from unnest(array[10,20],array['foo','bar'],array[1.0]) with ordinality as z(a,b,c,ord);
 a  |  b  |  c  | ord 
----+-----+-----+-----
 10 | foo | 1.0 |   1
 20 | bar |     |   2
(2 rows)

select * from rows from(unnest(array[10,20],array['foo','bar'],array[1.0])) with ordinality as z(a,b,c,ord);
 a  |  b  |  c  | ord 
----+-----+-----+-----
 10 | foo | 1.0 |   1
 20 | bar |     |   2
(2 rows)

select * from rows from(unnest(array[10,20],array['foo','bar']), generate_series(101,102)) with ordinality as z(a,b,c,ord);
 a  |  b  |  c  | ord 
----+-----+-----+-----
 10 | foo | 101 |   1
 20 | bar | 102 |   2
(2 rows)

create temporary view vw_ord as select * from unnest(array[10,20],array['foo','bar'],array[1.0]) as z(a,b,c);
select * from vw_ord;
 a  |  b  |  c  
----+-----+-----
 10 | foo | 1.0
 20 | bar |    
(2 rows)

select definition from pg_views where viewname='vw_ord';
                                       definition                                       
----------------------------------------------------------------------------------------
  SELECT z.a,                                                                          +
     z.b,                                                                              +
     z.c                                                                               +
    FROM UNNEST(ARRAY[10, 20], ARRAY['foo'::text, 'bar'::text], ARRAY[1.0]) z(a, b, c);
(1 row)

drop view vw_ord;
create temporary view vw_ord as select * from rows from(unnest(array[10,20],array['foo','bar'],array[1.0])) as z(a,b,c);
select * from vw_ord;
 a  |  b  |  c  
----+-----+-----
 10 | foo | 1.0
 20 | bar |    
(2 rows)

select definition from pg_views where viewname='vw_ord';
                                       definition                                       
----------------------------------------------------------------------------------------
  SELECT z.a,                                                                          +
     z.b,                                                                              +
     z.c                                                                               +
    FROM UNNEST(ARRAY[10, 20], ARRAY['foo'::text, 'bar'::text], ARRAY[1.0]) z(a, b, c);
(1 row)

drop view vw_ord;
create temporary view vw_ord as select * from rows from(unnest(array[10,20],array['foo','bar']), generate_series(1,2)) as z(a,b,c);
select * from vw_ord;
 a  |  b  | c 
----+-----+---
 10 | foo | 1
 20 | bar | 2
(2 rows)

select definition from pg_views where viewname='vw_ord';
                                                      definition                                                      
----------------------------------------------------------------------------------------------------------------------
  SELECT z.a,                                                                                                        +
     z.b,                                                                                                            +
     z.c                                                                                                             +
    FROM ROWS FROM(unnest(ARRAY[10, 20]), unnest(ARRAY['foo'::text, 'bar'::text]), generate_series(1, 2)) z(a, b, c);
(1 row)

drop view vw_ord;
-- ordinality and multiple functions vs. rewind and reverse scan
-- Backward scan not supported in GPDB, which makes this a lot less
-- interesting than in PostgreSQL.
begin;
declare foo scroll cursor for select * from rows from(generate_series(1,5),generate_series(1,2)) with ordinality as g(i,j,o);
fetch all from foo;
 i | j | o 
---+---+---
 1 | 1 | 1
 2 | 2 | 2
 3 |   | 3
 4 |   | 4
 5 |   | 5
(5 rows)

--fetch backward all from foo;
fetch all from foo;
 i | j | o 
---+---+---
(0 rows)

fetch next from foo;
 i | j | o 
---+---+---
(0 rows)

fetch next from foo;
 i | j | o 
---+---+---
(0 rows)

--fetch prior from foo;
--fetch absolute 1 from foo;
fetch next from foo;
 i | j | o 
---+---+---
(0 rows)

fetch next from foo;
 i | j | o 
---+---+---
(0 rows)

fetch next from foo;
 i | j | o 
---+---+---
(0 rows)

--fetch prior from foo;
--fetch prior from foo;
--fetch prior from foo;
commit;
-- function with implicit LATERAL
select * from foo2, foot(foo2.fooid) z where foo2.f2 = z.f2;
ERROR:  query plan with multiple segworker groups is not supported
HINT:  likely caused by a function that reads or modifies data in a distributed table
CONTEXT:  SQL function "foot" statement 1
-- function with implicit LATERAL and explicit ORDINALITY
select * from foo2, foot(foo2.fooid) with ordinality as z(fooid,f2,ord) where foo2.f2 = z.f2;
ERROR:  query plan with multiple segworker groups is not supported
HINT:  likely caused by a function that reads or modifies data in a distributed table
CONTEXT:  SQL function "foot" statement 1
-- function in subselect
select * from foo2 where f2 in (select f2 from foot(foo2.fooid) z where z.fooid = foo2.fooid) ORDER BY 1,2;
ERROR:  function cannot execute on a QE slice because it accesses relation "public.foo2"
CONTEXT:  SQL function "foot" during startup
-- function in subselect
select * from foo2 where f2 in (select f2 from foot(1) z where z.fooid = foo2.fooid) ORDER BY 1,2;
ERROR:  function cannot execute on a QE slice because it accesses relation "public.foo2"
CONTEXT:  SQL function "foot" during startup
-- function in subselect
select * from foo2 where f2 in (select f2 from foot(foo2.fooid) z where z.fooid = 1) ORDER BY 1,2;
ERROR:  function cannot execute on a QE slice because it accesses relation "public.foo2"
CONTEXT:  SQL function "foot" during startup
-- nested functions
select foot.fooid, foot.f2 from foot(sin(pi()/2)::int) ORDER BY 1,2;
 fooid | f2  
-------+-----
     1 |  11
     1 | 111
(2 rows)

CREATE TABLE foo (fooid int, foosubid int, fooname text, primary key(fooid,foosubid));
INSERT INTO foo VALUES(1,1,'Joe');
INSERT INTO foo VALUES(1,2,'Ed');
INSERT INTO foo VALUES(2,1,'Mary');
-- sql, proretset = f, prorettype = b
CREATE FUNCTION getfoo1(int) RETURNS int AS 'SELECT $1;' LANGUAGE SQL;
SELECT * FROM getfoo1(1) AS t1;
 t1 
----
  1
(1 row)

SELECT * FROM getfoo1(1) WITH ORDINALITY AS t1(v,o);
 v | o 
---+---
 1 | 1
(1 row)

CREATE VIEW vw_getfoo AS SELECT * FROM getfoo1(1);
SELECT * FROM vw_getfoo;
 getfoo1 
---------
       1
(1 row)

DROP VIEW vw_getfoo;
CREATE VIEW vw_getfoo AS SELECT * FROM getfoo1(1) WITH ORDINALITY as t1(v,o);
SELECT * FROM vw_getfoo;
 v | o 
---+---
 1 | 1
(1 row)

DROP VIEW vw_getfoo;
-- sql, proretset = t, prorettype = b
CREATE FUNCTION getfoo2(int) RETURNS setof int AS 'SELECT fooid FROM foo WHERE fooid = $1;' LANGUAGE SQL;
SELECT * FROM getfoo2(1) AS t1;
 t1 
----
  1
  1
(2 rows)

SELECT * FROM getfoo2(1) WITH ORDINALITY AS t1(v,o);
 v | o 
---+---
 1 | 1
 1 | 2
(2 rows)

CREATE VIEW vw_getfoo AS SELECT * FROM getfoo2(1);
SELECT * FROM vw_getfoo;
 getfoo2 
---------
       1
       1
(2 rows)

DROP VIEW vw_getfoo;
CREATE VIEW vw_getfoo AS SELECT * FROM getfoo2(1) WITH ORDINALITY AS t1(v,o);
SELECT * FROM vw_getfoo;
 v | o 
---+---
 1 | 1
 1 | 2
(2 rows)

DROP VIEW vw_getfoo;
-- sql, proretset = t, prorettype = b
CREATE FUNCTION getfoo3(int) RETURNS setof text AS 'SELECT fooname FROM foo WHERE fooid = $1 ORDER BY fooname DESC /* ORDER BY to force the Joe row to be returned */ ;' LANGUAGE SQL;
SELECT * FROM getfoo3(1) AS t1;
 t1  
-----
 Joe
 Ed
(2 rows)

SELECT * FROM getfoo3(1) WITH ORDINALITY AS t1(v,o);
  v  | o 
-----+---
 Joe | 1
 Ed  | 2
(2 rows)

CREATE VIEW vw_getfoo AS SELECT * FROM getfoo3(1);
SELECT * FROM vw_getfoo;
 getfoo3 
---------
 Joe
 Ed
(2 rows)

DROP VIEW vw_getfoo;
CREATE VIEW vw_getfoo AS SELECT * FROM getfoo3(1) WITH ORDINALITY AS t1(v,o);
SELECT * FROM vw_getfoo;
  v  | o 
-----+---
 Joe | 1
 Ed  | 2
(2 rows)

DROP VIEW vw_getfoo;
-- sql, proretset = f, prorettype = c
CREATE FUNCTION getfoo4(int) RETURNS foo AS 'SELECT * FROM foo WHERE fooid = $1 ORDER BY fooname DESC /* ORDER BY to force the Joe row to be returned */ ;' LANGUAGE SQL;
SELECT * FROM getfoo4(1) AS t1;
 fooid | foosubid | fooname 
-------+----------+---------
     1 |        1 | Joe
(1 row)

SELECT * FROM getfoo4(1) WITH ORDINALITY AS t1(a,b,c,o);
 a | b |  c  | o 
---+---+-----+---
 1 | 1 | Joe | 1
(1 row)

CREATE VIEW vw_getfoo AS SELECT * FROM getfoo4(1);
SELECT * FROM vw_getfoo;
 fooid | foosubid | fooname 
-------+----------+---------
     1 |        1 | Joe
(1 row)

DROP VIEW vw_getfoo;
CREATE VIEW vw_getfoo AS SELECT * FROM getfoo4(1) WITH ORDINALITY AS t1(a,b,c,o);
SELECT * FROM vw_getfoo;
 a | b |  c  | o 
---+---+-----+---
 1 | 1 | Joe | 1
(1 row)

DROP VIEW vw_getfoo;
-- sql, proretset = t, prorettype = c
CREATE FUNCTION getfoo5(int) RETURNS setof foo AS 'SELECT * FROM foo WHERE fooid = $1 ORDER BY fooname DESC /* ORDER BY to force the Joe row to be returned */ ;' LANGUAGE SQL;
SELECT * FROM getfoo5(1) AS t1;
 fooid | foosubid | fooname 
-------+----------+---------
     1 |        1 | Joe
     1 |        2 | Ed
(2 rows)

SELECT * FROM getfoo5(1) WITH ORDINALITY AS t1(a,b,c,o);
 a | b |  c  | o 
---+---+-----+---
 1 | 1 | Joe | 1
 1 | 2 | Ed  | 2
(2 rows)

CREATE VIEW vw_getfoo AS SELECT * FROM getfoo5(1);
SELECT * FROM vw_getfoo;
 fooid | foosubid | fooname 
-------+----------+---------
     1 |        1 | Joe
     1 |        2 | Ed
(2 rows)

DROP VIEW vw_getfoo;
CREATE VIEW vw_getfoo AS SELECT * FROM getfoo5(1) WITH ORDINALITY AS t1(a,b,c,o);
SELECT * FROM vw_getfoo;
 a | b |  c  | o 
---+---+-----+---
 1 | 1 | Joe | 1
 1 | 2 | Ed  | 2
(2 rows)

DROP VIEW vw_getfoo;
-- sql, proretset = f, prorettype = record
CREATE FUNCTION getfoo6(int) RETURNS RECORD AS 'SELECT * FROM foo WHERE fooid = $1 ORDER BY fooname DESC /* ORDER BY to force the Joe row to be returned */ ;' LANGUAGE SQL;
SELECT * FROM getfoo6(1) AS t1(fooid int, foosubid int, fooname text);
 fooid | foosubid | fooname 
-------+----------+---------
     1 |        1 | Joe
(1 row)

SELECT * FROM ROWS FROM( getfoo6(1) AS (fooid int, foosubid int, fooname text) ) WITH ORDINALITY;
 fooid | foosubid | fooname | ordinality 
-------+----------+---------+------------
     1 |        1 | Joe     |          1
(1 row)

CREATE VIEW vw_getfoo AS SELECT * FROM getfoo6(1) AS
(fooid int, foosubid int, fooname text);
SELECT * FROM vw_getfoo;
 fooid | foosubid | fooname 
-------+----------+---------
     1 |        1 | Joe
(1 row)

DROP VIEW vw_getfoo;
CREATE VIEW vw_getfoo AS
  SELECT * FROM ROWS FROM( getfoo6(1) AS (fooid int, foosubid int, fooname text) )
                WITH ORDINALITY;
SELECT * FROM vw_getfoo;
 fooid | foosubid | fooname | ordinality 
-------+----------+---------+------------
     1 |        1 | Joe     |          1
(1 row)

DROP VIEW vw_getfoo;
-- sql, proretset = t, prorettype = record
CREATE FUNCTION getfoo7(int) RETURNS setof record AS 'SELECT * FROM foo WHERE fooid = $1 ORDER BY fooname DESC /* ORDER BY to force the Joe row to be returned */ ;' LANGUAGE SQL;
SELECT * FROM getfoo7(1) AS t1(fooid int, foosubid int, fooname text);
 fooid | foosubid | fooname 
-------+----------+---------
     1 |        1 | Joe
     1 |        2 | Ed
(2 rows)

SELECT * FROM ROWS FROM( getfoo7(1) AS (fooid int, foosubid int, fooname text) ) WITH ORDINALITY;
 fooid | foosubid | fooname | ordinality 
-------+----------+---------+------------
     1 |        1 | Joe     |          1
     1 |        2 | Ed      |          2
(2 rows)

CREATE VIEW vw_getfoo AS SELECT * FROM getfoo7(1) AS
(fooid int, foosubid int, fooname text);
SELECT * FROM vw_getfoo;
 fooid | foosubid | fooname 
-------+----------+---------
     1 |        1 | Joe
     1 |        2 | Ed
(2 rows)

DROP VIEW vw_getfoo;
CREATE VIEW vw_getfoo AS
  SELECT * FROM ROWS FROM( getfoo7(1) AS (fooid int, foosubid int, fooname text) )
                WITH ORDINALITY;
SELECT * FROM vw_getfoo;
 fooid | foosubid | fooname | ordinality 
-------+----------+---------+------------
     1 |        1 | Joe     |          1
     1 |        2 | Ed      |          2
(2 rows)

DROP VIEW vw_getfoo;
-- plpgsql, proretset = f, prorettype = b
CREATE FUNCTION getfoo8(int) RETURNS int AS 'DECLARE fooint int; BEGIN SELECT fooid into fooint FROM foo WHERE fooid = $1; RETURN fooint; END;' LANGUAGE plpgsql;
SELECT * FROM getfoo8(1) AS t1;
 t1 
----
  1
(1 row)

SELECT * FROM getfoo8(1) WITH ORDINALITY AS t1(v,o);
 v | o 
---+---
 1 | 1
(1 row)

CREATE VIEW vw_getfoo AS SELECT * FROM getfoo8(1);
SELECT * FROM vw_getfoo;
 getfoo8 
---------
       1
(1 row)

DROP VIEW vw_getfoo;
CREATE VIEW vw_getfoo AS SELECT * FROM getfoo8(1) WITH ORDINALITY AS t1(v,o);
SELECT * FROM vw_getfoo;
 v | o 
---+---
 1 | 1
(1 row)

DROP VIEW vw_getfoo;
-- plpgsql, proretset = f, prorettype = c
CREATE FUNCTION getfoo9(int) RETURNS foo AS 'DECLARE footup foo%ROWTYPE; BEGIN SELECT * into footup FROM foo WHERE fooid = $1 ORDER BY fooname DESC /* ORDER BY to force the Joe row to be returned */ ; RETURN footup; END;' LANGUAGE plpgsql;
SELECT * FROM getfoo9(1) AS t1;
 fooid | foosubid | fooname 
-------+----------+---------
     1 |        1 | Joe
(1 row)

SELECT * FROM getfoo9(1) WITH ORDINALITY AS t1(a,b,c,o);
 a | b |  c  | o 
---+---+-----+---
 1 | 1 | Joe | 1
(1 row)

CREATE VIEW vw_getfoo AS SELECT * FROM getfoo9(1);
SELECT * FROM vw_getfoo;
 fooid | foosubid | fooname 
-------+----------+---------
     1 |        1 | Joe
(1 row)

DROP VIEW vw_getfoo;
CREATE VIEW vw_getfoo AS SELECT * FROM getfoo9(1) WITH ORDINALITY AS t1(a,b,c,o);
SELECT * FROM vw_getfoo;
 a | b |  c  | o 
---+---+-----+---
 1 | 1 | Joe | 1
(1 row)

DROP VIEW vw_getfoo;
-- mix 'n match kinds, to exercise expandRTE and related logic
select * from rows from(getfoo1(1),getfoo2(1),getfoo3(1),getfoo4(1),getfoo5(1),
                    getfoo6(1) AS (fooid int, foosubid int, fooname text),
                    getfoo7(1) AS (fooid int, foosubid int, fooname text),
                    getfoo8(1),getfoo9(1))
              with ordinality as t1(a,b,c,d,e,f,g,h,i,j,k,l,m,o,p,q,r,s,t,u);
 a | b |  c  | d | e |  f  | g | h |  i  | j | k |  l  | m | o |  p  | q | r | s |  t  | u 
---+---+-----+---+---+-----+---+---+-----+---+---+-----+---+---+-----+---+---+---+-----+---
 1 | 1 | Joe | 1 | 1 | Joe | 1 | 1 | Joe | 1 | 1 | Joe | 1 | 1 | Joe | 1 | 1 | 1 | Joe | 1
   | 1 | Ed  |   |   |     | 1 | 2 | Ed  |   |   |     | 1 | 2 | Ed  |   |   |   |     | 2
(2 rows)

select * from rows from(getfoo9(1),getfoo8(1),
                    getfoo7(1) AS (fooid int, foosubid int, fooname text),
                    getfoo6(1) AS (fooid int, foosubid int, fooname text),
                    getfoo5(1),getfoo4(1),getfoo3(1),getfoo2(1),getfoo1(1))
              with ordinality as t1(a,b,c,d,e,f,g,h,i,j,k,l,m,o,p,q,r,s,t,u);
 a | b |  c  | d | e | f |  g  | h | i |  j  | k | l |  m  | o | p |  q  |  r  | s | t | u 
---+---+-----+---+---+---+-----+---+---+-----+---+---+-----+---+---+-----+-----+---+---+---
 1 | 1 | Joe | 1 | 1 | 1 | Joe | 1 | 1 | Joe | 1 | 1 | Joe | 1 | 1 | Joe | Joe | 1 | 1 | 1
   |   |     |   | 1 | 2 | Ed  |   |   |     | 1 | 2 | Ed  |   |   |     | Ed  | 1 |   | 2
(2 rows)

create temporary view vw_foo as
  select * from rows from(getfoo9(1),
                      getfoo7(1) AS (fooid int, foosubid int, fooname text),
                      getfoo1(1))
                with ordinality as t1(a,b,c,d,e,f,g,n);
select * from vw_foo;
 a | b |  c  | d | e |  f  | g | n 
---+---+-----+---+---+-----+---+---
 1 | 1 | Joe | 1 | 1 | Joe | 1 | 1
   |   |     | 1 | 2 | Ed  |   | 2
(2 rows)

select pg_get_viewdef('vw_foo');
                                                                    pg_get_viewdef                                                                    
------------------------------------------------------------------------------------------------------------------------------------------------------
  SELECT t1.a,                                                                                                                                       +
     t1.b,                                                                                                                                           +
     t1.c,                                                                                                                                           +
     t1.d,                                                                                                                                           +
     t1.e,                                                                                                                                           +
     t1.f,                                                                                                                                           +
     t1.g,                                                                                                                                           +
     t1.n                                                                                                                                            +
    FROM ROWS FROM(getfoo9(1), getfoo7(1) AS (fooid integer, foosubid integer, fooname text), getfoo1(1)) WITH ORDINALITY t1(a, b, c, d, e, f, g, n);
(1 row)

drop view vw_foo;
DROP FUNCTION getfoo1(int);
DROP FUNCTION getfoo2(int);
DROP FUNCTION getfoo3(int);
DROP FUNCTION getfoo4(int);
DROP FUNCTION getfoo5(int);
DROP FUNCTION getfoo6(int);
DROP FUNCTION getfoo7(int);
DROP FUNCTION getfoo8(int);
DROP FUNCTION getfoo9(int);
DROP FUNCTION foot(int);
DROP TABLE foo2;
DROP TABLE foo;
-- Rescan tests --
CREATE TEMPORARY SEQUENCE foo_rescan_seq1;
CREATE TEMPORARY SEQUENCE foo_rescan_seq2;
CREATE TYPE foo_rescan_t AS (i integer, s bigint);
CREATE FUNCTION foo_sql(int,int) RETURNS setof foo_rescan_t AS 'SELECT i, nextval(''foo_rescan_seq1'') FROM generate_series($1,$2) i;' LANGUAGE SQL;
-- plpgsql functions use materialize mode
CREATE FUNCTION foo_mat(int,int) RETURNS setof foo_rescan_t AS 'begin for i in $1..$2 loop return next (i, nextval(''foo_rescan_seq2'')); end loop; end;' LANGUAGE plpgsql;
--invokes ExecReScanFunctionScan - all these cases should materialize the function only once
-- LEFT JOIN on a condition that the planner can't prove to be true is used to ensure the function
-- is on the inner path of a nestloop join
SELECT setval('foo_rescan_seq1',1,false),setval('foo_rescan_seq2',1,false);
 setval | setval 
--------+--------
      1 |      1
(1 row)

SELECT * FROM (VALUES (1),(2),(3)) v(r) LEFT JOIN foo_sql(11,13) ON (r+i)<100;
 r | i  | s 
---+----+---
 1 | 11 | 1
 1 | 12 | 2
 1 | 13 | 3
 2 | 11 | 1
 2 | 12 | 2
 2 | 13 | 3
 3 | 11 | 1
 3 | 12 | 2
 3 | 13 | 3
(9 rows)

SELECT setval('foo_rescan_seq1',1,false),setval('foo_rescan_seq2',1,false);
 setval | setval 
--------+--------
      1 |      1
(1 row)

SELECT * FROM (VALUES (1),(2),(3)) v(r) LEFT JOIN foo_sql(11,13) WITH ORDINALITY AS f(i,s,o) ON (r+i)<100;
 r | i  | s | o 
---+----+---+---
 1 | 11 | 1 | 1
 1 | 12 | 2 | 2
 1 | 13 | 3 | 3
 2 | 11 | 1 | 1
 2 | 12 | 2 | 2
 2 | 13 | 3 | 3
 3 | 11 | 1 | 1
 3 | 12 | 2 | 2
 3 | 13 | 3 | 3
(9 rows)

SELECT setval('foo_rescan_seq1',1,false),setval('foo_rescan_seq2',1,false);
 setval | setval 
--------+--------
      1 |      1
(1 row)

SELECT * FROM (VALUES (1),(2),(3)) v(r) LEFT JOIN foo_mat(11,13) ON (r+i)<100;
 r | i  | s 
---+----+---
 1 | 11 | 1
 1 | 12 | 2
 1 | 13 | 3
 2 | 11 | 1
 2 | 12 | 2
 2 | 13 | 3
 3 | 11 | 1
 3 | 12 | 2
 3 | 13 | 3
(9 rows)

SELECT setval('foo_rescan_seq1',1,false),setval('foo_rescan_seq2',1,false);
 setval | setval 
--------+--------
      1 |      1
(1 row)

SELECT * FROM (VALUES (1),(2),(3)) v(r) LEFT JOIN foo_mat(11,13) WITH ORDINALITY AS f(i,s,o) ON (r+i)<100;
 r | i  | s | o 
---+----+---+---
 1 | 11 | 1 | 1
 1 | 12 | 2 | 2
 1 | 13 | 3 | 3
 2 | 11 | 1 | 1
 2 | 12 | 2 | 2
 2 | 13 | 3 | 3
 3 | 11 | 1 | 1
 3 | 12 | 2 | 2
 3 | 13 | 3 | 3
(9 rows)

SELECT setval('foo_rescan_seq1',1,false),setval('foo_rescan_seq2',1,false);
 setval | setval 
--------+--------
      1 |      1
(1 row)

SELECT * FROM (VALUES (1),(2),(3)) v(r) LEFT JOIN ROWS FROM( foo_sql(11,13), foo_mat(11,13) ) WITH ORDINALITY AS f(i1,s1,i2,s2,o) ON (r+i1+i2)<100;
 r | i1 | s1 | i2 | s2 | o 
---+----+----+----+----+---
 1 | 11 |  1 | 11 |  1 | 1
 1 | 12 |  2 | 12 |  2 | 2
 1 | 13 |  3 | 13 |  3 | 3
 2 | 11 |  1 | 11 |  1 | 1
 2 | 12 |  2 | 12 |  2 | 2
 2 | 13 |  3 | 13 |  3 | 3
 3 | 11 |  1 | 11 |  1 | 1
 3 | 12 |  2 | 12 |  2 | 2
 3 | 13 |  3 | 13 |  3 | 3
(9 rows)

SELECT * FROM (VALUES (1),(2),(3)) v(r) LEFT JOIN generate_series(11,13) f(i) ON (r+i)<100;
 r | i  
---+----
 1 | 11
 1 | 12
 1 | 13
 2 | 11
 2 | 12
 2 | 13
 3 | 11
 3 | 12
 3 | 13
(9 rows)

SELECT * FROM (VALUES (1),(2),(3)) v(r) LEFT JOIN generate_series(11,13) WITH ORDINALITY AS f(i,o) ON (r+i)<100;
 r | i  | o 
---+----+---
 1 | 11 | 1
 1 | 12 | 2
 1 | 13 | 3
 2 | 11 | 1
 2 | 12 | 2
 2 | 13 | 3
 3 | 11 | 1
 3 | 12 | 2
 3 | 13 | 3
(9 rows)

SELECT * FROM (VALUES (1),(2),(3)) v(r) LEFT JOIN unnest(array[10,20,30]) f(i) ON (r+i)<100;
 r | i  
---+----
 1 | 10
 1 | 20
 1 | 30
 2 | 10
 2 | 20
 2 | 30
 3 | 10
 3 | 20
 3 | 30
(9 rows)

SELECT * FROM (VALUES (1),(2),(3)) v(r) LEFT JOIN unnest(array[10,20,30]) WITH ORDINALITY AS f(i,o) ON (r+i)<100;
 r | i  | o 
---+----+---
 1 | 10 | 1
 1 | 20 | 2
 1 | 30 | 3
 2 | 10 | 1
 2 | 20 | 2
 2 | 30 | 3
 3 | 10 | 1
 3 | 20 | 2
 3 | 30 | 3
(9 rows)

--invokes ExecReScanFunctionScan with chgParam != NULL (using implied LATERAL)
SELECT setval('foo_rescan_seq1',1,false),setval('foo_rescan_seq2',1,false);
 setval | setval 
--------+--------
      1 |      1
(1 row)

SELECT * FROM (VALUES (1),(2),(3)) v(r), foo_sql(10+r,13);
 r | i  | s 
---+----+---
 1 | 11 | 1
 1 | 12 | 2
 1 | 13 | 3
 2 | 12 | 4
 2 | 13 | 5
 3 | 13 | 6
(6 rows)

SELECT setval('foo_rescan_seq1',1,false),setval('foo_rescan_seq2',1,false);
 setval | setval 
--------+--------
      1 |      1
(1 row)

SELECT * FROM (VALUES (1),(2),(3)) v(r), foo_sql(10+r,13) WITH ORDINALITY AS f(i,s,o);
 r | i  | s | o 
---+----+---+---
 1 | 11 | 1 | 1
 1 | 12 | 2 | 2
 1 | 13 | 3 | 3
 2 | 12 | 4 | 1
 2 | 13 | 5 | 2
 3 | 13 | 6 | 1
(6 rows)

SELECT setval('foo_rescan_seq1',1,false),setval('foo_rescan_seq2',1,false);
 setval | setval 
--------+--------
      1 |      1
(1 row)

SELECT * FROM (VALUES (1),(2),(3)) v(r), foo_sql(11,10+r);
 r | i  | s 
---+----+---
 1 | 11 | 1
 2 | 11 | 2
 2 | 12 | 3
 3 | 11 | 4
 3 | 12 | 5
 3 | 13 | 6
(6 rows)

SELECT setval('foo_rescan_seq1',1,false),setval('foo_rescan_seq2',1,false);
 setval | setval 
--------+--------
      1 |      1
(1 row)

SELECT * FROM (VALUES (1),(2),(3)) v(r), foo_sql(11,10+r) WITH ORDINALITY AS f(i,s,o);
 r | i  | s | o 
---+----+---+---
 1 | 11 | 1 | 1
 2 | 11 | 2 | 1
 2 | 12 | 3 | 2
 3 | 11 | 4 | 1
 3 | 12 | 5 | 2
 3 | 13 | 6 | 3
(6 rows)

SELECT setval('foo_rescan_seq1',1,false),setval('foo_rescan_seq2',1,false);
 setval | setval 
--------+--------
      1 |      1
(1 row)

SELECT * FROM (VALUES (11,12),(13,15),(16,20)) v(r1,r2), foo_sql(r1,r2);
 r1 | r2 | i  | s  
----+----+----+----
 11 | 12 | 11 |  1
 11 | 12 | 12 |  2
 13 | 15 | 13 |  3
 13 | 15 | 14 |  4
 13 | 15 | 15 |  5
 16 | 20 | 16 |  6
 16 | 20 | 17 |  7
 16 | 20 | 18 |  8
 16 | 20 | 19 |  9
 16 | 20 | 20 | 10
(10 rows)

SELECT setval('foo_rescan_seq1',1,false),setval('foo_rescan_seq2',1,false);
 setval | setval 
--------+--------
      1 |      1
(1 row)

SELECT * FROM (VALUES (11,12),(13,15),(16,20)) v(r1,r2), foo_sql(r1,r2) WITH ORDINALITY AS f(i,s,o);
 r1 | r2 | i  | s  | o 
----+----+----+----+---
 11 | 12 | 11 |  1 | 1
 11 | 12 | 12 |  2 | 2
 13 | 15 | 13 |  3 | 1
 13 | 15 | 14 |  4 | 2
 13 | 15 | 15 |  5 | 3
 16 | 20 | 16 |  6 | 1
 16 | 20 | 17 |  7 | 2
 16 | 20 | 18 |  8 | 3
 16 | 20 | 19 |  9 | 4
 16 | 20 | 20 | 10 | 5
(10 rows)

SELECT setval('foo_rescan_seq1',1,false),setval('foo_rescan_seq2',1,false);
 setval | setval 
--------+--------
      1 |      1
(1 row)

SELECT * FROM (VALUES (1),(2),(3)) v(r), foo_mat(10+r,13);
 r | i  | s 
---+----+---
 1 | 11 | 1
 1 | 12 | 2
 1 | 13 | 3
 2 | 12 | 4
 2 | 13 | 5
 3 | 13 | 6
(6 rows)

SELECT setval('foo_rescan_seq1',1,false),setval('foo_rescan_seq2',1,false);
 setval | setval 
--------+--------
      1 |      1
(1 row)

SELECT * FROM (VALUES (1),(2),(3)) v(r), foo_mat(10+r,13) WITH ORDINALITY AS f(i,s,o);
 r | i  | s | o 
---+----+---+---
 1 | 11 | 1 | 1
 1 | 12 | 2 | 2
 1 | 13 | 3 | 3
 2 | 12 | 4 | 1
 2 | 13 | 5 | 2
 3 | 13 | 6 | 1
(6 rows)

SELECT setval('foo_rescan_seq1',1,false),setval('foo_rescan_seq2',1,false);
 setval | setval 
--------+--------
      1 |      1
(1 row)

SELECT * FROM (VALUES (1),(2),(3)) v(r), foo_mat(11,10+r);
 r | i  | s 
---+----+---
 1 | 11 | 1
 2 | 11 | 2
 2 | 12 | 3
 3 | 11 | 4
 3 | 12 | 5
 3 | 13 | 6
(6 rows)

SELECT setval('foo_rescan_seq1',1,false),setval('foo_rescan_seq2',1,false);
 setval | setval 
--------+--------
      1 |      1
(1 row)

SELECT * FROM (VALUES (1),(2),(3)) v(r), foo_mat(11,10+r) WITH ORDINALITY AS f(i,s,o);
 r | i  | s | o 
---+----+---+---
 1 | 11 | 1 | 1
 2 | 11 | 2 | 1
 2 | 12 | 3 | 2
 3 | 11 | 4 | 1
 3 | 12 | 5 | 2
 3 | 13 | 6 | 3
(6 rows)

SELECT setval('foo_rescan_seq1',1,false),setval('foo_rescan_seq2',1,false);
 setval | setval 
--------+--------
      1 |      1
(1 row)

SELECT * FROM (VALUES (11,12),(13,15),(16,20)) v(r1,r2), foo_mat(r1,r2);
 r1 | r2 | i  | s  
----+----+----+----
 11 | 12 | 11 |  1
 11 | 12 | 12 |  2
 13 | 15 | 13 |  3
 13 | 15 | 14 |  4
 13 | 15 | 15 |  5
 16 | 20 | 16 |  6
 16 | 20 | 17 |  7
 16 | 20 | 18 |  8
 16 | 20 | 19 |  9
 16 | 20 | 20 | 10
(10 rows)

SELECT setval('foo_rescan_seq1',1,false),setval('foo_rescan_seq2',1,false);
 setval | setval 
--------+--------
      1 |      1
(1 row)

SELECT * FROM (VALUES (11,12),(13,15),(16,20)) v(r1,r2), foo_mat(r1,r2) WITH ORDINALITY AS f(i,s,o);
 r1 | r2 | i  | s  | o 
----+----+----+----+---
 11 | 12 | 11 |  1 | 1
 11 | 12 | 12 |  2 | 2
 13 | 15 | 13 |  3 | 1
 13 | 15 | 14 |  4 | 2
 13 | 15 | 15 |  5 | 3
 16 | 20 | 16 |  6 | 1
 16 | 20 | 17 |  7 | 2
 16 | 20 | 18 |  8 | 3
 16 | 20 | 19 |  9 | 4
 16 | 20 | 20 | 10 | 5
(10 rows)

-- selective rescan of multiple functions:
SELECT setval('foo_rescan_seq1',1,false),setval('foo_rescan_seq2',1,false);
 setval | setval 
--------+--------
      1 |      1
(1 row)

SELECT * FROM (VALUES (1),(2),(3)) v(r), ROWS FROM( foo_sql(11,11), foo_mat(10+r,13) );
 r | i  | s | i  | s 
---+----+---+----+---
 1 | 11 | 1 | 11 | 1
 1 |    |   | 12 | 2
 1 |    |   | 13 | 3
 2 | 11 | 1 | 12 | 4
 2 |    |   | 13 | 5
 3 | 11 | 1 | 13 | 6
(6 rows)

SELECT setval('foo_rescan_seq1',1,false),setval('foo_rescan_seq2',1,false);
 setval | setval 
--------+--------
      1 |      1
(1 row)

SELECT * FROM (VALUES (1),(2),(3)) v(r), ROWS FROM( foo_sql(10+r,13), foo_mat(11,11) );
 r | i  | s | i  | s 
---+----+---+----+---
 1 | 11 | 1 | 11 | 1
 1 | 12 | 2 |    |  
 1 | 13 | 3 |    |  
 2 | 12 | 4 | 11 | 1
 2 | 13 | 5 |    |  
 3 | 13 | 6 | 11 | 1
(6 rows)

SELECT setval('foo_rescan_seq1',1,false),setval('foo_rescan_seq2',1,false);
 setval | setval 
--------+--------
      1 |      1
(1 row)

SELECT * FROM (VALUES (1),(2),(3)) v(r), ROWS FROM( foo_sql(10+r,13), foo_mat(10+r,13) );
 r | i  | s | i  | s 
---+----+---+----+---
 1 | 11 | 1 | 11 | 1
 1 | 12 | 2 | 12 | 2
 1 | 13 | 3 | 13 | 3
 2 | 12 | 4 | 12 | 4
 2 | 13 | 5 | 13 | 5
 3 | 13 | 6 | 13 | 6
(6 rows)

SELECT setval('foo_rescan_seq1',1,false),setval('foo_rescan_seq2',1,false);
 setval | setval 
--------+--------
      1 |      1
(1 row)

SELECT * FROM generate_series(1,2) r1, generate_series(r1,3) r2, ROWS FROM( foo_sql(10+r1,13), foo_mat(10+r2,13) );
 r1 | r2 | i  | s  | i  | s 
----+----+----+----+----+---
  1 |  1 | 11 |  1 | 11 | 1
  1 |  1 | 12 |  2 | 12 | 2
  1 |  1 | 13 |  3 | 13 | 3
  1 |  2 | 11 |  4 | 12 | 4
  1 |  2 | 12 |  5 | 13 | 5
  1 |  2 | 13 |  6 |    |  
  1 |  3 | 11 |  7 | 13 | 6
  1 |  3 | 12 |  8 |    |  
  1 |  3 | 13 |  9 |    |  
  2 |  2 | 12 | 10 | 12 | 7
  2 |  2 | 13 | 11 | 13 | 8
  2 |  3 | 12 | 12 | 13 | 9
  2 |  3 | 13 | 13 |    |  
(13 rows)

SELECT * FROM (VALUES (1),(2),(3)) v(r), generate_series(10+r,20-r) f(i);
 r | i  
---+----
 1 | 11
 1 | 12
 1 | 13
 1 | 14
 1 | 15
 1 | 16
 1 | 17
 1 | 18
 1 | 19
 2 | 12
 2 | 13
 2 | 14
 2 | 15
 2 | 16
 2 | 17
 2 | 18
 3 | 13
 3 | 14
 3 | 15
 3 | 16
 3 | 17
(21 rows)

SELECT * FROM (VALUES (1),(2),(3)) v(r), generate_series(10+r,20-r) WITH ORDINALITY AS f(i,o);
 r | i  | o 
---+----+---
 1 | 11 | 1
 1 | 12 | 2
 1 | 13 | 3
 1 | 14 | 4
 1 | 15 | 5
 1 | 16 | 6
 1 | 17 | 7
 1 | 18 | 8
 1 | 19 | 9
 2 | 12 | 1
 2 | 13 | 2
 2 | 14 | 3
 2 | 15 | 4
 2 | 16 | 5
 2 | 17 | 6
 2 | 18 | 7
 3 | 13 | 1
 3 | 14 | 2
 3 | 15 | 3
 3 | 16 | 4
 3 | 17 | 5
(21 rows)

SELECT * FROM (VALUES (1),(2),(3)) v(r), unnest(array[r*10,r*20,r*30]) f(i);
 r | i  
---+----
 1 | 10
 1 | 20
 1 | 30
 2 | 20
 2 | 40
 2 | 60
 3 | 30
 3 | 60
 3 | 90
(9 rows)

SELECT * FROM (VALUES (1),(2),(3)) v(r), unnest(array[r*10,r*20,r*30]) WITH ORDINALITY AS f(i,o);
 r | i  | o 
---+----+---
 1 | 10 | 1
 1 | 20 | 2
 1 | 30 | 3
 2 | 20 | 1
 2 | 40 | 2
 2 | 60 | 3
 3 | 30 | 1
 3 | 60 | 2
 3 | 90 | 3
(9 rows)

-- deep nesting
SELECT * FROM (VALUES (1),(2),(3)) v1(r1),
              LATERAL (SELECT r1, * FROM (VALUES (10),(20),(30)) v2(r2)
                                         LEFT JOIN generate_series(21,23) f(i) ON ((r2+i)<100) OFFSET 0) s1;
 r1 | r1 | r2 | i  
----+----+----+----
  1 |  1 | 10 | 21
  1 |  1 | 10 | 22
  1 |  1 | 10 | 23
  1 |  1 | 20 | 21
  1 |  1 | 20 | 22
  1 |  1 | 20 | 23
  1 |  1 | 30 | 21
  1 |  1 | 30 | 22
  1 |  1 | 30 | 23
  2 |  2 | 10 | 21
  2 |  2 | 10 | 22
  2 |  2 | 10 | 23
  2 |  2 | 20 | 21
  2 |  2 | 20 | 22
  2 |  2 | 20 | 23
  2 |  2 | 30 | 21
  2 |  2 | 30 | 22
  2 |  2 | 30 | 23
  3 |  3 | 10 | 21
  3 |  3 | 10 | 22
  3 |  3 | 10 | 23
  3 |  3 | 20 | 21
  3 |  3 | 20 | 22
  3 |  3 | 20 | 23
  3 |  3 | 30 | 21
  3 |  3 | 30 | 22
  3 |  3 | 30 | 23
(27 rows)

SELECT * FROM (VALUES (1),(2),(3)) v1(r1),
              LATERAL (SELECT r1, * FROM (VALUES (10),(20),(30)) v2(r2)
                                         LEFT JOIN generate_series(20+r1,23) f(i) ON ((r2+i)<100) OFFSET 0) s1;
 r1 | r1 | r2 | i  
----+----+----+----
  1 |  1 | 10 | 21
  1 |  1 | 10 | 22
  1 |  1 | 10 | 23
  1 |  1 | 20 | 21
  1 |  1 | 20 | 22
  1 |  1 | 20 | 23
  1 |  1 | 30 | 21
  1 |  1 | 30 | 22
  1 |  1 | 30 | 23
  2 |  2 | 10 | 22
  2 |  2 | 10 | 23
  2 |  2 | 20 | 22
  2 |  2 | 20 | 23
  2 |  2 | 30 | 22
  2 |  2 | 30 | 23
  3 |  3 | 10 | 23
  3 |  3 | 20 | 23
  3 |  3 | 30 | 23
(18 rows)

SELECT * FROM (VALUES (1),(2),(3)) v1(r1),
              LATERAL (SELECT r1, * FROM (VALUES (10),(20),(30)) v2(r2)
                                         LEFT JOIN generate_series(r2,r2+3) f(i) ON ((r2+i)<100) OFFSET 0) s1;
 r1 | r1 | r2 | i  
----+----+----+----
  1 |  1 | 10 | 10
  1 |  1 | 10 | 11
  1 |  1 | 10 | 12
  1 |  1 | 10 | 13
  1 |  1 | 20 | 20
  1 |  1 | 20 | 21
  1 |  1 | 20 | 22
  1 |  1 | 20 | 23
  1 |  1 | 30 | 30
  1 |  1 | 30 | 31
  1 |  1 | 30 | 32
  1 |  1 | 30 | 33
  2 |  2 | 10 | 10
  2 |  2 | 10 | 11
  2 |  2 | 10 | 12
  2 |  2 | 10 | 13
  2 |  2 | 20 | 20
  2 |  2 | 20 | 21
  2 |  2 | 20 | 22
  2 |  2 | 20 | 23
  2 |  2 | 30 | 30
  2 |  2 | 30 | 31
  2 |  2 | 30 | 32
  2 |  2 | 30 | 33
  3 |  3 | 10 | 10
  3 |  3 | 10 | 11
  3 |  3 | 10 | 12
  3 |  3 | 10 | 13
  3 |  3 | 20 | 20
  3 |  3 | 20 | 21
  3 |  3 | 20 | 22
  3 |  3 | 20 | 23
  3 |  3 | 30 | 30
  3 |  3 | 30 | 31
  3 |  3 | 30 | 32
  3 |  3 | 30 | 33
(36 rows)

SELECT * FROM (VALUES (1),(2),(3)) v1(r1),
              LATERAL (SELECT r1, * FROM (VALUES (10),(20),(30)) v2(r2)
                                         LEFT JOIN generate_series(r1,2+r2/5) f(i) ON ((r2+i)<100) OFFSET 0) s1;
 r1 | r1 | r2 | i 
----+----+----+---
  1 |  1 | 10 | 1
  1 |  1 | 10 | 2
  1 |  1 | 10 | 3
  1 |  1 | 10 | 4
  1 |  1 | 20 | 1
  1 |  1 | 20 | 2
  1 |  1 | 20 | 3
  1 |  1 | 20 | 4
  1 |  1 | 20 | 5
  1 |  1 | 20 | 6
  1 |  1 | 30 | 1
  1 |  1 | 30 | 2
  1 |  1 | 30 | 3
  1 |  1 | 30 | 4
  1 |  1 | 30 | 5
  1 |  1 | 30 | 6
  1 |  1 | 30 | 7
  1 |  1 | 30 | 8
  2 |  2 | 10 | 2
  2 |  2 | 10 | 3
  2 |  2 | 10 | 4
  2 |  2 | 20 | 2
  2 |  2 | 20 | 3
  2 |  2 | 20 | 4
  2 |  2 | 20 | 5
  2 |  2 | 20 | 6
  2 |  2 | 30 | 2
  2 |  2 | 30 | 3
  2 |  2 | 30 | 4
  2 |  2 | 30 | 5
  2 |  2 | 30 | 6
  2 |  2 | 30 | 7
  2 |  2 | 30 | 8
  3 |  3 | 10 | 3
  3 |  3 | 10 | 4
  3 |  3 | 20 | 3
  3 |  3 | 20 | 4
  3 |  3 | 20 | 5
  3 |  3 | 20 | 6
  3 |  3 | 30 | 3
  3 |  3 | 30 | 4
  3 |  3 | 30 | 5
  3 |  3 | 30 | 6
  3 |  3 | 30 | 7
  3 |  3 | 30 | 8
(45 rows)

DROP FUNCTION foo_sql(int,int);
DROP FUNCTION foo_mat(int,int);
DROP SEQUENCE foo_rescan_seq1;
DROP SEQUENCE foo_rescan_seq2;
--
-- Test cases involving OUT parameters
--
CREATE FUNCTION foo(in f1 int, out f2 int)
AS 'select $1+1' LANGUAGE sql;
SELECT foo(42);
 foo 
-----
  43
(1 row)

SELECT * FROM foo(42);
 f2 
----
 43
(1 row)

SELECT * FROM foo(42) AS p(x);
 x  
----
 43
(1 row)

-- explicit spec of return type is OK
CREATE OR REPLACE FUNCTION foo(in f1 int, out f2 int) RETURNS int
AS 'select $1+1' LANGUAGE sql;
-- error, wrong result type
CREATE OR REPLACE FUNCTION foo(in f1 int, out f2 int) RETURNS float
AS 'select $1+1' LANGUAGE sql;
ERROR:  function result type must be integer because of OUT parameters
-- with multiple OUT params you must get a RECORD result
CREATE OR REPLACE FUNCTION foo(in f1 int, out f2 int, out f3 text) RETURNS int
AS 'select $1+1' LANGUAGE sql;
ERROR:  function result type must be record because of OUT parameters
CREATE OR REPLACE FUNCTION foo(in f1 int, out f2 int, out f3 text)
RETURNS record
AS 'select $1+1' LANGUAGE sql;
ERROR:  cannot change return type of existing function
HINT:  Use DROP FUNCTION foo(integer) first.
CREATE OR REPLACE FUNCTION foor(in f1 int, out f2 int, out text)
AS $$select $1-1, $1::text || 'z'$$ LANGUAGE sql;
SELECT f1, foor(f1) FROM int4_tbl;
     f1      |            foor            
-------------+----------------------------
           0 | (-1,0z)
      123456 | (123455,123456z)
     -123456 | (-123457,-123456z)
  2147483647 | (2147483646,2147483647z)
 -2147483647 | (-2147483648,-2147483647z)
(5 rows)

SELECT * FROM foor(42);
 f2 | column2 
----+---------
 41 | 42z
(1 row)

SELECT * FROM foor(42) AS p(a,b);
 a  |  b  
----+-----
 41 | 42z
(1 row)

CREATE OR REPLACE FUNCTION foob(in f1 int, inout f2 int, out text)
AS $$select $2-1, $1::text || 'z'$$ LANGUAGE sql;
SELECT f1, foob(f1, f1/2) FROM int4_tbl;
     f1      |            foob            
-------------+----------------------------
           0 | (-1,0z)
      123456 | (61727,123456z)
     -123456 | (-61729,-123456z)
  2147483647 | (1073741822,2147483647z)
 -2147483647 | (-1073741824,-2147483647z)
(5 rows)

SELECT * FROM foob(42, 99);
 f2 | column2 
----+---------
 98 | 42z
(1 row)

SELECT * FROM foob(42, 99) AS p(a,b);
 a  |  b  
----+-----
 98 | 42z
(1 row)

-- Can reference function with or without OUT params for DROP, etc
DROP FUNCTION foo(int);
DROP FUNCTION foor(in f2 int, out f1 int, out text);
DROP FUNCTION foob(in f1 int, inout f2 int);
--
-- For my next trick, polymorphic OUT parameters
--
CREATE FUNCTION dup (f1 anyelement, f2 out anyelement, f3 out anyarray)
AS 'select $1, array[$1,$1]' LANGUAGE sql;
SELECT dup(22);
      dup       
----------------
 (22,"{22,22}")
(1 row)

SELECT dup('xyz');	-- fails
ERROR:  could not determine polymorphic type because input has type "unknown"
SELECT dup('xyz'::text);
        dup        
-------------------
 (xyz,"{xyz,xyz}")
(1 row)

SELECT * FROM dup('xyz'::text);
 f2  |    f3     
-----+-----------
 xyz | {xyz,xyz}
(1 row)

-- fails, as we are attempting to rename first argument
CREATE OR REPLACE FUNCTION dup (inout f2 anyelement, out f3 anyarray)
AS 'select $1, array[$1,$1]' LANGUAGE sql;
ERROR:  cannot change name of input parameter "f1"
HINT:  Use DROP FUNCTION dup(anyelement) first.
DROP FUNCTION dup(anyelement);
-- equivalent behavior, though different name exposed for input arg
CREATE OR REPLACE FUNCTION dup (inout f2 anyelement, out f3 anyarray)
AS 'select $1, array[$1,$1]' LANGUAGE sql;
SELECT dup(22);
      dup       
----------------
 (22,"{22,22}")
(1 row)

DROP FUNCTION dup(anyelement);
-- fails, no way to deduce outputs
CREATE FUNCTION bad (f1 int, out f2 anyelement, out f3 anyarray)
AS 'select $1, array[$1,$1]' LANGUAGE sql;
ERROR:  cannot determine result data type
DETAIL:  A function returning a polymorphic type must have at least one polymorphic argument.
--
-- table functions
--
CREATE OR REPLACE FUNCTION foo()
RETURNS TABLE(a int)
AS $$ SELECT a FROM generate_series(1,5) a(a) $$ LANGUAGE sql;
SELECT * FROM foo();
 a 
---
 1
 2
 3
 4
 5
(5 rows)

DROP FUNCTION foo();
CREATE OR REPLACE FUNCTION foo(int)
RETURNS TABLE(a int, b int)
AS $$ SELECT a, b
         FROM generate_series(1,$1) a(a),
              generate_series(1,$1) b(b) $$ LANGUAGE sql;
SELECT * FROM foo(3);
 a | b 
---+---
 1 | 1
 1 | 2
 1 | 3
 2 | 1
 2 | 2
 2 | 3
 3 | 1
 3 | 2
 3 | 3
(9 rows)

DROP FUNCTION foo(int);
-- case that causes change of typmod knowledge during inlining
CREATE OR REPLACE FUNCTION foo()
RETURNS TABLE(a varchar(5))
AS $$ SELECT 'hello'::varchar(5) $$ LANGUAGE sql STABLE;
SELECT * FROM foo() GROUP BY 1;
   a   
-------
 hello
(1 row)

DROP FUNCTION foo();
--
-- some tests on SQL functions with RETURNING
--
create temp table tt(f1 serial, data text);
-- GPDB: The tests below which throw NOTICEs, throw them in indeterminate
-- order, if the rows are hashed to different segments. Force the rows
-- that have problem to be hashed to the same segment, using a custom hash
-- function.
CREATE OPERATOR FAMILY dummy_int_hash_ops USING hash;
CREATE FUNCTION dummy_hashfunc(int) RETURNS int AS $$
begin
  return CASE WHEN $1 BETWEEN 7 AND 15 THEN 0 ELSE $1 END;
end; $$ LANGUAGE plpgsql STRICT IMMUTABLE;
CREATE OPERATOR CLASS dummy_int_hash_ops FOR TYPE int4
  USING hash FAMILY dummy_int_hash_ops AS
  OPERATOR 1 =,
  FUNCTION 1 dummy_hashfunc(int);
ALTER TABLE tt SET DISTRIBUTED BY (f1 dummy_int_hash_ops);
create function insert_tt(text) returns int as
$$ insert into tt(data) values($1) returning f1 $$
language sql;
select insert_tt('foo');
 insert_tt 
-----------
         1
(1 row)

select insert_tt('bar');
 insert_tt 
-----------
         2
(1 row)

select * from tt;
 f1 | data 
----+------
  1 | foo
  2 | bar
(2 rows)

-- insert will execute to completion even if function needs just 1 row
create or replace function insert_tt(text) returns int as
$$ insert into tt(data) values($1),($1||$1) returning (f1>0)::int $$
language sql;
select insert_tt('fool');
 insert_tt 
-----------
         1
(1 row)

select * from tt;
 f1 |   data   
----+----------
  1 | foo
  2 | bar
  3 | fool
  4 | foolfool
(4 rows)

-- setof does what's expected
create or replace function insert_tt2(text,text) returns setof int as
$$ insert into tt(data) values($1),($2) returning f1 $$
language sql;
select insert_tt2('foolish','barrish');
 insert_tt2 
------------
          5
          6
(2 rows)

select * from insert_tt2('baz','quux');
 insert_tt2 
------------
          7
          8
(2 rows)

select * from tt;
 f1 |   data   
----+----------
  1 | foo
  2 | bar
  3 | fool
  4 | foolfool
  5 | foolish
  6 | barrish
  7 | baz
  8 | quux
(8 rows)

-- limit doesn't prevent execution to completion
select insert_tt2('foolish','barrish') limit 1;
 insert_tt2 
------------
          9
(1 row)

select * from tt;
 f1 |   data   
----+----------
  1 | foo
  2 | bar
  3 | fool
  4 | foolfool
  5 | foolish
  6 | barrish
  7 | baz
  8 | quux
  9 | foolish
 10 | barrish
(10 rows)

-- triggers will fire, too
create function noticetrigger() returns trigger as $$
begin
  raise notice 'noticetrigger % %', new.f1, new.data;
  return null;
end $$ language plpgsql;
create trigger tnoticetrigger after insert on tt for each row
execute procedure noticetrigger();
select insert_tt2('foolme','barme') limit 1;
NOTICE:  noticetrigger 11 foolme
NOTICE:  noticetrigger 12 barme
 insert_tt2 
------------
         11
(1 row)

select * from tt;
 f1 |   data   
----+----------
  1 | foo
  2 | bar
  3 | fool
  4 | foolfool
  5 | foolish
  6 | barrish
  7 | baz
  8 | quux
  9 | foolish
 10 | barrish
 11 | foolme
 12 | barme
(12 rows)

-- and rules work
create temp table tt_log(f1 int, data text);
create rule insert_tt_rule as on insert to tt do also
  insert into tt_log values(new.*);
select insert_tt2('foollog','barlog') limit 1;
NOTICE:  noticetrigger 13 foollog
NOTICE:  noticetrigger 14 barlog
 insert_tt2 
------------
         13
(1 row)

select * from tt;
 f1 |   data   
----+----------
  1 | foo
  2 | bar
  3 | fool
  4 | foolfool
  5 | foolish
  6 | barrish
  7 | baz
  8 | quux
  9 | foolish
 10 | barrish
 11 | foolme
 12 | barme
 13 | foollog
 14 | barlog
(14 rows)

-- note that nextval() gets executed a second time in the rule expansion,
-- which is expected.
select * from tt_log;
 f1 |  data   
----+---------
 15 | foollog
 16 | barlog
(2 rows)

-- test case for a whole-row-variable bug
create function foo1(n integer, out a text, out b text)
  returns setof record
  language sql
  as $$ select 'foo ' || i, 'bar ' || i from generate_series(1,$1) i $$;
set work_mem='64kB';
WARNING:  "work_mem": setting is deprecated, and may be removed in a future release.
select t.a, t, t.a from foo1(10000) t limit 1;
   a   |         t         |   a   
-------+-------------------+-------
 foo 1 | ("foo 1","bar 1") | foo 1
(1 row)

reset work_mem;
WARNING:  "work_mem": setting is deprecated, and may be removed in a future release.
select t.a, t, t.a from foo1(10000) t limit 1;
   a   |         t         |   a   
-------+-------------------+-------
 foo 1 | ("foo 1","bar 1") | foo 1
(1 row)

drop function foo1(n integer);
-- test use of SQL functions returning record
-- this is supported in some cases where the query doesn't specify
-- the actual record type ...
create function array_to_set(anyarray) returns setof record as $$
  select i AS "index", $1[i] AS "value" from generate_subscripts($1, 1) i
$$ language sql strict immutable;
select array_to_set(array['one', 'two']);
 array_to_set 
--------------
 (1,one)
 (2,two)
(2 rows)

select * from array_to_set(array['one', 'two']) as t(f1 int,f2 text);
 f1 | f2  
----+-----
  1 | one
  2 | two
(2 rows)

select * from array_to_set(array['one', 'two']); -- fail
ERROR:  a column definition list is required for functions returning "record"
LINE 1: select * from array_to_set(array['one', 'two']);
                      ^
create temp table foo(f1 int8, f2 int8);
create function testfoo() returns record as $$
  insert into foo values (1,2) returning *;
$$ language sql;
select testfoo();
 testfoo 
---------
 (1,2)
(1 row)

select * from testfoo() as t(f1 int8,f2 int8);
 f1 | f2 
----+----
  1 |  2
(1 row)

select * from testfoo(); -- fail
ERROR:  a column definition list is required for functions returning "record"
LINE 1: select * from testfoo();
                      ^
drop function testfoo();
create function testfoo() returns setof record as $$
  insert into foo values (1,2), (3,4) returning *;
$$ language sql;
select testfoo();
 testfoo 
---------
 (1,2)
 (3,4)
(2 rows)

select * from testfoo() as t(f1 int8,f2 int8);
 f1 | f2 
----+----
  1 |  2
  3 |  4
(2 rows)

select * from testfoo(); -- fail
ERROR:  a column definition list is required for functions returning "record"
LINE 1: select * from testfoo();
                      ^
drop function testfoo();
--
-- Check some cases involving added/dropped columns in a rowtype result
--
create temp table users (userid text, seq int, email text, todrop bool, moredrop int, enabled bool);
insert into users values ('id',1,'email',true,11,true);
insert into users values ('id2',2,'email2',true,12,true);
alter table users drop column todrop;
create or replace function get_first_user() returns users as
$$ SELECT * FROM users ORDER BY userid LIMIT 1; $$
language sql stable;
SELECT get_first_user();
  get_first_user   
-------------------
 (id,1,email,11,t)
(1 row)

SELECT * FROM get_first_user();
 userid | seq | email | moredrop | enabled 
--------+-----+-------+----------+---------
 id     |   1 | email |       11 | t
(1 row)

create or replace function get_users() returns setof users as
$$ SELECT * FROM users ORDER BY userid; $$
language sql stable;
SELECT get_users();
      get_users      
---------------------
 (id,1,email,11,t)
 (id2,2,email2,12,t)
(2 rows)

SELECT * FROM get_users();
 userid | seq | email  | moredrop | enabled 
--------+-----+--------+----------+---------
 id     |   1 | email  |       11 | t
 id2    |   2 | email2 |       12 | t
(2 rows)

SELECT * FROM get_users() WITH ORDINALITY;   -- make sure ordinality copes
 userid | seq | email  | moredrop | enabled | ordinality 
--------+-----+--------+----------+---------+------------
 id     |   1 | email  |       11 | t       |          1
 id2    |   2 | email2 |       12 | t       |          2
(2 rows)

-- multiple functions vs. dropped columns
SELECT * FROM ROWS FROM(generate_series(10,11), get_users()) WITH ORDINALITY;
 generate_series | userid | seq | email  | moredrop | enabled | ordinality 
-----------------+--------+-----+--------+----------+---------+------------
              10 | id     |   1 | email  |       11 | t       |          1
              11 | id2    |   2 | email2 |       12 | t       |          2
(2 rows)

SELECT * FROM ROWS FROM(get_users(), generate_series(10,11)) WITH ORDINALITY;
 userid | seq | email  | moredrop | enabled | generate_series | ordinality 
--------+-----+--------+----------+---------+-----------------+------------
 id     |   1 | email  |       11 | t       |              10 |          1
 id2    |   2 | email2 |       12 | t       |              11 |          2
(2 rows)

-- check that we can cope with post-parsing changes in rowtypes
create temp view usersview as
SELECT * FROM ROWS FROM(get_users(), generate_series(10,11)) WITH ORDINALITY;
select * from usersview;
 userid | seq | email  | moredrop | enabled | generate_series | ordinality 
--------+-----+--------+----------+---------+-----------------+------------
 id     |   1 | email  |       11 | t       |              10 |          1
 id2    |   2 | email2 |       12 | t       |              11 |          2
(2 rows)

alter table users drop column moredrop;
select * from usersview;
 userid | seq | email  | moredrop | enabled | generate_series | ordinality 
--------+-----+--------+----------+---------+-----------------+------------
 id     |   1 | email  |          | t       |              10 |          1
 id2    |   2 | email2 |          | t       |              11 |          2
(2 rows)

alter table users add column junk text;
select * from usersview;
 userid | seq | email  | moredrop | enabled | generate_series | ordinality 
--------+-----+--------+----------+---------+-----------------+------------
 id     |   1 | email  |          | t       |              10 |          1
 id2    |   2 | email2 |          | t       |              11 |          2
(2 rows)

alter table users alter column seq type numeric;
select * from usersview;  -- expect clean failure
ERROR:  attribute 2 has wrong type
DETAIL:  Table has type numeric, but query expects integer.
drop view usersview;
drop function get_first_user();
drop function get_users();
drop table users;
-- this won't get inlined because of type coercion, but it shouldn't fail
create or replace function foobar() returns setof text as
$$ select 'foo'::varchar union all select 'bar'::varchar ; $$
language sql stable;
select foobar();
 foobar 
--------
 foo
 bar
(2 rows)

select * from foobar();
 foobar 
--------
 foo
 bar
(2 rows)

drop function foobar();
-- check handling of a SQL function with multiple OUT params (bug #5777)
create or replace function foobar(out integer, out numeric) as
$$ select (1, 2.1) $$ language sql;
select * from foobar();
 column1 | column2 
---------+---------
       1 |     2.1
(1 row)

create or replace function foobar(out integer, out numeric) as
$$ select (1, 2) $$ language sql;
select * from foobar();  -- fail
ERROR:  function return row and query-specified return row do not match
DETAIL:  Returned type integer at ordinal position 2, but query expects numeric.
create or replace function foobar(out integer, out numeric) as
$$ select (1, 2.1, 3) $$ language sql;
select * from foobar();  -- fail
ERROR:  function return row and query-specified return row do not match
DETAIL:  Returned row contains 3 attributes, but query expects 2.
drop function foobar();
-- check behavior when a function's input sometimes returns a set (bug #8228)
SELECT *,
  lower(CASE WHEN id = 2 THEN (regexp_matches(str, '^0*([1-9]\d+)$'))[1]
        ELSE str
        END)
FROM
  (VALUES (1,''), (2,'0000000049404'), (3,'FROM 10000000876')) v(id, str);
 id |       str        |      lower       
----+------------------+------------------
  1 |                  | 
  2 | 0000000049404    | 49404
  3 | FROM 10000000876 | from 10000000876
(3 rows)

-- check whole-row-Var handling in nested lateral functions (bug #11703)
create function extractq2(t int8_tbl) returns int8 as $$
  select t.q2
$$ language sql immutable;
explain (verbose, costs off)
select x from int8_tbl, extractq2(int8_tbl) f(x);
                   QUERY PLAN                   
------------------------------------------------
 Gather Motion 3:1  (slice1; segments: 3)
   Output: f.x
   ->  Nested Loop
         Output: f.x
         ->  Seq Scan on public.int8_tbl
               Output: int8_tbl.q1, int8_tbl.q2
         ->  Function Scan on f
               Output: f.x
               Function Call: int8_tbl.q2
 Optimizer: Postgres query optimizer
(10 rows)

select x from int8_tbl, extractq2(int8_tbl) f(x);
         x         
-------------------
               456
  4567890123456789
               123
  4567890123456789
 -4567890123456789
(5 rows)

create function extractq2_2(t int8_tbl) returns table(ret1 int8) as $$
  select extractq2(t) offset 0
$$ language sql immutable;
explain (verbose, costs off)
select x from int8_tbl, extractq2_2(int8_tbl) f(x);
                 QUERY PLAN                  
---------------------------------------------
 Gather Motion 3:1  (slice1; segments: 3)
   Output: ((int8_tbl.*).q2)
   ->  Nested Loop
         Output: ((int8_tbl.*).q2)
         ->  Seq Scan on public.int8_tbl
               Output: int8_tbl.*
         ->  Materialize
               Output: ((int8_tbl.*).q2)
               ->  Result
                     Output: (int8_tbl.*).q2
 Optimizer: Postgres query optimizer
 Settings: optimizer=off
(12 rows)

select x from int8_tbl, extractq2_2(int8_tbl) f(x);
         x         
-------------------
               456
  4567890123456789
               123
  4567890123456789
 -4567890123456789
(5 rows)

-- without the "offset 0", this function gets optimized quite differently
create function extractq2_2_opt(t int8_tbl) returns table(ret1 int8) as $$
  select extractq2(t)
$$ language sql immutable;
explain (verbose, costs off)
select x from int8_tbl, extractq2_2_opt(int8_tbl) f(x);
                QUERY PLAN                
------------------------------------------
 Gather Motion 3:1  (slice1; segments: 3)
   Output: int8_tbl.q2
   ->  Seq Scan on public.int8_tbl
         Output: int8_tbl.q2
 Optimizer: Postgres query optimizer
(5 rows)

select x from int8_tbl, extractq2_2_opt(int8_tbl) f(x);
         x         
-------------------
               456
  4567890123456789
               123
  4567890123456789
 -4567890123456789
(5 rows)

<<<<<<< HEAD
-- gpdb: test append node in subquery_motionHazard_walker(). Without that
-- change the select query below will panic.
create function extractq2_append(t int8_tbl) returns table(ret1 int8) as $$
  select extractq2(t) union all select extractq2(t)
$$ language sql immutable;
explain (verbose, costs off)
select x from int8_tbl, extractq2_append(int8_tbl) f(x);
                    QUERY PLAN                     
---------------------------------------------------
 Gather Motion 3:1  (slice1; segments: 3)
   Output: ((int8_tbl.*).q2)
   ->  Nested Loop
         Output: ((int8_tbl.*).q2)
         ->  Seq Scan on public.int8_tbl
               Output: int8_tbl.*
         ->  Materialize
               Output: ((int8_tbl.*).q2)
               ->  Append
                     ->  Result
                           Output: (int8_tbl.*).q2
                     ->  Result
                           Output: (int8_tbl.*).q2
 Optimizer: Postgres query optimizer
 Settings: optimizer=off
(15 rows)

select x from int8_tbl, extractq2_append(int8_tbl) f(x);
         x         
-------------------
               123
               123
  4567890123456789
  4567890123456789
 -4567890123456789
 -4567890123456789
               456
               456
  4567890123456789
  4567890123456789
(10 rows)

create function extractq2_wapper(t int8_tbl) returns table(ret1 int8) as $$      
  select (select extractq2(t))                                                  
$$ language sql immutable;                                                      
explain (verbose, costs off) select x from int8_tbl, extractq2_wapper(int8_tbl) f(x);
                QUERY PLAN                
------------------------------------------
 Gather Motion 3:1  (slice1; segments: 3)
   Output: ((SubPlan 1))
   ->  Seq Scan on public.int8_tbl
         Output: (SubPlan 1)
         SubPlan 1
           ->  Result
                 Output: (int8_tbl.*).q2
 Optimizer: Postgres query optimizer
(8 rows)

select x from int8_tbl, extractq2_wapper(int8_tbl) f(x);
         x         
-------------------
               123
  4567890123456789
 -4567890123456789
               456
  4567890123456789
(5 rows)
=======
-- check handling of nulls in SRF results (bug #7808)
create type foo2 as (a integer, b text);
select *, row_to_json(u) from unnest(array[(1,'foo')::foo2, null::foo2]) u;
 a |  b  |     row_to_json     
---+-----+---------------------
 1 | foo | {"a":1,"b":"foo"}
   |     | {"a":null,"b":null}
(2 rows)

select *, row_to_json(u) from unnest(array[null::foo2, null::foo2]) u;
 a | b |     row_to_json     
---+---+---------------------
   |   | {"a":null,"b":null}
   |   | {"a":null,"b":null}
(2 rows)

select *, row_to_json(u) from unnest(array[null::foo2, (1,'foo')::foo2, null::foo2]) u;
 a |  b  |     row_to_json     
---+-----+---------------------
   |     | {"a":null,"b":null}
 1 | foo | {"a":1,"b":"foo"}
   |     | {"a":null,"b":null}
(3 rows)

select *, row_to_json(u) from unnest(array[]::foo2[]) u;
 a | b | row_to_json 
---+---+-------------
(0 rows)

drop type foo2;
>>>>>>> b5bce6c1
<|MERGE_RESOLUTION|>--- conflicted
+++ resolved
@@ -2044,46 +2044,53 @@
  -4567890123456789
 (5 rows)
 
-<<<<<<< HEAD
 -- gpdb: test append node in subquery_motionHazard_walker(). Without that
 -- change the select query below will panic.
 create function extractq2_append(t int8_tbl) returns table(ret1 int8) as $$
   select extractq2(t) union all select extractq2(t)
 $$ language sql immutable;
 explain (verbose, costs off)
-select x from int8_tbl, extractq2_append(int8_tbl) f(x);
-                    QUERY PLAN                     
----------------------------------------------------
- Gather Motion 3:1  (slice1; segments: 3)
-   Output: ((int8_tbl.*).q2)
-   ->  Nested Loop
-         Output: ((int8_tbl.*).q2)
-         ->  Seq Scan on public.int8_tbl
-               Output: int8_tbl.*
-         ->  Materialize
-               Output: ((int8_tbl.*).q2)
-               ->  Append
-                     ->  Result
-                           Output: (int8_tbl.*).q2
-                     ->  Result
-                           Output: (int8_tbl.*).q2
+select x from (select * from int8_tbl order by 1 limit 100) as int8_tbl, extractq2_append(int8_tbl) f(x);
+                            QUERY PLAN                            
+------------------------------------------------------------------
+ Nested Loop
+   Output: (int8_tbl.q2)
+   ->  Limit
+         Output: int8_tbl.q1, int8_tbl.q2
+         ->  Gather Motion 3:1  (slice1; segments: 3)
+               Output: int8_tbl.q1, int8_tbl.q2
+               Merge Key: int8_tbl.q1
+               ->  Limit
+                     Output: int8_tbl.q1, int8_tbl.q2
+                     ->  Sort
+                           Output: int8_tbl.q1, int8_tbl.q2
+                           Sort Key: int8_tbl.q1
+                           ->  Seq Scan on public.int8_tbl
+                                 Output: int8_tbl.q1, int8_tbl.q2
+   ->  Materialize
+         Output: (int8_tbl.q2)
+         ->  Append
+               ->  Result
+                     Output: int8_tbl.q2
+               ->  Result
+                     Output: int8_tbl.q2
  Optimizer: Postgres query optimizer
  Settings: optimizer=off
-(15 rows)
-
-select x from int8_tbl, extractq2_append(int8_tbl) f(x);
+(23 rows)
+
+select x from (select * from int8_tbl order by 1 limit 100) as int8_tbl, extractq2_append(int8_tbl) f(x);
          x         
 -------------------
-               123
-               123
+  4567890123456789
+  4567890123456789
+               456
+               456
   4567890123456789
   4567890123456789
  -4567890123456789
  -4567890123456789
-               456
-               456
-  4567890123456789
-  4567890123456789
+               123
+               123
 (10 rows)
 
 create function extractq2_wapper(t int8_tbl) returns table(ret1 int8) as $$      
@@ -2111,7 +2118,7 @@
                456
   4567890123456789
 (5 rows)
-=======
+
 -- check handling of nulls in SRF results (bug #7808)
 create type foo2 as (a integer, b text);
 select *, row_to_json(u) from unnest(array[(1,'foo')::foo2, null::foo2]) u;
@@ -2141,5 +2148,4 @@
 ---+---+-------------
 (0 rows)
 
-drop type foo2;
->>>>>>> b5bce6c1
+drop type foo2;