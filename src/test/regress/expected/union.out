--
-- UNION (also INTERSECT, EXCEPT)
--
-- Simple UNION constructs
SELECT 1 AS two UNION SELECT 2 ORDER BY 1;
 two 
-----
   1
   2
(2 rows)

SELECT 1 AS one UNION SELECT 1 ORDER BY 1;
 one 
-----
   1
(1 row)

SELECT 1 AS two UNION ALL SELECT 2;
 two 
-----
   1
   2
(2 rows)

SELECT 1 AS two UNION ALL SELECT 1;
 two 
-----
   1
   1
(2 rows)

SELECT 1 AS three UNION SELECT 2 UNION SELECT 3 ORDER BY 1;
 three 
-------
     1
     2
     3
(3 rows)

SELECT 1 AS two UNION SELECT 2 UNION SELECT 2 ORDER BY 1;
 two 
-----
   1
   2
(2 rows)

SELECT 1 AS three UNION SELECT 2 UNION ALL SELECT 2 ORDER BY 1;
 three 
-------
     1
     2
     2
(3 rows)

SELECT 1.1 AS two UNION SELECT 2.2 ORDER BY 1;
 two 
-----
 1.1
 2.2
(2 rows)

-- Mixed types
SELECT 1.1 AS two UNION SELECT 2 ORDER BY 1;
 two 
-----
 1.1
   2
(2 rows)

SELECT 1 AS two UNION SELECT 2.2 ORDER BY 1;
 two 
-----
   1
 2.2
(2 rows)

SELECT 1 AS one UNION SELECT 1.0::float8 ORDER BY 1;
 one 
-----
   1
(1 row)

SELECT 1.1 AS two UNION ALL SELECT 2 ORDER BY 1;
 two 
-----
 1.1
   2
(2 rows)

SELECT 1.0::float8 AS two UNION ALL SELECT 1 ORDER BY 1;
 two 
-----
   1
   1
(2 rows)

SELECT 1.1 AS three UNION SELECT 2 UNION SELECT 3 ORDER BY 1;
 three 
-------
   1.1
     2
     3
(3 rows)

SELECT 1.1::float8 AS two UNION SELECT 2 UNION SELECT 2.0::float8 ORDER BY 1;
 two 
-----
 1.1
   2
(2 rows)

SELECT 1.1 AS three UNION SELECT 2 UNION ALL SELECT 2 ORDER BY 1;
 three 
-------
   1.1
     2
     2
(3 rows)

SELECT 1.1 AS two UNION (SELECT 2 UNION ALL SELECT 2) ORDER BY 1;
 two 
-----
 1.1
   2
(2 rows)

--
-- Try testing from tables...
--
SELECT f1 AS five FROM FLOAT8_TBL
UNION
SELECT f1 FROM FLOAT8_TBL
ORDER BY 1;
         five          
-----------------------
 -1.2345678901234e+200
               -1004.3
                -34.84
 -1.2345678901234e-200
                     0
(5 rows)

SELECT f1 AS ten FROM FLOAT8_TBL
UNION ALL
SELECT f1 FROM FLOAT8_TBL;
          ten          
-----------------------
                     0
                -34.84
               -1004.3
 -1.2345678901234e+200
 -1.2345678901234e-200
                     0
                -34.84
               -1004.3
 -1.2345678901234e+200
 -1.2345678901234e-200
(10 rows)

SELECT f1 AS nine FROM FLOAT8_TBL
UNION
SELECT f1 FROM INT4_TBL
ORDER BY 1;
         nine          
-----------------------
 -1.2345678901234e+200
           -2147483647
               -123456
               -1004.3
                -34.84
 -1.2345678901234e-200
                     0
                123456
            2147483647
(9 rows)

SELECT f1 AS ten FROM FLOAT8_TBL
UNION ALL
SELECT f1 FROM INT4_TBL;
          ten          
-----------------------
                     0
                -34.84
               -1004.3
 -1.2345678901234e+200
 -1.2345678901234e-200
                     0
                123456
               -123456
            2147483647
           -2147483647
(10 rows)

SELECT f1 AS five FROM FLOAT8_TBL
  WHERE f1 BETWEEN -1e6 AND 1e6
UNION
SELECT f1 FROM INT4_TBL
  WHERE f1 BETWEEN 0 AND 1000000
ORDER BY 1;
         five          
-----------------------
               -1004.3
                -34.84
 -1.2345678901234e-200
                     0
                123456
(5 rows)

SELECT CAST(f1 AS char(4)) AS three FROM VARCHAR_TBL
UNION
SELECT f1 FROM CHAR_TBL
ORDER BY 1;
 three 
-------
 a   
 ab  
 abcd
(3 rows)

SELECT f1 AS three FROM VARCHAR_TBL
UNION
SELECT CAST(f1 AS varchar) FROM CHAR_TBL
ORDER BY 1;
 three 
-------
 a
 ab
 abcd
(3 rows)

SELECT f1 AS eight FROM VARCHAR_TBL
UNION ALL
SELECT f1 FROM CHAR_TBL;
 eight 
-------
 a
 ab
 abcd
 abcd
 a
 ab
 abcd
 abcd
(8 rows)

SELECT f1 AS five FROM TEXT_TBL
UNION
SELECT f1 FROM VARCHAR_TBL
UNION
SELECT TRIM(TRAILING FROM f1) FROM CHAR_TBL
ORDER BY 1;
       five        
-------------------
 a
 ab
 abcd
 doh!
 hi de ho neighbor
(5 rows)

--
-- INTERSECT and EXCEPT
--
SELECT q2 FROM int8_tbl INTERSECT SELECT q1 FROM int8_tbl ORDER BY 1;
        q2        
------------------
              123
 4567890123456789
(2 rows)

SELECT q2 FROM int8_tbl INTERSECT ALL SELECT q1 FROM int8_tbl ORDER BY 1;
        q2        
------------------
              123
 4567890123456789
 4567890123456789
(3 rows)

SELECT q2 FROM int8_tbl EXCEPT SELECT q1 FROM int8_tbl ORDER BY 1;
        q2         
-------------------
 -4567890123456789
               456
(2 rows)

SELECT q2 FROM int8_tbl EXCEPT ALL SELECT q1 FROM int8_tbl ORDER BY 1;
        q2         
-------------------
 -4567890123456789
               456
(2 rows)

SELECT q2 FROM int8_tbl EXCEPT ALL SELECT DISTINCT q1 FROM int8_tbl ORDER BY 1;
        q2         
-------------------
 -4567890123456789
               456
  4567890123456789
(3 rows)

SELECT q1 FROM int8_tbl EXCEPT SELECT q2 FROM int8_tbl ORDER BY 1;
 q1 
----
(0 rows)

SELECT q1 FROM int8_tbl EXCEPT ALL SELECT q2 FROM int8_tbl ORDER BY 1;
        q1        
------------------
              123
 4567890123456789
(2 rows)

SELECT q1 FROM int8_tbl EXCEPT ALL SELECT DISTINCT q2 FROM int8_tbl ORDER BY 1;
        q1        
------------------
              123
 4567890123456789
 4567890123456789
(3 rows)

SELECT q1 FROM int8_tbl EXCEPT ALL SELECT q1 FROM int8_tbl FOR NO KEY UPDATE;
ERROR:  FOR NO KEY UPDATE is not allowed with UNION/INTERSECT/EXCEPT
-- nested cases
(SELECT 1,2,3 UNION SELECT 4,5,6) INTERSECT SELECT 4,5,6;
 ?column? | ?column? | ?column? 
----------+----------+----------
        4 |        5 |        6
(1 row)

(SELECT 1,2,3 UNION SELECT 4,5,6 ORDER BY 1,2) INTERSECT SELECT 4,5,6;
 ?column? | ?column? | ?column? 
----------+----------+----------
        4 |        5 |        6
(1 row)

(SELECT 1,2,3 UNION SELECT 4,5,6) EXCEPT SELECT 4,5,6;
 ?column? | ?column? | ?column? 
----------+----------+----------
        1 |        2 |        3
(1 row)

(SELECT 1,2,3 UNION SELECT 4,5,6 ORDER BY 1,2) EXCEPT SELECT 4,5,6;
 ?column? | ?column? | ?column? 
----------+----------+----------
        1 |        2 |        3
(1 row)

-- exercise both hashed and sorted implementations of UNION/INTERSECT/EXCEPT
set enable_hashagg to on;
explain (costs off)
select count(*) from
  ( select unique1 from tenk1 union select fivethous from tenk1 ) ss;
                           QUERY PLAN                           
----------------------------------------------------------------
 Aggregate
   ->  HashAggregate
         Group Key: tenk1.unique1
         ->  Append
               ->  Index Only Scan using tenk1_unique1 on tenk1
               ->  Seq Scan on tenk1 tenk1_1
(6 rows)

select count(*) from
  ( select unique1 from tenk1 union select fivethous from tenk1 ) ss;
 count 
-------
 10000
(1 row)

explain (costs off)
select count(*) from
  ( select unique1 from tenk1 intersect select fivethous from tenk1 ) ss;
                                     QUERY PLAN                                     
------------------------------------------------------------------------------------
 Finalize Aggregate
   ->  Gather Motion 3:1  (slice1; segments: 3)
         ->  Partial Aggregate
               ->  Subquery Scan on ss
                     ->  HashSetOp Intersect
                           ->  Append
                                 ->  Redistribute Motion 3:3  (slice2; segments: 3)
                                       Hash Key: "*SELECT* 1".unique1
                                       ->  Subquery Scan on "*SELECT* 1"
                                             ->  Seq Scan on tenk1
                                 ->  Redistribute Motion 3:3  (slice3; segments: 3)
                                       Hash Key: "*SELECT* 2".fivethous
                                       ->  Subquery Scan on "*SELECT* 2"
                                             ->  Seq Scan on tenk1 tenk1_1
 Optimizer: Postgres query optimizer
(15 rows)

select count(*) from
  ( select unique1 from tenk1 intersect select fivethous from tenk1 ) ss;
 count 
-------
  5000
(1 row)

explain (costs off)
select unique1 from tenk1 except select unique2 from tenk1 where unique2 != 10;
                            QUERY PLAN                            
------------------------------------------------------------------
 Gather Motion 3:1  (slice1; segments: 3)
   ->  HashSetOp Except
         ->  Append
               ->  Redistribute Motion 3:3  (slice2; segments: 3)
                     Hash Key: "*SELECT* 1".unique1
                     ->  Subquery Scan on "*SELECT* 1"
                           ->  Seq Scan on tenk1
               ->  Redistribute Motion 3:3  (slice3; segments: 3)
                     Hash Key: "*SELECT* 2".unique2
                     ->  Subquery Scan on "*SELECT* 2"
                           ->  Seq Scan on tenk1 tenk1_1
                                 Filter: (unique2 <> 10)
 Optimizer: Postgres query optimizer
(13 rows)

select unique1 from tenk1 except select unique2 from tenk1 where unique2 != 10;
 unique1 
---------
      10
(1 row)

set enable_hashagg to off;
explain (costs off)
select count(*) from
  ( select unique1 from tenk1 union select fivethous from tenk1 ) ss;
                              QUERY PLAN                              
----------------------------------------------------------------------
 Aggregate
   ->  Unique
         ->  Sort
               Sort Key: tenk1.unique1
               ->  Append
                     ->  Index Only Scan using tenk1_unique1 on tenk1
                     ->  Seq Scan on tenk1 tenk1_1
(7 rows)

select count(*) from
  ( select unique1 from tenk1 union select fivethous from tenk1 ) ss;
 count 
-------
 10000
(1 row)

explain (costs off)
select count(*) from
  ( select unique1 from tenk1 intersect select fivethous from tenk1 ) ss;
                                        QUERY PLAN                                        
------------------------------------------------------------------------------------------
 Finalize Aggregate
   ->  Gather Motion 3:1  (slice1; segments: 3)
         ->  Partial Aggregate
               ->  Subquery Scan on ss
                     ->  SetOp Intersect
                           ->  Sort
                                 Sort Key: "*SELECT* 1".unique1
                                 ->  Append
                                       ->  Redistribute Motion 3:3  (slice2; segments: 3)
                                             Hash Key: "*SELECT* 1".unique1
                                             ->  Subquery Scan on "*SELECT* 1"
                                                   ->  Seq Scan on tenk1
                                       ->  Redistribute Motion 3:3  (slice3; segments: 3)
                                             Hash Key: "*SELECT* 2".fivethous
                                             ->  Subquery Scan on "*SELECT* 2"
                                                   ->  Seq Scan on tenk1 tenk1_1
 Optimizer: Postgres query optimizer
(17 rows)

select count(*) from
  ( select unique1 from tenk1 intersect select fivethous from tenk1 ) ss;
 count 
-------
  5000
(1 row)

explain (costs off)
select unique1 from tenk1 except select unique2 from tenk1 where unique2 != 10;
                               QUERY PLAN                               
------------------------------------------------------------------------
 Gather Motion 3:1  (slice1; segments: 3)
   ->  SetOp Except
         ->  Sort
               Sort Key: "*SELECT* 1".unique1
               ->  Append
                     ->  Redistribute Motion 3:3  (slice2; segments: 3)
                           Hash Key: "*SELECT* 1".unique1
                           ->  Subquery Scan on "*SELECT* 1"
                                 ->  Seq Scan on tenk1
                     ->  Redistribute Motion 3:3  (slice3; segments: 3)
                           Hash Key: "*SELECT* 2".unique2
                           ->  Subquery Scan on "*SELECT* 2"
                                 ->  Seq Scan on tenk1 tenk1_1
                                       Filter: (unique2 <> 10)
 Optimizer: Postgres query optimizer
(15 rows)

select unique1 from tenk1 except select unique2 from tenk1 where unique2 != 10;
 unique1 
---------
      10
(1 row)

reset enable_hashagg;
-- non-hashable type
set enable_hashagg to on;
explain (costs off)
select x from (values (100::money), (200::money)) _(x) union select x from (values (100::money), (300::money)) _(x);
                  QUERY PLAN                   
-----------------------------------------------
 Unique
   ->  Sort
         Sort Key: "*VALUES*".column1
         ->  Append
               ->  Values Scan on "*VALUES*"
               ->  Values Scan on "*VALUES*_1"
(6 rows)

set enable_hashagg to off;
explain (costs off)
select x from (values (100::money), (200::money)) _(x) union select x from (values (100::money), (300::money)) _(x);
                  QUERY PLAN                   
-----------------------------------------------
 Unique
   ->  Sort
         Sort Key: "*VALUES*".column1
         ->  Append
               ->  Values Scan on "*VALUES*"
               ->  Values Scan on "*VALUES*_1"
(6 rows)

reset enable_hashagg;
-- arrays
set enable_hashagg to on;
explain (costs off)
select x from (values (array[1, 2]), (array[1, 3])) _(x) union select x from (values (array[1, 2]), (array[1, 4])) _(x);
               QUERY PLAN                
-----------------------------------------
 HashAggregate
   Group Key: "*VALUES*".column1
   ->  Append
         ->  Values Scan on "*VALUES*"
         ->  Values Scan on "*VALUES*_1"
(5 rows)

select x from (values (array[1, 2]), (array[1, 3])) _(x) union select x from (values (array[1, 2]), (array[1, 4])) _(x);
   x   
-------
 {1,4}
 {1,2}
 {1,3}
(3 rows)

explain (costs off)
select x from (values (array[1, 2]), (array[1, 3])) _(x) intersect select x from (values (array[1, 2]), (array[1, 4])) _(x);
                  QUERY PLAN                   
-----------------------------------------------
 HashSetOp Intersect
   ->  Append
         ->  Subquery Scan on "*SELECT* 1"
               ->  Values Scan on "*VALUES*"
         ->  Subquery Scan on "*SELECT* 2"
               ->  Values Scan on "*VALUES*_1"
(6 rows)

select x from (values (array[1, 2]), (array[1, 3])) _(x) intersect select x from (values (array[1, 2]), (array[1, 4])) _(x);
   x   
-------
 {1,2}
(1 row)

explain (costs off)
select x from (values (array[1, 2]), (array[1, 3])) _(x) except select x from (values (array[1, 2]), (array[1, 4])) _(x);
                  QUERY PLAN                   
-----------------------------------------------
 HashSetOp Except
   ->  Append
         ->  Subquery Scan on "*SELECT* 1"
               ->  Values Scan on "*VALUES*"
         ->  Subquery Scan on "*SELECT* 2"
               ->  Values Scan on "*VALUES*_1"
(6 rows)

select x from (values (array[1, 2]), (array[1, 3])) _(x) except select x from (values (array[1, 2]), (array[1, 4])) _(x);
   x   
-------
 {1,3}
(1 row)

-- non-hashable type
explain (costs off)
select x from (values (array[100::money]), (array[200::money])) _(x) union select x from (values (array[100::money]), (array[300::money])) _(x);
                  QUERY PLAN                   
-----------------------------------------------
 Unique
   ->  Sort
         Sort Key: "*VALUES*".column1
         ->  Append
               ->  Values Scan on "*VALUES*"
               ->  Values Scan on "*VALUES*_1"
(6 rows)

select x from (values (array[100::money]), (array[200::money])) _(x) union select x from (values (array[100::money]), (array[300::money])) _(x);
     x     
-----------
 {$100.00}
 {$200.00}
 {$300.00}
(3 rows)

set enable_hashagg to off;
explain (costs off)
select x from (values (array[1, 2]), (array[1, 3])) _(x) union select x from (values (array[1, 2]), (array[1, 4])) _(x);
                  QUERY PLAN                   
-----------------------------------------------
 Unique
   ->  Sort
         Sort Key: "*VALUES*".column1
         ->  Append
               ->  Values Scan on "*VALUES*"
               ->  Values Scan on "*VALUES*_1"
(6 rows)

select x from (values (array[1, 2]), (array[1, 3])) _(x) union select x from (values (array[1, 2]), (array[1, 4])) _(x);
   x   
-------
 {1,2}
 {1,3}
 {1,4}
(3 rows)

explain (costs off)
select x from (values (array[1, 2]), (array[1, 3])) _(x) intersect select x from (values (array[1, 2]), (array[1, 4])) _(x);
                     QUERY PLAN                      
-----------------------------------------------------
 SetOp Intersect
   ->  Sort
         Sort Key: "*SELECT* 1".x
         ->  Append
               ->  Subquery Scan on "*SELECT* 1"
                     ->  Values Scan on "*VALUES*"
               ->  Subquery Scan on "*SELECT* 2"
                     ->  Values Scan on "*VALUES*_1"
(8 rows)

select x from (values (array[1, 2]), (array[1, 3])) _(x) intersect select x from (values (array[1, 2]), (array[1, 4])) _(x);
   x   
-------
 {1,2}
(1 row)

explain (costs off)
select x from (values (array[1, 2]), (array[1, 3])) _(x) except select x from (values (array[1, 2]), (array[1, 4])) _(x);
                     QUERY PLAN                      
-----------------------------------------------------
 SetOp Except
   ->  Sort
         Sort Key: "*SELECT* 1".x
         ->  Append
               ->  Subquery Scan on "*SELECT* 1"
                     ->  Values Scan on "*VALUES*"
               ->  Subquery Scan on "*SELECT* 2"
                     ->  Values Scan on "*VALUES*_1"
(8 rows)

select x from (values (array[1, 2]), (array[1, 3])) _(x) except select x from (values (array[1, 2]), (array[1, 4])) _(x);
   x   
-------
 {1,3}
(1 row)

reset enable_hashagg;
-- records
set enable_hashagg to on;
explain (costs off)
select x from (values (row(1, 2)), (row(1, 3))) _(x) union select x from (values (row(1, 2)), (row(1, 4))) _(x);
                  QUERY PLAN                   
-----------------------------------------------
 Unique
   ->  Sort
         Sort Key: "*VALUES*".column1
         ->  Append
               ->  Values Scan on "*VALUES*"
               ->  Values Scan on "*VALUES*_1"
(6 rows)

select x from (values (row(1, 2)), (row(1, 3))) _(x) union select x from (values (row(1, 2)), (row(1, 4))) _(x);
   x   
-------
 (1,2)
 (1,3)
 (1,4)
(3 rows)

explain (costs off)
select x from (values (row(1, 2)), (row(1, 3))) _(x) intersect select x from (values (row(1, 2)), (row(1, 4))) _(x);
                     QUERY PLAN                      
-----------------------------------------------------
 SetOp Intersect
   ->  Sort
         Sort Key: "*SELECT* 1".x
         ->  Append
               ->  Subquery Scan on "*SELECT* 1"
                     ->  Values Scan on "*VALUES*"
               ->  Subquery Scan on "*SELECT* 2"
                     ->  Values Scan on "*VALUES*_1"
(8 rows)

select x from (values (row(1, 2)), (row(1, 3))) _(x) intersect select x from (values (row(1, 2)), (row(1, 4))) _(x);
   x   
-------
 (1,2)
(1 row)

explain (costs off)
select x from (values (row(1, 2)), (row(1, 3))) _(x) except select x from (values (row(1, 2)), (row(1, 4))) _(x);
                     QUERY PLAN                      
-----------------------------------------------------
 SetOp Except
   ->  Sort
         Sort Key: "*SELECT* 1".x
         ->  Append
               ->  Subquery Scan on "*SELECT* 1"
                     ->  Values Scan on "*VALUES*"
               ->  Subquery Scan on "*SELECT* 2"
                     ->  Values Scan on "*VALUES*_1"
(8 rows)

select x from (values (row(1, 2)), (row(1, 3))) _(x) except select x from (values (row(1, 2)), (row(1, 4))) _(x);
   x   
-------
 (1,3)
(1 row)

-- non-hashable type
-- With an anonymous row type, the typcache does not report that the
-- type is hashable.  (Otherwise, this would fail at execution time.)
explain (costs off)
select x from (values (row(100::money)), (row(200::money))) _(x) union select x from (values (row(100::money)), (row(300::money))) _(x);
                  QUERY PLAN                   
-----------------------------------------------
 Unique
   ->  Sort
         Sort Key: "*VALUES*".column1
         ->  Append
               ->  Values Scan on "*VALUES*"
               ->  Values Scan on "*VALUES*_1"
(6 rows)

select x from (values (row(100::money)), (row(200::money))) _(x) union select x from (values (row(100::money)), (row(300::money))) _(x);
     x     
-----------
 ($100.00)
 ($200.00)
 ($300.00)
(3 rows)

-- With a defined row type, the typcache can inspect the type's fields
-- for hashability.
create type ct1 as (f1 money);
explain (costs off)
select x from (values (row(100::money)::ct1), (row(200::money)::ct1)) _(x) union select x from (values (row(100::money)::ct1), (row(300::money)::ct1)) _(x);
                  QUERY PLAN                   
-----------------------------------------------
 Unique
   ->  Sort
         Sort Key: "*VALUES*".column1
         ->  Append
               ->  Values Scan on "*VALUES*"
               ->  Values Scan on "*VALUES*_1"
(6 rows)

select x from (values (row(100::money)::ct1), (row(200::money)::ct1)) _(x) union select x from (values (row(100::money)::ct1), (row(300::money)::ct1)) _(x);
     x     
-----------
 ($100.00)
 ($200.00)
 ($300.00)
(3 rows)

drop type ct1;
set enable_hashagg to off;
explain (costs off)
select x from (values (row(1, 2)), (row(1, 3))) _(x) union select x from (values (row(1, 2)), (row(1, 4))) _(x);
                  QUERY PLAN                   
-----------------------------------------------
 Unique
   ->  Sort
         Sort Key: "*VALUES*".column1
         ->  Append
               ->  Values Scan on "*VALUES*"
               ->  Values Scan on "*VALUES*_1"
(6 rows)

select x from (values (row(1, 2)), (row(1, 3))) _(x) union select x from (values (row(1, 2)), (row(1, 4))) _(x);
   x   
-------
 (1,2)
 (1,3)
 (1,4)
(3 rows)

explain (costs off)
select x from (values (row(1, 2)), (row(1, 3))) _(x) intersect select x from (values (row(1, 2)), (row(1, 4))) _(x);
                     QUERY PLAN                      
-----------------------------------------------------
 SetOp Intersect
   ->  Sort
         Sort Key: "*SELECT* 1".x
         ->  Append
               ->  Subquery Scan on "*SELECT* 1"
                     ->  Values Scan on "*VALUES*"
               ->  Subquery Scan on "*SELECT* 2"
                     ->  Values Scan on "*VALUES*_1"
(8 rows)

select x from (values (row(1, 2)), (row(1, 3))) _(x) intersect select x from (values (row(1, 2)), (row(1, 4))) _(x);
   x   
-------
 (1,2)
(1 row)

explain (costs off)
select x from (values (row(1, 2)), (row(1, 3))) _(x) except select x from (values (row(1, 2)), (row(1, 4))) _(x);
                     QUERY PLAN                      
-----------------------------------------------------
 SetOp Except
   ->  Sort
         Sort Key: "*SELECT* 1".x
         ->  Append
               ->  Subquery Scan on "*SELECT* 1"
                     ->  Values Scan on "*VALUES*"
               ->  Subquery Scan on "*SELECT* 2"
                     ->  Values Scan on "*VALUES*_1"
(8 rows)

select x from (values (row(1, 2)), (row(1, 3))) _(x) except select x from (values (row(1, 2)), (row(1, 4))) _(x);
   x   
-------
 (1,3)
(1 row)

reset enable_hashagg;
--
-- Mixed types
--
SELECT f1 FROM float8_tbl INTERSECT SELECT f1 FROM int4_tbl ORDER BY 1;
 f1 
----
  0
(1 row)

SELECT f1 FROM float8_tbl EXCEPT SELECT f1 FROM int4_tbl ORDER BY 1;
          f1           
-----------------------
 -1.2345678901234e+200
               -1004.3
                -34.84
 -1.2345678901234e-200
(4 rows)

--
-- Operator precedence and (((((extra))))) parentheses
--
SELECT q1 FROM int8_tbl INTERSECT SELECT q2 FROM int8_tbl UNION ALL SELECT q2 FROM int8_tbl  ORDER BY 1;
        q1         
-------------------
 -4567890123456789
               123
               123
               456
  4567890123456789
  4567890123456789
  4567890123456789
(7 rows)

SELECT q1 FROM int8_tbl INTERSECT (((SELECT q2 FROM int8_tbl UNION ALL SELECT q2 FROM int8_tbl))) ORDER BY 1;
        q1        
------------------
              123
 4567890123456789
(2 rows)

(((SELECT q1 FROM int8_tbl INTERSECT SELECT q2 FROM int8_tbl ORDER BY 1))) UNION ALL SELECT q2 FROM int8_tbl ORDER BY 1;
        q1         
-------------------
 -4567890123456789
               123
               123
               456
  4567890123456789
  4567890123456789
  4567890123456789
(7 rows)

SELECT q1 FROM int8_tbl UNION ALL SELECT q2 FROM int8_tbl EXCEPT SELECT q1 FROM int8_tbl ORDER BY 1;
        q1         
-------------------
 -4567890123456789
               456
(2 rows)

SELECT q1 FROM int8_tbl UNION ALL (((SELECT q2 FROM int8_tbl EXCEPT SELECT q1 FROM int8_tbl ORDER BY 1))); --order none
        q1         
-------------------
               123
               123
  4567890123456789
  4567890123456789
  4567890123456789
 -4567890123456789
               456
(7 rows)

(((SELECT q1 FROM int8_tbl UNION ALL SELECT q2 FROM int8_tbl))) EXCEPT SELECT q1 FROM int8_tbl ORDER BY 1;
        q1         
-------------------
 -4567890123456789
               456
(2 rows)

--
-- Subqueries with ORDER BY & LIMIT clauses
--
-- In this syntax, ORDER BY/LIMIT apply to the result of the EXCEPT
SELECT q1,q2 FROM int8_tbl EXCEPT SELECT q2,q1 FROM int8_tbl
ORDER BY q2,q1;
        q1        |        q2         
------------------+-------------------
 4567890123456789 | -4567890123456789
              123 |               456
(2 rows)

-- This should fail, because q2 isn't a name of an EXCEPT output column
SELECT q1 FROM int8_tbl EXCEPT SELECT q2 FROM int8_tbl ORDER BY q2 LIMIT 1;
ERROR:  column "q2" does not exist
LINE 1: ... int8_tbl EXCEPT SELECT q2 FROM int8_tbl ORDER BY q2 LIMIT 1...
                                                             ^
HINT:  There is a column named "q2" in table "*SELECT* 2", but it cannot be referenced from this part of the query.
-- But this should work:
SELECT q1 FROM int8_tbl EXCEPT (((SELECT q2 FROM int8_tbl ORDER BY q2 LIMIT 1))) ORDER BY 1;
        q1        
------------------
              123
 4567890123456789
(2 rows)

--
-- New syntaxes (7.1) permit new tests
--
(((((select * from int8_tbl)))));
        q1        |        q2         
------------------+-------------------
              123 |               456
              123 |  4567890123456789
 4567890123456789 |               123
 4567890123456789 |  4567890123456789
 4567890123456789 | -4567890123456789
(5 rows)

--
-- Check behavior with empty select list (allowed since 9.4)
--
select union select;
--
(1 row)

select intersect select;
--
(1 row)

select except select;
--
(0 rows)

-- check hashed implementation
set enable_hashagg = true;
set enable_sort = false;
explain (costs off)
select from generate_series(1,5) union select from generate_series(1,3);
                           QUERY PLAN                           
----------------------------------------------------------------
 HashAggregate
   ->  Append
         ->  Function Scan on generate_series
         ->  Function Scan on generate_series generate_series_1
(4 rows)

explain (costs off)
select from generate_series(1,5) intersect select from generate_series(1,3);
                              QUERY PLAN                              
----------------------------------------------------------------------
 HashSetOp Intersect
   ->  Append
         ->  Subquery Scan on "*SELECT* 1"
               ->  Function Scan on generate_series
         ->  Subquery Scan on "*SELECT* 2"
               ->  Function Scan on generate_series generate_series_1
(6 rows)

select from generate_series(1,5) union select from generate_series(1,3);
--
(1 row)

select from generate_series(1,5) union all select from generate_series(1,3);
--
(8 rows)

select from generate_series(1,5) intersect select from generate_series(1,3);
--
(1 row)

select from generate_series(1,5) intersect all select from generate_series(1,3);
--
(3 rows)

select from generate_series(1,5) except select from generate_series(1,3);
--
(0 rows)

select from generate_series(1,5) except all select from generate_series(1,3);
--
(2 rows)

-- check sorted implementation
set enable_hashagg = false;
set enable_sort = true;
explain (costs off)
select from generate_series(1,5) union select from generate_series(1,3);
                           QUERY PLAN                           
----------------------------------------------------------------
 Unique
   ->  Append
         ->  Function Scan on generate_series
         ->  Function Scan on generate_series generate_series_1
(4 rows)

explain (costs off)
select from generate_series(1,5) intersect select from generate_series(1,3);
                              QUERY PLAN                              
----------------------------------------------------------------------
 SetOp Intersect
   ->  Append
         ->  Subquery Scan on "*SELECT* 1"
               ->  Function Scan on generate_series
         ->  Subquery Scan on "*SELECT* 2"
               ->  Function Scan on generate_series generate_series_1
(6 rows)

select from generate_series(1,5) union select from generate_series(1,3);
--
(1 row)

select from generate_series(1,5) union all select from generate_series(1,3);
--
(8 rows)

select from generate_series(1,5) intersect select from generate_series(1,3);
--
(1 row)

select from generate_series(1,5) intersect all select from generate_series(1,3);
--
(3 rows)

select from generate_series(1,5) except select from generate_series(1,3);
--
(0 rows)

select from generate_series(1,5) except all select from generate_series(1,3);
--
(2 rows)

reset enable_hashagg;
reset enable_sort;
--
-- Check handling of a case with unknown constants.  We don't guarantee
-- an undecorated constant will work in all cases, but historically this
-- usage has worked, so test we don't break it.
--
SELECT a.f1 FROM (SELECT 'test' AS f1 FROM varchar_tbl) a
UNION
SELECT b.f1 FROM (SELECT f1 FROM varchar_tbl) b
ORDER BY 1;
  f1  
------
 a
 ab
 abcd
 test
(4 rows)

-- This should fail, but it should produce an error cursor
SELECT '3.4'::numeric UNION SELECT 'foo';
ERROR:  invalid input syntax for type numeric: "foo"
LINE 1: SELECT '3.4'::numeric UNION SELECT 'foo';
                                           ^
--
-- Test that expression-index constraints can be pushed down through
-- UNION or UNION ALL
--
CREATE TEMP TABLE t1 (a text, b text);
CREATE INDEX t1_ab_idx on t1 ((a || b));
CREATE TEMP TABLE t2 (ab text primary key);
INSERT INTO t1 VALUES ('a', 'b'), ('x', 'y');
INSERT INTO t2 VALUES ('ab'), ('xy');
ANALYZE t1;
ANALYZE t2;
set enable_seqscan = off;
set enable_indexscan = on;
set enable_bitmapscan = off;
explain (costs off)
 SELECT * FROM
 (SELECT a || b AS ab FROM t1
  UNION ALL
  SELECT * FROM t2) t
 WHERE ab = 'ab';
                    QUERY PLAN                     
---------------------------------------------------
 Gather Motion 3:1  (slice1; segments: 3)
   ->  Append
         ->  Index Scan using t1_ab_idx on t1
               Index Cond: ((a || b) = 'ab'::text)
         ->  Index Only Scan using t2_pkey on t2
               Index Cond: (ab = 'ab'::text)
 Optimizer: Postgres query optimizer
(7 rows)

explain (costs off)
 SELECT * FROM
 (SELECT a || b AS ab FROM t1
  UNION
  SELECT * FROM t2) t
 WHERE ab = 'ab';
                          QUERY PLAN                           
---------------------------------------------------------------
 Gather Motion 3:1  (slice1; segments: 3)
   ->  HashAggregate
         Group Key: ((t1.a || t1.b))
         ->  Redistribute Motion 3:3  (slice2; segments: 3)
               Hash Key: ((t1.a || t1.b))
               ->  Append
                     ->  Index Scan using t1_ab_idx on t1
                           Index Cond: ((a || b) = 'ab'::text)
                     ->  Index Only Scan using t2_pkey on t2
                           Index Cond: (ab = 'ab'::text)
 Optimizer: Postgres query optimizer
(11 rows)

--
-- Test that ORDER BY for UNION ALL can be pushed down to inheritance
-- children.
--
CREATE TEMP TABLE t1c (b text, a text);
ALTER TABLE t1c INHERIT t1;
CREATE TEMP TABLE t2c (primary key (ab)) INHERITS (t2);
INSERT INTO t1c VALUES ('v', 'w'), ('c', 'd'), ('m', 'n'), ('e', 'f');
INSERT INTO t2c VALUES ('vw'), ('cd'), ('mn'), ('ef');
CREATE INDEX t1c_ab_idx on t1c ((a || b));
set enable_seqscan = on;
set enable_indexonlyscan = off;
-- Coerce GPDB to produce same plan as in upstream
set enable_sort=off;
explain (costs off)
  SELECT * FROM
  (SELECT a || b AS ab FROM t1
   UNION ALL
   SELECT ab FROM t2) t
  ORDER BY 1 LIMIT 8;
<<<<<<< HEAD
                         QUERY PLAN                         
------------------------------------------------------------
 Limit
   ->  Gather Motion 3:1  (slice1; segments: 3)
         Merge Key: ((t1.a || t1.b))
         ->  Limit
               ->  Merge Append
                     Sort Key: ((t1.a || t1.b))
                     ->  Index Scan using t1_ab_idx on t1
                     ->  Index Scan using t1c_ab_idx on t1c
                     ->  Index Scan using t2_pkey on t2
                     ->  Index Scan using t2c_pkey on t2c
 Optimizer: Postgres query optimizer
(11 rows)
=======
                     QUERY PLAN                      
-----------------------------------------------------
 Limit
   ->  Merge Append
         Sort Key: ((t1.a || t1.b))
         ->  Index Scan using t1_ab_idx on t1
         ->  Index Scan using t1c_ab_idx on t1c t1_1
         ->  Index Scan using t2_pkey on t2
         ->  Index Scan using t2c_pkey on t2c t2_1
(7 rows)
>>>>>>> d457cb4e

  SELECT * FROM
  (SELECT a || b AS ab FROM t1
   UNION ALL
   SELECT ab FROM t2) t
  ORDER BY 1 LIMIT 8;
 ab 
----
 ab
 ab
 cd
 dc
 ef
 fe
 mn
 nm
(8 rows)

reset enable_seqscan;
reset enable_indexscan;
reset enable_bitmapscan;
reset enable_sort;
-- This simpler variant of the above test has been observed to fail differently
-- Coerce GPDB to produce same plan as in upstream
set enable_seqscan=off;
create table events (event_id int primary key);
create table other_events (event_id int primary key);
create table events_child () inherits (events);
explain (costs off)
select event_id
 from (select event_id from events
       union all
       select event_id from other_events) ss
 order by event_id;
<<<<<<< HEAD
                           QUERY PLAN                           
----------------------------------------------------------------
 Gather Motion 3:1  (slice1; segments: 3)
   Merge Key: events.event_id
   ->  Merge Append
         Sort Key: events.event_id
         ->  Index Scan using events_pkey on events
         ->  Sort
               Sort Key: events_child.event_id
               ->  Seq Scan on events_child
         ->  Index Scan using other_events_pkey on other_events
 Optimizer: Postgres query optimizer
(10 rows)
=======
                        QUERY PLAN                        
----------------------------------------------------------
 Merge Append
   Sort Key: events.event_id
   ->  Index Scan using events_pkey on events
   ->  Sort
         Sort Key: events_1.event_id
         ->  Seq Scan on events_child events_1
   ->  Index Scan using other_events_pkey on other_events
(7 rows)
>>>>>>> d457cb4e

reset enable_seqscan;
drop table events_child, events, other_events;
reset enable_indexonlyscan;
-- Test constraint exclusion of UNION ALL subqueries
explain (costs off)
 SELECT * FROM
  (SELECT 1 AS t, * FROM tenk1 a
   UNION ALL
   SELECT 2 AS t, * FROM tenk1 b) c
 WHERE t = 2;
                QUERY PLAN                
------------------------------------------
 Gather Motion 3:1  (slice1; segments: 3)
   ->  Seq Scan on tenk1 b
 Optimizer: Postgres query optimizer
(3 rows)

-- Test that we push quals into UNION sub-selects only when it's safe
explain (costs off)
SELECT * FROM
  (SELECT 1 AS t, 2 AS x
   UNION
   SELECT 2 AS t, 4 AS x) ss
WHERE x < 4
ORDER BY x;
                 QUERY PLAN                 
--------------------------------------------
 Sort
   Sort Key: (2)
   ->  HashAggregate
         Group Key: (1), (2)
         ->  Append
               ->  Result
               ->  Result
                     One-Time Filter: false
 Optimizer: Postgres query optimizer
(9 rows)

SELECT * FROM
  (SELECT 1 AS t, 2 AS x
   UNION
   SELECT 2 AS t, 4 AS x) ss
WHERE x < 4
ORDER BY x;
 t | x 
---+---
 1 | 2
(1 row)

explain (costs off)
SELECT * FROM
  (SELECT 1 AS t, generate_series(1,10) AS x
   UNION
   SELECT 2 AS t, 4 AS x) ss
WHERE x < 4
ORDER BY x;
                       QUERY PLAN                       
--------------------------------------------------------
 Sort
   Sort Key: ss.x
   ->  Subquery Scan on ss
         Filter: (ss.x < 4)
         ->  HashAggregate
               Group Key: (1), (generate_series(1, 10))
               ->  Append
                     ->  ProjectSet
                           ->  Result
                     ->  Result
 Optimizer: Postgres query optimizer
(11 rows)

SELECT * FROM
  (SELECT 1 AS t, generate_series(1,10) AS x
   UNION
   SELECT 2 AS t, 4 AS x) ss
WHERE x < 4
ORDER BY x;
 t | x 
---+---
 1 | 1
 1 | 2
 1 | 3
(3 rows)

explain (costs off)
SELECT * FROM
  (SELECT 1 AS t, (random()*3)::int AS x
   UNION
   SELECT 2 AS t, 4 AS x) ss
WHERE x > 3
ORDER BY x;
                               QUERY PLAN                                
-------------------------------------------------------------------------
 Sort
   Sort Key: ss.x
   ->  Subquery Scan on ss
         Filter: (ss.x > 3)
         ->  HashAggregate
               Group Key: (1), ((($0 * '3'::double precision))::integer)
               ->  Append
                     ->  Result
                           InitPlan 1 (returns $0)
                             ->  Result
                     ->  Result
 Optimizer: Postgres query optimizer
(12 rows)

SELECT * FROM
  (SELECT 1 AS t, (random()*3)::int AS x
   UNION
   SELECT 2 AS t, 4 AS x) ss
WHERE x > 3
ORDER BY x;
 t | x 
---+---
 2 | 4
(1 row)

-- Test cases where the native ordering of a sub-select has more pathkeys
-- than the outer query cares about
explain (costs off)
select distinct q1 from
  (select distinct * from int8_tbl i81
   union all
   select distinct * from int8_tbl i82) ss
where q2 = q2;
                           QUERY PLAN                           
----------------------------------------------------------------
 Gather Motion 3:1  (slice1; segments: 3)
   Merge Key: "*SELECT* 1".q1
   ->  Unique
         Group Key: "*SELECT* 1".q1
         ->  Merge Append
               Sort Key: "*SELECT* 1".q1
               ->  Subquery Scan on "*SELECT* 1"
                     ->  Unique
                           Group Key: i81.q1, i81.q2
                           ->  Sort
                                 Sort Key: i81.q1, i81.q2
                                 ->  Seq Scan on int8_tbl i81
                                       Filter: (q2 IS NOT NULL)
               ->  Subquery Scan on "*SELECT* 2"
                     ->  Unique
                           Group Key: i82.q1, i82.q2
                           ->  Sort
                                 Sort Key: i82.q1, i82.q2
                                 ->  Seq Scan on int8_tbl i82
                                       Filter: (q2 IS NOT NULL)
 Optimizer: Postgres query optimizer
(21 rows)

select distinct q1 from
  (select distinct * from int8_tbl i81
   union all
   select distinct * from int8_tbl i82) ss
where q2 = q2;
        q1        
------------------
              123
 4567890123456789
(2 rows)

explain (costs off)
select distinct q1 from
  (select distinct * from int8_tbl i81
   union all
   select distinct * from int8_tbl i82) ss
where -q1 = q2;
                          QUERY PLAN                          
--------------------------------------------------------------
 Gather Motion 3:1  (slice1; segments: 3)
   Merge Key: "*SELECT* 1".q1
   ->  Unique
         Group Key: "*SELECT* 1".q1
         ->  Merge Append
               Sort Key: "*SELECT* 1".q1
               ->  Subquery Scan on "*SELECT* 1"
                     ->  Unique
                           Group Key: i81.q1, i81.q2
                           ->  Sort
                                 Sort Key: i81.q1, i81.q2
                                 ->  Seq Scan on int8_tbl i81
                                       Filter: ((- q1) = q2)
               ->  Subquery Scan on "*SELECT* 2"
                     ->  Unique
                           Group Key: i82.q1, i82.q2
                           ->  Sort
                                 Sort Key: i82.q1, i82.q2
                                 ->  Seq Scan on int8_tbl i82
                                       Filter: ((- q1) = q2)
 Optimizer: Postgres query optimizer
(21 rows)

select distinct q1 from
  (select distinct * from int8_tbl i81
   union all
   select distinct * from int8_tbl i82) ss
where -q1 = q2;
        q1        
------------------
 4567890123456789
(1 row)

-- Test proper handling of parameterized appendrel paths when the
-- potential join qual is expensive
create function expensivefunc(int) returns int
language plpgsql immutable strict cost 10000
as $$begin return $1; end$$;
create temp table t3 as select generate_series(-1000,1000) as x;
create index t3i on t3 (expensivefunc(x));
analyze t3;
explain (costs off)
select * from
  (select * from t3 a union all select * from t3 b) ss
  join int4_tbl on f1 = expensivefunc(x);
                          QUERY PLAN                           
---------------------------------------------------------------
 Gather Motion 3:1  (slice1; segments: 3)
   ->  Hash Join
         Hash Cond: (expensivefunc(a.x) = int4_tbl.f1)
         ->  Append
               ->  Seq Scan on t3 a
               ->  Seq Scan on t3 b
         ->  Hash
               ->  Broadcast Motion 3:3  (slice2; segments: 3)
                     ->  Seq Scan on int4_tbl
 Optimizer: Postgres query optimizer
(10 rows)

select * from
  (select * from t3 a union all select * from t3 b) ss
  join int4_tbl on f1 = expensivefunc(x);
 x | f1 
---+----
 0 |  0
 0 |  0
(2 rows)

drop table t3;
drop function expensivefunc(int);
-- Test handling of appendrel quals that const-simplify into an AND
explain (costs off)
select * from
  (select *, 0 as x from int8_tbl a
   union all
   select *, 1 as x from int8_tbl b) ss
where (x = 0) or (q1 >= q2 and q1 <= q2);
                    QUERY PLAN                     
---------------------------------------------------
 Gather Motion 3:1  (slice1; segments: 3)
   ->  Append
         ->  Seq Scan on int8_tbl a
         ->  Seq Scan on int8_tbl b
               Filter: ((q1 >= q2) AND (q1 <= q2))
 Optimizer: Postgres query optimizer
(6 rows)

select * from
  (select *, 0 as x from int8_tbl a
   union all
   select *, 1 as x from int8_tbl b) ss
where (x = 0) or (q1 >= q2 and q1 <= q2);
        q1        |        q2         | x 
------------------+-------------------+---
              123 |               456 | 0
              123 |  4567890123456789 | 0
 4567890123456789 |               123 | 0
 4567890123456789 |  4567890123456789 | 0
 4567890123456789 | -4567890123456789 | 0
 4567890123456789 |  4567890123456789 | 1
(6 rows)
<|MERGE_RESOLUTION|>--- conflicted
+++ resolved
@@ -352,13 +352,18 @@
   ( select unique1 from tenk1 union select fivethous from tenk1 ) ss;
                            QUERY PLAN                           
 ----------------------------------------------------------------
- Aggregate
-   ->  HashAggregate
-         Group Key: tenk1.unique1
-         ->  Append
-               ->  Index Only Scan using tenk1_unique1 on tenk1
-               ->  Seq Scan on tenk1 tenk1_1
-(6 rows)
+ Finalize Aggregate
+   ->  Gather Motion 3:1  (slice1; segments: 3)
+         ->  Partial Aggregate
+               ->  HashAggregate
+                     Group Key: tenk1.unique1
+                     ->  Redistribute Motion 3:3  (slice2; segments: 3)
+                           Hash Key: tenk1.unique1
+                           ->  Append
+                                 ->  Seq Scan on tenk1
+                                 ->  Seq Scan on tenk1 tenk1_1
+ Optimizer: Postgres query optimizer
+(11 rows)
 
 select count(*) from
   ( select unique1 from tenk1 union select fivethous from tenk1 ) ss;
@@ -427,14 +432,20 @@
   ( select unique1 from tenk1 union select fivethous from tenk1 ) ss;
                               QUERY PLAN                              
 ----------------------------------------------------------------------
- Aggregate
-   ->  Unique
-         ->  Sort
-               Sort Key: tenk1.unique1
-               ->  Append
-                     ->  Index Only Scan using tenk1_unique1 on tenk1
-                     ->  Seq Scan on tenk1 tenk1_1
-(7 rows)
+ Finalize Aggregate
+   ->  Gather Motion 3:1  (slice1; segments: 3)
+         ->  Partial Aggregate
+               ->  Unique
+                     Group Key: tenk1.unique1
+                     ->  Sort
+                           Sort Key: tenk1.unique1
+                           ->  Redistribute Motion 3:3  (slice2; segments: 3)
+                                 Hash Key: tenk1.unique1
+                                 ->  Append
+                                       ->  Seq Scan on tenk1
+                                       ->  Seq Scan on tenk1 tenk1_1
+ Optimizer: Postgres query optimizer
+(13 rows)
 
 select count(*) from
   ( select unique1 from tenk1 union select fivethous from tenk1 ) ss;
@@ -509,12 +520,13 @@
                   QUERY PLAN                   
 -----------------------------------------------
  Unique
+   Group Key: "*VALUES*".column1
    ->  Sort
          Sort Key: "*VALUES*".column1
          ->  Append
                ->  Values Scan on "*VALUES*"
                ->  Values Scan on "*VALUES*_1"
-(6 rows)
+(7 rows)
 
 set enable_hashagg to off;
 explain (costs off)
@@ -522,12 +534,13 @@
                   QUERY PLAN                   
 -----------------------------------------------
  Unique
+   Group Key: "*VALUES*".column1
    ->  Sort
          Sort Key: "*VALUES*".column1
          ->  Append
                ->  Values Scan on "*VALUES*"
                ->  Values Scan on "*VALUES*_1"
-(6 rows)
+(7 rows)
 
 reset enable_hashagg;
 -- arrays
@@ -593,6 +606,7 @@
                   QUERY PLAN                   
 -----------------------------------------------
  Unique
+   Group Key: "*VALUES*".column1
    ->  Sort
          Sort Key: "*VALUES*".column1
          ->  Append
@@ -614,6 +628,7 @@
                   QUERY PLAN                   
 -----------------------------------------------
  Unique
+   Group Key: "*VALUES*".column1
    ->  Sort
          Sort Key: "*VALUES*".column1
          ->  Append
@@ -677,6 +692,7 @@
                   QUERY PLAN                   
 -----------------------------------------------
  Unique
+   Group Key: "*VALUES*".column1
    ->  Sort
          Sort Key: "*VALUES*".column1
          ->  Append
@@ -740,6 +756,7 @@
                   QUERY PLAN                   
 -----------------------------------------------
  Unique
+   Group Key: "*VALUES*".column1
    ->  Sort
          Sort Key: "*VALUES*".column1
          ->  Append
@@ -763,6 +780,7 @@
                   QUERY PLAN                   
 -----------------------------------------------
  Unique
+   Group Key: "*VALUES*".column1
    ->  Sort
          Sort Key: "*VALUES*".column1
          ->  Append
@@ -785,6 +803,7 @@
                   QUERY PLAN                   
 -----------------------------------------------
  Unique
+   Group Key: "*VALUES*".column1
    ->  Sort
          Sort Key: "*VALUES*".column1
          ->  Append
@@ -1132,20 +1151,23 @@
   UNION
   SELECT * FROM t2) t
  WHERE ab = 'ab';
-                          QUERY PLAN                           
----------------------------------------------------------------
+                             QUERY PLAN                              
+---------------------------------------------------------------------
  Gather Motion 3:1  (slice1; segments: 3)
-   ->  HashAggregate
+   Merge Key: ((t1.a || t1.b))
+   ->  Unique
          Group Key: ((t1.a || t1.b))
-         ->  Redistribute Motion 3:3  (slice2; segments: 3)
-               Hash Key: ((t1.a || t1.b))
-               ->  Append
-                     ->  Index Scan using t1_ab_idx on t1
-                           Index Cond: ((a || b) = 'ab'::text)
-                     ->  Index Only Scan using t2_pkey on t2
-                           Index Cond: (ab = 'ab'::text)
- Optimizer: Postgres query optimizer
-(11 rows)
+         ->  Sort
+               Sort Key: ((t1.a || t1.b))
+               ->  Redistribute Motion 3:3  (slice2; segments: 3)
+                     Hash Key: ((t1.a || t1.b))
+                     ->  Append
+                           ->  Index Scan using t1_ab_idx on t1
+                                 Index Cond: ((a || b) = 'ab'::text)
+                           ->  Index Only Scan using t2_pkey on t2
+                                 Index Cond: (ab = 'ab'::text)
+ Optimizer: Postgres query optimizer
+(14 rows)
 
 --
 -- Test that ORDER BY for UNION ALL can be pushed down to inheritance
@@ -1167,9 +1189,8 @@
    UNION ALL
    SELECT ab FROM t2) t
   ORDER BY 1 LIMIT 8;
-<<<<<<< HEAD
-                         QUERY PLAN                         
-------------------------------------------------------------
+                           QUERY PLAN                            
+-----------------------------------------------------------------
  Limit
    ->  Gather Motion 3:1  (slice1; segments: 3)
          Merge Key: ((t1.a || t1.b))
@@ -1177,23 +1198,11 @@
                ->  Merge Append
                      Sort Key: ((t1.a || t1.b))
                      ->  Index Scan using t1_ab_idx on t1
-                     ->  Index Scan using t1c_ab_idx on t1c
+                     ->  Index Scan using t1c_ab_idx on t1c t1_1
                      ->  Index Scan using t2_pkey on t2
-                     ->  Index Scan using t2c_pkey on t2c
+                     ->  Index Scan using t2c_pkey on t2c t2_1
  Optimizer: Postgres query optimizer
 (11 rows)
-=======
-                     QUERY PLAN                      
------------------------------------------------------
- Limit
-   ->  Merge Append
-         Sort Key: ((t1.a || t1.b))
-         ->  Index Scan using t1_ab_idx on t1
-         ->  Index Scan using t1c_ab_idx on t1c t1_1
-         ->  Index Scan using t2_pkey on t2
-         ->  Index Scan using t2c_pkey on t2c t2_1
-(7 rows)
->>>>>>> d457cb4e
 
   SELECT * FROM
   (SELECT a || b AS ab FROM t1
@@ -1228,7 +1237,6 @@
        union all
        select event_id from other_events) ss
  order by event_id;
-<<<<<<< HEAD
                            QUERY PLAN                           
 ----------------------------------------------------------------
  Gather Motion 3:1  (slice1; segments: 3)
@@ -1237,23 +1245,11 @@
          Sort Key: events.event_id
          ->  Index Scan using events_pkey on events
          ->  Sort
-               Sort Key: events_child.event_id
-               ->  Seq Scan on events_child
+               Sort Key: events_1.event_id
+               ->  Seq Scan on events_child events_1
          ->  Index Scan using other_events_pkey on other_events
  Optimizer: Postgres query optimizer
 (10 rows)
-=======
-                        QUERY PLAN                        
-----------------------------------------------------------
- Merge Append
-   Sort Key: events.event_id
-   ->  Index Scan using events_pkey on events
-   ->  Sort
-         Sort Key: events_1.event_id
-         ->  Seq Scan on events_child events_1
-   ->  Index Scan using other_events_pkey on other_events
-(7 rows)
->>>>>>> d457cb4e
 
 reset enable_seqscan;
 drop table events_child, events, other_events;
@@ -1280,18 +1276,20 @@
    SELECT 2 AS t, 4 AS x) ss
 WHERE x < 4
 ORDER BY x;
-                 QUERY PLAN                 
---------------------------------------------
+                    QUERY PLAN                    
+--------------------------------------------------
  Sort
    Sort Key: (2)
-   ->  HashAggregate
+   ->  Unique
          Group Key: (1), (2)
-         ->  Append
-               ->  Result
-               ->  Result
-                     One-Time Filter: false
- Optimizer: Postgres query optimizer
-(9 rows)
+         ->  Sort
+               Sort Key: (1), (2)
+               ->  Append
+                     ->  Result
+                     ->  Result
+                           One-Time Filter: false
+ Optimizer: Postgres query optimizer
+(11 rows)
 
 SELECT * FROM
   (SELECT 1 AS t, 2 AS x
@@ -1346,21 +1344,23 @@
    SELECT 2 AS t, 4 AS x) ss
 WHERE x > 3
 ORDER BY x;
-                               QUERY PLAN                                
--------------------------------------------------------------------------
+                                  QUERY PLAN                                  
+------------------------------------------------------------------------------
  Sort
    Sort Key: ss.x
    ->  Subquery Scan on ss
          Filter: (ss.x > 3)
-         ->  HashAggregate
+         ->  Unique
                Group Key: (1), ((($0 * '3'::double precision))::integer)
-               ->  Append
-                     ->  Result
-                           InitPlan 1 (returns $0)
-                             ->  Result
-                     ->  Result
- Optimizer: Postgres query optimizer
-(12 rows)
+               ->  Sort
+                     Sort Key: (1), ((($0 * '3'::double precision))::integer)
+                     ->  Append
+                           ->  Result
+                                 InitPlan 1 (returns $0)
+                                   ->  Result
+                           ->  Result
+ Optimizer: Postgres query optimizer
+(14 rows)
 
 SELECT * FROM
   (SELECT 1 AS t, (random()*3)::int AS x
