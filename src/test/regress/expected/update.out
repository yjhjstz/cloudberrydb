--- conflicted
+++ resolved
@@ -172,7 +172,6 @@
 UPDATE update_test t
   SET (a, b) = (SELECT b, a FROM update_test s WHERE s.a = t.a)
   WHERE CURRENT_USER = SESSION_USER;
-<<<<<<< HEAD
                                                 QUERY PLAN                                                
 ----------------------------------------------------------------------------------------------------------
  Update on public.update_test t
@@ -193,23 +192,7 @@
                                          ->  Seq Scan on public.update_test s
                                                Output: s.b, s.a
  Optimizer: Postgres query optimizer
- Settings: optimizer=off
-(22 rows)
-=======
-                         QUERY PLAN                          
--------------------------------------------------------------
- Update on public.update_test t
-   ->  Result
-         Output: $1, $2, (SubPlan 1 (returns $1,$2)), t.ctid
-         One-Time Filter: (CURRENT_USER = SESSION_USER)
-         ->  Seq Scan on public.update_test t
-               Output: t.a, t.ctid
-         SubPlan 1 (returns $1,$2)
-           ->  Seq Scan on public.update_test s
-                 Output: s.b, s.a
-                 Filter: (s.a = t.a)
-(10 rows)
->>>>>>> d457cb4e
+(18 rows)
 
 UPDATE update_test t
   SET (a, b) = (SELECT b, a FROM update_test s WHERE s.a = t.a)
@@ -234,51 +217,25 @@
 INSERT INTO upsert_test VALUES (1, 'Baz'), (3, 'Zaz') ON CONFLICT(a)
   DO UPDATE SET (b, a) = (SELECT b || ', Correlated', a from upsert_test i WHERE i.a = upsert_test.a)
   RETURNING *;
-<<<<<<< HEAD
 ERROR:  modification of distribution columns in OnConflictUpdate is not supported
-=======
- a |        b        
----+-----------------
- 1 | Foo, Correlated
- 3 | Zoo, Correlated
-(2 rows)
-
->>>>>>> d457cb4e
 -- correlated sub-select (EXCLUDED.* alias):
 INSERT INTO upsert_test VALUES (1, 'Bat'), (3, 'Zot') ON CONFLICT(a)
   DO UPDATE SET (b, a) = (SELECT b || ', Excluded', a from upsert_test i WHERE i.a = excluded.a)
   RETURNING *;
-<<<<<<< HEAD
 ERROR:  modification of distribution columns in OnConflictUpdate is not supported
-=======
- a |             b             
----+---------------------------
- 1 | Foo, Correlated, Excluded
- 3 | Zoo, Correlated, Excluded
-(2 rows)
-
 -- ON CONFLICT using system attributes in RETURNING, testing both the
 -- inserting and updating paths. See bug report at:
 -- https://www.postgresql.org/message-id/73436355-6432-49B1-92ED-1FE4F7E7E100%40finefun.com.au
 INSERT INTO upsert_test VALUES (2, 'Beeble') ON CONFLICT(a)
   DO UPDATE SET (b, a) = (SELECT b || ', Excluded', a from upsert_test i WHERE i.a = excluded.a)
   RETURNING tableoid::regclass, xmin = pg_current_xact_id()::xid AS xmin_correct, xmax = 0 AS xmax_correct;
-  tableoid   | xmin_correct | xmax_correct 
--------------+--------------+--------------
- upsert_test | t            | t
-(1 row)
-
+ERROR:  modification of distribution columns in OnConflictUpdate is not supported
 -- currently xmax is set after a conflict - that's probably not good,
 -- but it seems worthwhile to have to be explicit if that changes.
 INSERT INTO upsert_test VALUES (2, 'Brox') ON CONFLICT(a)
   DO UPDATE SET (b, a) = (SELECT b || ', Excluded', a from upsert_test i WHERE i.a = excluded.a)
   RETURNING tableoid::regclass, xmin = pg_current_xact_id()::xid AS xmin_correct, xmax = pg_current_xact_id()::xid AS xmax_correct;
-  tableoid   | xmin_correct | xmax_correct 
--------------+--------------+--------------
- upsert_test | t            | t
-(1 row)
-
->>>>>>> d457cb4e
+ERROR:  modification of distribution columns in OnConflictUpdate is not supported
 DROP TABLE update_test;
 DROP TABLE upsert_test;
 -- Test ON CONFLICT DO UPDATE with partitioned table and non-identical children
@@ -294,21 +251,12 @@
 WITH aaa AS (SELECT 1 AS a, 'Foo' AS b) INSERT INTO upsert_test
   VALUES (1, 'Bar') ON CONFLICT(a)
   DO UPDATE SET (b, a) = (SELECT b, a FROM aaa) RETURNING *;
- a |  b  
----+-----
- 1 | Foo
-(1 row)
-
+ERROR:  modification of distribution columns in OnConflictUpdate is not supported
 -- correlated sub-select:
 WITH aaa AS (SELECT 1 AS ctea, ' Foo' AS cteb) INSERT INTO upsert_test
   VALUES (1, 'Bar'), (2, 'Baz') ON CONFLICT(a)
   DO UPDATE SET (b, a) = (SELECT upsert_test.b||cteb, upsert_test.a FROM aaa) RETURNING *;
- a |    b    
----+---------
- 1 | Foo Foo
- 2 | Zoo Foo
-(2 rows)
-
+ERROR:  modification of distribution columns in OnConflictUpdate is not supported
 DROP TABLE upsert_test;
 ---------------------------
 -- UPDATE with row movement
@@ -897,16 +845,18 @@
 alter table utr1 drop column q;
 alter table utrtest attach partition utr1 for values in (1);
 alter table utrtest attach partition utr2 for values in (2);
+-- xmin_ok is likely false, xmin and pg_current_xact_id() comes from
+-- data segment and master, respectively.
 insert into utrtest values (1, 'foo')
   returning *, tableoid::regclass, xmin = pg_current_xact_id()::xid as xmin_ok;
  a |  b  | tableoid | xmin_ok 
 ---+-----+----------+---------
- 1 | foo | utr1     | t
+ 1 | foo | utr1     | f
 (1 row)
 
 insert into utrtest values (2, 'bar')
   returning *, tableoid::regclass, xmin = pg_current_xact_id()::xid as xmin_ok;  -- fails
-ERROR:  cannot retrieve a system column in this context
+ERROR:  virtual tuple table slot does not have system attributes (execTuples.c:156)
 insert into utrtest values (2, 'bar')
   returning *, tableoid::regclass;
  a |  b  | tableoid 
@@ -918,13 +868,13 @@
   returning *, tableoid::regclass, xmin = pg_current_xact_id()::xid as xmin_ok;
  a |   b    | x | tableoid | xmin_ok 
 ---+--------+---+----------+---------
- 1 | foofoo | 1 | utr1     | t
- 2 | barbar | 2 | utr2     | t
+ 1 | foofoo | 1 | utr1     | f
+ 2 | barbar | 2 | utr2     | f
 (2 rows)
 
 update utrtest set a = 3 - a from (values (1), (2)) s(x) where a = s.x
   returning *, tableoid::regclass, xmin = pg_current_xact_id()::xid as xmin_ok;  -- fails
-ERROR:  cannot retrieve a system column in this context
+ERROR:  virtual tuple table slot does not have system attributes (execTuples.c:156)
 update utrtest set a = 3 - a from (values (1), (2)) s(x) where a = s.x
   returning *, tableoid::regclass;
  a |   b    | x | tableoid 
@@ -937,8 +887,8 @@
   returning *, tableoid::regclass, xmax = pg_current_xact_id()::xid as xmax_ok;
  a |   b    | tableoid | xmax_ok 
 ---+--------+----------+---------
- 1 | barbar | utr1     | t
- 2 | foofoo | utr2     | t
+ 1 | barbar | utr1     | f
+ 2 | foofoo | utr2     | f
 (2 rows)
 
 drop table utrtest;
