--- conflicted
+++ resolved
@@ -7,100 +7,19 @@
 CREATE FUNCTION widget_in(cstring)
    RETURNS widget
    AS '@libdir@/regress@DLSUFFIX@'
-   LANGUAGE C IMMUTABLE STRICT NO SQL;
+   LANGUAGE C STRICT IMMUTABLE;
 
 CREATE FUNCTION widget_out(widget)
    RETURNS cstring
    AS '@libdir@/regress@DLSUFFIX@'
-   LANGUAGE C IMMUTABLE STRICT NO SQL;
+   LANGUAGE C STRICT IMMUTABLE;
 
 CREATE FUNCTION int44in(cstring)
    RETURNS city_budget
    AS '@libdir@/regress@DLSUFFIX@'
-   LANGUAGE C IMMUTABLE STRICT NO SQL;
+   LANGUAGE C STRICT IMMUTABLE;
 
 CREATE FUNCTION int44out(city_budget)
    RETURNS cstring
    AS '@libdir@/regress@DLSUFFIX@'
-<<<<<<< HEAD
-   LANGUAGE C IMMUTABLE STRICT NO SQL;
-
-CREATE FUNCTION check_primary_key ()
-	RETURNS trigger
-	AS '@libdir@/regress@DLSUFFIX@'
-	LANGUAGE C READS SQL DATA;
-
-CREATE FUNCTION check_foreign_key ()
-	RETURNS trigger
-	AS '@libdir@/regress@DLSUFFIX@'
-	LANGUAGE C READS SQL DATA;
-
-CREATE FUNCTION autoinc ()
-	RETURNS trigger
-	AS '@libdir@/autoinc@DLSUFFIX@'
-	LANGUAGE C;
-
-CREATE FUNCTION trigger_return_old ()
-        RETURNS trigger
-        AS '@libdir@/regress@DLSUFFIX@'
-        LANGUAGE C READS SQL DATA;
-
-CREATE FUNCTION ttdummy ()
-        RETURNS trigger
-        AS '@libdir@/regress@DLSUFFIX@'
-        LANGUAGE C READS SQL DATA;
-
-CREATE FUNCTION set_ttdummy (int4)
-        RETURNS int4
-        AS '@libdir@/regress@DLSUFFIX@'
-        LANGUAGE C STRICT READS SQL DATA;
-
-CREATE FUNCTION make_tuple_indirect (record)
-        RETURNS record
-        AS '@libdir@/regress@DLSUFFIX@'
-        LANGUAGE C STRICT;
-
-CREATE FUNCTION test_atomic_ops()
-    RETURNS bool
-    AS '@libdir@/regress@DLSUFFIX@'
-    LANGUAGE C;
-
--- Tests creating a FDW handler
-CREATE FUNCTION test_fdw_handler()
-    RETURNS fdw_handler
-    AS '@libdir@/regress@DLSUFFIX@', 'test_fdw_handler'
-    LANGUAGE C;
-
-CREATE FUNCTION test_support_func(internal)
-    RETURNS internal
-    AS '@libdir@/regress@DLSUFFIX@', 'test_support_func'
-    LANGUAGE C STRICT;
-
--- Things that shouldn't work:
-
-CREATE FUNCTION test1 (int) RETURNS int LANGUAGE SQL CONTAINS SQL
-    AS 'SELECT ''not an integer'';';
-
-CREATE FUNCTION test1 (int) RETURNS int LANGUAGE SQL CONTAINS SQL
-    AS 'not even SQL';
-
-CREATE FUNCTION test1 (int) RETURNS int LANGUAGE SQL CONTAINS SQL
-    AS 'SELECT 1, 2, 3;';
-
-CREATE FUNCTION test1 (int) RETURNS int LANGUAGE SQL CONTAINS SQL
-    AS 'SELECT $2;';
-
-CREATE FUNCTION test1 (int) RETURNS int LANGUAGE SQL CONTAINS SQL
-    AS 'a', 'b';
-
-CREATE FUNCTION test1 (int) RETURNS int LANGUAGE C NO SQL
-    AS 'nosuchfile';
-
-CREATE FUNCTION test1 (int) RETURNS int LANGUAGE C NO SQL
-    AS '@libdir@/regress@DLSUFFIX@', 'nosuchsymbol';
-
-CREATE FUNCTION test1 (int) RETURNS int LANGUAGE internal NO SQL
-    AS 'nosuch';
-=======
-   LANGUAGE C STRICT IMMUTABLE;
->>>>>>> d457cb4e
+   LANGUAGE C STRICT IMMUTABLE;