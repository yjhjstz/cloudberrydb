--- conflicted
+++ resolved
@@ -13,15 +13,6 @@
          
 (1 row)
 
-<<<<<<< HEAD
-f              
-step notify: SELECT count(pg_notify('a', s::text)) FROM generate_series(1, 10000) s;
-count          
-
-10000          
-step check: SELECT pg_notification_queue_usage() > 0 AS nonzero;
-nonzero        
-=======
 notifier: NOTIFY "c2" with payload "" from notifier
 
 starting permutation: listenc notifyd1 notifyd2 notifys1
@@ -50,7 +41,6 @@
 	NOTIFY c1, 'rpayloads'; NOTIFY "c2", 'rpayloads';
 	ROLLBACK TO SAVEPOINT s2;
 	COMMIT;
->>>>>>> d457cb4e
 
 notifier: NOTIFY "c1" with payload "payload" from notifier
 notifier: NOTIFY "c2" with payload "payload" from notifier
@@ -123,10 +113,10 @@
 f      
 (1 row)
 
-step bignotify: SELECT count(pg_notify('c1', s::text)) FROM generate_series(1, 1000) s;
+step bignotify: SELECT count(pg_notify('c1', s::text)) FROM generate_series(1, 10000) s;
 count
 -----
- 1000
+10000
 (1 row)
 
 step usage: SELECT pg_notification_queue_usage() > 0 AS nonzero;
