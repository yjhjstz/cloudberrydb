# TestLib, low-level routines and actions regression tests.
#
# This module contains a set of routines dedicated to environment setup for
# a PostgreSQL regression test run and includes some low-level routines
# aimed at controlling command execution, logging and test functions. This
# module should never depend on any other PostgreSQL regression test modules.

package TestLib;

use strict;
use warnings;

use Config;
use Cwd;
use Exporter 'import';
use Fcntl qw(:mode);
use File::Basename;
use File::Find;
use File::Spec;
use File::stat qw(stat);
use File::Temp ();
use IPC::Run;
use SimpleTee;

<<<<<<< HEAD
# specify a recent enough version of Test::More  to support the note() function
use Test::More 0.82;

our @EXPORT = qw(
  tempdir
  tempdir_short
  standard_initdb
  configure_hba_for_replication
  start_test_server
  restart_test_server
  psql
=======
# specify a recent enough version of Test::More to support the done_testing() function
use Test::More 0.87;

our @EXPORT = qw(
  generate_ascii_string
>>>>>>> 9e1c9f95
  slurp_dir
  slurp_file
  append_to_file
  check_mode_recursive
  chmod_recursive
  check_pg_config
  system_or_bail
  system_log
  run_log
  run_command

  command_ok
  command_fails
  command_exit_is
  program_help_ok
  program_version_ok
  program_options_handling_ok
  command_like
<<<<<<< HEAD
  command_warns_like
  command_fails_like
=======
  command_like_safe
  command_fails_like
  command_checks_all
>>>>>>> 9e1c9f95

  $windows_os
);

our ($windows_os, $tmp_check, $log_path, $test_logfile);

BEGIN
{

	# Set to untranslated messages, to be able to compare program output
	# with expected strings.
	delete $ENV{LANGUAGE};
	delete $ENV{LC_ALL};
	$ENV{LC_MESSAGES} = 'C';

	delete $ENV{PGCONNECT_TIMEOUT};
	delete $ENV{PGDATA};
	delete $ENV{PGDATABASE};
	delete $ENV{PGHOSTADDR};
	delete $ENV{PGREQUIRESSL};
	delete $ENV{PGSERVICE};
	delete $ENV{PGSSLMODE};
	delete $ENV{PGUSER};
	delete $ENV{PGPORT};
	delete $ENV{PGHOST};
	delete $ENV{PG_COLOR};

	$ENV{PGAPPNAME} = basename($0);

	# Must be set early
	$windows_os = $Config{osname} eq 'MSWin32' || $Config{osname} eq 'msys';
}

INIT
{

	# Return EPIPE instead of killing the process with SIGPIPE.  An affected
	# test may still fail, but it's more likely to report useful facts.
	$SIG{PIPE} = 'IGNORE';

	# Determine output directories, and create them.  The base path is the
	# TESTDIR environment variable, which is normally set by the invoking
	# Makefile.
	$tmp_check = $ENV{TESTDIR} ? "$ENV{TESTDIR}/tmp_check" : "tmp_check";
	$log_path = "$tmp_check/log";

	mkdir $tmp_check;
	mkdir $log_path;

	# Open the test log file, whose name depends on the test name.
	$test_logfile = basename($0);
	$test_logfile =~ s/\.[^.]+$//;
	$test_logfile = "$log_path/regress_log_$test_logfile";
	open my $testlog, '>', $test_logfile
	  or die "could not open STDOUT to logfile \"$test_logfile\": $!";

	# Hijack STDOUT and STDERR to the log file
	open(my $orig_stdout, '>&', \*STDOUT);
	open(my $orig_stderr, '>&', \*STDERR);
	open(STDOUT,          '>&', $testlog);
	open(STDERR,          '>&', $testlog);

	# The test output (ok ...) needs to be printed to the original STDOUT so
	# that the 'prove' program can parse it, and display it to the user in
	# real time. But also copy it to the log file, to provide more context
	# in the log.
	my $builder = Test::More->builder;
	my $fh      = $builder->output;
	tie *$fh, "SimpleTee", $orig_stdout, $testlog;
	$fh = $builder->failure_output;
	tie *$fh, "SimpleTee", $orig_stderr, $testlog;

	# Enable auto-flushing for all the file handles. Stderr and stdout are
	# redirected to the same file, and buffering causes the lines to appear
	# in the log in confusing order.
	autoflush STDOUT 1;
	autoflush STDERR 1;
	autoflush $testlog 1;
}

END
{

	# Preserve temporary directory for this test on failure
	$File::Temp::KEEP_ALL = 1 unless all_tests_passing();
}

sub all_tests_passing
{
	my $fail_count = 0;
	foreach my $status (Test::More->builder->summary)
	{
		return 0 unless $status;
	}
	return 1;
}

#
# Helper functions
#
sub tempdir
{
	my ($prefix) = @_;
	$prefix = "tmp_test" unless defined $prefix;
	return File::Temp::tempdir(
		$prefix . '_XXXX',
		DIR     => $tmp_check,
		CLEANUP => 1);
}

sub tempdir_short
{

	# Use a separate temp dir outside the build tree for the
	# Unix-domain socket, to avoid file name length issues.
	return File::Temp::tempdir(CLEANUP => 1);
}

# Translate a Perl file name to a host file name.  Currently, this is a no-op
# except for the case of Perl=msys and host=mingw32.  The subject need not
# exist, but its parent directory must exist.
sub perl2host
{
	my ($subject) = @_;
	return $subject unless $Config{osname} eq 'msys';
	my $here = cwd;
	my $leaf;
	if (chdir $subject)
	{
		$leaf = '';
	}
	else
	{
		$leaf = '/' . basename $subject;
		my $parent = dirname $subject;
		chdir $parent or die "could not chdir \"$parent\": $!";
	}

	# this odd way of calling 'pwd -W' is the only way that seems to work.
	my $dir = qx{sh -c "pwd -W"};
	chomp $dir;
	chdir $here;
	return $dir . $leaf;
}

sub system_log
{
	print("# Running: " . join(" ", @_) . "\n");
	return system(@_);
}

sub system_or_bail
{
	if (system_log(@_) != 0)
	{
		BAIL_OUT("system $_[0] failed: $?");
	}
	return;
}

sub run_log
{
	print("# Running: " . join(" ", @{ $_[0] }) . "\n");
	return IPC::Run::run(@_);
}

sub run_command
{
	my ($cmd) = @_;
	my ($stdout, $stderr);
	my $result = IPC::Run::run $cmd, '>', \$stdout, '2>', \$stderr;
	chomp($stdout);
	chomp($stderr);
	return ($stdout, $stderr);
}

# Generate a string made of the given range of ASCII characters
sub generate_ascii_string
{
	my ($from_char, $to_char) = @_;
	my $res;

	for my $i ($from_char .. $to_char)
	{
		$res .= sprintf("%c", $i);
	}
	return $res;
}

sub slurp_dir
{
	my ($dir) = @_;
	opendir(my $dh, $dir)
	  or die "could not opendir \"$dir\": $!";
	my @direntries = readdir $dh;
	closedir $dh;
	return @direntries;
}

sub slurp_file
{
	my ($filename) = @_;
	local $/;
	open(my $in, '<', $filename)
	  or die "could not read \"$filename\": $!";
	my $contents = <$in>;
	close $in;
	$contents =~ s/\r//g if $Config{osname} eq 'msys';
	return $contents;
}

sub append_to_file
{
	my ($filename, $str) = @_;
	open my $fh, ">>", $filename
	  or die "could not write \"$filename\": $!";
	print $fh $str;
	close $fh;
	return;
}

# Check that all file/dir modes in a directory match the expected values,
# ignoring the mode of any specified files.
sub check_mode_recursive
{
	my ($dir, $expected_dir_mode, $expected_file_mode, $ignore_list) = @_;

	# Result defaults to true
	my $result = 1;

	find(
		{
			follow_fast => 1,
			wanted      => sub {
				# Is file in the ignore list?
				foreach my $ignore ($ignore_list ? @{$ignore_list} : [])
				{
					if ("$dir/$ignore" eq $File::Find::name)
					{
						return;
					}
				}

				# Allow ENOENT.  A running server can delete files, such as
				# those in pg_stat.  Other stat() failures are fatal.
				my $file_stat = stat($File::Find::name);
				unless (defined($file_stat))
				{
					my $is_ENOENT = $!{ENOENT};
					my $msg       = "unable to stat $File::Find::name: $!";
					if ($is_ENOENT)
					{
						warn $msg;
						return;
					}
					else
					{
						die $msg;
					}
				}

				my $file_mode = S_IMODE($file_stat->mode);

				# Is this a file?
				if (S_ISREG($file_stat->mode))
				{
					if ($file_mode != $expected_file_mode)
					{
						print(
							*STDERR,
							sprintf("$File::Find::name mode must be %04o\n",
								$expected_file_mode));

						$result = 0;
						return;
					}
				}

				# Else a directory?
				elsif (S_ISDIR($file_stat->mode))
				{
					if ($file_mode != $expected_dir_mode)
					{
						print(
							*STDERR,
							sprintf("$File::Find::name mode must be %04o\n",
								$expected_dir_mode));

						$result = 0;
						return;
					}
				}

				# Else something we can't handle
				else
				{
					die "unknown file type for $File::Find::name";
				}
			}
		},
		$dir);

	return $result;
}

# Change mode recursively on a directory
sub chmod_recursive
{
	my ($dir, $dir_mode, $file_mode) = @_;

	find(
		{
			follow_fast => 1,
			wanted      => sub {
				my $file_stat = stat($File::Find::name);

				if (defined($file_stat))
				{
					chmod(
						S_ISDIR($file_stat->mode) ? $dir_mode : $file_mode,
						$File::Find::name
					) or die "unable to chmod $File::Find::name";
				}
			}
		},
		$dir);
	return;
}

# Check presence of a given regexp within pg_config.h for the installation
# where tests are running, returning a match status result depending on
# that.
sub check_pg_config
{
	my ($regexp) = @_;
	my ($stdout, $stderr);
	my $result = IPC::Run::run [ 'pg_config', '--includedir' ], '>',
	  \$stdout, '2>', \$stderr
	  or die "could not execute pg_config";
	chomp($stdout);

	open my $pg_config_h, '<', "$stdout/pg_config.h" or die "$!";
	my $match = (grep { /^$regexp/ } <$pg_config_h>);
	close $pg_config_h;
	return $match;
}

#
# Test functions
#
sub command_ok
{
	local $Test::Builder::Level = $Test::Builder::Level + 1;
	my ($cmd, $test_name) = @_;
	my $result = run_log($cmd);
	ok($result, $test_name);
	return;
}

sub command_fails
{
	local $Test::Builder::Level = $Test::Builder::Level + 1;
	my ($cmd, $test_name) = @_;
	my $result = run_log($cmd);
	ok(!$result, $test_name);
	return;
}

sub command_exit_is
{
	local $Test::Builder::Level = $Test::Builder::Level + 1;
	my ($cmd, $expected, $test_name) = @_;
	print("# Running: " . join(" ", @{$cmd}) . "\n");
	my $h = IPC::Run::start $cmd;
	$h->finish();

	# On Windows, the exit status of the process is returned directly as the
	# process's exit code, while on Unix, it's returned in the high bits
	# of the exit code (see WEXITSTATUS macro in the standard <sys/wait.h>
	# header file). IPC::Run's result function always returns exit code >> 8,
	# assuming the Unix convention, which will always return 0 on Windows as
	# long as the process was not terminated by an exception. To work around
	# that, use $h->full_result on Windows instead.
	my $result =
	    ($Config{osname} eq "MSWin32")
	  ? ($h->full_results)[0]
	  : $h->result(0);
	is($result, $expected, $test_name);
	return;
}

sub program_help_ok
{
	local $Test::Builder::Level = $Test::Builder::Level + 1;
	my ($cmd) = @_;
	my ($stdout, $stderr);
	print("# Running: $cmd --help\n");
	my $result = IPC::Run::run [ $cmd, '--help' ], '>', \$stdout, '2>',
	  \$stderr;
	ok($result, "$cmd --help exit code 0");
	isnt($stdout, '', "$cmd --help goes to stdout");
	is($stderr, '', "$cmd --help nothing to stderr");
	return;
}

sub program_version_ok
{
	local $Test::Builder::Level = $Test::Builder::Level + 1;
	my ($cmd) = @_;
	my ($stdout, $stderr);
	print("# Running: $cmd --version\n");
	my $result = IPC::Run::run [ $cmd, '--version' ], '>', \$stdout, '2>',
	  \$stderr;
	ok($result, "$cmd --version exit code 0");
	isnt($stdout, '', "$cmd --version goes to stdout");
	is($stderr, '', "$cmd --version nothing to stderr");
	return;
}

sub program_options_handling_ok
{
	local $Test::Builder::Level = $Test::Builder::Level + 1;
	my ($cmd) = @_;
	my ($stdout, $stderr);
	print("# Running: $cmd --not-a-valid-option\n");
	my $result = IPC::Run::run [ $cmd, '--not-a-valid-option' ], '>',
	  \$stdout,
	  '2>', \$stderr;
	ok(!$result, "$cmd with invalid option nonzero exit code");
	isnt($stderr, '', "$cmd with invalid option prints error message");
	return;
}

sub command_like
{
	local $Test::Builder::Level = $Test::Builder::Level + 1;
	my ($cmd, $expected_stdout, $test_name) = @_;
	my ($stdout, $stderr);
	print("# Running: " . join(" ", @{$cmd}) . "\n");
	my $result = IPC::Run::run $cmd, '>', \$stdout, '2>', \$stderr;
	ok($result, "$test_name: exit code 0");
	is($stderr, '', "$test_name: no stderr");
	like($stdout, $expected_stdout, "$test_name: matches");
	return;
}

sub command_like_safe
{
	local $Test::Builder::Level = $Test::Builder::Level + 1;

	# Doesn't rely on detecting end of file on the file descriptors,
	# which can fail, causing the process to hang, notably on Msys
	# when used with 'pg_ctl start'
	my ($cmd, $expected_stdout, $test_name) = @_;
	my ($stdout, $stderr);
	my $stdoutfile = File::Temp->new();
	my $stderrfile = File::Temp->new();
	print("# Running: " . join(" ", @{$cmd}) . "\n");
	my $result = IPC::Run::run $cmd, '>', $stdoutfile, '2>', $stderrfile;
	$stdout = slurp_file($stdoutfile);
	$stderr = slurp_file($stderrfile);
	ok($result, "$test_name: exit code 0");
	is($stderr, '', "$test_name: no stderr");
	like($stdout, $expected_stdout, "$test_name: matches");
	return;
}

sub command_fails_like
{
	local $Test::Builder::Level = $Test::Builder::Level + 1;
	my ($cmd, $expected_stderr, $test_name) = @_;
	my ($stdout, $stderr);
	print("# Running: " . join(" ", @{$cmd}) . "\n");
	my $result = IPC::Run::run $cmd, '>', \$stdout, '2>', \$stderr;
	ok(!$result, "$test_name: exit code not 0");
	like($stderr, $expected_stderr, "$test_name: matches");
	return;
}

# Run a command and check its status and outputs.
# The 5 arguments are:
# - cmd: ref to list for command, options and arguments to run
# - ret: expected exit status
# - out: ref to list of re to be checked against stdout (all must match)
# - err: ref to list of re to be checked against stderr (all must match)
# - test_name: name of test
sub command_checks_all
{
	local $Test::Builder::Level = $Test::Builder::Level + 1;

	my ($cmd, $expected_ret, $out, $err, $test_name) = @_;

	# run command
	my ($stdout, $stderr);
	print("# Running: " . join(" ", @{$cmd}) . "\n");
	IPC::Run::run($cmd, '>', \$stdout, '2>', \$stderr);

	# See http://perldoc.perl.org/perlvar.html#%24CHILD_ERROR
	my $ret = $?;
	die "command exited with signal " . ($ret & 127)
	  if $ret & 127;
	$ret = $ret >> 8;

	# check status
	ok($ret == $expected_ret,
		"$test_name status (got $ret vs expected $expected_ret)");

	# check stdout
	for my $re (@$out)
	{
		like($stdout, $re, "$test_name stdout /$re/");
	}

	# check stderr
	for my $re (@$err)
	{
		like($stderr, $re, "$test_name stderr /$re/");
	}

	return;
}

sub command_warns_like
{
	my ($cmd, $expected_stderr, $test_name) = @_;
	my ($stdout, $stderr);
	print("# Running: " . join(" ", @{$cmd}) . "\n");
	my $result = IPC::Run::run $cmd, '>', \$stdout, '2>', \$stderr;
	ok($result, "@$cmd exit code 0");
	like($stderr, $expected_stderr, "$test_name: matches.");
}

sub command_fails_like
{
	my ($cmd, $expected_stderr, $test_name) = @_;
	my ($stdout, $stderr);
	print("# Running: " . join(" ", @{$cmd}) . "\n");
	my $result = IPC::Run::run $cmd, '>', \$stdout, '2>', \$stderr;
	ok(!$result, "expected failure: got @$cmd exit code 0");
	like($stderr, $expected_stderr, "$test_name: not match expected stderr");
}

1;<|MERGE_RESOLUTION|>--- conflicted
+++ resolved
@@ -22,25 +22,11 @@
 use IPC::Run;
 use SimpleTee;
 
-<<<<<<< HEAD
-# specify a recent enough version of Test::More  to support the note() function
-use Test::More 0.82;
-
-our @EXPORT = qw(
-  tempdir
-  tempdir_short
-  standard_initdb
-  configure_hba_for_replication
-  start_test_server
-  restart_test_server
-  psql
-=======
 # specify a recent enough version of Test::More to support the done_testing() function
 use Test::More 0.87;
 
 our @EXPORT = qw(
   generate_ascii_string
->>>>>>> 9e1c9f95
   slurp_dir
   slurp_file
   append_to_file
@@ -59,14 +45,9 @@
   program_version_ok
   program_options_handling_ok
   command_like
-<<<<<<< HEAD
-  command_warns_like
-  command_fails_like
-=======
   command_like_safe
   command_fails_like
   command_checks_all
->>>>>>> 9e1c9f95
 
   $windows_os
 );
@@ -222,7 +203,7 @@
 {
 	if (system_log(@_) != 0)
 	{
-		BAIL_OUT("system $_[0] failed: $?");
+		BAIL_OUT("system $_[0] failed");
 	}
 	return;
 }
@@ -589,24 +570,4 @@
 	return;
 }
 
-sub command_warns_like
-{
-	my ($cmd, $expected_stderr, $test_name) = @_;
-	my ($stdout, $stderr);
-	print("# Running: " . join(" ", @{$cmd}) . "\n");
-	my $result = IPC::Run::run $cmd, '>', \$stdout, '2>', \$stderr;
-	ok($result, "@$cmd exit code 0");
-	like($stderr, $expected_stderr, "$test_name: matches.");
-}
-
-sub command_fails_like
-{
-	my ($cmd, $expected_stderr, $test_name) = @_;
-	my ($stdout, $stderr);
-	print("# Running: " . join(" ", @{$cmd}) . "\n");
-	my $result = IPC::Run::run $cmd, '>', \$stdout, '2>', \$stderr;
-	ok(!$result, "expected failure: got @$cmd exit code 0");
-	like($stderr, $expected_stderr, "$test_name: not match expected stderr");
-}
-
 1;