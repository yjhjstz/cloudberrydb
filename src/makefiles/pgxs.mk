--- conflicted
+++ resolved
@@ -1,10 +1,6 @@
 # PGXS: PostgreSQL extensions makefile
 
-<<<<<<< HEAD
 # $PostgreSQL: pgsql/src/makefiles/pgxs.mk,v 1.15 2008/10/03 08:00:16 petere Exp $ 
-=======
-# $PostgreSQL: pgsql/src/makefiles/pgxs.mk,v 1.11 2007/10/16 15:59:59 tgl Exp $ 
->>>>>>> d13f41d2
 
 # This file contains generic rules to build many kinds of simple
 # extension modules.  You only need to set a few variables and include
@@ -142,16 +138,14 @@
 ifneq (,$(DATA)$(DATA_built))
 	$(MKDIR_P) '$(DESTDIR)$(datadir)/contrib'
 endif
-<<<<<<< HEAD
 ifneq (,$(MODULES))
 	$(MKDIR_P) '$(DESTDIR)$(pkglibdir)'
-=======
+endif
 ifneq (,$(DATA_TSEARCH))
 	$(mkinstalldirs) '$(DESTDIR)$(datadir)/tsearch_data'
 endif
 ifneq (,$(MODULES)$(MODULE_big))
 	$(mkinstalldirs) '$(DESTDIR)$(pkglibdir)'
->>>>>>> d13f41d2
 endif
 ifdef DOCS
 ifdef docdir
