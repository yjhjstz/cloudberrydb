/*-------------------------------------------------------------------------
 *
 * chklocale.c
 *		Functions for handling locale-related info
 *
 *
 * Copyright (c) 1996-2019, PostgreSQL Global Development Group
 *
 *
 * IDENTIFICATION
 *	  src/port/chklocale.c
 *
 *-------------------------------------------------------------------------
 */

#ifndef FRONTEND
#include "postgres.h"
#else
#include "postgres_fe.h"
#endif

#ifdef HAVE_LANGINFO_H
#include <langinfo.h>
#endif

#include "mb/pg_wchar.h"


/*
 * This table needs to recognize all the CODESET spellings for supported
 * backend encodings, as well as frontend-only encodings where possible
 * (the latter case is currently only needed for initdb to recognize
 * error situations).  On Windows, we rely on entries for codepage
 * numbers (CPnnn).
 *
 * Note that we search the table with pg_strcasecmp(), so variant
 * capitalizations don't need their own entries.
 */
struct encoding_match
{
	enum pg_enc pg_enc_code;
	const char *system_enc_name;
};

static const struct encoding_match encoding_match_list[] = {
	{PG_EUC_JP, "EUC-JP"},
	{PG_EUC_JP, "eucJP"},
	{PG_EUC_JP, "IBM-eucJP"},
	{PG_EUC_JP, "sdeckanji"},
	{PG_EUC_JP, "CP20932"},

	{PG_EUC_CN, "EUC-CN"},
	{PG_EUC_CN, "eucCN"},
	{PG_EUC_CN, "IBM-eucCN"},
	{PG_EUC_CN, "GB2312"},
	{PG_EUC_CN, "dechanzi"},
	{PG_EUC_CN, "CP20936"},

	{PG_EUC_KR, "EUC-KR"},
	{PG_EUC_KR, "eucKR"},
	{PG_EUC_KR, "IBM-eucKR"},
	{PG_EUC_KR, "deckorean"},
	{PG_EUC_KR, "5601"},
	{PG_EUC_KR, "CP51949"},

	{PG_EUC_TW, "EUC-TW"},
	{PG_EUC_TW, "eucTW"},
	{PG_EUC_TW, "IBM-eucTW"},
	{PG_EUC_TW, "cns11643"},
	/* No codepage for EUC-TW ? */

	{PG_UTF8, "UTF-8"},
	{PG_UTF8, "utf8"},
	{PG_UTF8, "CP65001"},

	{PG_LATIN1, "ISO-8859-1"},
	{PG_LATIN1, "ISO8859-1"},
	{PG_LATIN1, "iso88591"},
	{PG_LATIN1, "CP28591"},

	{PG_LATIN2, "ISO-8859-2"},
	{PG_LATIN2, "ISO8859-2"},
	{PG_LATIN2, "iso88592"},
	{PG_LATIN2, "CP28592"},

	{PG_LATIN3, "ISO-8859-3"},
	{PG_LATIN3, "ISO8859-3"},
	{PG_LATIN3, "iso88593"},
	{PG_LATIN3, "CP28593"},

	{PG_LATIN4, "ISO-8859-4"},
	{PG_LATIN4, "ISO8859-4"},
	{PG_LATIN4, "iso88594"},
	{PG_LATIN4, "CP28594"},

	{PG_LATIN5, "ISO-8859-9"},
	{PG_LATIN5, "ISO8859-9"},
	{PG_LATIN5, "iso88599"},
	{PG_LATIN5, "CP28599"},

	{PG_LATIN6, "ISO-8859-10"},
	{PG_LATIN6, "ISO8859-10"},
	{PG_LATIN6, "iso885910"},

	{PG_LATIN7, "ISO-8859-13"},
	{PG_LATIN7, "ISO8859-13"},
	{PG_LATIN7, "iso885913"},

	{PG_LATIN8, "ISO-8859-14"},
	{PG_LATIN8, "ISO8859-14"},
	{PG_LATIN8, "iso885914"},

	{PG_LATIN9, "ISO-8859-15"},
	{PG_LATIN9, "ISO8859-15"},
	{PG_LATIN9, "iso885915"},
	{PG_LATIN9, "CP28605"},

	{PG_LATIN10, "ISO-8859-16"},
	{PG_LATIN10, "ISO8859-16"},
	{PG_LATIN10, "iso885916"},

	{PG_KOI8R, "KOI8-R"},
	{PG_KOI8R, "CP20866"},

	{PG_KOI8U, "KOI8-U"},
	{PG_KOI8U, "CP21866"},

	{PG_WIN866, "CP866"},
	{PG_WIN874, "CP874"},
	{PG_WIN1250, "CP1250"},
	{PG_WIN1251, "CP1251"},
	{PG_WIN1251, "ansi-1251"},
	{PG_WIN1252, "CP1252"},
	{PG_WIN1253, "CP1253"},
	{PG_WIN1254, "CP1254"},
	{PG_WIN1255, "CP1255"},
	{PG_WIN1256, "CP1256"},
	{PG_WIN1257, "CP1257"},
	{PG_WIN1258, "CP1258"},

	{PG_ISO_8859_5, "ISO-8859-5"},
	{PG_ISO_8859_5, "ISO8859-5"},
	{PG_ISO_8859_5, "iso88595"},
	{PG_ISO_8859_5, "CP28595"},

	{PG_ISO_8859_6, "ISO-8859-6"},
	{PG_ISO_8859_6, "ISO8859-6"},
	{PG_ISO_8859_6, "iso88596"},
	{PG_ISO_8859_6, "CP28596"},

	{PG_ISO_8859_7, "ISO-8859-7"},
	{PG_ISO_8859_7, "ISO8859-7"},
	{PG_ISO_8859_7, "iso88597"},
	{PG_ISO_8859_7, "CP28597"},

	{PG_ISO_8859_8, "ISO-8859-8"},
	{PG_ISO_8859_8, "ISO8859-8"},
	{PG_ISO_8859_8, "iso88598"},
	{PG_ISO_8859_8, "CP28598"},

	{PG_SJIS, "SJIS"},
	{PG_SJIS, "PCK"},
	{PG_SJIS, "CP932"},
	{PG_SJIS, "SHIFT_JIS"},

	{PG_BIG5, "BIG5"},
	{PG_BIG5, "BIG5HKSCS"},
	{PG_BIG5, "Big5-HKSCS"},
	{PG_BIG5, "CP950"},

	{PG_GBK, "GBK"},
	{PG_GBK, "CP936"},

	{PG_UHC, "UHC"},
	{PG_UHC, "CP949"},

	{PG_JOHAB, "JOHAB"},
	{PG_JOHAB, "CP1361"},

	{PG_GB18030, "GB18030"},
	{PG_GB18030, "CP54936"},

	{PG_SHIFT_JIS_2004, "SJIS_2004"},

	{PG_SQL_ASCII, "US-ASCII"},

	{PG_SQL_ASCII, NULL}		/* end marker */
};

#ifdef WIN32
/*
 * On Windows, use CP<code page number> instead of the nl_langinfo() result
 *
 * Visual Studio 2012 expanded the set of valid LC_CTYPE values, so have its
 * locale machinery determine the code page.  See comments at IsoLocaleName().
 * For other compilers, follow the locale's predictable format.
 *
 * Visual Studio 2015 should still be able to do the same, but the declaration
 * of lc_codepage is missing in _locale_t, causing this code compilation to
 * fail, hence this falls back instead on GetLocaleInfoEx. VS 2015 may be an
 * exception and post-VS2015 versions should be able to handle properly the
 * codepage number using _create_locale(). So, instead of the same logic as
 * VS 2012 and VS 2013, this routine uses GetLocaleInfoEx to parse short
 * locale names like "de-DE", "fr-FR", etc. If those cannot be parsed correctly
 * process falls back to the pre-VS-2010 manual parsing done with
 * using <Language>_<Country>.<CodePage> as a base.
 *
 * Returns a malloc()'d string for the caller to free.
 */
static char *
win32_langinfo(const char *ctype)
{
	char	   *r = NULL;

#if (_MSC_VER >= 1700) && (_MSC_VER < 1900)
	_locale_t	loct = NULL;

	loct = _create_locale(LC_CTYPE, ctype);
	if (loct != NULL)
	{
		r = malloc(16);			/* excess */
		if (r != NULL)
			sprintf(r, "CP%u", loct->locinfo->lc_codepage);
		_free_locale(loct);
	}
#else
	char	   *codepage;

#if (_MSC_VER >= 1900)
	uint32		cp;
	WCHAR		wctype[LOCALE_NAME_MAX_LENGTH];

	memset(wctype, 0, sizeof(wctype));
	MultiByteToWideChar(CP_ACP, 0, ctype, -1, wctype, LOCALE_NAME_MAX_LENGTH);

	if (GetLocaleInfoEx(wctype,
						LOCALE_IDEFAULTANSICODEPAGE | LOCALE_RETURN_NUMBER,
						(LPWSTR) &cp, sizeof(cp) / sizeof(WCHAR)) > 0)
	{
		r = malloc(16);			/* excess */
		if (r != NULL)
			sprintf(r, "CP%u", cp);
	}
	else
#endif
	{
		/*
		 * Locale format on Win32 is <Language>_<Country>.<CodePage> . For
		 * example, English_United States.1252.
		 */
		codepage = strrchr(ctype, '.');
		if (codepage != NULL)
		{
			int			ln;

			codepage++;
			ln = strlen(codepage);
			r = malloc(ln + 3);
			if (r != NULL)
				sprintf(r, "CP%s", codepage);
		}

	}
#endif

	return r;
}

#ifndef FRONTEND
/*
 * Given a Windows code page identifier, find the corresponding PostgreSQL
 * encoding.  Issue a warning and return -1 if none found.
 */
int
pg_codepage_to_encoding(UINT cp)
{
	char		sys[16];
	int			i;

	sprintf(sys, "CP%u", cp);

	/* Check the table */
	for (i = 0; encoding_match_list[i].system_enc_name; i++)
		if (pg_strcasecmp(sys, encoding_match_list[i].system_enc_name) == 0)
			return encoding_match_list[i].pg_enc_code;

	ereport(WARNING,
			(errmsg("could not determine encoding for codeset \"%s\"", sys)));

	return -1;
}
#endif
#endif							/* WIN32 */

#if (defined(HAVE_LANGINFO_H) && defined(CODESET)) || defined(WIN32)

/*
 * Given a setting for LC_CTYPE, return the Postgres ID of the associated
 * encoding, if we can determine it.  Return -1 if we can't determine it.
 *
 * Pass in NULL to get the encoding for the current locale setting.
 * Pass "" to get the encoding selected by the server's environment.
 *
 * If the result is PG_SQL_ASCII, callers should treat it as being compatible
 * with any desired encoding.
 *
 * If running in the backend and write_message is false, this function must
 * cope with the possibility that elog() and palloc() are not yet usable.
 */
int
pg_get_encoding_from_locale(const char *ctype, bool write_message)
{
	char	   *sys;
	int			i;

	/* Get the CODESET property, and also LC_CTYPE if not passed in */
	if (ctype)
	{
		char	   *save;
		char	   *name;

		/* If locale is C or POSIX, we can allow all encodings */
		if (pg_strcasecmp(ctype, "C") == 0 ||
			pg_strcasecmp(ctype, "POSIX") == 0)
			return PG_SQL_ASCII;

		save = setlocale(LC_CTYPE, NULL);
		if (!save)
			return -1;			/* setlocale() broken? */
		/* must copy result, or it might change after setlocale */
		save = strdup(save);
		if (!save)
			return -1;			/* out of memory; unlikely */

		name = setlocale(LC_CTYPE, ctype);
		if (!name)
		{
			free(save);
			return -1;			/* bogus ctype passed in? */
		}

#ifndef WIN32
		sys = nl_langinfo(CODESET);
		if (sys)
			sys = strdup(sys);
#else
		sys = win32_langinfo(name);
#endif

		setlocale(LC_CTYPE, save);
		free(save);
	}
	else
	{
		/* much easier... */
		ctype = setlocale(LC_CTYPE, NULL);
		if (!ctype)
			return -1;			/* setlocale() broken? */

		/* If locale is C or POSIX, we can allow all encodings */
		if (pg_strcasecmp(ctype, "C") == 0 ||
			pg_strcasecmp(ctype, "POSIX") == 0)
			return PG_SQL_ASCII;

#ifndef WIN32
		sys = nl_langinfo(CODESET);
		if (sys)
			sys = strdup(sys);
#else
		sys = win32_langinfo(ctype);
#endif
	}

	if (!sys)
		return -1;				/* out of memory; unlikely */

	/* Check the table */
	for (i = 0; encoding_match_list[i].system_enc_name; i++)
	{
		if (pg_strcasecmp(sys, encoding_match_list[i].system_enc_name) == 0)
		{
			free(sys);
			return encoding_match_list[i].pg_enc_code;
		}
	}

	/* Special-case kluges for particular platforms go here */

#ifdef __darwin__

	/*
	 * Current macOS has many locales that report an empty string for CODESET,
	 * but they all seem to actually use UTF-8.
	 */
	if (strlen(sys) == 0)
	{
		free(sys);
		return PG_UTF8;
	}
#endif

	/*
	 * We print a warning if we got a CODESET string but couldn't recognize
	 * it.  This means we need another entry in the table.
	 */
	if (write_message)
	{
#ifdef FRONTEND
		fprintf(stderr, _("could not determine encoding for locale \"%s\": codeset is \"%s\""),
				ctype, sys);
		/* keep newline separate so there's only one translatable string */
		fputc('\n', stderr);
#else
		ereport(WARNING,
				(errmsg("could not determine encoding for locale \"%s\": codeset is \"%s\"",
<<<<<<< HEAD
						ctype, sys),
		   errdetail("Please report this to <bugs@greenplum.org>.")));
=======
						ctype, sys)));
>>>>>>> 9e1c9f95
#endif
	}

	free(sys);
	return -1;
}
#else							/* (HAVE_LANGINFO_H && CODESET) || WIN32 */

/*
 * stub if no multi-language platform support
 *
 * Note: we could return -1 here, but that would have the effect of
 * forcing users to specify an encoding to initdb on such platforms.
 * It seems better to silently default to SQL_ASCII.
 */
int
pg_get_encoding_from_locale(const char *ctype, bool write_message)
{
	return PG_SQL_ASCII;
}

#endif							/* (HAVE_LANGINFO_H && CODESET) || WIN32 */<|MERGE_RESOLUTION|>--- conflicted
+++ resolved
@@ -413,12 +413,7 @@
 #else
 		ereport(WARNING,
 				(errmsg("could not determine encoding for locale \"%s\": codeset is \"%s\"",
-<<<<<<< HEAD
-						ctype, sys),
-		   errdetail("Please report this to <bugs@greenplum.org>.")));
-=======
 						ctype, sys)));
->>>>>>> 9e1c9f95
 #endif
 	}
 
