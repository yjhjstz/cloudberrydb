--- conflicted
+++ resolved
@@ -3,13 +3,9 @@
  * bufmgr.c
  *	  buffer manager interface routines
  *
-<<<<<<< HEAD
  * Portions Copyright (c) 2006-2009, Greenplum inc
  * Portions Copyright (c) 2012-Present Pivotal Software, Inc.
- * Portions Copyright (c) 1996-2015, PostgreSQL Global Development Group
-=======
  * Portions Copyright (c) 1996-2016, PostgreSQL Global Development Group
->>>>>>> b5bce6c1
  * Portions Copyright (c) 1994, Regents of the University of California
  *
  *
@@ -497,11 +493,11 @@
 
 static inline void ReleaseContentLock(volatile BufferDesc *buf)
 {
-	LWLockRelease(buf->content_lock);
+	LWLockRelease(BufferDescriptorGetContentLock(buf));
 
 #ifdef MPROTECT_BUFFERS
 	/* make the buffer read-only after releasing content lock */
-	if (!LWLockHeldByMe(buf->content_lock))
+	if (!LWLockHeldByMe(BufferDescriptorGetContentLock(buf)))
 		BufferMProtect(buf, PROT_READ);
 #endif
 }
@@ -511,15 +507,15 @@
 {
 #ifdef MPROTECT_BUFFERS
 	const bool newAcquisition =
-		!LWLockHeldByMe(buf->content_lock);
-
-	LWLockAcquire(buf->content_lock, mode);
+		!LWLockHeldByMe(BufferDescriptorGetContentLock(buf));
+
+	LWLockAcquire(BufferDescriptorGetContentLock(buf), mode);
 
 	/* new acquisition of content lock, allow read/write memory access */
 	if (newAcquisition)
 		BufferMProtect(buf, PROT_READ|PROT_WRITE);
 #else
-	LWLockAcquire(buf->content_lock, mode);
+	LWLockAcquire(BufferDescriptorGetContentLock(buf), mode);
 #endif
 }
 
@@ -528,9 +524,9 @@
 {
 #ifdef MPROTECT_BUFFERS
 	const bool newAcquisition =
-		!LWLockHeldByMe(buf->content_lock);
-
-	if (LWLockConditionalAcquire(buf->content_lock, mode))
+		!LWLockHeldByMe(BufferDescriptorGetContentLock(buf));
+
+	if (LWLockConditionalAcquire(BufferDescriptorGetContentLock(buf), mode))
 	{
 		/* new acquisition of lock, allow read/write memory access */
 		if (newAcquisition)
@@ -539,7 +535,7 @@
 	}
 	return false;
 #else
-	return LWLockConditionalAcquire(buf->content_lock, mode);
+	return LWLockConditionalAcquire(BufferDescriptorGetContentLock(buf), mode);
 #endif
 }
 
@@ -1199,12 +1195,7 @@
 			 * happens to be trying to split the page the first one got from
 			 * StrategyGetBuffer.)
 			 */
-<<<<<<< HEAD
 			if (ConditionalAcquireContentLock(buf, LW_SHARED))
-=======
-			if (LWLockConditionalAcquire(BufferDescriptorGetContentLock(buf),
-										 LW_SHARED))
->>>>>>> b5bce6c1
 			{
 				/*
 				 * If using a nondefault strategy, and writing the buffer
@@ -1239,14 +1230,10 @@
 											  smgr->smgr_rnode.node.relNode);
 
 				FlushBuffer(buf, NULL);
-<<<<<<< HEAD
 				ReleaseContentLock(buf);
-=======
-				LWLockRelease(BufferDescriptorGetContentLock(buf));
 
 				ScheduleBufferTagForWriteback(&BackendWritebackContext,
 											  &buf->tag);
->>>>>>> b5bce6c1
 
 				TRACE_POSTGRESQL_BUFFER_WRITE_DIRTY_DONE(forkNum, blockNum,
 											   smgr->smgr_rnode.node.spcNode,
@@ -1404,19 +1391,14 @@
 	 * just like permanent relations.
 	 */
 	buf->tag = newTag;
-<<<<<<< HEAD
-	buf->flags &= ~(BM_VALID | BM_DIRTY | BM_JUST_DIRTIED | BM_CHECKPOINT_NEEDED | BM_IO_ERROR | BM_PERMANENT | BM_TEMP);
-	if (relpersistence == RELPERSISTENCE_PERMANENT || forkNum == INIT_FORKNUM)
-		buf->flags |= BM_TAG_VALID | BM_PERMANENT;
-	else if (relpersistence == RELPERSISTENCE_TEMP)
-		buf->flags |= BM_TAG_VALID | BM_TEMP;
-=======
 	buf_state &= ~(BM_VALID | BM_DIRTY | BM_JUST_DIRTIED |
 				   BM_CHECKPOINT_NEEDED | BM_IO_ERROR | BM_PERMANENT |
+				   BM_TEMP |
 				   BUF_USAGECOUNT_MASK);
 	if (relpersistence == RELPERSISTENCE_PERMANENT)
 		buf_state |= BM_TAG_VALID | BM_PERMANENT | BUF_USAGECOUNT_ONE;
->>>>>>> b5bce6c1
+	else if (relpersistence == RELPERSISTENCE_TEMP)
+		buf_state |= BM_TAG_VALID | BM_TEMP | BUF_USAGECOUNT_ONE;
 	else
 		buf_state |= BM_TAG_VALID | BUF_USAGECOUNT_ONE;
 
@@ -1719,14 +1701,9 @@
 				break;
 			}
 		}
-<<<<<<< HEAD
-		result = (buf->flags & BM_VALID) != 0;
 #ifdef MPROTECT_BUFFERS
 		BufferMProtect(buf, PROT_READ);
 #endif
-		UnlockBufHdr(buf);
-=======
->>>>>>> b5bce6c1
 	}
 	else
 	{
@@ -1774,15 +1751,6 @@
 	 */
 	Assert(GetPrivateRefCountEntry(BufferDescriptorGetBuffer(buf), false) == NULL);
 
-<<<<<<< HEAD
-	buf->refcount++;
-
-#ifdef MPROTECT_BUFFERS
-	BufferMProtect(buf, PROT_READ);
-#endif
-
-	UnlockBufHdr(buf);
-=======
 	/*
 	 * Since we hold the buffer spinlock, we can update the buffer state and
 	 * release the lock in one operation.
@@ -1791,7 +1759,10 @@
 	Assert(buf_state & BM_LOCKED);
 	buf_state += BUF_REFCOUNT_ONE;
 	UnlockBufHdr(buf, buf_state);
->>>>>>> b5bce6c1
+
+#ifdef MPROTECT_BUFFERS
+	BufferMProtect(buf, PROT_READ);
+#endif
 
 	b = BufferDescriptorGetBuffer(buf);
 
@@ -1847,21 +1818,16 @@
 
 			buf_state = old_buf_state;
 
-<<<<<<< HEAD
-		/* Decrement the shared reference count */
-		Assert(buf->refcount > 0);
-		buf->refcount--;
-#ifdef MPROTECT_BUFFERS
-		BufferMProtect(buf, PROT_NONE);
-#endif
-=======
 			buf_state -= BUF_REFCOUNT_ONE;
 
 			if (pg_atomic_compare_exchange_u32(&buf->state, &old_buf_state,
 											   buf_state))
 				break;
 		}
->>>>>>> b5bce6c1
+
+#ifdef MPROTECT_BUFFERS
+		BufferMProtect(buf, PROT_NONE);
+#endif
 
 		/* Support LockBufferForCleanup() */
 		if (buf_state & BM_PIN_COUNT_WAITER)
@@ -1957,15 +1923,11 @@
 		 */
 		buf_state = LockBufHdr(bufHdr);
 
-<<<<<<< HEAD
 		/*
 		 * Temp tables in Greenplum use shared buffers.  Filter buffers
 		 * belonging to temp tables out during checkpoint.
 		 */
-		if ((bufHdr->flags & mask) == mask && !(bufHdr->flags & BM_TEMP))
-=======
-		if ((buf_state & mask) == mask)
->>>>>>> b5bce6c1
+		if ((buf_state & mask) == mask && !(buf_state & BM_TEMP))
 		{
 			CkptSortItem *item;
 
@@ -2424,14 +2386,8 @@
 	/* Execute the LRU scan */
 	while (num_to_scan > 0 && reusable_buffers < upcoming_alloc_est)
 	{
-<<<<<<< HEAD
-		int		buffer_state = 0;
-
-		buffer_state = SyncOneBuffer(next_to_clean, skip_recently_used);
-=======
-		int			sync_state = SyncOneBuffer(next_to_clean, true,
+		int			sync_state = SyncOneBuffer(next_to_clean, skip_recently_used,
 											   wb_context);
->>>>>>> b5bce6c1
 
 		if (++next_to_clean >= NBuffers)
 		{
@@ -2552,22 +2508,14 @@
 	 * buffer is clean by the time we've locked it.)
 	 */
 	PinBuffer_Locked(bufHdr);
-<<<<<<< HEAD
 	AcquireContentLock(bufHdr, LW_SHARED);
 
 	FlushBuffer(bufHdr, NULL);
 
 	ReleaseContentLock(bufHdr);
-=======
-	LWLockAcquire(BufferDescriptorGetContentLock(bufHdr), LW_SHARED);
-
-	FlushBuffer(bufHdr, NULL);
-
-	LWLockRelease(BufferDescriptorGetContentLock(bufHdr));
 
 	tag = bufHdr->tag;
 
->>>>>>> b5bce6c1
 	UnpinBuffer(bufHdr, true);
 
 	ScheduleBufferTagForWriteback(wb_context, &tag);
@@ -2863,7 +2811,8 @@
 		/* it's OK to check this flag without the buffer header lock,
 		 * it cannot change while we hold a pin on it
 		 */
-		bool		istemp = (buf->flags & BM_TEMP) != 0;
+		uint32		buf_state_unlocked = pg_atomic_read_u32(&buf->state);
+		bool		istemp = (buf_state_unlocked & BM_TEMP) != 0;
 
 		reln = smgropen(buf->tag.rnode,
 						istemp ? TempRelBackendId : InvalidBackendId);
@@ -3412,15 +3361,9 @@
 			(buf_state & (BM_VALID | BM_DIRTY)) == (BM_VALID | BM_DIRTY))
 		{
 			PinBuffer_Locked(bufHdr);
-<<<<<<< HEAD
 			AcquireContentLock(bufHdr, LW_SHARED);
 			FlushBuffer(bufHdr, rel->rd_smgr);
 			ReleaseContentLock(bufHdr);
-=======
-			LWLockAcquire(BufferDescriptorGetContentLock(bufHdr), LW_SHARED);
-			FlushBuffer(bufHdr, rel->rd_smgr);
-			LWLockRelease(BufferDescriptorGetContentLock(bufHdr));
->>>>>>> b5bce6c1
 			UnpinBuffer(bufHdr, true);
 		}
 		else
@@ -3489,11 +3432,7 @@
 void
 FlushOneBuffer(Buffer buffer)
 {
-<<<<<<< HEAD
-	volatile BufferDesc *bufHdr;
-=======
 	BufferDesc *bufHdr;
->>>>>>> b5bce6c1
 
 	/* currently not needed, but no fundamental reason not to support */
 	Assert(!BufferIsLocal(buffer));
@@ -3502,11 +3441,7 @@
 
 	bufHdr = GetBufferDescriptor(buffer - 1);
 
-<<<<<<< HEAD
-	Assert(LWLockHeldByMe(bufHdr->content_lock));
-=======
 	Assert(LWLockHeldByMe(BufferDescriptorGetContentLock(bufHdr)));
->>>>>>> b5bce6c1
 
 	FlushBuffer(bufHdr, NULL);
 }
@@ -3763,19 +3698,11 @@
 	buf = GetBufferDescriptor(buffer - 1);
 
 	if (mode == BUFFER_LOCK_UNLOCK)
-<<<<<<< HEAD
 		ReleaseContentLock(buf);
 	else if (mode == BUFFER_LOCK_SHARE)
 		AcquireContentLock(buf, LW_SHARED);
 	else if (mode == BUFFER_LOCK_EXCLUSIVE)
 		AcquireContentLock(buf, LW_EXCLUSIVE);
-=======
-		LWLockRelease(BufferDescriptorGetContentLock(buf));
-	else if (mode == BUFFER_LOCK_SHARE)
-		LWLockAcquire(BufferDescriptorGetContentLock(buf), LW_SHARED);
-	else if (mode == BUFFER_LOCK_EXCLUSIVE)
-		LWLockAcquire(BufferDescriptorGetContentLock(buf), LW_EXCLUSIVE);
->>>>>>> b5bce6c1
 	else
 		elog(ERROR, "unrecognized buffer lock mode: %d", mode);
 }
@@ -3796,12 +3723,7 @@
 
 	buf = GetBufferDescriptor(buffer - 1);
 
-<<<<<<< HEAD
 	return ConditionalAcquireContentLock(buf, LW_EXCLUSIVE);
-=======
-	return LWLockConditionalAcquire(BufferDescriptorGetContentLock(buf),
-									LW_EXCLUSIVE);
->>>>>>> b5bce6c1
 }
 
 /*
@@ -4081,12 +4003,7 @@
 
 	/* Once we get here, there is definitely no I/O active on this buffer */
 
-<<<<<<< HEAD
-	/* check if we can avoid io because some else already did it */
-	if (forInput ? (buf->flags & BM_VALID) : !(buf->flags & BM_DIRTY))
-=======
 	if (forInput ? (buf_state & BM_VALID) : !(buf_state & BM_DIRTY))
->>>>>>> b5bce6c1
 	{
 		/* someone else already did the I/O */
 		UnlockBufHdr(buf, buf_state);
@@ -4094,16 +4011,12 @@
 		return false;
 	}
 
-<<<<<<< HEAD
-	buf->flags |= BM_IO_IN_PROGRESS;
+	buf_state |= BM_IO_IN_PROGRESS;
+	UnlockBufHdr(buf, buf_state);
+
 #ifdef MPROTECT_BUFFERS
     BufferMProtect(buf, forInput ? PROT_WRITE|PROT_READ : PROT_READ);
 #endif
-	UnlockBufHdr(buf);
-=======
-	buf_state |= BM_IO_IN_PROGRESS;
-	UnlockBufHdr(buf, buf_state);
->>>>>>> b5bce6c1
 
 	InProgressBuf = buf;
 	IsForInput = forInput;
@@ -4148,16 +4061,12 @@
 
 	InProgressBuf = NULL;
 
-<<<<<<< HEAD
 #ifdef MPROTECT_BUFFERS
 	/* XXX: should this be PROT_NONE if called from AbortBufferIO? */
 	if (!LWLockHeldByMe(buf->content_lock))
 		BufferMProtect(buf, PROT_READ);
 #endif
-	LWLockRelease(buf->io_in_progress_lock);
-=======
 	LWLockRelease(BufferDescriptorGetIOLock(buf));
->>>>>>> b5bce6c1
 }
 
 /*
@@ -4207,7 +4116,7 @@
 				char	   *path;
 
 				path = relpathbackend(buf->tag.rnode,
-									  (buf->flags & BM_TEMP) ?
+									  (buf_state & BM_TEMP) ?
 									  TempRelBackendId : InvalidBackendId,
 									  buf->tag.forkNum);
 				ereport(WARNING,
@@ -4233,8 +4142,9 @@
 	/* Buffer is pinned, so we can read the tag without locking the spinlock */
 	if (bufHdr != NULL)
 	{
+		uint32		buf_state = pg_atomic_read_u32(&bufHdr->state);
 		char	   *path = relpathbackend(bufHdr->tag.rnode,
-										  (bufHdr->flags & BM_TEMP) ?
+										  (buf_state & BM_TEMP) ?
 										  TempRelBackendId : InvalidBackendId,
 										  bufHdr->tag.forkNum);
 
@@ -4559,4 +4469,25 @@
 		ereport(ERROR,
 				(errcode(ERRCODE_SNAPSHOT_TOO_OLD),
 				 errmsg("snapshot too old")));
-}+}
+
+/* This is used by PageGetLSN(). */
+#ifdef USE_ASSERT_CHECKING
+bool
+BufferLockHeldByMe(Page page)
+{
+	char	   *pagePtr = page;
+
+	/*
+	 * We only want to assert that we hold a lock on the page contents if the
+	 * page is shared (i.e. it is one of the BufferBlocks).
+	 */
+	if (BufferBlocks <= pagePtr &&
+		pagePtr < (BufferBlocks + NBuffers * BLCKSZ))
+	{
+		BufferDesc *hdr = GetBufferDescriptor((pagePtr - BufferBlocks) / BLCKSZ);
+		return LWLockHeldByMe(BufferDescriptorGetContentLock(hdr));
+	}
+	return true;
+}
+#endif