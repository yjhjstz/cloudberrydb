/*-------------------------------------------------------------------------
 *
 * standby.c
 *	  Misc functions used in Hot Standby mode.
 *
 *	All functions for handling RM_STANDBY_ID, which relate to
 *	AccessExclusiveLocks and starting snapshots for Hot Standby mode.
 *	Plus conflict recovery processing.
 *
 * Portions Copyright (c) 1996-2016, PostgreSQL Global Development Group
 * Portions Copyright (c) 1994, Regents of the University of California
 *
 * IDENTIFICATION
 *	  src/backend/storage/ipc/standby.c
 *
 *-------------------------------------------------------------------------
 */
#include "postgres.h"
#include "access/transam.h"
#include "access/twophase.h"
#include "access/xact.h"
#include "access/xlog.h"
#include "access/xloginsert.h"
#include "miscadmin.h"
#include "pgstat.h"
#include "storage/bufmgr.h"
#include "storage/lmgr.h"
#include "storage/proc.h"
#include "storage/procarray.h"
#include "storage/sinvaladt.h"
#include "storage/standby.h"
#include "utils/hsearch.h"
#include "utils/memutils.h"
#include "utils/ps_status.h"
#include "utils/timeout.h"
#include "utils/timestamp.h"

/* User-settable GUC parameters */
int			vacuum_defer_cleanup_age;
int			max_standby_archive_delay = 30 * 1000;
int			max_standby_streaming_delay = 30 * 1000;

static HTAB *RecoveryLockLists;

static void ResolveRecoveryConflictWithVirtualXIDs(VirtualTransactionId *waitlist,
									   ProcSignalReason reason);
static void SendRecoveryConflictWithBufferPin(ProcSignalReason reason);
static XLogRecPtr LogCurrentRunningXacts(RunningTransactions CurrRunningXacts);
static void LogAccessExclusiveLocks(int nlocks, xl_standby_lock *locks);

/*
 * Keep track of all the locks owned by a given transaction.
 */
typedef struct RecoveryLockListsEntry
{
	TransactionId	xid;
	List		   *locks;
} RecoveryLockListsEntry;

/*
 * InitRecoveryTransactionEnvironment
 *		Initialize tracking of in-progress transactions in master
 *
 * We need to issue shared invalidations and hold locks. Holding locks
 * means others may want to wait on us, so we need to make a lock table
 * vxact entry like a real transaction. We could create and delete
 * lock table entries for each transaction but its simpler just to create
 * one permanent entry and leave it there all the time. Locks are then
 * acquired and released as needed. Yes, this means you can see the
 * Startup process in pg_locks once we have run this.
 */
void
InitRecoveryTransactionEnvironment(void)
{
	VirtualTransactionId vxid;
	HASHCTL			hash_ctl;

	/*
	 * Initialize the hash table for tracking the list of locks held by each
	 * transaction.
	 */
	memset(&hash_ctl, 0, sizeof(hash_ctl));
	hash_ctl.keysize = sizeof(TransactionId);
	hash_ctl.entrysize = sizeof(RecoveryLockListsEntry);
	hash_ctl.hash = tag_hash;
	RecoveryLockLists = hash_create("RecoveryLockLists",
									64,
									&hash_ctl,
									HASH_ELEM | HASH_FUNCTION);

	/*
	 * Initialize shared invalidation management for Startup process, being
	 * careful to register ourselves as a sendOnly process so we don't need to
	 * read messages, nor will we get signalled when the queue starts filling
	 * up.
	 */
	SharedInvalBackendInit(true);

	/*
	 * Lock a virtual transaction id for Startup process.
	 *
	 * We need to do GetNextLocalTransactionId() because
	 * SharedInvalBackendInit() leaves localTransactionid invalid and the lock
	 * manager doesn't like that at all.
	 *
	 * Note that we don't need to run XactLockTableInsert() because nobody
	 * needs to wait on xids. That sounds a little strange, but table locks
	 * are held by vxids and row level locks are held by xids. All queries
	 * hold AccessShareLocks so never block while we write or lock new rows.
	 */
	vxid.backendId = MyBackendId;
	vxid.localTransactionId = GetNextLocalTransactionId();
	VirtualXactLockTableInsert(vxid);

	standbyState = STANDBY_INITIALIZED;
}

/*
 * ShutdownRecoveryTransactionEnvironment
 *		Shut down transaction tracking
 *
 * Prepare to switch from hot standby mode to normal operation. Shut down
 * recovery-time transaction tracking.
 */
void
ShutdownRecoveryTransactionEnvironment(void)
{
	/* Mark all tracked in-progress transactions as finished. */
	ExpireAllKnownAssignedTransactionIds();

	/* Release all locks the tracked transactions were holding */
	StandbyReleaseAllLocks();

	/* Destroy the hash table of locks. */
	hash_destroy(RecoveryLockLists);
	RecoveryLockLists = NULL;

	/* Cleanup our VirtualTransaction */
	VirtualXactLockTableCleanup();
}


/*
 * -----------------------------------------------------
 *		Standby wait timers and backend cancel logic
 * -----------------------------------------------------
 */

/*
 * Determine the cutoff time at which we want to start canceling conflicting
 * transactions.  Returns zero (a time safely in the past) if we are willing
 * to wait forever.
 */
static TimestampTz
GetStandbyLimitTime(void)
{
	TimestampTz rtime;
	bool		fromStream;

	/*
	 * The cutoff time is the last WAL data receipt time plus the appropriate
	 * delay variable.  Delay of -1 means wait forever.
	 */
	GetXLogReceiptTime(&rtime, &fromStream);
	if (fromStream)
	{
		if (max_standby_streaming_delay < 0)
			return 0;			/* wait forever */
		return TimestampTzPlusMilliseconds(rtime, max_standby_streaming_delay);
	}
	else
	{
		if (max_standby_archive_delay < 0)
			return 0;			/* wait forever */
		return TimestampTzPlusMilliseconds(rtime, max_standby_archive_delay);
	}
}

#define STANDBY_INITIAL_WAIT_US  1000
static int	standbyWait_us = STANDBY_INITIAL_WAIT_US;

/*
 * Standby wait logic for ResolveRecoveryConflictWithVirtualXIDs.
 * We wait here for a while then return. If we decide we can't wait any
 * more then we return true, if we can wait some more return false.
 */
static bool
WaitExceedsMaxStandbyDelay(void)
{
	TimestampTz ltime;

	CHECK_FOR_INTERRUPTS();

	/* Are we past the limit time? */
	ltime = GetStandbyLimitTime();
	if (ltime && GetCurrentTimestamp() >= ltime)
		return true;

	/*
	 * Sleep a bit (this is essential to avoid busy-waiting).
	 */
	pg_usleep(standbyWait_us);

	/*
	 * Progressively increase the sleep times, but not to more than 1s, since
	 * pg_usleep isn't interruptable on some platforms.
	 */
	standbyWait_us *= 2;
	if (standbyWait_us > 1000000)
		standbyWait_us = 1000000;

	return false;
}

/*
 * This is the main executioner for any query backend that conflicts with
 * recovery processing. Judgement has already been passed on it within
 * a specific rmgr. Here we just issue the orders to the procs. The procs
 * then throw the required error as instructed.
 */
static void
ResolveRecoveryConflictWithVirtualXIDs(VirtualTransactionId *waitlist,
									   ProcSignalReason reason)
{
	TimestampTz waitStart;
	char	   *new_status;

	/* Fast exit, to avoid a kernel call if there's no work to be done. */
	if (!VirtualTransactionIdIsValid(*waitlist))
		return;

	gpstat_report_waiting(PGBE_WAITING_LOCK);

	waitStart = GetCurrentTimestamp();
	new_status = NULL;			/* we haven't changed the ps display */

	while (VirtualTransactionIdIsValid(*waitlist))
	{
		/* reset standbyWait_us for each xact we wait for */
		standbyWait_us = STANDBY_INITIAL_WAIT_US;

		/* wait until the virtual xid is gone */
		while (!VirtualXactLock(*waitlist, false))
		{
			/*
			 * Report via ps if we have been waiting for more than 500 msec
			 * (should that be configurable?)
			 */
			if (update_process_title && new_status == NULL &&
				TimestampDifferenceExceeds(waitStart, GetCurrentTimestamp(),
										   500))
			{
				const char *old_status;
				int			len;

				old_status = get_real_act_ps_display(&len);
				new_status = (char *) palloc(len + 8 + 1);
				memcpy(new_status, old_status, len);
				strcpy(new_status + len, " waiting");
				set_ps_display(new_status, false);
				new_status[len] = '\0'; /* truncate off " waiting" */
			}

			/* Is it time to kill it? */
			if (WaitExceedsMaxStandbyDelay())
			{
				pid_t		pid;

				/*
				 * Now find out who to throw out of the balloon.
				 */
				Assert(VirtualTransactionIdIsValid(*waitlist));
				pid = CancelVirtualTransaction(*waitlist, reason);

				/*
				 * Wait a little bit for it to die so that we avoid flooding
				 * an unresponsive backend when system is heavily loaded.
				 */
				if (pid != 0)
					pg_usleep(5000L);
			}
		}

		/* Reset ps display if we changed it */
		if (new_status)
		{
			set_ps_display(new_status, false);
			pfree(new_status);
		}
		gpstat_report_waiting(PGBE_WAITING_NONE);

		/* The virtual transaction is gone now, wait for the next one */
		waitlist++;
	}

	/* Reset ps display if we changed it */
	if (new_status)
	{
		set_ps_display(new_status, false);
		pfree(new_status);
	}
}

void
ResolveRecoveryConflictWithSnapshot(TransactionId latestRemovedXid, RelFileNode node)
{
	VirtualTransactionId *backends;

	/*
	 * If we get passed InvalidTransactionId then we are a little surprised,
	 * but it is theoretically possible in normal running. It also happens
	 * when replaying already applied WAL records after a standby crash or
	 * restart, or when replaying an XLOG_HEAP2_VISIBLE record that marks as
	 * frozen a page which was already all-visible.  If latestRemovedXid is
	 * invalid then there is no conflict. That rule applies across all record
	 * types that suffer from this conflict.
	 */
	if (!TransactionIdIsValid(latestRemovedXid))
		return;

	backends = GetConflictingVirtualXIDs(latestRemovedXid,
										 node.dbNode);

	ResolveRecoveryConflictWithVirtualXIDs(backends,
										 PROCSIG_RECOVERY_CONFLICT_SNAPSHOT);
}

void
ResolveRecoveryConflictWithTablespace(Oid tsid)
{
	VirtualTransactionId *temp_file_users;

	/*
	 * Standby users may be currently using this tablespace for their
	 * temporary files. We only care about current users because
	 * temp_tablespace parameter will just ignore tablespaces that no longer
	 * exist.
	 *
	 * Ask everybody to cancel their queries immediately so we can ensure no
	 * temp files remain and we can remove the tablespace. Nuke the entire
	 * site from orbit, it's the only way to be sure.
	 *
	 * XXX: We could work out the pids of active backends using this
	 * tablespace by examining the temp filenames in the directory. We would
	 * then convert the pids into VirtualXIDs before attempting to cancel
	 * them.
	 *
	 * We don't wait for commit because drop tablespace is non-transactional.
	 */
	temp_file_users = GetConflictingVirtualXIDs(InvalidTransactionId,
												InvalidOid);
	ResolveRecoveryConflictWithVirtualXIDs(temp_file_users,
									   PROCSIG_RECOVERY_CONFLICT_TABLESPACE);
}

void
ResolveRecoveryConflictWithDatabase(Oid dbid)
{
	/*
	 * We don't do ResolveRecoveryConflictWithVirtualXIDs() here since that
	 * only waits for transactions and completely idle sessions would block
	 * us. This is rare enough that we do this as simply as possible: no wait,
	 * just force them off immediately.
	 *
	 * No locking is required here because we already acquired
	 * AccessExclusiveLock. Anybody trying to connect while we do this will
	 * block during InitPostgres() and then disconnect when they see the
	 * database has been removed.
	 */
	while (CountDBBackends(dbid) > 0)
	{
		CancelDBBackends(dbid, PROCSIG_RECOVERY_CONFLICT_DATABASE, true);

		/*
		 * Wait awhile for them to die so that we avoid flooding an
		 * unresponsive backend when system is heavily loaded.
		 */
		pg_usleep(10000);
	}
}

/*
 * ResolveRecoveryConflictWithLock is called from ProcSleep()
 * to resolve conflicts with other backends holding relation locks.
 *
 * The WaitLatch sleep normally done in ProcSleep()
 * (when not InHotStandby) is performed here, for code clarity.
 *
 * We either resolve conflicts immediately or set a timeout to wake us at
 * the limit of our patience.
 *
 * Resolve conflicts by canceling to all backends holding a conflicting
 * lock.  As we are already queued to be granted the lock, no new lock
 * requests conflicting with ours will be granted in the meantime.
 *
 * Deadlocks involving the Startup process and an ordinary backend process
 * will be detected by the deadlock detector within the ordinary backend.
 */
void
ResolveRecoveryConflictWithLock(LOCKTAG locktag)
{
	TimestampTz ltime;

	Assert(InHotStandby);

	ltime = GetStandbyLimitTime();

	if (GetCurrentTimestamp() >= ltime)
	{
		/*
		 * We're already behind, so clear a path as quickly as possible.
		 */
		VirtualTransactionId *backends;

		backends = GetLockConflicts(&locktag, AccessExclusiveLock);
		ResolveRecoveryConflictWithVirtualXIDs(backends,
											 PROCSIG_RECOVERY_CONFLICT_LOCK);
	}
	else
	{
		/*
		 * Wait (or wait again) until ltime
		 */
		EnableTimeoutParams timeouts[1];

<<<<<<< HEAD
		if (LockAcquireExtended(&locktag, AccessExclusiveLock, true, true,
								false, NULL) != LOCKACQUIRE_NOT_AVAIL)
			lock_acquired = true;
=======
		timeouts[0].id = STANDBY_LOCK_TIMEOUT;
		timeouts[0].type = TMPARAM_AT;
		timeouts[0].fin_time = ltime;
		enable_timeouts(timeouts, 1);
>>>>>>> b5bce6c1
	}

	/* Wait to be signaled by the release of the Relation Lock */
	ProcWaitForSignal();

	/*
	 * Clear any timeout requests established above.  We assume here that the
	 * Startup process doesn't have any other outstanding timeouts than those
	 * used by this function. If that stops being true, we could cancel the
	 * timeouts individually, but that'd be slower.
	 */
	disable_all_timeouts(false);
}

/*
 * ResolveRecoveryConflictWithBufferPin is called from LockBufferForCleanup()
 * to resolve conflicts with other backends holding buffer pins.
 *
 * The ProcWaitForSignal() sleep normally done in LockBufferForCleanup()
 * (when not InHotStandby) is performed here, for code clarity.
 *
 * We either resolve conflicts immediately or set a timeout to wake us at
 * the limit of our patience.
 *
 * Resolve conflicts by sending a PROCSIG signal to all backends to check if
 * they hold one of the buffer pins that is blocking Startup process. If so,
 * those backends will take an appropriate error action, ERROR or FATAL.
 *
 * We also must check for deadlocks.  Deadlocks occur because if queries
 * wait on a lock, that must be behind an AccessExclusiveLock, which can only
 * be cleared if the Startup process replays a transaction completion record.
 * If Startup process is also waiting then that is a deadlock. The deadlock
 * can occur if the query is waiting and then the Startup sleeps, or if
 * Startup is sleeping and the query waits on a lock. We protect against
 * only the former sequence here, the latter sequence is checked prior to
 * the query sleeping, in CheckRecoveryConflictDeadlock().
 *
 * Deadlocks are extremely rare, and relatively expensive to check for,
 * so we don't do a deadlock check right away ... only if we have had to wait
 * at least deadlock_timeout.
 */
void
ResolveRecoveryConflictWithBufferPin(void)
{
	TimestampTz ltime;

	Assert(InHotStandby);

	ltime = GetStandbyLimitTime();

	if (ltime == 0)
	{
		/*
		 * We're willing to wait forever for conflicts, so set timeout for
		 * deadlock check only
		 */
		enable_timeout_after(STANDBY_DEADLOCK_TIMEOUT, DeadlockTimeout);
	}
	else if (GetCurrentTimestamp() >= ltime)
	{
		/*
		 * We're already behind, so clear a path as quickly as possible.
		 */
		SendRecoveryConflictWithBufferPin(PROCSIG_RECOVERY_CONFLICT_BUFFERPIN);
	}
	else
	{
		/*
		 * Wake up at ltime, and check for deadlocks as well if we will be
		 * waiting longer than deadlock_timeout
		 */
		EnableTimeoutParams timeouts[2];

		timeouts[0].id = STANDBY_TIMEOUT;
		timeouts[0].type = TMPARAM_AT;
		timeouts[0].fin_time = ltime;
		timeouts[1].id = STANDBY_DEADLOCK_TIMEOUT;
		timeouts[1].type = TMPARAM_AFTER;
		timeouts[1].delay_ms = DeadlockTimeout;
		enable_timeouts(timeouts, 2);
	}

	/* Wait to be signaled by UnpinBuffer() */
	ProcWaitForSignal();

	/*
	 * Clear any timeout requests established above.  We assume here that the
	 * Startup process doesn't have any other timeouts than what this function
	 * uses.  If that stops being true, we could cancel the timeouts
	 * individually, but that'd be slower.
	 */
	disable_all_timeouts(false);
}

static void
SendRecoveryConflictWithBufferPin(ProcSignalReason reason)
{
	Assert(reason == PROCSIG_RECOVERY_CONFLICT_BUFFERPIN ||
		   reason == PROCSIG_RECOVERY_CONFLICT_STARTUP_DEADLOCK);

	/*
	 * We send signal to all backends to ask them if they are holding the
	 * buffer pin which is delaying the Startup process. We must not set the
	 * conflict flag yet, since most backends will be innocent. Let the
	 * SIGUSR1 handling in each backend decide their own fate.
	 */
	CancelDBBackends(InvalidOid, reason, false);
}

/*
 * In Hot Standby perform early deadlock detection.  We abort the lock
 * wait if we are about to sleep while holding the buffer pin that Startup
 * process is waiting for.
 *
 * Note: this code is pessimistic, because there is no way for it to
 * determine whether an actual deadlock condition is present: the lock we
 * need to wait for might be unrelated to any held by the Startup process.
 * Sooner or later, this mechanism should get ripped out in favor of somehow
 * accounting for buffer locks in DeadLockCheck().  However, errors here
 * seem to be very low-probability in practice, so for now it's not worth
 * the trouble.
 */
void
CheckRecoveryConflictDeadlock(void)
{
	Assert(!InRecovery);		/* do not call in Startup process */

	if (!HoldingBufferPinThatDelaysRecovery())
		return;

	/*
	 * Error message should match ProcessInterrupts() but we avoid calling
	 * that because we aren't handling an interrupt at this point. Note that
	 * we only cancel the current transaction here, so if we are in a
	 * subtransaction and the pin is held by a parent, then the Startup
	 * process will continue to wait even though we have avoided deadlock.
	 */
	ereport(ERROR,
			(errcode(ERRCODE_T_R_DEADLOCK_DETECTED),
			 errmsg("canceling statement due to conflict with recovery"),
	   errdetail("User transaction caused buffer deadlock with recovery.")));
}


/* --------------------------------
 *		timeout handler routines
 * --------------------------------
 */

/*
 * StandbyDeadLockHandler() will be called if STANDBY_DEADLOCK_TIMEOUT
 * occurs before STANDBY_TIMEOUT.  Send out a request for hot-standby
 * backends to check themselves for deadlocks.
 */
void
StandbyDeadLockHandler(void)
{
	SendRecoveryConflictWithBufferPin(PROCSIG_RECOVERY_CONFLICT_STARTUP_DEADLOCK);
}

/*
 * StandbyTimeoutHandler() will be called if STANDBY_TIMEOUT is exceeded.
 * Send out a request to release conflicting buffer pins unconditionally,
 * so we can press ahead with applying changes in recovery.
 */
void
StandbyTimeoutHandler(void)
{
	/* forget any pending STANDBY_DEADLOCK_TIMEOUT request */
	disable_timeout(STANDBY_DEADLOCK_TIMEOUT, false);

	SendRecoveryConflictWithBufferPin(PROCSIG_RECOVERY_CONFLICT_BUFFERPIN);
}

/*
 * StandbyLockTimeoutHandler() will be called if STANDBY_LOCK_TIMEOUT is exceeded.
 * This doesn't need to do anything, simply waking up is enough.
 */
void
StandbyLockTimeoutHandler(void)
{
}

/*
 * -----------------------------------------------------
 * Locking in Recovery Mode
 * -----------------------------------------------------
 *
 * All locks are held by the Startup process using a single virtual
 * transaction. This implementation is both simpler and in some senses,
 * more correct. The locks held mean "some original transaction held
 * this lock, so query access is not allowed at this time". So the Startup
 * process is the proxy by which the original locks are implemented.
 *
 * We only keep track of AccessExclusiveLocks, which are only ever held by
 * one transaction on one relation.
 *
 * We keep a hash table of lists of locks in local memory keyed by xid,
 * RecoveryLockLists, so we can keep track of the various entries made by
 * the Startup process's virtual xid in the shared lock table.
 *
 * We record the lock against the top-level xid, rather than individual
 * subtransaction xids. This means AccessExclusiveLocks held by aborted
 * subtransactions are not released as early as possible on standbys.
 *
 * List elements use type xl_standby_lock, since the WAL record type exactly
 * matches the information that we need to keep track of.
 *
 * We use session locks rather than normal locks so we don't need
 * ResourceOwners.
 */


void
StandbyAcquireAccessExclusiveLock(TransactionId xid, Oid dbOid, Oid relOid)
{
	RecoveryLockListsEntry *entry;
	xl_standby_lock *newlock;
	LOCKTAG		locktag;
	bool		found;

	/* Already processed? */
	if (!TransactionIdIsValid(xid) ||
		TransactionIdDidCommit(xid) ||
		TransactionIdDidAbort(xid))
		return;

	elog(trace_recovery(DEBUG4),
		 "adding recovery lock: db %u rel %u", dbOid, relOid);

	/* dbOid is InvalidOid when we are locking a shared relation. */
	Assert(OidIsValid(relOid));

	/* Create a new list for this xid, if we don't have one already. */
	entry = hash_search(RecoveryLockLists, &xid, HASH_ENTER, &found);
	if (!found)
	{
		entry->xid = xid;
		entry->locks = NIL;
	}

	newlock = palloc(sizeof(xl_standby_lock));
	newlock->xid = xid;
	newlock->dbOid = dbOid;
	newlock->relOid = relOid;
	entry->locks = lappend(entry->locks, newlock);

	SET_LOCKTAG_RELATION(locktag, newlock->dbOid, newlock->relOid);

<<<<<<< HEAD
	if (LockAcquireExtended(&locktag, AccessExclusiveLock, true, true,
							false, NULL) == LOCKACQUIRE_NOT_AVAIL)
		ResolveRecoveryConflictWithLock(newlock->dbOid, newlock->relOid);
=======
	LockAcquireExtended(&locktag, AccessExclusiveLock, true, false, false);
>>>>>>> b5bce6c1
}

static void
StandbyReleaseLockList(List *locks)
{
	while (locks)
	{
		xl_standby_lock *lock = (xl_standby_lock *) linitial(locks);
		LOCKTAG		locktag;
		elog(trace_recovery(DEBUG4),
			 "releasing recovery lock: xid %u db %u rel %u",
			 lock->xid, lock->dbOid, lock->relOid);
		SET_LOCKTAG_RELATION(locktag, lock->dbOid, lock->relOid);
		if (!LockRelease(&locktag, AccessExclusiveLock, true))
		{
			elog(LOG,
				 "RecoveryLockLists contains entry for lock no longer recorded by lock manager: xid %u database %u relation %u",
				 lock->xid, lock->dbOid, lock->relOid);
			Assert(false);
		}
		pfree(lock);
		locks = list_delete_first(locks);
	}
}

static void
StandbyReleaseLocks(TransactionId xid)
{
	RecoveryLockListsEntry *entry;

	if (TransactionIdIsValid(xid))
	{
		if ((entry = hash_search(RecoveryLockLists, &xid, HASH_FIND, NULL)))
		{
			StandbyReleaseLockList(entry->locks);
			hash_search(RecoveryLockLists, entry, HASH_REMOVE, NULL);
		}
	}
	else
		StandbyReleaseAllLocks();
}

/*
 * Release locks for a transaction tree, starting at xid down, from
 * RecoveryLockLists.
 *
 * Called during WAL replay of COMMIT/ROLLBACK when in hot standby mode,
 * to remove any AccessExclusiveLocks requested by a transaction.
 */
void
StandbyReleaseLockTree(TransactionId xid, int nsubxids, TransactionId *subxids)
{
	int			i;

	StandbyReleaseLocks(xid);

	for (i = 0; i < nsubxids; i++)
		StandbyReleaseLocks(subxids[i]);
}

/*
 * Called at end of recovery and when we see a shutdown checkpoint.
 */
void
StandbyReleaseAllLocks(void)
{
	HASH_SEQ_STATUS	status;
	RecoveryLockListsEntry *entry;

	elog(trace_recovery(DEBUG2), "release all standby locks");

	hash_seq_init(&status, RecoveryLockLists);
	while ((entry = hash_seq_search(&status)))
	{
		StandbyReleaseLockList(entry->locks);
		hash_search(RecoveryLockLists, entry, HASH_REMOVE, NULL);
	}
}

/*
 * StandbyReleaseOldLocks
 *		Release standby locks held by top-level XIDs that aren't running,
 *		as long as they're not prepared transactions.
 */
void
StandbyReleaseOldLocks(int nxids, TransactionId *xids)
{
	HASH_SEQ_STATUS status;
	RecoveryLockListsEntry *entry;

	hash_seq_init(&status, RecoveryLockLists);
	while ((entry = hash_seq_search(&status)))
	{
		bool		remove = false;

		Assert(TransactionIdIsValid(entry->xid));

		if (StandbyTransactionIdIsPrepared(entry->xid))
			remove = false;
		else
		{
			int			i;
			bool		found = false;

			for (i = 0; i < nxids; i++)
			{
				if (entry->xid == xids[i])
				{
					found = true;
					break;
				}
			}

			/*
			 * If its not a running transaction, remove it.
			 */
			if (!found)
				remove = true;
		}

		if (remove)
		{
			StandbyReleaseLockList(entry->locks);
			hash_search(RecoveryLockLists, entry, HASH_REMOVE, NULL);
		}
	}
}

/*
 * --------------------------------------------------------------------
 *		Recovery handling for Rmgr RM_STANDBY_ID
 *
 * These record types will only be created if XLogStandbyInfoActive()
 * --------------------------------------------------------------------
 */

void
standby_redo(XLogReaderState *record)
{
	uint8		info = XLogRecGetInfo(record) & ~XLR_INFO_MASK;

	/* Backup blocks are not used in standby records */
	Assert(!XLogRecHasAnyBlockRefs(record));

	/* Do nothing if we're not in hot standby mode */
	if (standbyState == STANDBY_DISABLED)
		return;

	if (info == XLOG_STANDBY_LOCK)
	{
		xl_standby_locks *xlrec = (xl_standby_locks *) XLogRecGetData(record);
		int			i;

		for (i = 0; i < xlrec->nlocks; i++)
			StandbyAcquireAccessExclusiveLock(xlrec->locks[i].xid,
											  xlrec->locks[i].dbOid,
											  xlrec->locks[i].relOid);
	}
	else if (info == XLOG_RUNNING_XACTS)
	{
		xl_running_xacts *xlrec = (xl_running_xacts *) XLogRecGetData(record);
		RunningTransactionsData running;

		running.xcnt = xlrec->xcnt;
		running.subxcnt = xlrec->subxcnt;
		running.subxid_overflow = xlrec->subxid_overflow;
		running.nextXid = xlrec->nextXid;
		running.latestCompletedXid = xlrec->latestCompletedXid;
		running.oldestRunningXid = xlrec->oldestRunningXid;
		running.xids = xlrec->xids;

		ProcArrayApplyRecoveryInfo(&running);
	}
	else if (info == XLOG_INVALIDATIONS)
	{
		xl_invalidations *xlrec = (xl_invalidations *) XLogRecGetData(record);

		ProcessCommittedInvalidationMessages(xlrec->msgs,
											 xlrec->nmsgs,
											 xlrec->relcacheInitFileInval,
											 xlrec->dbId,
											 xlrec->tsId);
	}
	else
		elog(PANIC, "standby_redo: unknown op code %u", info);
}

/*
 * Log details of the current snapshot to WAL. This allows the snapshot state
 * to be reconstructed on the standby and for logical decoding.
 *
 * This is used for Hot Standby as follows:
 *
 * We can move directly to STANDBY_SNAPSHOT_READY at startup if we
 * start from a shutdown checkpoint because we know nothing was running
 * at that time and our recovery snapshot is known empty. In the more
 * typical case of an online checkpoint we need to jump through a few
 * hoops to get a correct recovery snapshot and this requires a two or
 * sometimes a three stage process.
 *
 * The initial snapshot must contain all running xids and all current
 * AccessExclusiveLocks at a point in time on the standby. Assembling
 * that information while the server is running requires many and
 * various LWLocks, so we choose to derive that information piece by
 * piece and then re-assemble that info on the standby. When that
 * information is fully assembled we move to STANDBY_SNAPSHOT_READY.
 *
 * Since locking on the primary when we derive the information is not
 * strict, we note that there is a time window between the derivation and
 * writing to WAL of the derived information. That allows race conditions
 * that we must resolve, since xids and locks may enter or leave the
 * snapshot during that window. This creates the issue that an xid or
 * lock may start *after* the snapshot has been derived yet *before* the
 * snapshot is logged in the running xacts WAL record. We resolve this by
 * starting to accumulate changes at a point just prior to when we derive
 * the snapshot on the primary, then ignore duplicates when we later apply
 * the snapshot from the running xacts record. This is implemented during
 * CreateCheckpoint() where we use the logical checkpoint location as
 * our starting point and then write the running xacts record immediately
 * before writing the main checkpoint WAL record. Since we always start
 * up from a checkpoint and are immediately at our starting point, we
 * unconditionally move to STANDBY_INITIALIZED. After this point we
 * must do 4 things:
 *	* move shared nextXid forwards as we see new xids
 *	* extend the clog and subtrans with each new xid
 *	* keep track of uncommitted known assigned xids
 *	* keep track of uncommitted AccessExclusiveLocks
 *
 * When we see a commit/abort we must remove known assigned xids and locks
 * from the completing transaction. Attempted removals that cannot locate
 * an entry are expected and must not cause an error when we are in state
 * STANDBY_INITIALIZED. This is implemented in StandbyReleaseLocks() and
 * KnownAssignedXidsRemove().
 *
 * Later, when we apply the running xact data we must be careful to ignore
 * transactions already committed, since those commits raced ahead when
 * making WAL entries.
 *
 * The loose timing also means that locks may be recorded that have a
 * zero xid, since xids are removed from procs before locks are removed.
 * So we must prune the lock list down to ensure we hold locks only for
 * currently running xids, performed by StandbyReleaseOldLocks().
 * Zero xids should no longer be possible, but we may be replaying WAL
 * from a time when they were possible.
 *
 * For logical decoding only the running xacts information is needed;
 * there's no need to look at the locking information, but it's logged anyway,
 * as there's no independent knob to just enable logical decoding. For
 * details of how this is used, check snapbuild.c's introductory comment.
 *
 *
 * Returns the RecPtr of the last inserted record.
 */
XLogRecPtr
LogStandbySnapshot(void)
{
	XLogRecPtr	recptr;
	RunningTransactions running;
	xl_standby_lock *locks;
	int			nlocks;

	Assert(XLogStandbyInfoActive());

	/*
	 * Get details of any AccessExclusiveLocks being held at the moment.
	 */
	locks = GetRunningTransactionLocks(&nlocks);
	if (nlocks > 0)
		LogAccessExclusiveLocks(nlocks, locks);
	pfree(locks);

	/*
	 * Log details of all in-progress transactions. This should be the last
	 * record we write, because standby will open up when it sees this.
	 */
	running = GetRunningTransactionData();

	/*
	 * GetRunningTransactionData() acquired ProcArrayLock, we must release it.
	 * For Hot Standby this can be done before inserting the WAL record
	 * because ProcArrayApplyRecoveryInfo() rechecks the commit status using
	 * the clog. For logical decoding, though, the lock can't be released
	 * early because the clog might be "in the future" from the POV of the
	 * historic snapshot. This would allow for situations where we're waiting
	 * for the end of a transaction listed in the xl_running_xacts record
	 * which, according to the WAL, has committed before the xl_running_xacts
	 * record. Fortunately this routine isn't executed frequently, and it's
	 * only a shared lock.
	 */
	if (wal_level < WAL_LEVEL_LOGICAL)
		LWLockRelease(ProcArrayLock);

	recptr = LogCurrentRunningXacts(running);

	/* Release lock if we kept it longer ... */
	if (wal_level >= WAL_LEVEL_LOGICAL)
		LWLockRelease(ProcArrayLock);

	/* GetRunningTransactionData() acquired XidGenLock, we must release it */
	LWLockRelease(XidGenLock);

	return recptr;
}

/*
 * Record an enhanced snapshot of running transactions into WAL.
 *
 * The definitions of RunningTransactionsData and xl_xact_running_xacts
 * are similar. We keep them separate because xl_xact_running_xacts
 * is a contiguous chunk of memory and never exists fully until it is
 * assembled in WAL.
 */
static XLogRecPtr
LogCurrentRunningXacts(RunningTransactions CurrRunningXacts)
{
	xl_running_xacts xlrec;
	XLogRecPtr	recptr;

	xlrec.xcnt = CurrRunningXacts->xcnt;
	xlrec.subxcnt = CurrRunningXacts->subxcnt;
	xlrec.subxid_overflow = CurrRunningXacts->subxid_overflow;
	xlrec.nextXid = CurrRunningXacts->nextXid;
	xlrec.oldestRunningXid = CurrRunningXacts->oldestRunningXid;
	xlrec.latestCompletedXid = CurrRunningXacts->latestCompletedXid;

	/* Header */
	XLogBeginInsert();
	XLogRegisterData((char *) (&xlrec), MinSizeOfXactRunningXacts);

	/* array of TransactionIds */
	if (xlrec.xcnt > 0)
		XLogRegisterData((char *) CurrRunningXacts->xids,
					   (xlrec.xcnt + xlrec.subxcnt) * sizeof(TransactionId));

	recptr = XLogInsert(RM_STANDBY_ID, XLOG_RUNNING_XACTS);

	if (CurrRunningXacts->subxid_overflow)
		elog(trace_recovery(DEBUG2),
			 "snapshot of %u running transactions overflowed (lsn %X/%X oldest xid %u latest complete %u next xid %u)",
			 CurrRunningXacts->xcnt,
			 (uint32) (recptr >> 32), (uint32) recptr,
			 CurrRunningXacts->oldestRunningXid,
			 CurrRunningXacts->latestCompletedXid,
			 CurrRunningXacts->nextXid);
	else
		elog(trace_recovery(DEBUG2),
			 "snapshot of %u+%u running transaction ids (lsn %X/%X oldest xid %u latest complete %u next xid %u)",
			 CurrRunningXacts->xcnt, CurrRunningXacts->subxcnt,
			 (uint32) (recptr >> 32), (uint32) recptr,
			 CurrRunningXacts->oldestRunningXid,
			 CurrRunningXacts->latestCompletedXid,
			 CurrRunningXacts->nextXid);

	/*
	 * Ensure running_xacts information is synced to disk not too far in the
	 * future. We don't want to stall anything though (i.e. use XLogFlush()),
	 * so we let the wal writer do it during normal operation.
	 * XLogSetAsyncXactLSN() conveniently will mark the LSN as to-be-synced
	 * and nudge the WALWriter into action if sleeping. Check
	 * XLogBackgroundFlush() for details why a record might not be flushed
	 * without it.
	 */
	XLogSetAsyncXactLSN(recptr);

	return recptr;
}

/*
 * Wholesale logging of AccessExclusiveLocks. Other lock types need not be
 * logged, as described in backend/storage/lmgr/README.
 */
static void
LogAccessExclusiveLocks(int nlocks, xl_standby_lock *locks)
{
	xl_standby_locks xlrec;

	xlrec.nlocks = nlocks;

	XLogBeginInsert();
	XLogRegisterData((char *) &xlrec, offsetof(xl_standby_locks, locks));
	XLogRegisterData((char *) locks, nlocks * sizeof(xl_standby_lock));

	(void) XLogInsert(RM_STANDBY_ID, XLOG_STANDBY_LOCK);
}

/*
 * Individual logging of AccessExclusiveLocks for use during LockAcquire()
 */
void
LogAccessExclusiveLock(Oid dbOid, Oid relOid)
{
	xl_standby_lock xlrec;

	xlrec.xid = GetTopTransactionId();

	/*
	 * Decode the locktag back to the original values, to avoid sending lots
	 * of empty bytes with every message.  See lock.h to check how a locktag
	 * is defined for LOCKTAG_RELATION
	 */
	xlrec.dbOid = dbOid;
	xlrec.relOid = relOid;

	LogAccessExclusiveLocks(1, &xlrec);
}

/*
 * Prepare to log an AccessExclusiveLock, for use during LockAcquire()
 */
void
LogAccessExclusiveLockPrepare(void)
{
	/*
	 * Ensure that a TransactionId has been assigned to this transaction, for
	 * two reasons, both related to lock release on the standby. First, we
	 * must assign an xid so that RecordTransactionCommit() and
	 * RecordTransactionAbort() do not optimise away the transaction
	 * completion record which recovery relies upon to release locks. It's a
	 * hack, but for a corner case not worth adding code for into the main
	 * commit path. Second, we must assign an xid before the lock is recorded
	 * in shared memory, otherwise a concurrently executing
	 * GetRunningTransactionLocks() might see a lock associated with an
	 * InvalidTransactionId which we later assert cannot happen.
	 */
	(void) GetTopTransactionId();
}

/*
 * Emit WAL for invalidations. This currently is only used for commits without
 * an xid but which contain invalidations.
 */
void
LogStandbyInvalidations(int nmsgs, SharedInvalidationMessage *msgs,
						bool relcacheInitFileInval)
{
	xl_invalidations xlrec;

	/* prepare record */
	memset(&xlrec, 0, sizeof(xlrec));
	xlrec.dbId = MyDatabaseId;
	xlrec.tsId = MyDatabaseTableSpace;
	xlrec.relcacheInitFileInval = relcacheInitFileInval;
	xlrec.nmsgs = nmsgs;

	/* perform insertion */
	XLogBeginInsert();
	XLogRegisterData((char *) (&xlrec), MinSizeOfInvalidations);
	XLogRegisterData((char *) msgs,
					 nmsgs * sizeof(SharedInvalidationMessage));
	XLogInsert(RM_STANDBY_ID, XLOG_INVALIDATIONS);
}<|MERGE_RESOLUTION|>--- conflicted
+++ resolved
@@ -229,8 +229,6 @@
 	if (!VirtualTransactionIdIsValid(*waitlist))
 		return;
 
-	gpstat_report_waiting(PGBE_WAITING_LOCK);
-
 	waitStart = GetCurrentTimestamp();
 	new_status = NULL;			/* we haven't changed the ps display */
 
@@ -287,7 +285,6 @@
 			set_ps_display(new_status, false);
 			pfree(new_status);
 		}
-		gpstat_report_waiting(PGBE_WAITING_NONE);
 
 		/* The virtual transaction is gone now, wait for the next one */
 		waitlist++;
@@ -423,16 +420,10 @@
 		 */
 		EnableTimeoutParams timeouts[1];
 
-<<<<<<< HEAD
-		if (LockAcquireExtended(&locktag, AccessExclusiveLock, true, true,
-								false, NULL) != LOCKACQUIRE_NOT_AVAIL)
-			lock_acquired = true;
-=======
 		timeouts[0].id = STANDBY_LOCK_TIMEOUT;
 		timeouts[0].type = TMPARAM_AT;
 		timeouts[0].fin_time = ltime;
 		enable_timeouts(timeouts, 1);
->>>>>>> b5bce6c1
 	}
 
 	/* Wait to be signaled by the release of the Relation Lock */
@@ -682,13 +673,7 @@
 
 	SET_LOCKTAG_RELATION(locktag, newlock->dbOid, newlock->relOid);
 
-<<<<<<< HEAD
-	if (LockAcquireExtended(&locktag, AccessExclusiveLock, true, true,
-							false, NULL) == LOCKACQUIRE_NOT_AVAIL)
-		ResolveRecoveryConflictWithLock(newlock->dbOid, newlock->relOid);
-=======
-	LockAcquireExtended(&locktag, AccessExclusiveLock, true, false, false);
->>>>>>> b5bce6c1
+	(void) LockAcquire(&locktag, AccessExclusiveLock, true, false);
 }
 
 static void
