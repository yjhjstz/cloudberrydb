/*-------------------------------------------------------------------------
 *
 * extension.c
 *	  Commands to manipulate extensions
 *
 * Extensions in PostgreSQL allow management of collections of SQL objects.
 *
 * All we need internally to manage an extension is an OID so that the
 * dependent objects can be associated with it.  An extension is created by
 * populating the pg_extension catalog from a "control" file.
 * The extension control file is parsed with the same parser we use for
 * postgresql.conf.  An extension also has an installation script file,
 * containing SQL commands to create the extension's objects.
 *
 * Portions Copyright (c) 1996-2021, PostgreSQL Global Development Group
 * Portions Copyright (c) 1994, Regents of the University of California
 *
 *
 * IDENTIFICATION
 *	  src/backend/commands/extension.c
 *
 *-------------------------------------------------------------------------
 */
#include "postgres.h"

#include <dirent.h>
#include <limits.h>
#include <sys/file.h>
#include <sys/stat.h>
#include <unistd.h>

#include "access/genam.h"
#include "access/htup_details.h"
#include "access/relation.h"
#include "access/sysattr.h"
#include "access/table.h"
#include "access/xact.h"
#include "catalog/catalog.h"
#include "catalog/dependency.h"
#include "catalog/indexing.h"
#include "catalog/namespace.h"
#include "catalog/objectaccess.h"
#include "catalog/pg_authid.h"
#include "catalog/pg_collation.h"
#include "catalog/pg_depend.h"
#include "catalog/pg_extension.h"
#include "catalog/pg_namespace.h"
#include "catalog/pg_type.h"
#include "cdb/cdbgang.h"
#include "commands/alter.h"
#include "commands/comment.h"
#include "commands/defrem.h"
#include "commands/extension.h"
#include "commands/schemacmds.h"
#include "funcapi.h"
#include "mb/pg_wchar.h"
#include "miscadmin.h"
#include "nodes/makefuncs.h"
#include "storage/fd.h"
#include "tcop/utility.h"
#include "utils/acl.h"
#include "utils/builtins.h"
#include "utils/fmgroids.h"
#include "utils/lsyscache.h"
#include "utils/memutils.h"
#include "utils/rel.h"
#include "utils/snapmgr.h"
#include "utils/varlena.h"

#include "catalog/oid_dispatch.h"
#include "cdb/cdbdisp_query.h"
#include "cdb/cdbvars.h"
#include "utils/memutils.h"
#include "nodes/makefuncs.h"

/* Globally visible state variables */
bool		creating_extension = false;
Oid			CurrentExtensionObject = InvalidOid;

/*
 * Internal data structure to hold the results of parsing a control file
 */
typedef struct ExtensionControlFile
{
	char	   *name;			/* name of the extension */
	char	   *directory;		/* directory for script files */
	char	   *default_version;	/* default install target version, if any */
	char	   *module_pathname;	/* string to substitute for
									 * MODULE_PATHNAME */
	char	   *comment;		/* comment, if any */
	char	   *schema;			/* target schema (allowed if !relocatable) */
	bool		relocatable;	/* is ALTER EXTENSION SET SCHEMA supported? */
	bool		superuser;		/* must be superuser to install? */
	bool		trusted;		/* allow becoming superuser on the fly? */
	int			encoding;		/* encoding of the script file, or -1 */
	List	   *requires;		/* names of prerequisite extensions */
} ExtensionControlFile;

/*
 * Internal data structure for update path information
 */
typedef struct ExtensionVersionInfo
{
	char	   *name;			/* name of the starting version */
	List	   *reachable;		/* List of ExtensionVersionInfo's */
	bool		installable;	/* does this version have an install script? */
	/* working state for Dijkstra's algorithm: */
	bool		distance_known; /* is distance from start known yet? */
	int			distance;		/* current worst-case distance estimate */
	struct ExtensionVersionInfo *previous;	/* current best predecessor */
} ExtensionVersionInfo;

/* Local functions */
static List *find_update_path(List *evi_list,
							  ExtensionVersionInfo *evi_start,
							  ExtensionVersionInfo *evi_target,
							  bool reject_indirect,
							  bool reinitialize);
static Oid	get_required_extension(char *reqExtensionName,
								   char *extensionName,
								   char *origSchemaName,
								   bool cascade,
								   List *parents,
								   bool is_create);
static void get_available_versions_for_extension(ExtensionControlFile *pcontrol,
												 Tuplestorestate *tupstore,
												 TupleDesc tupdesc);
static Datum convert_requires_to_datum(List *requires);
static void ApplyExtensionUpdates(Oid extensionOid,
								  ExtensionControlFile *pcontrol,
								  const char *initialVersion,
								  List *updateVersions,
								  char *origSchemaName,
								  bool cascade,
								  bool is_create);
static char *read_whole_file(const char *filename, int *length);


/*
 * get_extension_oid - given an extension name, look up the OID
 *
 * If missing_ok is false, throw an error if extension name not found.  If
 * true, just return InvalidOid.
 */
Oid
get_extension_oid(const char *extname, bool missing_ok)
{
	Oid			result;
	Relation	rel;
	SysScanDesc scandesc;
	HeapTuple	tuple;
	ScanKeyData entry[1];

	rel = table_open(ExtensionRelationId, AccessShareLock);

	ScanKeyInit(&entry[0],
				Anum_pg_extension_extname,
				BTEqualStrategyNumber, F_NAMEEQ,
				CStringGetDatum(extname));

	scandesc = systable_beginscan(rel, ExtensionNameIndexId, true,
								  NULL, 1, entry);

	tuple = systable_getnext(scandesc);

	/* We assume that there can be at most one matching tuple */
	if (HeapTupleIsValid(tuple))
		result = ((Form_pg_extension) GETSTRUCT(tuple))->oid;
	else
		result = InvalidOid;

	systable_endscan(scandesc);

	table_close(rel, AccessShareLock);

	if (!OidIsValid(result) && !missing_ok)
		ereport(ERROR,
				(errcode(ERRCODE_UNDEFINED_OBJECT),
				 errmsg("extension \"%s\" does not exist",
						extname)));

	return result;
}

/*
 * get_extension_name - given an extension OID, look up the name
 *
 * Returns a palloc'd string, or NULL if no such extension.
 */
char *
get_extension_name(Oid ext_oid)
{
	char	   *result;
	Relation	rel;
	SysScanDesc scandesc;
	HeapTuple	tuple;
	ScanKeyData entry[1];

	rel = table_open(ExtensionRelationId, AccessShareLock);

	ScanKeyInit(&entry[0],
				Anum_pg_extension_oid,
				BTEqualStrategyNumber, F_OIDEQ,
				ObjectIdGetDatum(ext_oid));

	scandesc = systable_beginscan(rel, ExtensionOidIndexId, true,
								  NULL, 1, entry);

	tuple = systable_getnext(scandesc);

	/* We assume that there can be at most one matching tuple */
	if (HeapTupleIsValid(tuple))
		result = pstrdup(NameStr(((Form_pg_extension) GETSTRUCT(tuple))->extname));
	else
		result = NULL;

	systable_endscan(scandesc);

	table_close(rel, AccessShareLock);

	return result;
}

/*
 * get_extension_schema - given an extension OID, fetch its extnamespace
 *
 * Returns InvalidOid if no such extension.
 */
static Oid
get_extension_schema(Oid ext_oid)
{
	Oid			result;
	Relation	rel;
	SysScanDesc scandesc;
	HeapTuple	tuple;
	ScanKeyData entry[1];

	rel = table_open(ExtensionRelationId, AccessShareLock);

	ScanKeyInit(&entry[0],
				Anum_pg_extension_oid,
				BTEqualStrategyNumber, F_OIDEQ,
				ObjectIdGetDatum(ext_oid));

	scandesc = systable_beginscan(rel, ExtensionOidIndexId, true,
								  NULL, 1, entry);

	tuple = systable_getnext(scandesc);

	/* We assume that there can be at most one matching tuple */
	if (HeapTupleIsValid(tuple))
		result = ((Form_pg_extension) GETSTRUCT(tuple))->extnamespace;
	else
		result = InvalidOid;

	systable_endscan(scandesc);

	table_close(rel, AccessShareLock);

	return result;
}

/*
 * Utility functions to check validity of extension and version names
 */
static void
check_valid_extension_name(const char *extensionname)
{
	int			namelen = strlen(extensionname);

	/*
	 * Disallow empty names (the parser rejects empty identifiers anyway, but
	 * let's check).
	 */
	if (namelen == 0)
		ereport(ERROR,
				(errcode(ERRCODE_INVALID_PARAMETER_VALUE),
				 errmsg("invalid extension name: \"%s\"", extensionname),
				 errdetail("Extension names must not be empty.")));

	/*
	 * No double dashes, since that would make script filenames ambiguous.
	 */
	if (strstr(extensionname, "--"))
		ereport(ERROR,
				(errcode(ERRCODE_INVALID_PARAMETER_VALUE),
				 errmsg("invalid extension name: \"%s\"", extensionname),
				 errdetail("Extension names must not contain \"--\".")));

	/*
	 * No leading or trailing dash either.  (We could probably allow this, but
	 * it would require much care in filename parsing and would make filenames
	 * visually if not formally ambiguous.  Since there's no real-world use
	 * case, let's just forbid it.)
	 */
	if (extensionname[0] == '-' || extensionname[namelen - 1] == '-')
		ereport(ERROR,
				(errcode(ERRCODE_INVALID_PARAMETER_VALUE),
				 errmsg("invalid extension name: \"%s\"", extensionname),
				 errdetail("Extension names must not begin or end with \"-\".")));

	/*
	 * No directory separators either (this is sufficient to prevent ".."
	 * style attacks).
	 */
	if (first_dir_separator(extensionname) != NULL)
		ereport(ERROR,
				(errcode(ERRCODE_INVALID_PARAMETER_VALUE),
				 errmsg("invalid extension name: \"%s\"", extensionname),
				 errdetail("Extension names must not contain directory separator characters.")));
}

static void
check_valid_version_name(const char *versionname)
{
	int			namelen = strlen(versionname);

	/*
	 * Disallow empty names (we could possibly allow this, but there seems
	 * little point).
	 */
	if (namelen == 0)
		ereport(ERROR,
				(errcode(ERRCODE_INVALID_PARAMETER_VALUE),
				 errmsg("invalid extension version name: \"%s\"", versionname),
				 errdetail("Version names must not be empty.")));

	/*
	 * No double dashes, since that would make script filenames ambiguous.
	 */
	if (strstr(versionname, "--"))
		ereport(ERROR,
				(errcode(ERRCODE_INVALID_PARAMETER_VALUE),
				 errmsg("invalid extension version name: \"%s\"", versionname),
				 errdetail("Version names must not contain \"--\".")));

	/*
	 * No leading or trailing dash either.
	 */
	if (versionname[0] == '-' || versionname[namelen - 1] == '-')
		ereport(ERROR,
				(errcode(ERRCODE_INVALID_PARAMETER_VALUE),
				 errmsg("invalid extension version name: \"%s\"", versionname),
				 errdetail("Version names must not begin or end with \"-\".")));

	/*
	 * No directory separators either (this is sufficient to prevent ".."
	 * style attacks).
	 */
	if (first_dir_separator(versionname) != NULL)
		ereport(ERROR,
				(errcode(ERRCODE_INVALID_PARAMETER_VALUE),
				 errmsg("invalid extension version name: \"%s\"", versionname),
				 errdetail("Version names must not contain directory separator characters.")));
}

/*
 * Utility functions to handle extension-related path names
 */
static bool
is_extension_control_filename(const char *filename)
{
	const char *extension = strrchr(filename, '.');

	return (extension != NULL) && (strcmp(extension, ".control") == 0);
}

static bool
is_extension_script_filename(const char *filename)
{
	const char *extension = strrchr(filename, '.');

	return (extension != NULL) && (strcmp(extension, ".sql") == 0);
}

static char *
get_extension_control_directory(void)
{
	char		sharepath[MAXPGPATH];
	char	   *result;

	get_share_path(my_exec_path, sharepath);
	result = (char *) palloc(MAXPGPATH);
	snprintf(result, MAXPGPATH, "%s/extension", sharepath);

	return result;
}

static char *
get_extension_control_filename(const char *extname)
{
	char		sharepath[MAXPGPATH];
	char	   *result;

	get_share_path(my_exec_path, sharepath);
	result = (char *) palloc(MAXPGPATH);
	snprintf(result, MAXPGPATH, "%s/extension/%s.control",
			 sharepath, extname);

	return result;
}

static char *
get_extension_script_directory(ExtensionControlFile *control)
{
	char		sharepath[MAXPGPATH];
	char	   *result;

	/*
	 * The directory parameter can be omitted, absolute, or relative to the
	 * installation's share directory.
	 */
	if (!control->directory)
		return get_extension_control_directory();

	if (is_absolute_path(control->directory))
		return pstrdup(control->directory);

	get_share_path(my_exec_path, sharepath);
	result = (char *) palloc(MAXPGPATH);
	snprintf(result, MAXPGPATH, "%s/%s", sharepath, control->directory);

	return result;
}

static char *
get_extension_aux_control_filename(ExtensionControlFile *control,
								   const char *version)
{
	char	   *result;
	char	   *scriptdir;

	scriptdir = get_extension_script_directory(control);

	result = (char *) palloc(MAXPGPATH);
	snprintf(result, MAXPGPATH, "%s/%s--%s.control",
			 scriptdir, control->name, version);

	pfree(scriptdir);

	return result;
}

static char *
get_extension_script_filename(ExtensionControlFile *control,
							  const char *from_version, const char *version)
{
	char	   *result;
	char	   *scriptdir;

	scriptdir = get_extension_script_directory(control);

	result = (char *) palloc(MAXPGPATH);
	if (from_version)
		snprintf(result, MAXPGPATH, "%s/%s--%s--%s.sql",
				 scriptdir, control->name, from_version, version);
	else
		snprintf(result, MAXPGPATH, "%s/%s--%s.sql",
				 scriptdir, control->name, version);

	pfree(scriptdir);

	return result;
}


/*
 * Parse contents of primary or auxiliary control file, and fill in
 * fields of *control.  We parse primary file if version == NULL,
 * else the optional auxiliary file for that version.
 *
 * Control files are supposed to be very short, half a dozen lines,
 * so we don't worry about memory allocation risks here.  Also we don't
 * worry about what encoding it's in; all values are expected to be ASCII.
 */
static void
parse_extension_control_file(ExtensionControlFile *control,
							 const char *version)
{
	char	   *filename;
	FILE	   *file;
	ConfigVariable *item,
			   *head = NULL,
			   *tail = NULL;

	/*
	 * Locate the file to read.  Auxiliary files are optional.
	 */
	if (version)
		filename = get_extension_aux_control_filename(control, version);
	else
		filename = get_extension_control_filename(control->name);

	if ((file = AllocateFile(filename, "r")) == NULL)
	{
		if (version && errno == ENOENT)
		{
			/* no auxiliary file for this version */
			pfree(filename);
			return;
		}
		ereport(ERROR,
				(errcode_for_file_access(),
				 errmsg("could not open extension control file \"%s\": %m",
						filename)));
	}

	/*
	 * Parse the file content, using GUC's file parsing code.  We need not
	 * check the return value since any errors will be thrown at ERROR level.
	 */
	(void) ParseConfigFp(file, filename, 0, ERROR, &head, &tail);

	FreeFile(file);

	/*
	 * Convert the ConfigVariable list into ExtensionControlFile entries.
	 */
	for (item = head; item != NULL; item = item->next)
	{
		if (strcmp(item->name, "directory") == 0)
		{
			if (version)
				ereport(ERROR,
						(errcode(ERRCODE_SYNTAX_ERROR),
						 errmsg("parameter \"%s\" cannot be set in a secondary extension control file",
								item->name)));

			control->directory = pstrdup(item->value);
		}
		else if (strcmp(item->name, "default_version") == 0)
		{
			if (version)
				ereport(ERROR,
						(errcode(ERRCODE_SYNTAX_ERROR),
						 errmsg("parameter \"%s\" cannot be set in a secondary extension control file",
								item->name)));

			control->default_version = pstrdup(item->value);
		}
		else if (strcmp(item->name, "module_pathname") == 0)
		{
			control->module_pathname = pstrdup(item->value);
		}
		else if (strcmp(item->name, "comment") == 0)
		{
			control->comment = pstrdup(item->value);
		}
		else if (strcmp(item->name, "schema") == 0)
		{
			control->schema = pstrdup(item->value);
		}
		else if (strcmp(item->name, "relocatable") == 0)
		{
			if (!parse_bool(item->value, &control->relocatable))
				ereport(ERROR,
						(errcode(ERRCODE_INVALID_PARAMETER_VALUE),
						 errmsg("parameter \"%s\" requires a Boolean value",
								item->name)));
		}
		else if (strcmp(item->name, "superuser") == 0)
		{
			if (!parse_bool(item->value, &control->superuser))
				ereport(ERROR,
						(errcode(ERRCODE_INVALID_PARAMETER_VALUE),
						 errmsg("parameter \"%s\" requires a Boolean value",
								item->name)));
		}
		else if (strcmp(item->name, "trusted") == 0)
		{
			if (!parse_bool(item->value, &control->trusted))
				ereport(ERROR,
						(errcode(ERRCODE_INVALID_PARAMETER_VALUE),
						 errmsg("parameter \"%s\" requires a Boolean value",
								item->name)));
		}
		else if (strcmp(item->name, "encoding") == 0)
		{
			control->encoding = pg_valid_server_encoding(item->value);
			if (control->encoding < 0)
				ereport(ERROR,
						(errcode(ERRCODE_UNDEFINED_OBJECT),
						 errmsg("\"%s\" is not a valid encoding name",
								item->value)));
		}
		else if (strcmp(item->name, "requires") == 0)
		{
			/* Need a modifiable copy of string */
			char	   *rawnames = pstrdup(item->value);

			/* Parse string into list of identifiers */
			if (!SplitIdentifierString(rawnames, ',', &control->requires))
			{
				/* syntax error in name list */
				ereport(ERROR,
						(errcode(ERRCODE_INVALID_PARAMETER_VALUE),
						 errmsg("parameter \"%s\" must be a list of extension names",
								item->name)));
			}
		}
		else
			ereport(ERROR,
					(errcode(ERRCODE_SYNTAX_ERROR),
					 errmsg("unrecognized parameter \"%s\" in file \"%s\"",
							item->name, filename)));
	}

	FreeConfigVariables(head);

	if (control->relocatable && control->schema != NULL)
		ereport(ERROR,
				(errcode(ERRCODE_SYNTAX_ERROR),
				 errmsg("parameter \"schema\" cannot be specified when \"relocatable\" is true")));

	pfree(filename);
}

/*
 * Read the primary control file for the specified extension.
 */
static ExtensionControlFile *
read_extension_control_file(const char *extname)
{
	ExtensionControlFile *control;

	/*
	 * Set up default values.  Pointer fields are initially null.
	 */
	control = (ExtensionControlFile *) palloc0(sizeof(ExtensionControlFile));
	control->name = pstrdup(extname);
	control->relocatable = false;
	control->superuser = true;
	control->trusted = false;
	control->encoding = -1;

	/*
	 * Parse the primary control file.
	 */
	parse_extension_control_file(control, NULL);

	return control;
}

/*
 * Read the auxiliary control file for the specified extension and version.
 *
 * Returns a new modified ExtensionControlFile struct; the original struct
 * (reflecting just the primary control file) is not modified.
 */
static ExtensionControlFile *
read_extension_aux_control_file(const ExtensionControlFile *pcontrol,
								const char *version)
{
	ExtensionControlFile *acontrol;

	/*
	 * Flat-copy the struct.  Pointer fields share values with original.
	 */
	acontrol = (ExtensionControlFile *) palloc(sizeof(ExtensionControlFile));
	memcpy(acontrol, pcontrol, sizeof(ExtensionControlFile));

	/*
	 * Parse the auxiliary control file, overwriting struct fields
	 */
	parse_extension_control_file(acontrol, version);

	return acontrol;
}

/*
 * Read an SQL script file into a string, and convert to database encoding
 */
static char *
read_extension_script_file(const ExtensionControlFile *control,
						   const char *filename)
{
	int			src_encoding;
	char	   *src_str;
	char	   *dest_str;
	int			len;

	src_str = read_whole_file(filename, &len);

	/* use database encoding if not given */
	if (control->encoding < 0)
		src_encoding = GetDatabaseEncoding();
	else
		src_encoding = control->encoding;

	/* make sure that source string is valid in the expected encoding */
	(void) pg_verify_mbstr(src_encoding, src_str, len, false);

	/*
	 * Convert the encoding to the database encoding. read_whole_file
	 * null-terminated the string, so if no conversion happens the string is
	 * valid as is.
	 */
	dest_str = pg_any_to_server(src_str, len, src_encoding);

	return dest_str;
}

/*
 * Execute given SQL string.
 *
 * Note: it's tempting to just use SPI to execute the string, but that does
 * not work very well.  The really serious problem is that SPI will parse,
 * analyze, and plan the whole string before executing any of it; of course
 * this fails if there are any plannable statements referring to objects
 * created earlier in the script.  A lesser annoyance is that SPI insists
 * on printing the whole string as errcontext in case of any error, and that
 * could be very long.
 */
void
execute_sql_string(const char *sql)
{
	List	   *raw_parsetree_list;
	DestReceiver *dest;
	ListCell   *lc1;

	/*
	 * Parse the SQL string into a list of raw parse trees.
	 */
	raw_parsetree_list = pg_parse_query(sql);

	/* All output from SELECTs goes to the bit bucket */
	dest = CreateDestReceiver(DestNone);

	/*
	 * Do parse analysis, rule rewrite, planning, and execution for each raw
	 * parsetree.  We must fully execute each query before beginning parse
	 * analysis on the next one, since there may be interdependencies.
	 */
	foreach(lc1, raw_parsetree_list)
	{
		RawStmt    *parsetree = lfirst_node(RawStmt, lc1);
		MemoryContext per_parsetree_context,
					oldcontext;
		List	   *stmt_list;
		ListCell   *lc2;

		/*
		 * We do the work for each parsetree in a short-lived context, to
		 * limit the memory used when there are many commands in the string.
		 */
		per_parsetree_context =
			AllocSetContextCreate(CurrentMemoryContext,
								  "execute_sql_string per-statement context",
								  ALLOCSET_DEFAULT_SIZES);
		oldcontext = MemoryContextSwitchTo(per_parsetree_context);

		/* Be sure parser can see any DDL done so far */
		CommandCounterIncrement();

		stmt_list = pg_analyze_and_rewrite(parsetree,
										   sql,
										   NULL,
										   0,
										   NULL);
		stmt_list = pg_plan_queries(stmt_list, sql, CURSOR_OPT_PARALLEL_OK, NULL);

		foreach(lc2, stmt_list)
		{
			PlannedStmt *stmt = lfirst_node(PlannedStmt, lc2);

			CommandCounterIncrement();

			PushActiveSnapshot(GetTransactionSnapshot());

			if (stmt->utilityStmt == NULL)
			{
				QueryDesc  *qdesc;

				qdesc = CreateQueryDesc(stmt,
										sql,
										GetActiveSnapshot(), NULL,
										dest, NULL, NULL, GP_INSTRUMENT_OPTS);

				ExecutorStart(qdesc, 0);
				ExecutorRun(qdesc, ForwardScanDirection, 0, true);
				ExecutorFinish(qdesc);
				ExecutorEnd(qdesc);

				FreeQueryDesc(qdesc);
			}
			else
			{
				if (IsA(stmt->utilityStmt, TransactionStmt))
					ereport(ERROR,
							(errcode(ERRCODE_FEATURE_NOT_SUPPORTED),
							 errmsg("transaction control statements are not allowed within an extension script")));

				ProcessUtility(stmt,
							   sql,
							   false,
							   PROCESS_UTILITY_QUERY,
							   NULL,
							   NULL,
							   dest,
							   NULL);
			}

			PopActiveSnapshot();
		}

		/* Clean up per-parsetree context. */
		MemoryContextSwitchTo(oldcontext);
		MemoryContextDelete(per_parsetree_context);
	}

	/* Be sure to advance the command counter after the last script command */
	CommandCounterIncrement();
}

static void
set_end_state(Node *stmt)
{
	AssertState(stmt != NULL);
	AssertState(nodeTag(stmt) == T_CreateExtensionStmt || nodeTag(stmt) == T_AlterExtensionStmt);
	if (IsA(stmt, CreateExtensionStmt))
		((CreateExtensionStmt*)stmt)->create_ext_state = CREATE_EXTENSION_END;
	else if (IsA(stmt, AlterExtensionStmt))
		((AlterExtensionStmt*)stmt)->update_ext_state = UPDATE_EXTENSION_END;
}

#ifdef USE_ASSERT_CHECKING
static bool
is_begin_state(const Node *stmt)
{
	AssertState(stmt != NULL);
	AssertState(nodeTag(stmt) == T_CreateExtensionStmt || nodeTag(stmt) == T_AlterExtensionStmt);
	if (IsA(stmt, CreateExtensionStmt))
		return ((const CreateExtensionStmt*)stmt)->create_ext_state == CREATE_EXTENSION_BEGIN;
	else if (IsA(stmt, AlterExtensionStmt))
		return ((const AlterExtensionStmt*)stmt)->update_ext_state == UPDATE_EXTENSION_BEGIN;
	else
		return false;  /* unreachable */
}
#endif

/*
 * Policy function: is the given extension trusted for installation by a
 * non-superuser?
 *
 * (Update the errhint logic below if you change this.)
 */
static bool
extension_is_trusted(ExtensionControlFile *control)
{
	AclResult	aclresult;

	/* Never trust unless extension's control file says it's okay */
	if (!control->trusted)
		return false;
	/* Allow if user has CREATE privilege on current database */
	aclresult = pg_database_aclcheck(MyDatabaseId, GetUserId(), ACL_CREATE);
	if (aclresult == ACLCHECK_OK)
		return true;
	return false;
}

/*
 * Execute the appropriate script file for installing or updating the extension
 *
 * If from_version isn't NULL, it's an update
 *
 * If stmt isn't NULL, it means that there already has been a Gang of type GANGTYPE_PRIMARY_WRITER,
 * and the BEGIN phase of stmt has been executed in every QE in this Gang.
 */
static void
execute_extension_script(Node *stmt,
						 Oid extensionOid, ExtensionControlFile *control,
						 const char *from_version,
						 const char *version,
						 List *requiredSchemas,
						 const char *schemaName, Oid schemaOid)
{
	bool		switch_to_superuser = false;
	char	   *filename;
	Oid			save_userid = 0;
	int			save_sec_context = 0;
	int			save_nestlevel;
	StringInfoData pathbuf;
	ListCell   *lc;

	AssertState(Gp_role != GP_ROLE_EXECUTE);
	AssertImply(Gp_role == GP_ROLE_DISPATCH, stmt != NULL &&
			(nodeTag(stmt) == T_CreateExtensionStmt || nodeTag(stmt) == T_AlterExtensionStmt) &&
			is_begin_state(stmt));

	/*
	 * Enforce superuser-ness if appropriate.  We postpone these checks until
	 * here so that the control flags are correctly associated with the right
	 * script(s) if they happen to be set in secondary control files.
	 */
	if (control->superuser && !superuser())
	{
		if (extension_is_trusted(control))
			switch_to_superuser = true;
		else if (from_version == NULL)
			ereport(ERROR,
					(errcode(ERRCODE_INSUFFICIENT_PRIVILEGE),
					 errmsg("permission denied to create extension \"%s\"",
							control->name),
					 control->trusted
					 ? errhint("Must have CREATE privilege on current database to create this extension.")
					 : errhint("Must be superuser to create this extension.")));
		else
			ereport(ERROR,
					(errcode(ERRCODE_INSUFFICIENT_PRIVILEGE),
					 errmsg("permission denied to update extension \"%s\"",
							control->name),
					 control->trusted
					 ? errhint("Must have CREATE privilege on current database to update this extension.")
					 : errhint("Must be superuser to update this extension.")));
	}

	filename = get_extension_script_filename(control, from_version, version);

	/*
	 * If installing a trusted extension on behalf of a non-superuser, become
	 * the bootstrap superuser.  (This switch will be cleaned up automatically
	 * if the transaction aborts, as will the GUC changes below.)
	 */
	if (switch_to_superuser)
	{
		GetUserIdAndSecContext(&save_userid, &save_sec_context);
		SetUserIdAndSecContext(BOOTSTRAP_SUPERUSERID,
							   save_sec_context | SECURITY_LOCAL_USERID_CHANGE);
	}

	/*
	 * Force client_min_messages and log_min_messages to be at least WARNING,
	 * so that we won't spam the user with useless NOTICE messages from common
	 * script actions like creating shell types.
	 *
	 * We use the equivalent of a function SET option to allow the setting to
	 * persist for exactly the duration of the script execution.  guc.c also
	 * takes care of undoing the setting on error.
	 */
	save_nestlevel = NewGUCNestLevel();

	if (client_min_messages < WARNING)
		(void) set_config_option("client_min_messages", "warning",
								 PGC_USERSET, PGC_S_SESSION,
								 GUC_ACTION_SAVE, true, 0, false);
	if (log_min_messages < WARNING)
		(void) set_config_option("log_min_messages", "warning",
								 PGC_SUSET, PGC_S_SESSION,
								 GUC_ACTION_SAVE, true, 0, false);

	/*
	 * Similarly disable check_function_bodies, to ensure that SQL functions
	 * won't be parsed during creation.
	 */
	if (check_function_bodies)
		(void) set_config_option("check_function_bodies", "off",
								 PGC_USERSET, PGC_S_SESSION,
								 GUC_ACTION_SAVE, true, 0, false);

	/*
	 * Set up the search path to have the target schema first, making it be
	 * the default creation target namespace.  Then add the schemas of any
	 * prerequisite extensions, unless they are in pg_catalog which would be
	 * searched anyway.  (Listing pg_catalog explicitly in a non-first
	 * position would be bad for security.)  Finally add pg_temp to ensure
	 * that temp objects can't take precedence over others.
	 *
	 * Note: it might look tempting to use PushOverrideSearchPath for this,
	 * but we cannot do that.  We have to actually set the search_path GUC in
	 * case the extension script examines or changes it.  In any case, the
	 * GUC_ACTION_SAVE method is just as convenient.
	 */
	initStringInfo(&pathbuf);
	appendStringInfoString(&pathbuf, quote_identifier(schemaName));
	foreach(lc, requiredSchemas)
	{
		Oid			reqschema = lfirst_oid(lc);
		char	   *reqname = get_namespace_name(reqschema);

		if (reqname && strcmp(reqname, "pg_catalog") != 0)
			appendStringInfo(&pathbuf, ", %s", quote_identifier(reqname));
	}
	appendStringInfoString(&pathbuf, ", pg_temp");

	(void) set_config_option("search_path", pathbuf.data,
							 PGC_USERSET, PGC_S_SESSION,
							 GUC_ACTION_SAVE, true, 0, false);

	/*
	 * Set creating_extension and related variables so that
	 * recordDependencyOnCurrentExtension and other functions do the right
	 * things.  On failure, ensure we reset these variables.
	 */
	creating_extension = true;
	CurrentExtensionObject = extensionOid;
	PG_TRY();
	{
		char	   *c_sql = read_extension_script_file(control, filename);
		Datum		t_sql;

		/* We use various functions that want to operate on text datums */
		t_sql = CStringGetTextDatum(c_sql);

		/*
		 * Reduce any lines beginning with "\echo" to empty.  This allows
		 * scripts to contain messages telling people not to run them via
		 * psql, which has been found to be necessary due to old habits.
		 */
		t_sql = DirectFunctionCall4Coll(textregexreplace,
										C_COLLATION_OID,
										t_sql,
										CStringGetTextDatum("^\\\\echo.*$"),
										CStringGetTextDatum(""),
										CStringGetTextDatum("ng"));

		/*
		 * If the script uses @extowner@, substitute the calling username.
		 */
		if (strstr(c_sql, "@extowner@"))
		{
			Oid			uid = switch_to_superuser ? save_userid : GetUserId();
			const char *userName = GetUserNameFromId(uid, false);
			const char *qUserName = quote_identifier(userName);

			t_sql = DirectFunctionCall3Coll(replace_text,
											C_COLLATION_OID,
											t_sql,
											CStringGetTextDatum("@extowner@"),
											CStringGetTextDatum(qUserName));
		}

		/*
		 * If it's not relocatable, substitute the target schema name for
		 * occurrences of @extschema@.
		 *
		 * For a relocatable extension, we needn't do this.  There cannot be
		 * any need for @extschema@, else it wouldn't be relocatable.
		 */
		if (!control->relocatable)
		{
			const char *qSchemaName = quote_identifier(schemaName);

			t_sql = DirectFunctionCall3Coll(replace_text,
											C_COLLATION_OID,
											t_sql,
											CStringGetTextDatum("@extschema@"),
											CStringGetTextDatum(qSchemaName));
		}

		/*
		 * If module_pathname was set in the control file, substitute its
		 * value for occurrences of MODULE_PATHNAME.
		 */
		if (control->module_pathname)
		{
			t_sql = DirectFunctionCall3Coll(replace_text,
											C_COLLATION_OID,
											t_sql,
											CStringGetTextDatum("MODULE_PATHNAME"),
											CStringGetTextDatum(control->module_pathname));
		}

		/* And now back to C string */
		c_sql = text_to_cstring(DatumGetTextPP(t_sql));

		execute_sql_string(c_sql);
	}
	PG_FINALLY();
	{
		/*
		 * For QEs, the two global variables will be reset
		 * during abort transaction. (refer: AtAbort_Extension_QE()).
		 */
		creating_extension = false;
		CurrentExtensionObject = InvalidOid;
<<<<<<< HEAD

		/*
		 * Restore the GUC variables we set above.
		 */
		AtEOXact_GUC(true, save_nestlevel);
		PG_RE_THROW();
=======
>>>>>>> d457cb4e
	}
	PG_END_TRY();

	/*
	 * Restore the GUC variables we set above.
	 */
	AtEOXact_GUC(true, save_nestlevel);
<<<<<<< HEAD
	if (Gp_role == GP_ROLE_DISPATCH && stmt != NULL)
	{
		/* We must reset QE CurrentExtensionObject to InvalidOid */
		set_end_state(stmt);
		CdbDispatchUtilityStatement(stmt,
									DF_WITH_SNAPSHOT | DF_CANCEL_ON_ERROR | DF_NEED_TWO_PHASE,
									GetAssignedOidsForDispatch(),
									NULL);
	}
=======

	/*
	 * Restore authentication state if needed.
	 */
	if (switch_to_superuser)
		SetUserIdAndSecContext(save_userid, save_sec_context);
>>>>>>> d457cb4e
}

/*
 * Find or create an ExtensionVersionInfo for the specified version name
 *
 * Currently, we just use a List of the ExtensionVersionInfo's.  Searching
 * for them therefore uses about O(N^2) time when there are N versions of
 * the extension.  We could change the data structure to a hash table if
 * this ever becomes a bottleneck.
 */
static ExtensionVersionInfo *
get_ext_ver_info(const char *versionname, List **evi_list)
{
	ExtensionVersionInfo *evi;
	ListCell   *lc;

	foreach(lc, *evi_list)
	{
		evi = (ExtensionVersionInfo *) lfirst(lc);
		if (strcmp(evi->name, versionname) == 0)
			return evi;
	}

	evi = (ExtensionVersionInfo *) palloc(sizeof(ExtensionVersionInfo));
	evi->name = pstrdup(versionname);
	evi->reachable = NIL;
	evi->installable = false;
	/* initialize for later application of Dijkstra's algorithm */
	evi->distance_known = false;
	evi->distance = INT_MAX;
	evi->previous = NULL;

	*evi_list = lappend(*evi_list, evi);

	return evi;
}

/*
 * Locate the nearest unprocessed ExtensionVersionInfo
 *
 * This part of the algorithm is also about O(N^2).  A priority queue would
 * make it much faster, but for now there's no need.
 */
static ExtensionVersionInfo *
get_nearest_unprocessed_vertex(List *evi_list)
{
	ExtensionVersionInfo *evi = NULL;
	ListCell   *lc;

	foreach(lc, evi_list)
	{
		ExtensionVersionInfo *evi2 = (ExtensionVersionInfo *) lfirst(lc);

		/* only vertices whose distance is still uncertain are candidates */
		if (evi2->distance_known)
			continue;
		/* remember the closest such vertex */
		if (evi == NULL ||
			evi->distance > evi2->distance)
			evi = evi2;
	}

	return evi;
}

/*
 * Obtain information about the set of update scripts available for the
 * specified extension.  The result is a List of ExtensionVersionInfo
 * structs, each with a subsidiary list of the ExtensionVersionInfos for
 * the versions that can be reached in one step from that version.
 */
static List *
get_ext_ver_list(ExtensionControlFile *control)
{
	List	   *evi_list = NIL;
	int			extnamelen = strlen(control->name);
	char	   *location;
	DIR		   *dir;
	struct dirent *de;

	location = get_extension_script_directory(control);
	dir = AllocateDir(location);
	while ((de = ReadDir(dir, location)) != NULL)
	{
		char	   *vername;
		char	   *vername2;
		ExtensionVersionInfo *evi;
		ExtensionVersionInfo *evi2;

		/* must be a .sql file ... */
		if (!is_extension_script_filename(de->d_name))
			continue;

		/* ... matching extension name followed by separator */
		if (strncmp(de->d_name, control->name, extnamelen) != 0 ||
			de->d_name[extnamelen] != '-' ||
			de->d_name[extnamelen + 1] != '-')
			continue;

		/* extract version name(s) from 'extname--something.sql' filename */
		vername = pstrdup(de->d_name + extnamelen + 2);
		*strrchr(vername, '.') = '\0';
		vername2 = strstr(vername, "--");
		if (!vername2)
		{
			/* It's an install, not update, script; record its version name */
			evi = get_ext_ver_info(vername, &evi_list);
			evi->installable = true;
			continue;
		}
		*vername2 = '\0';		/* terminate first version */
		vername2 += 2;			/* and point to second */

		/* if there's a third --, it's bogus, ignore it */
		if (strstr(vername2, "--"))
			continue;

		/* Create ExtensionVersionInfos and link them together */
		evi = get_ext_ver_info(vername, &evi_list);
		evi2 = get_ext_ver_info(vername2, &evi_list);
		evi->reachable = lappend(evi->reachable, evi2);
	}
	FreeDir(dir);

	return evi_list;
}

/*
 * Given an initial and final version name, identify the sequence of update
 * scripts that have to be applied to perform that update.
 *
 * Result is a List of names of versions to transition through (the initial
 * version is *not* included).
 */
static List *
identify_update_path(ExtensionControlFile *control,
					 const char *oldVersion, const char *newVersion)
{
	List	   *result;
	List	   *evi_list;
	ExtensionVersionInfo *evi_start;
	ExtensionVersionInfo *evi_target;

	/* Extract the version update graph from the script directory */
	evi_list = get_ext_ver_list(control);

	/* Initialize start and end vertices */
	evi_start = get_ext_ver_info(oldVersion, &evi_list);
	evi_target = get_ext_ver_info(newVersion, &evi_list);

	/* Find shortest path */
	result = find_update_path(evi_list, evi_start, evi_target, false, false);

	if (result == NIL)
		ereport(ERROR,
				(errcode(ERRCODE_INVALID_PARAMETER_VALUE),
				 errmsg("extension \"%s\" has no update path from version \"%s\" to version \"%s\"",
						control->name, oldVersion, newVersion)));

	return result;
}

/*
 * Apply Dijkstra's algorithm to find the shortest path from evi_start to
 * evi_target.
 *
 * If reject_indirect is true, ignore paths that go through installable
 * versions.  This saves work when the caller will consider starting from
 * all installable versions anyway.
 *
 * If reinitialize is false, assume the ExtensionVersionInfo list has not
 * been used for this before, and the initialization done by get_ext_ver_info
 * is still good.  Otherwise, reinitialize all transient fields used here.
 *
 * Result is a List of names of versions to transition through (the initial
 * version is *not* included).  Returns NIL if no such path.
 */
static List *
find_update_path(List *evi_list,
				 ExtensionVersionInfo *evi_start,
				 ExtensionVersionInfo *evi_target,
				 bool reject_indirect,
				 bool reinitialize)
{
	List	   *result;
	ExtensionVersionInfo *evi;
	ListCell   *lc;

	/* Caller error if start == target */
	Assert(evi_start != evi_target);
	/* Caller error if reject_indirect and target is installable */
	Assert(!(reject_indirect && evi_target->installable));

	if (reinitialize)
	{
		foreach(lc, evi_list)
		{
			evi = (ExtensionVersionInfo *) lfirst(lc);
			evi->distance_known = false;
			evi->distance = INT_MAX;
			evi->previous = NULL;
		}
	}

	evi_start->distance = 0;

	while ((evi = get_nearest_unprocessed_vertex(evi_list)) != NULL)
	{
		if (evi->distance == INT_MAX)
			break;				/* all remaining vertices are unreachable */
		evi->distance_known = true;
		if (evi == evi_target)
			break;				/* found shortest path to target */
		foreach(lc, evi->reachable)
		{
			ExtensionVersionInfo *evi2 = (ExtensionVersionInfo *) lfirst(lc);
			int			newdist;

			/* if reject_indirect, treat installable versions as unreachable */
			if (reject_indirect && evi2->installable)
				continue;
			newdist = evi->distance + 1;
			if (newdist < evi2->distance)
			{
				evi2->distance = newdist;
				evi2->previous = evi;
			}
			else if (newdist == evi2->distance &&
					 evi2->previous != NULL &&
					 strcmp(evi->name, evi2->previous->name) < 0)
			{
				/*
				 * Break ties in favor of the version name that comes first
				 * according to strcmp().  This behavior is undocumented and
				 * users shouldn't rely on it.  We do it just to ensure that
				 * if there is a tie, the update path that is chosen does not
				 * depend on random factors like the order in which directory
				 * entries get visited.
				 */
				evi2->previous = evi;
			}
		}
	}

	/* Return NIL if target is not reachable from start */
	if (!evi_target->distance_known)
		return NIL;

	/* Build and return list of version names representing the update path */
	result = NIL;
	for (evi = evi_target; evi != evi_start; evi = evi->previous)
		result = lcons(evi->name, result);

	return result;
}

/*
 * Given a target version that is not directly installable, find the
 * best installation sequence starting from a directly-installable version.
 *
 * evi_list: previously-collected version update graph
 * evi_target: member of that list that we want to reach
 *
 * Returns the best starting-point version, or NULL if there is none.
 * On success, *best_path is set to the path from the start point.
 *
 * If there's more than one possible start point, prefer shorter update paths,
 * and break any ties arbitrarily on the basis of strcmp'ing the starting
 * versions' names.
 */
static ExtensionVersionInfo *
find_install_path(List *evi_list, ExtensionVersionInfo *evi_target,
				  List **best_path)
{
	ExtensionVersionInfo *evi_start = NULL;
	ListCell   *lc;

	*best_path = NIL;

	/*
	 * We don't expect to be called for an installable target, but if we are,
	 * the answer is easy: just start from there, with an empty update path.
	 */
	if (evi_target->installable)
		return evi_target;

	/* Consider all installable versions as start points */
	foreach(lc, evi_list)
	{
		ExtensionVersionInfo *evi1 = (ExtensionVersionInfo *) lfirst(lc);
		List	   *path;

		if (!evi1->installable)
			continue;

		/*
		 * Find shortest path from evi1 to evi_target; but no need to consider
		 * paths going through other installable versions.
		 */
		path = find_update_path(evi_list, evi1, evi_target, true, true);
		if (path == NIL)
			continue;

		/* Remember best path */
		if (evi_start == NULL ||
			list_length(path) < list_length(*best_path) ||
			(list_length(path) == list_length(*best_path) &&
			 strcmp(evi_start->name, evi1->name) < 0))
		{
			evi_start = evi1;
			*best_path = path;
		}
	}

	return evi_start;
}

/*
 * CREATE EXTENSION worker
 *
 * When CASCADE is specified, CreateExtensionInternal() recurses if required
 * extensions need to be installed.  To sanely handle cyclic dependencies,
 * the "parents" list contains a list of names of extensions already being
 * installed, allowing us to error out if we recurse to one of those.
 */
static ObjectAddress
CreateExtensionInternal(char *extensionName,
						char *schemaName,
						const char *versionName,
						bool cascade,
						List *parents,
						bool is_create)
{
	char	   *origSchemaName = schemaName;
	Oid			schemaOid = InvalidOid;
	Oid			extowner = GetUserId();
	ExtensionControlFile *pcontrol;
	ExtensionControlFile *control;
	char	   *filename;
	struct stat fst;
	List	   *updateVersions;
	List	   *requiredExtensions;
	List	   *requiredSchemas;
	Oid			extensionOid;
	ObjectAddress address;
	ListCell   *lc;
	CreateExtensionStmt *stmt;

	/*
	 * Read the primary control file.  Note we assume that it does not contain
	 * any non-ASCII data, so there is no need to worry about encoding at this
	 * point.
	 */
	pcontrol = read_extension_control_file(extensionName);

	/*
	 * Determine the version to install
	 */
	if (versionName == NULL)
	{
		if (pcontrol->default_version)
			versionName = pcontrol->default_version;
		else
			ereport(ERROR,
					(errcode(ERRCODE_INVALID_PARAMETER_VALUE),
					 errmsg("version to install must be specified")));
	}
	check_valid_version_name(versionName);

	/*
	 * Figure out which script(s) we need to run to install the desired
	 * version of the extension.  If we do not have a script that directly
	 * does what is needed, we try to find a sequence of update scripts that
	 * will get us there.
	 */
	filename = get_extension_script_filename(pcontrol, NULL, versionName);
	if (stat(filename, &fst) == 0)
	{
		/* Easy, no extra scripts */
		updateVersions = NIL;
	}
	else
	{
		/* Look for best way to install this version */
		List	   *evi_list;
		ExtensionVersionInfo *evi_start;
		ExtensionVersionInfo *evi_target;

		/* Extract the version update graph from the script directory */
		evi_list = get_ext_ver_list(pcontrol);

		/* Identify the target version */
		evi_target = get_ext_ver_info(versionName, &evi_list);

		/* Identify best path to reach target */
		evi_start = find_install_path(evi_list, evi_target,
									  &updateVersions);

		/* Fail if no path ... */
		if (evi_start == NULL)
			ereport(ERROR,
					(errcode(ERRCODE_INVALID_PARAMETER_VALUE),
					 errmsg("extension \"%s\" has no installation script nor update path for version \"%s\"",
							pcontrol->name, versionName)));

		/* Otherwise, install best starting point and then upgrade */
		versionName = evi_start->name;
	}

	/*
	 * Fetch control parameters for installation target version
	 */
	control = read_extension_aux_control_file(pcontrol, versionName);

	/*
	 * Determine the target schema to install the extension into
	 */
	if (schemaName)
	{
		/* If the user is giving us the schema name, it must exist already. */
		schemaOid = get_namespace_oid(schemaName, false);
	}

	if (control->schema != NULL)
	{
		/*
		 * The extension is not relocatable and the author gave us a schema
		 * for it.
		 *
		 * Unless CASCADE parameter was given, it's an error to give a schema
		 * different from control->schema if control->schema is specified.
		 */
		if (schemaName && strcmp(control->schema, schemaName) != 0 &&
			!cascade)
			ereport(ERROR,
					(errcode(ERRCODE_FEATURE_NOT_SUPPORTED),
					 errmsg("extension \"%s\" must be installed in schema \"%s\"",
							control->name,
							control->schema)));

		/* Always use the schema from control file for current extension. */
		schemaName = control->schema;

		/* Find or create the schema in case it does not exist. */
		schemaOid = get_namespace_oid(schemaName, true);

		if (!OidIsValid(schemaOid))
		{
			CreateSchemaStmt *csstmt = makeNode(CreateSchemaStmt);

			csstmt->schemaname = schemaName;
			csstmt->authrole = NULL;	/* will be created by current user */
			csstmt->schemaElts = NIL;
			csstmt->if_not_exists = false;
			CreateSchemaCommand(csstmt, "(generated CREATE SCHEMA command)",
								-1, -1);

			/*
			 * CreateSchemaCommand includes CommandCounterIncrement, so new
			 * schema is now visible.
			 */
			schemaOid = get_namespace_oid(schemaName, false);
		}
	}
	else if (!OidIsValid(schemaOid))
	{
		/*
		 * Neither user nor author of the extension specified schema; use the
		 * current default creation namespace, which is the first explicit
		 * entry in the search_path.
		 */
		List	   *search_path = fetch_search_path(false);

		if (search_path == NIL) /* nothing valid in search_path? */
			ereport(ERROR,
					(errcode(ERRCODE_UNDEFINED_SCHEMA),
					 errmsg("no schema has been selected to create in")));
		schemaOid = linitial_oid(search_path);
		schemaName = get_namespace_name(schemaOid);
		if (schemaName == NULL) /* recently-deleted namespace? */
			ereport(ERROR,
					(errcode(ERRCODE_UNDEFINED_SCHEMA),
					 errmsg("no schema has been selected to create in")));

		list_free(search_path);
	}

#if 0 /* Upstream code not applicable to GPDB */
	/*
	 * Make note if a temporary namespace has been accessed in this
	 * transaction.
	 */
	if (isTempNamespace(schemaOid))
		MyXactFlags |= XACT_FLAGS_ACCESSEDTEMPNAMESPACE;
#endif

	/*
	 * We don't check creation rights on the target namespace here.  If the
	 * extension script actually creates any objects there, it will fail if
	 * the user doesn't have such permissions.  But there are cases such as
	 * procedural languages where it's convenient to set schema = pg_catalog
	 * yet we don't want to restrict the command to users with ACL_CREATE for
	 * pg_catalog.
	 */

	/*
	 * Look up the prerequisite extensions, install them if necessary, and
	 * build lists of their OIDs and the OIDs of their target schemas.
	 */
	requiredExtensions = NIL;
	requiredSchemas = NIL;
	foreach(lc, control->requires)
	{
		char	   *curreq = (char *) lfirst(lc);
		Oid			reqext;
		Oid			reqschema;

		reqext = get_required_extension(curreq,
										extensionName,
										origSchemaName,
										cascade,
										parents,
										is_create);
		reqschema = get_extension_schema(reqext);
		requiredExtensions = lappend_oid(requiredExtensions, reqext);
		requiredSchemas = lappend_oid(requiredSchemas, reqschema);
	}

	/*
	 * Insert new tuple into pg_extension, and create dependency entries.
	 */
	address = InsertExtensionTuple(control->name, extowner,
								   schemaOid, control->relocatable,
								   versionName,
								   PointerGetDatum(NULL),
								   PointerGetDatum(NULL),
								   requiredExtensions);
	extensionOid = address.objectId;

	/*
	 * Apply any control-file comment on extension
	 */
	if (control->comment != NULL)
		CreateComments(extensionOid, ExtensionRelationId, 0, control->comment);

	/*
	 * Execute the installation script file.
	 *
	 * In the QD, dispatch the command to segments first, to create the
	 * extension object. In the QE, *only* create the extension object, not
	 * the objects that are part of the extension. When we create those
	 * objects in the QD, we will dispatch separate CREATE commands for each.
	 */
<<<<<<< HEAD
	if (Gp_role == GP_ROLE_DISPATCH)
	{
		/*
		 * We must tell QE to create extension. We don't have the original
		 * statement at hand here, and if we're recursing for required
		 * extension dependencies, there is no original statement object
		 * anyway.
		 */
		stmt = makeNode(CreateExtensionStmt);

		stmt->extname = extensionName;

		if (schemaName)
			stmt->options = lappend(stmt->options,
									makeDefElem("schema", (Node *) makeString(schemaName), -1));
		if (versionName)
			stmt->options = lappend(stmt->options,
									makeDefElem("new_version", (Node *) makeString(pstrdup(versionName)), -1));
		if (oldVersionName)
			stmt->options = lappend(stmt->options,
									makeDefElem("old_version", (Node *) makeString(pstrdup(oldVersionName)), -1));
		/*
		 * no cascading in the QE. We'll cascade in the QD and dispatch separate
		 * commands for each step.
		 */
		stmt->if_not_exists = false;
		stmt->create_ext_state = CREATE_EXTENSION_BEGIN;
		CdbDispatchUtilityStatement((Node *) stmt,
									DF_WITH_SNAPSHOT | DF_CANCEL_ON_ERROR | DF_NEED_TWO_PHASE,
									GetAssignedOidsForDispatch(),
									NULL);
	}
	else
	{
		CurrentExtensionObject = extensionOid;
		stmt = NULL;
	}

	if (Gp_role != GP_ROLE_EXECUTE)
	{
		execute_extension_script((Node *) stmt, extensionOid, control,
							 oldVersionName, versionName,
=======
	execute_extension_script(extensionOid, control,
							 NULL, versionName,
>>>>>>> d457cb4e
							 requiredSchemas,
							 schemaName, schemaOid);

		/*
		 * If additional update scripts have to be executed, apply the updates as
		 * though a series of ALTER EXTENSION UPDATE commands were given
		 */
		ApplyExtensionUpdates(extensionOid, pcontrol,
							  versionName, updateVersions,
							  origSchemaName, cascade, is_create);
	}

	return address;
}

/*
 * Get the OID of an extension listed in "requires", possibly creating it.
 */
static Oid
get_required_extension(char *reqExtensionName,
					   char *extensionName,
					   char *origSchemaName,
					   bool cascade,
					   List *parents,
					   bool is_create)
{
	Oid			reqExtensionOid;

	reqExtensionOid = get_extension_oid(reqExtensionName, true);
	if (!OidIsValid(reqExtensionOid))
	{
		if (cascade)
		{
			/* Must install it. */
			ObjectAddress addr;
			List	   *cascade_parents;
			ListCell   *lc;

			/* Check extension name validity before trying to cascade. */
			check_valid_extension_name(reqExtensionName);

			/* Check for cyclic dependency between extensions. */
			foreach(lc, parents)
			{
				char	   *pname = (char *) lfirst(lc);

				if (strcmp(pname, reqExtensionName) == 0)
					ereport(ERROR,
							(errcode(ERRCODE_INVALID_RECURSION),
							 errmsg("cyclic dependency detected between extensions \"%s\" and \"%s\"",
									reqExtensionName, extensionName)));
			}

			ereport(NOTICE,
					(errmsg("installing required extension \"%s\"",
							reqExtensionName)));

			/* Add current extension to list of parents to pass down. */
			cascade_parents = lappend(list_copy(parents), extensionName);

			/*
			 * Create the required extension.  We propagate the SCHEMA option
			 * if any, and CASCADE, but no other options.
			 */
			addr = CreateExtensionInternal(reqExtensionName,
										   origSchemaName,
										   NULL,
										   cascade,
										   cascade_parents,
										   is_create);

			/* Get its newly-assigned OID. */
			reqExtensionOid = addr.objectId;
		}
		else
			ereport(ERROR,
					(errcode(ERRCODE_UNDEFINED_OBJECT),
					 errmsg("required extension \"%s\" is not installed",
							reqExtensionName),
					 is_create ?
					 errhint("Use CREATE EXTENSION ... CASCADE to install required extensions too.") : 0));
	}

	return reqExtensionOid;
}

/*
 * CREATE EXTENSION
 */
ObjectAddress
CreateExtension(ParseState *pstate, CreateExtensionStmt *stmt)
{
	ObjectAddress address;
	DefElem    *d_schema = NULL;
	DefElem    *d_new_version = NULL;
	DefElem    *d_cascade = NULL;
	char	   *schemaName = NULL;
	char	   *versionName = NULL;
	bool		cascade = false;
	ListCell   *lc;

	/* Check extension name validity before any filesystem access */
	check_valid_extension_name(stmt->extname);

	/*
	 * Check for duplicate extension name.  The unique index on
	 * pg_extension.extname would catch this anyway, and serves as a backstop
	 * in case of race conditions; but this is a friendlier error message, and
	 * besides we need a check to support IF NOT EXISTS.
	 */
	if (stmt->create_ext_state != CREATE_EXTENSION_END &&
		get_extension_oid(stmt->extname, true) != InvalidOid)
	{
		if (stmt->if_not_exists)
		{
			ereport(NOTICE,
					(errcode(ERRCODE_DUPLICATE_OBJECT),
					 errmsg("extension \"%s\" already exists, skipping",
							stmt->extname)));
			return InvalidObjectAddress;
		}
		else
			ereport(ERROR,
					(errcode(ERRCODE_DUPLICATE_OBJECT),
					 errmsg("extension \"%s\" already exists",
							stmt->extname)));
	}

	if (Gp_role == GP_ROLE_EXECUTE)
	{
		switch (stmt->create_ext_state)
		{
			case CREATE_EXTENSION_INIT:
				elog(ERROR, "invalid CREATE EXTENSION state");
				break;

			case CREATE_EXTENSION_BEGIN:	/* Mark creating_extension flag and add pg_extension catalog tuple */
				creating_extension = true;
				break;
			case CREATE_EXTENSION_END:		/* Mark creating_extension flag = false */
				creating_extension = false;
				CurrentExtensionObject = InvalidOid;
				ObjectAddressSet(address,
								 ExtensionRelationId,
								 get_extension_oid(stmt->extname, true));
				return address;

			default:
				elog(ERROR, "unrecognized create_ext_state: %d",
					 stmt->create_ext_state);
		}
	}

	/*
	 * We use global variables to track the extension being created, so we can
	 * create only one extension at the same time.
	 * Except that QE do CREATE_EXTENSION_BEGIN.
	 */
	if (creating_extension && !(stmt->create_ext_state == CREATE_EXTENSION_BEGIN &&
		Gp_role == GP_ROLE_EXECUTE))
		ereport(ERROR,
				(errcode(ERRCODE_FEATURE_NOT_SUPPORTED),
					errmsg("nested CREATE EXTENSION is not supported")));

	/* Deconstruct the statement option list */
	foreach(lc, stmt->options)
	{
		DefElem    *defel = (DefElem *) lfirst(lc);

		if (strcmp(defel->defname, "schema") == 0)
		{
			if (d_schema)
				ereport(ERROR,
						(errcode(ERRCODE_SYNTAX_ERROR),
						 errmsg("conflicting or redundant options"),
						 parser_errposition(pstate, defel->location)));
			d_schema = defel;
			schemaName = defGetString(d_schema);
		}
		else if (strcmp(defel->defname, "new_version") == 0)
		{
			if (d_new_version)
				ereport(ERROR,
						(errcode(ERRCODE_SYNTAX_ERROR),
						 errmsg("conflicting or redundant options"),
						 parser_errposition(pstate, defel->location)));
			d_new_version = defel;
			versionName = defGetString(d_new_version);
		}
		else if (strcmp(defel->defname, "cascade") == 0)
		{
			if (d_cascade)
				ereport(ERROR,
						(errcode(ERRCODE_SYNTAX_ERROR),
						 errmsg("conflicting or redundant options"),
						 parser_errposition(pstate, defel->location)));
			d_cascade = defel;
			cascade = defGetBoolean(d_cascade);
		}
		else
			elog(ERROR, "unrecognized option: %s", defel->defname);
	}

	/* Call CreateExtensionInternal to do the real work. */
	return CreateExtensionInternal(stmt->extname,
								   schemaName,
								   versionName,
								   cascade,
								   NIL,
								   true);
}

/*
 * InsertExtensionTuple
 *
 * Insert the new pg_extension row, and create extension's dependency entries.
 * Return the OID assigned to the new row.
 *
 * This is exported for the benefit of pg_upgrade, which has to create a
 * pg_extension entry (and the extension-level dependencies) without
 * actually running the extension's script.
 *
 * extConfig and extCondition should be arrays or PointerGetDatum(NULL).
 * We declare them as plain Datum to avoid needing array.h in extension.h.
 */
ObjectAddress
InsertExtensionTuple(const char *extName, Oid extOwner,
					 Oid schemaOid, bool relocatable, const char *extVersion,
					 Datum extConfig, Datum extCondition,
					 List *requiredExtensions)
{
	Oid			extensionOid;
	Relation	rel;
	Datum		values[Natts_pg_extension];
	bool		nulls[Natts_pg_extension];
	HeapTuple	tuple;
	ObjectAddress myself;
	ObjectAddress nsp;
	ObjectAddresses *refobjs;
	ListCell   *lc;

	/*
	 * Build and insert the pg_extension tuple
	 */
	rel = table_open(ExtensionRelationId, RowExclusiveLock);

	memset(values, 0, sizeof(values));
	memset(nulls, 0, sizeof(nulls));

	extensionOid = GetNewOidForExtension(rel, ExtensionOidIndexId,
										 Anum_pg_extension_oid,
										 unconstify(char *, extName));
	values[Anum_pg_extension_oid - 1] = ObjectIdGetDatum(extensionOid);
	values[Anum_pg_extension_extname - 1] =
		DirectFunctionCall1(namein, CStringGetDatum(extName));
	values[Anum_pg_extension_extowner - 1] = ObjectIdGetDatum(extOwner);
	values[Anum_pg_extension_extnamespace - 1] = ObjectIdGetDatum(schemaOid);
	values[Anum_pg_extension_extrelocatable - 1] = BoolGetDatum(relocatable);
	values[Anum_pg_extension_extversion - 1] = CStringGetTextDatum(extVersion);

	if (extConfig == PointerGetDatum(NULL))
		nulls[Anum_pg_extension_extconfig - 1] = true;
	else
		values[Anum_pg_extension_extconfig - 1] = extConfig;

	if (extCondition == PointerGetDatum(NULL))
		nulls[Anum_pg_extension_extcondition - 1] = true;
	else
		values[Anum_pg_extension_extcondition - 1] = extCondition;

	tuple = heap_form_tuple(rel->rd_att, values, nulls);

	CatalogTupleInsert(rel, tuple);

	heap_freetuple(tuple);
	table_close(rel, RowExclusiveLock);

	/*
	 * Record dependencies on owner, schema, and prerequisite extensions
	 */
	recordDependencyOnOwner(ExtensionRelationId, extensionOid, extOwner);

	refobjs = new_object_addresses();

	ObjectAddressSet(myself, ExtensionRelationId, extensionOid);

	ObjectAddressSet(nsp, NamespaceRelationId, schemaOid);
	add_exact_object_address(&nsp, refobjs);

	foreach(lc, requiredExtensions)
	{
		Oid			reqext = lfirst_oid(lc);
		ObjectAddress otherext;

		ObjectAddressSet(otherext, ExtensionRelationId, reqext);
		add_exact_object_address(&otherext, refobjs);
	}

	/* Record all of them (this includes duplicate elimination) */
	record_object_address_dependencies(&myself, refobjs, DEPENDENCY_NORMAL);
	free_object_addresses(refobjs);

	/* Post creation hook for new extension */
	InvokeObjectPostCreateHook(ExtensionRelationId, extensionOid, 0);

	return myself;
}

/*
 * Guts of extension deletion.
 *
 * All we need do here is remove the pg_extension tuple itself.  Everything
 * else is taken care of by the dependency infrastructure.
 */
void
RemoveExtensionById(Oid extId)
{
	Relation	rel;
	SysScanDesc scandesc;
	HeapTuple	tuple;
	ScanKeyData entry[1];

	/*
	 * Disallow deletion of any extension that's currently open for insertion;
	 * else subsequent executions of recordDependencyOnCurrentExtension()
	 * could create dangling pg_depend records that refer to a no-longer-valid
	 * pg_extension OID.  This is needed not so much because we think people
	 * might write "DROP EXTENSION foo" in foo's own script files, as because
	 * errors in dependency management in extension script files could give
	 * rise to cases where an extension is dropped as a result of recursing
	 * from some contained object.  Because of that, we must test for the case
	 * here, not at some higher level of the DROP EXTENSION command.
	 */
	if (extId == CurrentExtensionObject)
		ereport(ERROR,
				(errcode(ERRCODE_OBJECT_NOT_IN_PREREQUISITE_STATE),
				 errmsg("cannot drop extension \"%s\" because it is being modified",
						get_extension_name(extId))));

	rel = table_open(ExtensionRelationId, RowExclusiveLock);

	ScanKeyInit(&entry[0],
				Anum_pg_extension_oid,
				BTEqualStrategyNumber, F_OIDEQ,
				ObjectIdGetDatum(extId));
	scandesc = systable_beginscan(rel, ExtensionOidIndexId, true,
								  NULL, 1, entry);

	tuple = systable_getnext(scandesc);

	/* We assume that there can be at most one matching tuple */
	if (HeapTupleIsValid(tuple))
		CatalogTupleDelete(rel, &tuple->t_self);

	systable_endscan(scandesc);

	table_close(rel, RowExclusiveLock);
}

/*
 * This function lists the available extensions (one row per primary control
 * file in the control directory).  We parse each control file and report the
 * interesting fields.
 *
 * The system view pg_available_extensions provides a user interface to this
 * SRF, adding information about whether the extensions are installed in the
 * current DB.
 */
Datum
pg_available_extensions(PG_FUNCTION_ARGS)
{
	ReturnSetInfo *rsinfo = (ReturnSetInfo *) fcinfo->resultinfo;
	TupleDesc	tupdesc;
	Tuplestorestate *tupstore;
	MemoryContext per_query_ctx;
	MemoryContext oldcontext;
	char	   *location;
	DIR		   *dir;
	struct dirent *de;

	/* check to see if caller supports us returning a tuplestore */
	if (rsinfo == NULL || !IsA(rsinfo, ReturnSetInfo))
		ereport(ERROR,
				(errcode(ERRCODE_FEATURE_NOT_SUPPORTED),
				 errmsg("set-valued function called in context that cannot accept a set")));
	if (!(rsinfo->allowedModes & SFRM_Materialize))
		ereport(ERROR,
				(errcode(ERRCODE_FEATURE_NOT_SUPPORTED),
				 errmsg("materialize mode required, but it is not allowed in this context")));

	/* Build a tuple descriptor for our result type */
	if (get_call_result_type(fcinfo, NULL, &tupdesc) != TYPEFUNC_COMPOSITE)
		elog(ERROR, "return type must be a row type");

	/* Build tuplestore to hold the result rows */
	per_query_ctx = rsinfo->econtext->ecxt_per_query_memory;
	oldcontext = MemoryContextSwitchTo(per_query_ctx);

	tupstore = tuplestore_begin_heap(true, false, work_mem);
	rsinfo->returnMode = SFRM_Materialize;
	rsinfo->setResult = tupstore;
	rsinfo->setDesc = tupdesc;

	MemoryContextSwitchTo(oldcontext);

	location = get_extension_control_directory();
	dir = AllocateDir(location);

	/*
	 * If the control directory doesn't exist, we want to silently return an
	 * empty set.  Any other error will be reported by ReadDir.
	 */
	if (dir == NULL && errno == ENOENT)
	{
		/* do nothing */
	}
	else
	{
		while ((de = ReadDir(dir, location)) != NULL)
		{
			ExtensionControlFile *control;
			char	   *extname;
			Datum		values[3];
			bool		nulls[3];

			if (!is_extension_control_filename(de->d_name))
				continue;

			/* extract extension name from 'name.control' filename */
			extname = pstrdup(de->d_name);
			*strrchr(extname, '.') = '\0';

			/* ignore it if it's an auxiliary control file */
			if (strstr(extname, "--"))
				continue;

			control = read_extension_control_file(extname);

			memset(values, 0, sizeof(values));
			memset(nulls, 0, sizeof(nulls));

			/* name */
			values[0] = DirectFunctionCall1(namein,
											CStringGetDatum(control->name));
			/* default_version */
			if (control->default_version == NULL)
				nulls[1] = true;
			else
				values[1] = CStringGetTextDatum(control->default_version);
			/* comment */
			if (control->comment == NULL)
				nulls[2] = true;
			else
				values[2] = CStringGetTextDatum(control->comment);

			tuplestore_putvalues(tupstore, tupdesc, values, nulls);
		}

		FreeDir(dir);
	}

	/* clean up and return the tuplestore */
	tuplestore_donestoring(tupstore);

	return (Datum) 0;
}

/*
 * This function lists the available extension versions (one row per
 * extension installation script).  For each version, we parse the related
 * control file(s) and report the interesting fields.
 *
 * The system view pg_available_extension_versions provides a user interface
 * to this SRF, adding information about which versions are installed in the
 * current DB.
 */
Datum
pg_available_extension_versions(PG_FUNCTION_ARGS)
{
	ReturnSetInfo *rsinfo = (ReturnSetInfo *) fcinfo->resultinfo;
	TupleDesc	tupdesc;
	Tuplestorestate *tupstore;
	MemoryContext per_query_ctx;
	MemoryContext oldcontext;
	char	   *location;
	DIR		   *dir;
	struct dirent *de;

	/* check to see if caller supports us returning a tuplestore */
	if (rsinfo == NULL || !IsA(rsinfo, ReturnSetInfo))
		ereport(ERROR,
				(errcode(ERRCODE_FEATURE_NOT_SUPPORTED),
				 errmsg("set-valued function called in context that cannot accept a set")));
	if (!(rsinfo->allowedModes & SFRM_Materialize))
		ereport(ERROR,
				(errcode(ERRCODE_FEATURE_NOT_SUPPORTED),
				 errmsg("materialize mode required, but it is not allowed in this context")));

	/* Build a tuple descriptor for our result type */
	if (get_call_result_type(fcinfo, NULL, &tupdesc) != TYPEFUNC_COMPOSITE)
		elog(ERROR, "return type must be a row type");

	/* Build tuplestore to hold the result rows */
	per_query_ctx = rsinfo->econtext->ecxt_per_query_memory;
	oldcontext = MemoryContextSwitchTo(per_query_ctx);

	tupstore = tuplestore_begin_heap(true, false, work_mem);
	rsinfo->returnMode = SFRM_Materialize;
	rsinfo->setResult = tupstore;
	rsinfo->setDesc = tupdesc;

	MemoryContextSwitchTo(oldcontext);

	location = get_extension_control_directory();
	dir = AllocateDir(location);

	/*
	 * If the control directory doesn't exist, we want to silently return an
	 * empty set.  Any other error will be reported by ReadDir.
	 */
	if (dir == NULL && errno == ENOENT)
	{
		/* do nothing */
	}
	else
	{
		while ((de = ReadDir(dir, location)) != NULL)
		{
			ExtensionControlFile *control;
			char	   *extname;

			if (!is_extension_control_filename(de->d_name))
				continue;

			/* extract extension name from 'name.control' filename */
			extname = pstrdup(de->d_name);
			*strrchr(extname, '.') = '\0';

			/* ignore it if it's an auxiliary control file */
			if (strstr(extname, "--"))
				continue;

			/* read the control file */
			control = read_extension_control_file(extname);

			/* scan extension's script directory for install scripts */
			get_available_versions_for_extension(control, tupstore, tupdesc);
		}

		FreeDir(dir);
	}

	/* clean up and return the tuplestore */
	tuplestore_donestoring(tupstore);

	return (Datum) 0;
}

/*
 * Inner loop for pg_available_extension_versions:
 *		read versions of one extension, add rows to tupstore
 */
static void
get_available_versions_for_extension(ExtensionControlFile *pcontrol,
									 Tuplestorestate *tupstore,
									 TupleDesc tupdesc)
{
	List	   *evi_list;
	ListCell   *lc;

	/* Extract the version update graph from the script directory */
	evi_list = get_ext_ver_list(pcontrol);

	/* For each installable version ... */
	foreach(lc, evi_list)
	{
		ExtensionVersionInfo *evi = (ExtensionVersionInfo *) lfirst(lc);
		ExtensionControlFile *control;
		Datum		values[8];
		bool		nulls[8];
		ListCell   *lc2;

		if (!evi->installable)
			continue;

		/*
		 * Fetch parameters for specific version (pcontrol is not changed)
		 */
		control = read_extension_aux_control_file(pcontrol, evi->name);

		memset(values, 0, sizeof(values));
		memset(nulls, 0, sizeof(nulls));

		/* name */
		values[0] = DirectFunctionCall1(namein,
										CStringGetDatum(control->name));
		/* version */
		values[1] = CStringGetTextDatum(evi->name);
		/* superuser */
		values[2] = BoolGetDatum(control->superuser);
		/* trusted */
		values[3] = BoolGetDatum(control->trusted);
		/* relocatable */
		values[4] = BoolGetDatum(control->relocatable);
		/* schema */
		if (control->schema == NULL)
			nulls[5] = true;
		else
			values[5] = DirectFunctionCall1(namein,
											CStringGetDatum(control->schema));
		/* requires */
		if (control->requires == NIL)
			nulls[6] = true;
		else
			values[6] = convert_requires_to_datum(control->requires);
		/* comment */
		if (control->comment == NULL)
			nulls[7] = true;
		else
			values[7] = CStringGetTextDatum(control->comment);

		tuplestore_putvalues(tupstore, tupdesc, values, nulls);

		/*
		 * Find all non-directly-installable versions that would be installed
		 * starting from this version, and report them, inheriting the
		 * parameters that aren't changed in updates from this version.
		 */
		foreach(lc2, evi_list)
		{
			ExtensionVersionInfo *evi2 = (ExtensionVersionInfo *) lfirst(lc2);
			List	   *best_path;

			if (evi2->installable)
				continue;
			if (find_install_path(evi_list, evi2, &best_path) == evi)
			{
				/*
				 * Fetch parameters for this version (pcontrol is not changed)
				 */
				control = read_extension_aux_control_file(pcontrol, evi2->name);

				/* name stays the same */
				/* version */
				values[1] = CStringGetTextDatum(evi2->name);
				/* superuser */
				values[2] = BoolGetDatum(control->superuser);
				/* trusted */
				values[3] = BoolGetDatum(control->trusted);
				/* relocatable */
				values[4] = BoolGetDatum(control->relocatable);
				/* schema stays the same */
				/* requires */
				if (control->requires == NIL)
					nulls[6] = true;
				else
				{
					values[6] = convert_requires_to_datum(control->requires);
					nulls[6] = false;
				}
				/* comment stays the same */

				tuplestore_putvalues(tupstore, tupdesc, values, nulls);
			}
		}
	}
}

/*
 * Test whether the given extension exists (not whether it's installed)
 *
 * This checks for the existence of a matching control file in the extension
 * directory.  That's not a bulletproof check, since the file might be
 * invalid, but this is only used for hints so it doesn't have to be 100%
 * right.
 */
bool
extension_file_exists(const char *extensionName)
{
	bool		result = false;
	char	   *location;
	DIR		   *dir;
	struct dirent *de;

	location = get_extension_control_directory();
	dir = AllocateDir(location);

	/*
	 * If the control directory doesn't exist, we want to silently return
	 * false.  Any other error will be reported by ReadDir.
	 */
	if (dir == NULL && errno == ENOENT)
	{
		/* do nothing */
	}
	else
	{
		while ((de = ReadDir(dir, location)) != NULL)
		{
			char	   *extname;

			if (!is_extension_control_filename(de->d_name))
				continue;

			/* extract extension name from 'name.control' filename */
			extname = pstrdup(de->d_name);
			*strrchr(extname, '.') = '\0';

			/* ignore it if it's an auxiliary control file */
			if (strstr(extname, "--"))
				continue;

			/* done if it matches request */
			if (strcmp(extname, extensionName) == 0)
			{
				result = true;
				break;
			}
		}

		FreeDir(dir);
	}

	return result;
}

/*
 * Convert a list of extension names to a name[] Datum
 */
static Datum
convert_requires_to_datum(List *requires)
{
	Datum	   *datums;
	int			ndatums;
	ArrayType  *a;
	ListCell   *lc;

	ndatums = list_length(requires);
	datums = (Datum *) palloc(ndatums * sizeof(Datum));
	ndatums = 0;
	foreach(lc, requires)
	{
		char	   *curreq = (char *) lfirst(lc);

		datums[ndatums++] =
			DirectFunctionCall1(namein, CStringGetDatum(curreq));
	}
	a = construct_array(datums, ndatums,
						NAMEOID,
						NAMEDATALEN, false, TYPALIGN_CHAR);
	return PointerGetDatum(a);
}

/*
 * This function reports the version update paths that exist for the
 * specified extension.
 */
Datum
pg_extension_update_paths(PG_FUNCTION_ARGS)
{
	Name		extname = PG_GETARG_NAME(0);
	ReturnSetInfo *rsinfo = (ReturnSetInfo *) fcinfo->resultinfo;
	TupleDesc	tupdesc;
	Tuplestorestate *tupstore;
	MemoryContext per_query_ctx;
	MemoryContext oldcontext;
	List	   *evi_list;
	ExtensionControlFile *control;
	ListCell   *lc1;

	/* Check extension name validity before any filesystem access */
	check_valid_extension_name(NameStr(*extname));

	/* check to see if caller supports us returning a tuplestore */
	if (rsinfo == NULL || !IsA(rsinfo, ReturnSetInfo))
		ereport(ERROR,
				(errcode(ERRCODE_FEATURE_NOT_SUPPORTED),
				 errmsg("set-valued function called in context that cannot accept a set")));
	if (!(rsinfo->allowedModes & SFRM_Materialize))
		ereport(ERROR,
				(errcode(ERRCODE_FEATURE_NOT_SUPPORTED),
				 errmsg("materialize mode required, but it is not allowed in this context")));

	/* Build a tuple descriptor for our result type */
	if (get_call_result_type(fcinfo, NULL, &tupdesc) != TYPEFUNC_COMPOSITE)
		elog(ERROR, "return type must be a row type");

	/* Build tuplestore to hold the result rows */
	per_query_ctx = rsinfo->econtext->ecxt_per_query_memory;
	oldcontext = MemoryContextSwitchTo(per_query_ctx);

	tupstore = tuplestore_begin_heap(true, false, work_mem);
	rsinfo->returnMode = SFRM_Materialize;
	rsinfo->setResult = tupstore;
	rsinfo->setDesc = tupdesc;

	MemoryContextSwitchTo(oldcontext);

	/* Read the extension's control file */
	control = read_extension_control_file(NameStr(*extname));

	/* Extract the version update graph from the script directory */
	evi_list = get_ext_ver_list(control);

	/* Iterate over all pairs of versions */
	foreach(lc1, evi_list)
	{
		ExtensionVersionInfo *evi1 = (ExtensionVersionInfo *) lfirst(lc1);
		ListCell   *lc2;

		foreach(lc2, evi_list)
		{
			ExtensionVersionInfo *evi2 = (ExtensionVersionInfo *) lfirst(lc2);
			List	   *path;
			Datum		values[3];
			bool		nulls[3];

			if (evi1 == evi2)
				continue;

			/* Find shortest path from evi1 to evi2 */
			path = find_update_path(evi_list, evi1, evi2, false, true);

			/* Emit result row */
			memset(values, 0, sizeof(values));
			memset(nulls, 0, sizeof(nulls));

			/* source */
			values[0] = CStringGetTextDatum(evi1->name);
			/* target */
			values[1] = CStringGetTextDatum(evi2->name);
			/* path */
			if (path == NIL)
				nulls[2] = true;
			else
			{
				StringInfoData pathbuf;
				ListCell   *lcv;

				initStringInfo(&pathbuf);
				/* The path doesn't include start vertex, but show it */
				appendStringInfoString(&pathbuf, evi1->name);
				foreach(lcv, path)
				{
					char	   *versionName = (char *) lfirst(lcv);

					appendStringInfoString(&pathbuf, "--");
					appendStringInfoString(&pathbuf, versionName);
				}
				values[2] = CStringGetTextDatum(pathbuf.data);
				pfree(pathbuf.data);
			}

			tuplestore_putvalues(tupstore, tupdesc, values, nulls);
		}
	}

	/* clean up and return the tuplestore */
	tuplestore_donestoring(tupstore);

	return (Datum) 0;
}

/*
 * pg_extension_config_dump
 *
 * Record information about a configuration table that belongs to an
 * extension being created, but whose contents should be dumped in whole
 * or in part during pg_dump.
 */
Datum
pg_extension_config_dump(PG_FUNCTION_ARGS)
{
	Oid			tableoid = PG_GETARG_OID(0);
	text	   *wherecond = PG_GETARG_TEXT_PP(1);
	char	   *tablename;
	Relation	extRel;
	ScanKeyData key[1];
	SysScanDesc extScan;
	HeapTuple	extTup;
	Datum		arrayDatum;
	Datum		elementDatum;
	int			arrayLength;
	int			arrayIndex;
	bool		isnull;
	Datum		repl_val[Natts_pg_extension];
	bool		repl_null[Natts_pg_extension];
	bool		repl_repl[Natts_pg_extension];
	ArrayType  *a;

	/*
	 * We only allow this to be called from an extension's SQL script. We
	 * shouldn't need any permissions check beyond that.
	 */
	if (!creating_extension)
		ereport(ERROR,
				(errcode(ERRCODE_FEATURE_NOT_SUPPORTED),
				 errmsg("%s can only be called from an SQL script executed by CREATE EXTENSION",
						"pg_extension_config_dump()")));

	/*
	 * Check that the table exists and is a member of the extension being
	 * created.  This ensures that we don't need to register an additional
	 * dependency to protect the extconfig entry.
	 */
	tablename = get_rel_name(tableoid);
	if (tablename == NULL)
		ereport(ERROR,
				(errcode(ERRCODE_UNDEFINED_TABLE),
				 errmsg("OID %u does not refer to a table", tableoid)));
	if (getExtensionOfObject(RelationRelationId, tableoid) !=
		CurrentExtensionObject)
		ereport(ERROR,
				(errcode(ERRCODE_OBJECT_NOT_IN_PREREQUISITE_STATE),
				 errmsg("table \"%s\" is not a member of the extension being created",
						tablename)));

	/*
	 * Add the table OID and WHERE condition to the extension's extconfig and
	 * extcondition arrays.
	 *
	 * If the table is already in extconfig, treat this as an update of the
	 * WHERE condition.
	 */

	/* Find the pg_extension tuple */
	extRel = table_open(ExtensionRelationId, RowExclusiveLock);

	ScanKeyInit(&key[0],
				Anum_pg_extension_oid,
				BTEqualStrategyNumber, F_OIDEQ,
				ObjectIdGetDatum(CurrentExtensionObject));

	extScan = systable_beginscan(extRel, ExtensionOidIndexId, true,
								 NULL, 1, key);

	extTup = systable_getnext(extScan);

	if (!HeapTupleIsValid(extTup))	/* should not happen */
		elog(ERROR, "could not find tuple for extension %u",
			 CurrentExtensionObject);

	memset(repl_val, 0, sizeof(repl_val));
	memset(repl_null, false, sizeof(repl_null));
	memset(repl_repl, false, sizeof(repl_repl));

	/* Build or modify the extconfig value */
	elementDatum = ObjectIdGetDatum(tableoid);

	arrayDatum = heap_getattr(extTup, Anum_pg_extension_extconfig,
							  RelationGetDescr(extRel), &isnull);
	if (isnull)
	{
		/* Previously empty extconfig, so build 1-element array */
		arrayLength = 0;
		arrayIndex = 1;

		a = construct_array(&elementDatum, 1,
							OIDOID,
							sizeof(Oid), true, TYPALIGN_INT);
	}
	else
	{
		/* Modify or extend existing extconfig array */
		Oid		   *arrayData;
		int			i;

		a = DatumGetArrayTypeP(arrayDatum);

		arrayLength = ARR_DIMS(a)[0];
		if (ARR_NDIM(a) != 1 ||
			ARR_LBOUND(a)[0] != 1 ||
			arrayLength < 0 ||
			ARR_HASNULL(a) ||
			ARR_ELEMTYPE(a) != OIDOID)
			elog(ERROR, "extconfig is not a 1-D Oid array");
		arrayData = (Oid *) ARR_DATA_PTR(a);

		arrayIndex = arrayLength + 1;	/* set up to add after end */

		for (i = 0; i < arrayLength; i++)
		{
			if (arrayData[i] == tableoid)
			{
				arrayIndex = i + 1; /* replace this element instead */
				break;
			}
		}

		a = array_set(a, 1, &arrayIndex,
					  elementDatum,
					  false,
					  -1 /* varlena array */ ,
					  sizeof(Oid) /* OID's typlen */ ,
					  true /* OID's typbyval */ ,
					  TYPALIGN_INT /* OID's typalign */ );
	}
	repl_val[Anum_pg_extension_extconfig - 1] = PointerGetDatum(a);
	repl_repl[Anum_pg_extension_extconfig - 1] = true;

	/* Build or modify the extcondition value */
	elementDatum = PointerGetDatum(wherecond);

	arrayDatum = heap_getattr(extTup, Anum_pg_extension_extcondition,
							  RelationGetDescr(extRel), &isnull);
	if (isnull)
	{
		if (arrayLength != 0)
			elog(ERROR, "extconfig and extcondition arrays do not match");

		a = construct_array(&elementDatum, 1,
							TEXTOID,
							-1, false, TYPALIGN_INT);
	}
	else
	{
		a = DatumGetArrayTypeP(arrayDatum);

		if (ARR_NDIM(a) != 1 ||
			ARR_LBOUND(a)[0] != 1 ||
			ARR_HASNULL(a) ||
			ARR_ELEMTYPE(a) != TEXTOID)
			elog(ERROR, "extcondition is not a 1-D text array");
		if (ARR_DIMS(a)[0] != arrayLength)
			elog(ERROR, "extconfig and extcondition arrays do not match");

		/* Add or replace at same index as in extconfig */
		a = array_set(a, 1, &arrayIndex,
					  elementDatum,
					  false,
					  -1 /* varlena array */ ,
					  -1 /* TEXT's typlen */ ,
					  false /* TEXT's typbyval */ ,
					  TYPALIGN_INT /* TEXT's typalign */ );
	}
	repl_val[Anum_pg_extension_extcondition - 1] = PointerGetDatum(a);
	repl_repl[Anum_pg_extension_extcondition - 1] = true;

	extTup = heap_modify_tuple(extTup, RelationGetDescr(extRel),
							   repl_val, repl_null, repl_repl);

	CatalogTupleUpdate(extRel, &extTup->t_self, extTup);

	systable_endscan(extScan);

	table_close(extRel, RowExclusiveLock);

	PG_RETURN_VOID();
}

/*
 * extension_config_remove
 *
 * Remove the specified table OID from extension's extconfig, if present.
 * This is not currently exposed as a function, but it could be;
 * for now, we just invoke it from ALTER EXTENSION DROP.
 */
static void
extension_config_remove(Oid extensionoid, Oid tableoid)
{
	Relation	extRel;
	ScanKeyData key[1];
	SysScanDesc extScan;
	HeapTuple	extTup;
	Datum		arrayDatum;
	int			arrayLength;
	int			arrayIndex;
	bool		isnull;
	Datum		repl_val[Natts_pg_extension];
	bool		repl_null[Natts_pg_extension];
	bool		repl_repl[Natts_pg_extension];
	ArrayType  *a;

	/* Find the pg_extension tuple */
	extRel = table_open(ExtensionRelationId, RowExclusiveLock);

	ScanKeyInit(&key[0],
				Anum_pg_extension_oid,
				BTEqualStrategyNumber, F_OIDEQ,
				ObjectIdGetDatum(extensionoid));

	extScan = systable_beginscan(extRel, ExtensionOidIndexId, true,
								 NULL, 1, key);

	extTup = systable_getnext(extScan);

	if (!HeapTupleIsValid(extTup))	/* should not happen */
		elog(ERROR, "could not find tuple for extension %u",
			 extensionoid);

	/* Search extconfig for the tableoid */
	arrayDatum = heap_getattr(extTup, Anum_pg_extension_extconfig,
							  RelationGetDescr(extRel), &isnull);
	if (isnull)
	{
		/* nothing to do */
		a = NULL;
		arrayLength = 0;
		arrayIndex = -1;
	}
	else
	{
		Oid		   *arrayData;
		int			i;

		a = DatumGetArrayTypeP(arrayDatum);

		arrayLength = ARR_DIMS(a)[0];
		if (ARR_NDIM(a) != 1 ||
			ARR_LBOUND(a)[0] != 1 ||
			arrayLength < 0 ||
			ARR_HASNULL(a) ||
			ARR_ELEMTYPE(a) != OIDOID)
			elog(ERROR, "extconfig is not a 1-D Oid array");
		arrayData = (Oid *) ARR_DATA_PTR(a);

		arrayIndex = -1;		/* flag for no deletion needed */

		for (i = 0; i < arrayLength; i++)
		{
			if (arrayData[i] == tableoid)
			{
				arrayIndex = i; /* index to remove */
				break;
			}
		}
	}

	/* If tableoid is not in extconfig, nothing to do */
	if (arrayIndex < 0)
	{
		systable_endscan(extScan);
		table_close(extRel, RowExclusiveLock);
		return;
	}

	/* Modify or delete the extconfig value */
	memset(repl_val, 0, sizeof(repl_val));
	memset(repl_null, false, sizeof(repl_null));
	memset(repl_repl, false, sizeof(repl_repl));

	if (arrayLength <= 1)
	{
		/* removing only element, just set array to null */
		repl_null[Anum_pg_extension_extconfig - 1] = true;
	}
	else
	{
		/* squeeze out the target element */
		Datum	   *dvalues;
		int			nelems;
		int			i;

		/* We already checked there are no nulls */
		deconstruct_array(a, OIDOID, sizeof(Oid), true, TYPALIGN_INT,
						  &dvalues, NULL, &nelems);

		for (i = arrayIndex; i < arrayLength - 1; i++)
			dvalues[i] = dvalues[i + 1];

		a = construct_array(dvalues, arrayLength - 1,
							OIDOID, sizeof(Oid), true, TYPALIGN_INT);

		repl_val[Anum_pg_extension_extconfig - 1] = PointerGetDatum(a);
	}
	repl_repl[Anum_pg_extension_extconfig - 1] = true;

	/* Modify or delete the extcondition value */
	arrayDatum = heap_getattr(extTup, Anum_pg_extension_extcondition,
							  RelationGetDescr(extRel), &isnull);
	if (isnull)
	{
		elog(ERROR, "extconfig and extcondition arrays do not match");
	}
	else
	{
		a = DatumGetArrayTypeP(arrayDatum);

		if (ARR_NDIM(a) != 1 ||
			ARR_LBOUND(a)[0] != 1 ||
			ARR_HASNULL(a) ||
			ARR_ELEMTYPE(a) != TEXTOID)
			elog(ERROR, "extcondition is not a 1-D text array");
		if (ARR_DIMS(a)[0] != arrayLength)
			elog(ERROR, "extconfig and extcondition arrays do not match");
	}

	if (arrayLength <= 1)
	{
		/* removing only element, just set array to null */
		repl_null[Anum_pg_extension_extcondition - 1] = true;
	}
	else
	{
		/* squeeze out the target element */
		Datum	   *dvalues;
		int			nelems;
		int			i;

		/* We already checked there are no nulls */
		deconstruct_array(a, TEXTOID, -1, false, TYPALIGN_INT,
						  &dvalues, NULL, &nelems);

		for (i = arrayIndex; i < arrayLength - 1; i++)
			dvalues[i] = dvalues[i + 1];

		a = construct_array(dvalues, arrayLength - 1,
							TEXTOID, -1, false, TYPALIGN_INT);

		repl_val[Anum_pg_extension_extcondition - 1] = PointerGetDatum(a);
	}
	repl_repl[Anum_pg_extension_extcondition - 1] = true;

	extTup = heap_modify_tuple(extTup, RelationGetDescr(extRel),
							   repl_val, repl_null, repl_repl);

	CatalogTupleUpdate(extRel, &extTup->t_self, extTup);

	systable_endscan(extScan);

	table_close(extRel, RowExclusiveLock);
}

/*
 * Execute ALTER EXTENSION SET SCHEMA
 */
ObjectAddress
AlterExtensionNamespace(const char *extensionName, const char *newschema, Oid *oldschema)
{
	Oid			extensionOid;
	Oid			nspOid;
	Oid			oldNspOid = InvalidOid;
	AclResult	aclresult;
	Relation	extRel;
	ScanKeyData key[2];
	SysScanDesc extScan;
	HeapTuple	extTup;
	Form_pg_extension extForm;
	Relation	depRel;
	SysScanDesc depScan;
	HeapTuple	depTup;
	ObjectAddresses *objsMoved;
	ObjectAddress extAddr;

	extensionOid = get_extension_oid(extensionName, false);

	nspOid = LookupCreationNamespace(newschema);

	/*
	 * Permission check: must own extension.  Note that we don't bother to
	 * check ownership of the individual member objects ...
	 */
	if (!pg_extension_ownercheck(extensionOid, GetUserId()))
		aclcheck_error(ACLCHECK_NOT_OWNER, OBJECT_EXTENSION,
					   extensionName);

	/* Permission check: must have creation rights in target namespace */
	aclresult = pg_namespace_aclcheck(nspOid, GetUserId(), ACL_CREATE);
	if (aclresult != ACLCHECK_OK)
		aclcheck_error(aclresult, OBJECT_SCHEMA, newschema);

	/*
	 * If the schema is currently a member of the extension, disallow moving
	 * the extension into the schema.  That would create a dependency loop.
	 */
	if (getExtensionOfObject(NamespaceRelationId, nspOid) == extensionOid)
		ereport(ERROR,
				(errcode(ERRCODE_OBJECT_NOT_IN_PREREQUISITE_STATE),
				 errmsg("cannot move extension \"%s\" into schema \"%s\" "
						"because the extension contains the schema",
						extensionName, newschema)));

	/* Locate the pg_extension tuple */
	extRel = table_open(ExtensionRelationId, RowExclusiveLock);

	ScanKeyInit(&key[0],
				Anum_pg_extension_oid,
				BTEqualStrategyNumber, F_OIDEQ,
				ObjectIdGetDatum(extensionOid));

	extScan = systable_beginscan(extRel, ExtensionOidIndexId, true,
								 NULL, 1, key);

	extTup = systable_getnext(extScan);

	if (!HeapTupleIsValid(extTup))	/* should not happen */
		elog(ERROR, "could not find tuple for extension %u",
			 extensionOid);

	/* Copy tuple so we can modify it below */
	extTup = heap_copytuple(extTup);
	extForm = (Form_pg_extension) GETSTRUCT(extTup);

	systable_endscan(extScan);

	/*
	 * If the extension is already in the target schema, just silently do
	 * nothing.
	 */
	if (extForm->extnamespace == nspOid)
	{
		table_close(extRel, RowExclusiveLock);
		return InvalidObjectAddress;
	}

	/* Check extension is supposed to be relocatable */
	if (!extForm->extrelocatable)
		ereport(ERROR,
				(errcode(ERRCODE_FEATURE_NOT_SUPPORTED),
				 errmsg("extension \"%s\" does not support SET SCHEMA",
						NameStr(extForm->extname))));

	objsMoved = new_object_addresses();

	/*
	 * Scan pg_depend to find objects that depend directly on the extension,
	 * and alter each one's schema.
	 */
	depRel = table_open(DependRelationId, AccessShareLock);

	ScanKeyInit(&key[0],
				Anum_pg_depend_refclassid,
				BTEqualStrategyNumber, F_OIDEQ,
				ObjectIdGetDatum(ExtensionRelationId));
	ScanKeyInit(&key[1],
				Anum_pg_depend_refobjid,
				BTEqualStrategyNumber, F_OIDEQ,
				ObjectIdGetDatum(extensionOid));

	depScan = systable_beginscan(depRel, DependReferenceIndexId, true,
								 NULL, 2, key);

	while (HeapTupleIsValid(depTup = systable_getnext(depScan)))
	{
		Form_pg_depend pg_depend = (Form_pg_depend) GETSTRUCT(depTup);
		ObjectAddress dep;
		Oid			dep_oldNspOid;

		/*
		 * Ignore non-membership dependencies.  (Currently, the only other
		 * case we could see here is a normal dependency from another
		 * extension.)
		 */
		if (pg_depend->deptype != DEPENDENCY_EXTENSION)
			continue;

		dep.classId = pg_depend->classid;
		dep.objectId = pg_depend->objid;
		dep.objectSubId = pg_depend->objsubid;

		if (dep.objectSubId != 0)	/* should not happen */
			elog(ERROR, "extension should not have a sub-object dependency");

		/* Relocate the object */
		dep_oldNspOid = AlterObjectNamespace_oid(dep.classId,
												 dep.objectId,
												 nspOid,
												 objsMoved);

		/*
		 * Remember previous namespace of first object that has one
		 */
		if (oldNspOid == InvalidOid && dep_oldNspOid != InvalidOid)
			oldNspOid = dep_oldNspOid;

		/*
		 * If not all the objects had the same old namespace (ignoring any
		 * that are not in namespaces), complain.
		 */
		if (dep_oldNspOid != InvalidOid && dep_oldNspOid != oldNspOid)
			ereport(ERROR,
					(errcode(ERRCODE_FEATURE_NOT_SUPPORTED),
					 errmsg("extension \"%s\" does not support SET SCHEMA",
							NameStr(extForm->extname)),
					 errdetail("%s is not in the extension's schema \"%s\"",
							   getObjectDescription(&dep, false),
							   get_namespace_name(oldNspOid))));
	}

	/* report old schema, if caller wants it */
	if (oldschema)
		*oldschema = oldNspOid;

	systable_endscan(depScan);

	relation_close(depRel, AccessShareLock);

	/* Now adjust pg_extension.extnamespace */
	extForm->extnamespace = nspOid;

	CatalogTupleUpdate(extRel, &extTup->t_self, extTup);

	table_close(extRel, RowExclusiveLock);

	/* update dependencies to point to the new schema */
	changeDependencyFor(ExtensionRelationId, extensionOid,
						NamespaceRelationId, oldNspOid, nspOid);

	InvokeObjectPostAlterHook(ExtensionRelationId, extensionOid, 0);

	ObjectAddressSet(extAddr, ExtensionRelationId, extensionOid);

	return extAddr;
}

/*
 * Execute ALTER EXTENSION UPDATE
 */
ObjectAddress
ExecAlterExtensionStmt(ParseState *pstate, AlterExtensionStmt *stmt)
{
	DefElem    *d_new_version = NULL;
	char	   *versionName;
	char	   *oldVersionName;
	ExtensionControlFile *control;
	Oid			extensionOid;
	Relation	extRel;
	ScanKeyData key[1];
	SysScanDesc extScan;
	HeapTuple	extTup;
	List	   *updateVersions;
	Datum		datum;
	bool		isnull;
	ListCell   *lc;
	ObjectAddress address;

	if (Gp_role == GP_ROLE_EXECUTE)
	{
		switch (stmt->update_ext_state)
		{
			case UPDATE_EXTENSION_INIT:
				elog(ERROR, "invalid ALTER EXTENSION UPDATE state");
				break;

			case UPDATE_EXTENSION_BEGIN:
				break;
			case UPDATE_EXTENSION_END:		/* Mark creating_extension flag = false */
				creating_extension = false;
				CurrentExtensionObject = InvalidOid;
				ObjectAddressSet(address,
								 ExtensionRelationId,
								 get_extension_oid(stmt->extname, true));
				return address;

			default:
				elog(ERROR, "unrecognized update_ext_state: %d",
						stmt->update_ext_state);
		}
	}

	/*
	 * We use global variables to track the extension being created, so we can
	 * create/update only one extension at the same time.
	 */
	if (creating_extension)
		ereport(ERROR,
				(errcode(ERRCODE_FEATURE_NOT_SUPPORTED),
				 errmsg("nested ALTER EXTENSION is not supported")));

	/*
	 * Look up the extension --- it must already exist in pg_extension
	 */
	extRel = table_open(ExtensionRelationId, AccessShareLock);

	ScanKeyInit(&key[0],
				Anum_pg_extension_extname,
				BTEqualStrategyNumber, F_NAMEEQ,
				CStringGetDatum(stmt->extname));

	extScan = systable_beginscan(extRel, ExtensionNameIndexId, true,
								 NULL, 1, key);

	extTup = systable_getnext(extScan);

	if (!HeapTupleIsValid(extTup))
		ereport(ERROR,
				(errcode(ERRCODE_UNDEFINED_OBJECT),
				 errmsg("extension \"%s\" does not exist",
						stmt->extname)));

	extensionOid = ((Form_pg_extension) GETSTRUCT(extTup))->oid;

	/*
	 * Determine the existing version we are updating from
	 */
	datum = heap_getattr(extTup, Anum_pg_extension_extversion,
						 RelationGetDescr(extRel), &isnull);
	if (isnull)
		elog(ERROR, "extversion is null");
	oldVersionName = text_to_cstring(DatumGetTextPP(datum));

	systable_endscan(extScan);

	table_close(extRel, AccessShareLock);

	/* Permission check: must own extension */
	if (!pg_extension_ownercheck(extensionOid, GetUserId()))
		aclcheck_error(ACLCHECK_NOT_OWNER, OBJECT_EXTENSION,
					   stmt->extname);

	/*
	 * Read the primary control file.  Note we assume that it does not contain
	 * any non-ASCII data, so there is no need to worry about encoding at this
	 * point.
	 */
	control = read_extension_control_file(stmt->extname);

	/*
	 * Read the statement option list
	 */
	foreach(lc, stmt->options)
	{
		DefElem    *defel = (DefElem *) lfirst(lc);

		if (strcmp(defel->defname, "new_version") == 0)
		{
			if (d_new_version)
				ereport(ERROR,
						(errcode(ERRCODE_SYNTAX_ERROR),
						 errmsg("conflicting or redundant options"),
						 parser_errposition(pstate, defel->location)));
			d_new_version = defel;
		}
		else
			elog(ERROR, "unrecognized option: %s", defel->defname);
	}

	/*
	 * Determine the version to update to
	 */
	if (d_new_version && d_new_version->arg)
		versionName = strVal(d_new_version->arg);
	else if (control->default_version)
		versionName = control->default_version;
	else
	{
		ereport(ERROR,
				(errcode(ERRCODE_INVALID_PARAMETER_VALUE),
				 errmsg("version to install must be specified")));
		versionName = NULL;		/* keep compiler quiet */
	}
	check_valid_version_name(versionName);

	/*
	 * If we're already at that version, just say so
	 */
	if (strcmp(oldVersionName, versionName) == 0)
	{
		ereport(NOTICE,
				(errmsg("version \"%s\" of extension \"%s\" is already installed",
						versionName, stmt->extname)));
		return InvalidObjectAddress;
	}

	/*
	 * Identify the series of update script files we need to execute
	 */
	updateVersions = identify_update_path(control,
										  oldVersionName,
										  versionName);
	/*
	 * Update the pg_extension row and execute the update scripts, one at a
	 * time
	 */
	ApplyExtensionUpdates(extensionOid, control,
						  oldVersionName, updateVersions,
						  NULL, false, false);

	ObjectAddressSet(address, ExtensionRelationId, extensionOid);

	return address;
}

/*
 * Apply a series of update scripts as though individual ALTER EXTENSION
 * UPDATE commands had been given, including altering the pg_extension row
 * and dependencies each time.
 *
 * This might be more work than necessary, but it ensures that old update
 * scripts don't break if newer versions have different control parameters.
 */
static void
ApplyExtensionUpdates(Oid extensionOid,
					  ExtensionControlFile *pcontrol,
					  const char *initialVersion,
					  List *updateVersions,
					  char *origSchemaName,
					  bool cascade,
					  bool is_create)
{
	const char *oldVersionName = initialVersion;
	ListCell   *lcv;

	/*
	 * The update of extension in QE is driven by QD, so we only handle 1 version upgrade
	 * per dispatch on the QE
	 */
	AssertImply(Gp_role == GP_ROLE_EXECUTE, list_length(updateVersions) == 1);

	foreach(lcv, updateVersions)
	{
		char	   *versionName = (char *) lfirst(lcv);
		ExtensionControlFile *control;
		char	   *schemaName;
		Oid			schemaOid;
		List	   *requiredExtensions;
		List	   *requiredSchemas;
		Relation	extRel;
		ScanKeyData key[1];
		SysScanDesc extScan;
		HeapTuple	extTup;
		Form_pg_extension extForm;
		Datum		values[Natts_pg_extension];
		bool		nulls[Natts_pg_extension];
		bool		repl[Natts_pg_extension];
		ObjectAddress myself;
		ListCell   *lc;

		/*
		 * Fetch parameters for specific version (pcontrol is not changed)
		 */
		control = read_extension_aux_control_file(pcontrol, versionName);

		/* Find the pg_extension tuple */
		extRel = table_open(ExtensionRelationId, RowExclusiveLock);

		ScanKeyInit(&key[0],
					Anum_pg_extension_oid,
					BTEqualStrategyNumber, F_OIDEQ,
					ObjectIdGetDatum(extensionOid));

		extScan = systable_beginscan(extRel, ExtensionOidIndexId, true,
									 NULL, 1, key);

		extTup = systable_getnext(extScan);

		if (!HeapTupleIsValid(extTup))	/* should not happen */
			elog(ERROR, "could not find tuple for extension %u",
				 extensionOid);

		extForm = (Form_pg_extension) GETSTRUCT(extTup);

		/*
		 * Determine the target schema (set by original install)
		 */
		schemaOid = extForm->extnamespace;
		schemaName = get_namespace_name(schemaOid);

		/*
		 * Modify extrelocatable and extversion in the pg_extension tuple
		 */
		memset(values, 0, sizeof(values));
		memset(nulls, 0, sizeof(nulls));
		memset(repl, 0, sizeof(repl));

		values[Anum_pg_extension_extrelocatable - 1] =
			BoolGetDatum(control->relocatable);
		repl[Anum_pg_extension_extrelocatable - 1] = true;
		values[Anum_pg_extension_extversion - 1] =
			CStringGetTextDatum(versionName);
		repl[Anum_pg_extension_extversion - 1] = true;

		extTup = heap_modify_tuple(extTup, RelationGetDescr(extRel),
								   values, nulls, repl);

		CatalogTupleUpdate(extRel, &extTup->t_self, extTup);

		systable_endscan(extScan);

		table_close(extRel, RowExclusiveLock);

		/*
		 * Look up the prerequisite extensions for this version, install them
		 * if necessary, and build lists of their OIDs and the OIDs of their
		 * target schemas.
		 */
		requiredExtensions = NIL;
		requiredSchemas = NIL;
		foreach(lc, control->requires)
		{
			char	   *curreq = (char *) lfirst(lc);
			Oid			reqext;
			Oid			reqschema;

			reqext = get_required_extension(curreq,
											control->name,
											origSchemaName,
											cascade,
											NIL,
											is_create);
			reqschema = get_extension_schema(reqext);
			requiredExtensions = lappend_oid(requiredExtensions, reqext);
			requiredSchemas = lappend_oid(requiredSchemas, reqschema);
		}

		/*
		 * Remove and recreate dependencies on prerequisite extensions
		 */
		deleteDependencyRecordsForClass(ExtensionRelationId, extensionOid,
										ExtensionRelationId,
										DEPENDENCY_NORMAL);

		myself.classId = ExtensionRelationId;
		myself.objectId = extensionOid;
		myself.objectSubId = 0;

		foreach(lc, requiredExtensions)
		{
			Oid			reqext = lfirst_oid(lc);
			ObjectAddress otherext;

			otherext.classId = ExtensionRelationId;
			otherext.objectId = reqext;
			otherext.objectSubId = 0;

			recordDependencyOn(&myself, &otherext, DEPENDENCY_NORMAL);
		}

		InvokeObjectPostAlterHook(ExtensionRelationId, extensionOid, 0);

		if (Gp_role != GP_ROLE_EXECUTE)
		{
			Node *stmt = NULL;

			if (Gp_role == GP_ROLE_DISPATCH)
			{
				AlterExtensionStmt *update_stmt = makeNode(AlterExtensionStmt);
				update_stmt->extname = pcontrol->name;
				update_stmt->options = lappend(NIL,
											   makeDefElem("new_version",
														   (Node *) makeString(versionName),
														   -1));
				update_stmt->update_ext_state = UPDATE_EXTENSION_BEGIN;
				stmt = (Node*)update_stmt;
				CdbDispatchUtilityStatement(stmt,
											DF_WITH_SNAPSHOT | DF_CANCEL_ON_ERROR | DF_NEED_TWO_PHASE,
											NIL  /* We don't create any object in UPDATE EXTENSION, so NIL here. */,
											NULL);
			}

			/*
			 * Finally, execute the update script file
			 */
			execute_extension_script(stmt, extensionOid, control,
									 oldVersionName, versionName,
									 requiredSchemas,
									 schemaName, schemaOid);
		}
		else
		{
			/* GP_ROLE_EXECUTE */
			/* Set these global states for the execute_extension_script() that is called next in QD. */
			creating_extension = true;
			CurrentExtensionObject = extensionOid;
			/* break */
		}

		/*
		 * Update prior-version name and loop around.  Since
		 * execute_sql_string did a final CommandCounterIncrement, we can
		 * update the pg_extension row again.
		 */
		oldVersionName = versionName;
	}
}

/*
 * Execute ALTER EXTENSION ADD/DROP on QD or QE.
 *
 * Return value is the address of the altered extension.
 *
 * objAddr is an output argument which, if not NULL, is set to the address of
 * the added/dropped object.
 */
static ObjectAddress
ExecAlterExtensionContentsStmt_internal(AlterExtensionContentsStmt *stmt,
							   ObjectAddress *objAddr)
{
	ObjectAddress extension;
	ObjectAddress object;
	Relation	relation;
	Oid			oldExtension;

	switch (stmt->objtype)
	{
		case OBJECT_DATABASE:
		case OBJECT_EXTENSION:
		case OBJECT_INDEX:
		case OBJECT_PUBLICATION:
		case OBJECT_ROLE:
		case OBJECT_STATISTIC_EXT:
		case OBJECT_SUBSCRIPTION:
		case OBJECT_TABLESPACE:
			ereport(ERROR,
					(errcode(ERRCODE_INVALID_OBJECT_DEFINITION),
					 errmsg("cannot add an object of this type to an extension")));
			break;
		default:
			/* OK */
			break;
	}

	/*
	 * Find the extension and acquire a lock on it, to ensure it doesn't get
	 * dropped concurrently.  A sharable lock seems sufficient: there's no
	 * reason not to allow other sorts of manipulations, such as add/drop of
	 * other objects, to occur concurrently.  Concurrently adding/dropping the
	 * *same* object would be bad, but we prevent that by using a non-sharable
	 * lock on the individual object, below.
	 */
	extension = get_object_address(OBJECT_EXTENSION,
								   (Node *) makeString(stmt->extname),
								   &relation, AccessShareLock, false);

	/* Permission check: must own extension */
	if (!pg_extension_ownercheck(extension.objectId, GetUserId()))
		aclcheck_error(ACLCHECK_NOT_OWNER, OBJECT_EXTENSION,
					   stmt->extname);

	/*
	 * Translate the parser representation that identifies the object into an
	 * ObjectAddress.  get_object_address() will throw an error if the object
	 * does not exist, and will also acquire a lock on the object to guard
	 * against concurrent DROP and ALTER EXTENSION ADD/DROP operations.
	 */
	object = get_object_address(stmt->objtype, stmt->object,
								&relation, ShareUpdateExclusiveLock, false);

	Assert(object.objectSubId == 0);
	if (objAddr)
		*objAddr = object;

	/* Permission check: must own target object, too */
	check_object_ownership(GetUserId(), stmt->objtype, object,
						   stmt->object, relation);

	/*
	 * Check existing extension membership.
	 */
	oldExtension = getExtensionOfObject(object.classId, object.objectId);

	if (stmt->action > 0)
	{
		/*
		 * ADD, so complain if object is already attached to some extension.
		 */
		if (OidIsValid(oldExtension))
			ereport(ERROR,
					(errcode(ERRCODE_OBJECT_NOT_IN_PREREQUISITE_STATE),
					 errmsg("%s is already a member of extension \"%s\"",
							getObjectDescription(&object, false),
							get_extension_name(oldExtension))));

		/*
		 * Prevent a schema from being added to an extension if the schema
		 * contains the extension.  That would create a dependency loop.
		 */
		if (object.classId == NamespaceRelationId &&
			object.objectId == get_extension_schema(extension.objectId))
			ereport(ERROR,
					(errcode(ERRCODE_OBJECT_NOT_IN_PREREQUISITE_STATE),
					 errmsg("cannot add schema \"%s\" to extension \"%s\" "
							"because the schema contains the extension",
							get_namespace_name(object.objectId),
							stmt->extname)));

		/*
		 * OK, add the dependency.
		 */
		recordDependencyOn(&object, &extension, DEPENDENCY_EXTENSION);

		/*
		 * Also record the initial ACL on the object, if any.
		 *
		 * Note that this will handle the object's ACLs, as well as any ACLs
		 * on object subIds.  (In other words, when the object is a table,
		 * this will record the table's ACL and the ACLs for the columns on
		 * the table, if any).
		 */
		recordExtObjInitPriv(object.objectId, object.classId);
	}
	else
	{
		/*
		 * DROP, so complain if it's not a member.
		 */
		if (oldExtension != extension.objectId)
			ereport(ERROR,
					(errcode(ERRCODE_OBJECT_NOT_IN_PREREQUISITE_STATE),
					 errmsg("%s is not a member of extension \"%s\"",
							getObjectDescription(&object, false),
							stmt->extname)));

		/*
		 * OK, drop the dependency.
		 */
		if (deleteDependencyRecordsForClass(object.classId, object.objectId,
											ExtensionRelationId,
											DEPENDENCY_EXTENSION) != 1)
			elog(ERROR, "unexpected number of extension dependency records");

		/*
		 * If it's a relation, it might have an entry in the extension's
		 * extconfig array, which we must remove.
		 */
		if (object.classId == RelationRelationId)
			extension_config_remove(extension.objectId, object.objectId);

		/*
		 * Remove all the initial ACLs, if any.
		 *
		 * Note that this will remove the object's ACLs, as well as any ACLs
		 * on object subIds.  (In other words, when the object is a table,
		 * this will remove the table's ACL and the ACLs for the columns on
		 * the table, if any).
		 */
		removeExtObjInitPriv(object.objectId, object.classId);
	}

	InvokeObjectPostAlterHook(ExtensionRelationId, extension.objectId, 0);

	/*
	 * If get_object_address() opened the relation for us, we close it to keep
	 * the reference count correct - but we retain any locks acquired by
	 * get_object_address() until commit time, to guard against concurrent
	 * activity.
	 */
	if (relation != NULL)
		relation_close(relation, NoLock);

	return extension;
}

ObjectAddress
ExecAlterExtensionContentsStmt(AlterExtensionContentsStmt *stmt,
							   ObjectAddress *objAddr)
{
	ObjectAddress result;
	result = ExecAlterExtensionContentsStmt_internal(stmt, objAddr);

	if (Gp_role == GP_ROLE_DISPATCH)
	{
		CdbDispatchUtilityStatement((Node *) stmt,
									DF_CANCEL_ON_ERROR|
									DF_WITH_SNAPSHOT|
									DF_NEED_TWO_PHASE,
									NIL,
									NULL);
	}

	return result;
}

/*
 * Read the whole of file into memory.
 *
 * The file contents are returned as a single palloc'd chunk. For convenience
 * of the callers, an extra \0 byte is added to the end.
 */
static char *
read_whole_file(const char *filename, int *length)
{
	char	   *buf;
	FILE	   *file;
	size_t		bytes_to_read;
	struct stat fst;

	if (stat(filename, &fst) < 0)
		ereport(ERROR,
				(errcode_for_file_access(),
				 errmsg("could not stat file \"%s\": %m", filename)));

	if (fst.st_size > (MaxAllocSize - 1))
		ereport(ERROR,
				(errcode(ERRCODE_PROGRAM_LIMIT_EXCEEDED),
				 errmsg("file \"%s\" is too large", filename)));
	bytes_to_read = (size_t) fst.st_size;

	if ((file = AllocateFile(filename, PG_BINARY_R)) == NULL)
		ereport(ERROR,
				(errcode_for_file_access(),
				 errmsg("could not open file \"%s\" for reading: %m",
						filename)));

	buf = (char *) palloc(bytes_to_read + 1);

	*length = fread(buf, 1, bytes_to_read, file);

	if (ferror(file))
		ereport(ERROR,
				(errcode_for_file_access(),
				 errmsg("could not read file \"%s\": %m", filename)));

	FreeFile(file);

	buf[*length] = '\0';
	return buf;
}

/*
 * This function is Greenplum specific. In Greenplum, Create Extension
 * will first create the catalog entry (this will dispatch to QEs also),
 * then to create object (like UDFs). Those second-stage operations
 * will reply on themselves' MPP exeuction (like CreateFunction) so no
 * execute_extension_script invokation on QEs. Previously, QD dispatch
 * a new statement to reset the extension related global vars but that
 * might introduce bugs when error happens. Now we invoke the following
 * to do reset at AbortOutOfAnyTransaction() and AbortTrasaction() since
 * error happen means Dtx abort.
 */
void
ResetExtensionCreatingGlobalVarsOnQE(void)
{
	creating_extension = false;
	CurrentExtensionObject = InvalidOid;
}<|MERGE_RESOLUTION|>--- conflicted
+++ resolved
@@ -882,6 +882,7 @@
 	int			save_nestlevel;
 	StringInfoData pathbuf;
 	ListCell   *lc;
+	StringInfoData search_path_buffer;
 
 	AssertState(Gp_role != GP_ROLE_EXECUTE);
 	AssertImply(Gp_role == GP_ROLE_DISPATCH, stmt != NULL &&
@@ -983,6 +984,45 @@
 	}
 	appendStringInfoString(&pathbuf, ", pg_temp");
 
+	if (Gp_role == GP_ROLE_DISPATCH)
+	{
+		List			*namelist;
+		const char		*str;
+		StringInfoData	setcmd;
+
+		/* Store old search path value which is list quoted. */
+		initStringInfo(&search_path_buffer);
+		appendStringInfoString(&search_path_buffer, "SET search_path TO ");
+		str = strdup(GetConfigOption("search_path", false, true));
+
+		if (!SplitGUCList((char *) pstrdup(str), ',', &namelist))
+		{
+			/* this shouldn't fail really */
+			elog(ERROR, "invalid list syntax in proconfig item");
+		}
+		foreach(lc, namelist)
+		{
+			char	*curname = (char *) lfirst(lc);
+			appendStringInfoString(&search_path_buffer, quote_literal_cstr(curname));
+
+			if (lnext(namelist, lc))
+				appendStringInfoString(&search_path_buffer, ", ");
+		}
+
+		if (strcmp(str, "") == 0)
+		{
+			appendStringInfoString(&search_path_buffer, "'';");
+		}
+
+		/* Dispatch new search path value. */
+		initStringInfo(&setcmd);
+		appendStringInfoString(&setcmd, "SET search_path TO ");
+		appendStringInfoString(&setcmd, pathbuf.data);
+
+		CdbDispatchSetCommand(setcmd.data, true);
+
+	}
+
 	(void) set_config_option("search_path", pathbuf.data,
 							 PGC_USERSET, PGC_S_SESSION,
 							 GUC_ACTION_SAVE, true, 0, false);
@@ -1065,6 +1105,9 @@
 		c_sql = text_to_cstring(DatumGetTextPP(t_sql));
 
 		execute_sql_string(c_sql);
+
+		if (Gp_role == GP_ROLE_DISPATCH)
+			CdbDispatchSetCommand(search_path_buffer.data, true);
 	}
 	PG_FINALLY();
 	{
@@ -1074,23 +1117,14 @@
 		 */
 		creating_extension = false;
 		CurrentExtensionObject = InvalidOid;
-<<<<<<< HEAD
 
 		/*
 		 * Restore the GUC variables we set above.
 		 */
 		AtEOXact_GUC(true, save_nestlevel);
-		PG_RE_THROW();
-=======
->>>>>>> d457cb4e
 	}
 	PG_END_TRY();
 
-	/*
-	 * Restore the GUC variables we set above.
-	 */
-	AtEOXact_GUC(true, save_nestlevel);
-<<<<<<< HEAD
 	if (Gp_role == GP_ROLE_DISPATCH && stmt != NULL)
 	{
 		/* We must reset QE CurrentExtensionObject to InvalidOid */
@@ -1100,14 +1134,12 @@
 									GetAssignedOidsForDispatch(),
 									NULL);
 	}
-=======
 
 	/*
 	 * Restore authentication state if needed.
 	 */
 	if (switch_to_superuser)
 		SetUserIdAndSecContext(save_userid, save_sec_context);
->>>>>>> d457cb4e
 }
 
 /*
@@ -1661,7 +1693,6 @@
 	 * the objects that are part of the extension. When we create those
 	 * objects in the QD, we will dispatch separate CREATE commands for each.
 	 */
-<<<<<<< HEAD
 	if (Gp_role == GP_ROLE_DISPATCH)
 	{
 		/*
@@ -1680,9 +1711,6 @@
 		if (versionName)
 			stmt->options = lappend(stmt->options,
 									makeDefElem("new_version", (Node *) makeString(pstrdup(versionName)), -1));
-		if (oldVersionName)
-			stmt->options = lappend(stmt->options,
-									makeDefElem("old_version", (Node *) makeString(pstrdup(oldVersionName)), -1));
 		/*
 		 * no cascading in the QE. We'll cascade in the QD and dispatch separate
 		 * commands for each step.
@@ -1703,11 +1731,7 @@
 	if (Gp_role != GP_ROLE_EXECUTE)
 	{
 		execute_extension_script((Node *) stmt, extensionOid, control,
-							 oldVersionName, versionName,
-=======
-	execute_extension_script(extensionOid, control,
 							 NULL, versionName,
->>>>>>> d457cb4e
 							 requiredSchemas,
 							 schemaName, schemaOid);
 
@@ -3708,7 +3732,7 @@
 }
 
 /*
- * This function is Greenplum specific. In Greenplum, Create Extension
+ * This function is Cloudberry specific. In Cloudberry, Create Extension
  * will first create the catalog entry (this will dispatch to QEs also),
  * then to create object (like UDFs). Those second-stage operations
  * will reply on themselves' MPP exeuction (like CreateFunction) so no
