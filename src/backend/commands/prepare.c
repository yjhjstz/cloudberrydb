/*-------------------------------------------------------------------------
 *
 * prepare.c
 *	  Prepareable SQL statements via PREPARE, EXECUTE and DEALLOCATE
 *
 * This module also implements storage of prepared statements that are
 * accessed via the extended FE/BE query protocol.
 *
 *
 * Copyright (c) 2002-2014, PostgreSQL Global Development Group
 *
 * IDENTIFICATION
 *	  src/backend/commands/prepare.c
 *
 *-------------------------------------------------------------------------
 */
#include "postgres.h"

#include "access/xact.h"
#include "catalog/gp_policy.h"
#include "catalog/pg_type.h"
#include "commands/createas.h"
#include "commands/prepare.h"
#include "funcapi.h"
#include "miscadmin.h"
#include "nodes/nodeFuncs.h"
#include "parser/analyze.h"
#include "parser/parse_coerce.h"
#include "parser/parse_collate.h"
#include "parser/parse_expr.h"
#include "parser/parse_type.h"
#include "rewrite/rewriteHandler.h"
#include "tcop/pquery.h"
#include "tcop/utility.h"
#include "utils/builtins.h"
#include "utils/snapmgr.h"
#include "utils/timestamp.h"

/*
 * The hash table in which prepared queries are stored. This is
 * per-backend: query plans are not shared between backends.
 * The keys for this hash table are the arguments to PREPARE and EXECUTE
 * (statement names); the entries are PreparedStatement structs.
 */
static HTAB *prepared_queries = NULL;

static void InitQueryHashTable(void);
static ParamListInfo EvaluateParams(PreparedStatement *pstmt, List *params,
			   const char *queryString, EState *estate);
static Datum build_regtype_array(Oid *param_types, int num_params);

/*
 * Implements the 'PREPARE' utility statement.
 */
void
PrepareQuery(PrepareStmt *stmt, const char *queryString)
{
	CachedPlanSource *plansource;
	Oid		   *argtypes = NULL;
	int			nargs;
	Query	   *query;
	List	   *query_list;
	int			i;
	NodeTag		srctag;  /* GPDB */

	/*
	 * Disallow empty-string statement name (conflicts with protocol-level
	 * unnamed statement).
	 */
	if (!stmt->name || stmt->name[0] == '\0')
		ereport(ERROR,
				(errcode(ERRCODE_INVALID_PSTATEMENT_DEFINITION),
				 errmsg("invalid statement name: must not be empty")));

	/*
	 * Create the CachedPlanSource before we do parse analysis, since it needs
	 * to see the unmodified raw parse tree.
	 */
	plansource = CreateCachedPlan(stmt->query, queryString,
								  CreateCommandTag(stmt->query));

	/* Transform list of TypeNames to array of type OIDs */
	nargs = list_length(stmt->argtypes);

	if (nargs)
	{
		ParseState *pstate;
		ListCell   *l;

		/*
		 * typenameTypeId wants a ParseState to carry the source query string.
		 * Is it worth refactoring its API to avoid this?
		 */
		pstate = make_parsestate(NULL);
		pstate->p_sourcetext = queryString;

		argtypes = (Oid *) palloc(nargs * sizeof(Oid));
		i = 0;

		foreach(l, stmt->argtypes)
		{
			TypeName   *tn = lfirst(l);
			Oid			toid = typenameTypeId(pstate, tn);

			argtypes[i++] = toid;
		}
	}

	/*
	 * Analyze the statement using these parameter types (any parameters
	 * passed in from above us will not be visible to it), allowing
	 * information about unknown parameters to be deduced from context.
	 *
	 * Because parse analysis scribbles on the raw querytree, we must make a
	 * copy to ensure we don't modify the passed-in tree.  FIXME someday.
	 */
	query = parse_analyze_varparams((Node *) copyObject(stmt->query),
									queryString,
									&argtypes, &nargs);

	/*
	 * Check that all parameter types were determined.
	 */
	for (i = 0; i < nargs; i++)
	{
		Oid			argtype = argtypes[i];

		if (argtype == InvalidOid || argtype == UNKNOWNOID)
			ereport(ERROR,
					(errcode(ERRCODE_INDETERMINATE_DATATYPE),
					 errmsg("could not determine data type of parameter $%d",
							i + 1)));
	}

	/*
	 * grammar only allows OptimizableStmt, so this check should be redundant
	 */
	switch (query->commandType)
	{
		case CMD_SELECT:
			srctag = T_SelectStmt;
			break;
		case CMD_INSERT:
			srctag = T_InsertStmt;
			break;
		case CMD_UPDATE:
			srctag = T_UpdateStmt;
			break;
		case CMD_DELETE:
			srctag = T_DeleteStmt;
			break;
		default:
			ereport(ERROR,
					(errcode(ERRCODE_INVALID_PSTATEMENT_DEFINITION),
					 errmsg("utility statements cannot be prepared")));
			srctag = T_Query;	/* keep compiler quiet */
			break;
	}

	/* Rewrite the query. The result could be 0, 1, or many queries. */
	query_list = QueryRewrite(query);

	/* Finish filling in the CachedPlanSource */
	CompleteCachedPlan(plansource,
					   query_list,
					   NULL,
					   srctag,
					   argtypes,
					   nargs,
					   NULL,
					   NULL,
					   0,		/* default cursor options */
					   true);	/* fixed result */

	/*
	 * Save the results.
	 */
	StorePreparedStatement(stmt->name,
						   plansource,
						   true);
}

/*
 * ExecuteQuery --- implement the 'EXECUTE' utility statement.
 *
 * This code also supports CREATE TABLE ... AS EXECUTE.  That case is
 * indicated by passing a non-null intoClause.  The DestReceiver is already
 * set up correctly for CREATE TABLE AS, but we still have to make a few
 * other adjustments here.
 *
 * Note: this is one of very few places in the code that needs to deal with
 * two query strings at once.  The passed-in queryString is that of the
 * EXECUTE, which we might need for error reporting while processing the
 * parameter expressions.  The query_string that we copy from the plan
 * source is that of the original PREPARE.
 */
void
ExecuteQuery(ExecuteStmt *stmt, IntoClause *intoClause,
			 const char *queryString, ParamListInfo params,
			 DestReceiver *dest, char *completionTag)
{
	PreparedStatement *entry;
	CachedPlan *cplan;
	List	   *plan_list;
	ParamListInfo paramLI = NULL;
	EState	   *estate = NULL;
	Portal		portal;
	char	   *query_string;
	int			eflags;
	long		count;

	/* Look it up in the hash table */
	entry = FetchPreparedStatement(stmt->name, true);

	/* Shouldn't find a non-fixed-result cached plan */
	if (!entry->plansource->fixed_result)
		elog(ERROR, "EXECUTE does not support variable-result cached plans");

	/* Evaluate parameters, if any */
	if (entry->plansource->num_params > 0)
	{
		/*
		 * Need an EState to evaluate parameters; must not delete it till end
		 * of query, in case parameters are pass-by-reference.  Note that the
		 * passed-in "params" could possibly be referenced in the parameter
		 * expressions.
		 */
		estate = CreateExecutorState();
		estate->es_param_list_info = params;
		paramLI = EvaluateParams(entry, stmt->params,
								 queryString, estate);
	}

	/* Create a new portal to run the query in */
	portal = CreateNewPortal();
	/* Don't display the portal in pg_cursors, it is for internal use only */
	portal->visible = false;

	/* Copy the plan's saved query string into the portal's memory */
	query_string = MemoryContextStrdup(PortalGetHeapMemory(portal),
									   entry->plansource->query_string);

	/* Replan if needed, and increment plan refcount for portal */
	cplan = GetCachedPlan(entry->plansource, paramLI, false, intoClause);
	plan_list = cplan->stmt_list;

	/*
<<<<<<< HEAD
	 * For CREATE TABLE / AS EXECUTE, we must make a copy of the stored query
	 * so that we can modify its destination (yech, but this has always been
	 * ugly).  For regular EXECUTE we can just use the cached query, since the
	 * executor is read-only.
	 *
	 * In GPDB, we use the current parameter values in the planning, because
	 * that potentially gives a better plan. It also means that we have to
	 * re-plan the query on every EXECUTE, but for long-running OLAP queries
	 * that GPDB is typically used for, that seems like a good tradeoff.
=======
	 * For CREATE TABLE ... AS EXECUTE, we must verify that the prepared
	 * statement is one that produces tuples.  Currently we insist that it be
	 * a plain old SELECT.  In future we might consider supporting other
	 * things such as INSERT ... RETURNING, but there are a couple of issues
	 * to be settled first, notably how WITH NO DATA should be handled in such
	 * a case (do we really want to suppress execution?) and how to pass down
	 * the OID-determining eflags (PortalStart won't handle them in such a
	 * case, and for that matter it's not clear the executor will either).
>>>>>>> ab76208e
	 *
	 * In GPDB the plan for CREATE TABLE / AS EXECUTE also depends on the
	 * DISTRIBUTED BY clause of the target table. For example, if the table is
	 * distributed by 'column1', then the rows to insert must be moved to the
	 * correct nodes, determined by 'column1'. That's a very different plan
	 * than what you get if you run the plain SELECT from the master; in that
	 * case all the output rows will be fetched into the master. Because of
	 * that, we also have to pass the into-clause to
	 * RevalidateCachedPlanWithParams. (MPP-8135)
	 */
	if (intoClause)
	{
		PlannedStmt *pstmt;

		if (list_length(plan_list) != 1)
			ereport(ERROR,
					(errcode(ERRCODE_WRONG_OBJECT_TYPE),
					 errmsg("prepared statement is not a SELECT")));
		pstmt = (PlannedStmt *) linitial(plan_list);
		if (!IsA(pstmt, PlannedStmt) ||
			pstmt->commandType != CMD_SELECT ||
			pstmt->utilityStmt != NULL)
			ereport(ERROR,
					(errcode(ERRCODE_WRONG_OBJECT_TYPE),
					 errmsg("prepared statement is not a SELECT")));

		/*GPDB: Save the target information in PlannedStmt */
		pstmt->intoClause = copyObject(intoClause);

		/* Set appropriate eflags */
		eflags = GetIntoRelEFlags(intoClause);

		/* And tell PortalRun whether to run to completion or not */
		if (intoClause->skipData)
			count = 0;
		else
			count = FETCH_ALL;
	}
	else
	{
		/* Plain old EXECUTE */
		eflags = 0;
		count = FETCH_ALL;
	}

	PortalDefineQuery(portal,
					  NULL,
					  query_string,
					  entry->plansource->sourceTag,
					  entry->plansource->commandTag,
					  plan_list,
					  cplan);

	/*
	 * Run the portal as appropriate.
	 */
	PortalStart(portal, paramLI, eflags, GetActiveSnapshot(), NULL);

	(void) PortalRun(portal, count, false, dest, dest, completionTag);

	PortalDrop(portal, false);

	if (estate)
		FreeExecutorState(estate);

	/* No need to pfree other memory, MemoryContext will be reset */
}

/*
 * EvaluateParams: evaluate a list of parameters.
 *
 * pstmt: statement we are getting parameters for.
 * params: list of given parameter expressions (raw parser output!)
 * queryString: source text for error messages.
 * estate: executor state to use.
 *
 * Returns a filled-in ParamListInfo -- this can later be passed to
 * CreateQueryDesc(), which allows the executor to make use of the parameters
 * during query execution.
 */
static ParamListInfo
EvaluateParams(PreparedStatement *pstmt, List *params,
			   const char *queryString, EState *estate)
{
	Oid		   *param_types = pstmt->plansource->param_types;
	int			num_params = pstmt->plansource->num_params;
	int			nparams = list_length(params);
	ParseState *pstate;
	ParamListInfo paramLI;
	List	   *exprstates;
	ListCell   *l;
	int			i;

	if (nparams != num_params)
		ereport(ERROR,
				(errcode(ERRCODE_SYNTAX_ERROR),
		   errmsg("wrong number of parameters for prepared statement \"%s\"",
				  pstmt->stmt_name),
				 errdetail("Expected %d parameters but got %d.",
						   num_params, nparams)));

	/* Quick exit if no parameters */
	if (num_params == 0)
		return NULL;

	/*
	 * We have to run parse analysis for the expressions.  Since the parser is
	 * not cool about scribbling on its input, copy first.
	 */
	params = (List *) copyObject(params);

	pstate = make_parsestate(NULL);
	pstate->p_sourcetext = queryString;

	i = 0;
	foreach(l, params)
	{
		Node	   *expr = lfirst(l);
		Oid			expected_type_id = param_types[i];
		Oid			given_type_id;

		expr = transformExpr(pstate, expr, EXPR_KIND_EXECUTE_PARAMETER);

		given_type_id = exprType(expr);

		expr = coerce_to_target_type(pstate, expr, given_type_id,
									 expected_type_id, -1,
									 COERCION_ASSIGNMENT,
									 COERCE_IMPLICIT_CAST,
									 -1);

		if (expr == NULL)
			ereport(ERROR,
					(errcode(ERRCODE_DATATYPE_MISMATCH),
					 errmsg("parameter $%d of type %s cannot be coerced to the expected type %s",
							i + 1,
							format_type_be(given_type_id),
							format_type_be(expected_type_id)),
			   errhint("You will need to rewrite or cast the expression.")));

		/* Take care of collations in the finished expression. */
		assign_expr_collations(pstate, expr);

		lfirst(l) = expr;
		i++;
	}

	/* Prepare the expressions for execution */
	exprstates = (List *) ExecPrepareExpr((Expr *) params, estate);

	/* sizeof(ParamListInfoData) includes the first array element */
	paramLI = (ParamListInfo)
		palloc(sizeof(ParamListInfoData) +
			   (num_params - 1) * sizeof(ParamExternData));
	/* we have static list of params, so no hooks needed */
	paramLI->paramFetch = NULL;
	paramLI->paramFetchArg = NULL;
	paramLI->parserSetup = NULL;
	paramLI->parserSetupArg = NULL;
	paramLI->numParams = num_params;

	i = 0;
	foreach(l, exprstates)
	{
		ExprState  *n = lfirst(l);
		ParamExternData *prm = &paramLI->params[i];

		prm->ptype = param_types[i];
		prm->pflags = PARAM_FLAG_CONST;
		prm->value = ExecEvalExprSwitchContext(n,
											   GetPerTupleExprContext(estate),
											   &prm->isnull,
											   NULL);

		i++;
	}

	return paramLI;
}


/*
 * Initialize query hash table upon first use.
 */
static void
InitQueryHashTable(void)
{
	HASHCTL		hash_ctl;

	MemSet(&hash_ctl, 0, sizeof(hash_ctl));

	hash_ctl.keysize = NAMEDATALEN;
	hash_ctl.entrysize = sizeof(PreparedStatement);

	prepared_queries = hash_create("Prepared Queries",
								   32,
								   &hash_ctl,
								   HASH_ELEM);
}

/*
 * Store all the data pertaining to a query in the hash table using
 * the specified key.  The passed CachedPlanSource should be "unsaved"
 * in case we get an error here; we'll save it once we've created the hash
 * table entry.
 * The original query nodetag is saved as well, only used if resource
 * scheduling is enabled.
 */
void
StorePreparedStatement(const char *stmt_name,
					   CachedPlanSource *plansource,
					   bool from_sql)
{
	PreparedStatement *entry;
	TimestampTz cur_ts = GetCurrentStatementStartTimestamp();
	bool		found;

	/* Initialize the hash table, if necessary */
	if (!prepared_queries)
		InitQueryHashTable();

	/* Add entry to hash table */
	entry = (PreparedStatement *) hash_search(prepared_queries,
											  stmt_name,
											  HASH_ENTER,
											  &found);

	/* Shouldn't get a duplicate entry */
	if (found)
		ereport(ERROR,
				(errcode(ERRCODE_DUPLICATE_PSTATEMENT),
				 errmsg("prepared statement \"%s\" already exists",
						stmt_name)));

	/* Fill in the hash table entry */
	entry->plansource = plansource;
	entry->from_sql = from_sql;
	entry->prepare_time = cur_ts;

	/* Now it's safe to move the CachedPlanSource to permanent memory */
	SaveCachedPlan(plansource);
}

/*
 * Lookup an existing query in the hash table. If the query does not
 * actually exist, throw ereport(ERROR) or return NULL per second parameter.
 *
 * Note: this does not force the referenced plancache entry to be valid,
 * since not all callers care.
 */
PreparedStatement *
FetchPreparedStatement(const char *stmt_name, bool throwError)
{
	PreparedStatement *entry;

	/*
	 * If the hash table hasn't been initialized, it can't be storing
	 * anything, therefore it couldn't possibly store our plan.
	 */
	if (prepared_queries)
		entry = (PreparedStatement *) hash_search(prepared_queries,
												  stmt_name,
												  HASH_FIND,
												  NULL);
	else
		entry = NULL;

	if (!entry && throwError)
		ereport(ERROR,
				(errcode(ERRCODE_UNDEFINED_PSTATEMENT),
				 errmsg("prepared statement \"%s\" does not exist",
						stmt_name)));

	return entry;
}

/*
 * Given a prepared statement, determine the result tupledesc it will
 * produce.  Returns NULL if the execution will not return tuples.
 *
 * Note: the result is created or copied into current memory context.
 */
TupleDesc
FetchPreparedStatementResultDesc(PreparedStatement *stmt)
{
	/*
	 * Since we don't allow prepared statements' result tupdescs to change,
	 * there's no need to worry about revalidating the cached plan here.
	 */
	Assert(stmt->plansource->fixed_result);
	if (stmt->plansource->resultDesc)
		return CreateTupleDescCopy(stmt->plansource->resultDesc);
	else
		return NULL;
}

/*
 * Given a prepared statement that returns tuples, extract the query
 * targetlist.  Returns NIL if the statement doesn't have a determinable
 * targetlist.
 *
 * Note: this is pretty ugly, but since it's only used in corner cases like
 * Describe Statement on an EXECUTE command, we don't worry too much about
 * efficiency.
 */
List *
FetchPreparedStatementTargetList(PreparedStatement *stmt)
{
	List	   *tlist;

	/* Get the plan's primary targetlist */
	tlist = CachedPlanGetTargetList(stmt->plansource);

	/* Copy into caller's context in case plan gets invalidated */
	return (List *) copyObject(tlist);
}

/*
 * Implements the 'DEALLOCATE' utility statement: deletes the
 * specified plan from storage.
 */
void
DeallocateQuery(DeallocateStmt *stmt)
{
	if (stmt->name)
		DropPreparedStatement(stmt->name, true);
	else
		DropAllPreparedStatements();
}

/*
 * Internal version of DEALLOCATE
 *
 * If showError is false, dropping a nonexistent statement is a no-op.
 */
void
DropPreparedStatement(const char *stmt_name, bool showError)
{
	PreparedStatement *entry;

	/* Find the query's hash table entry; raise error if wanted */
	entry = FetchPreparedStatement(stmt_name, showError);

	if (entry)
	{
		/* Release the plancache entry */
		DropCachedPlan(entry->plansource);

		/* Now we can remove the hash table entry */
		hash_search(prepared_queries, entry->stmt_name, HASH_REMOVE, NULL);
	}
}

/*
 * Drop all cached statements.
 */
void
DropAllPreparedStatements(void)
{
	HASH_SEQ_STATUS seq;
	PreparedStatement *entry;

	/* nothing cached */
	if (!prepared_queries)
		return;

	/* walk over cache */
	hash_seq_init(&seq, prepared_queries);
	while ((entry = hash_seq_search(&seq)) != NULL)
	{
		/* Release the plancache entry */
		DropCachedPlan(entry->plansource);

		/* Now we can remove the hash table entry */
		hash_search(prepared_queries, entry->stmt_name, HASH_REMOVE, NULL);
	}
}

/*
 * Implements the 'EXPLAIN EXECUTE' utility statement.
 *
 * "into" is NULL unless we are doing EXPLAIN CREATE TABLE AS EXECUTE,
 * in which case executing the query should result in creating that table.
 *
 * Note: the passed-in queryString is that of the EXPLAIN EXECUTE,
 * not the original PREPARE; we get the latter string from the plancache.
 */
void
ExplainExecuteQuery(ExecuteStmt *execstmt, IntoClause *into, ExplainState *es,
					const char *queryString, ParamListInfo params)
{
	PreparedStatement *entry;
	const char *query_string;
	CachedPlan *cplan;
	List	   *plan_list;
	ListCell   *p;
	ParamListInfo paramLI = NULL;
	EState	   *estate = NULL;

	/* Look it up in the hash table */
	entry = FetchPreparedStatement(execstmt->name, true);

	/* Shouldn't find a non-fixed-result cached plan */
	if (!entry->plansource->fixed_result)
		elog(ERROR, "EXPLAIN EXECUTE does not support variable-result cached plans");

	/*
	 * In Greenplum we first need to evaluate the parameters since we pass
	 * paramLI to RevalidateCachedPlanWithParams(), while PostgreSQL uses
	 * RevalidateCachedPlan().
	 */

	/* Evaluate parameters, if any */
	if (entry->plansource->num_params)
	{
		/*
		 * Need an EState to evaluate parameters; must not delete it till end
		 * of query, in case parameters are pass-by-reference.
		 */
		estate = CreateExecutorState();
		estate->es_param_list_info = params;
		paramLI = EvaluateParams(entry, execstmt->params,
								 queryString, estate);
	}

	query_string = entry->plansource->query_string;

	/* Evaluate parameters, if any */
	if (entry->plansource->num_params)
	{
		/*
		 * Need an EState to evaluate parameters; must not delete it till end
		 * of query, in case parameters are pass-by-reference.  Note that the
		 * passed-in "params" could possibly be referenced in the parameter
		 * expressions.
		 */
		estate = CreateExecutorState();
		estate->es_param_list_info = params;
		paramLI = EvaluateParams(entry, execstmt->params,
								 queryString, estate);
	}

	/* Replan if needed, and acquire a transient refcount */
	cplan = GetCachedPlan(entry->plansource, paramLI, true, into);

	plan_list = cplan->stmt_list;

	/* Explain each query */
	foreach(p, plan_list)
	{
		PlannedStmt *pstmt = (PlannedStmt *) lfirst(p);

		if (IsA(pstmt, PlannedStmt))
			ExplainOnePlan(pstmt, into, es, query_string, paramLI, NULL);
		else
			ExplainOneUtility((Node *) pstmt, into, es, query_string, paramLI);

		/* No need for CommandCounterIncrement, as ExplainOnePlan did it */

		/* Separate plans with an appropriate separator */
		if (lnext(p) != NULL)
			ExplainSeparatePlans(es);
	}

	if (estate)
		FreeExecutorState(estate);

	ReleaseCachedPlan(cplan, true);
}

/*
 * This set returning function reads all the prepared statements and
 * returns a set of (name, statement, prepare_time, param_types, from_sql).
 */
Datum
pg_prepared_statement(PG_FUNCTION_ARGS)
{
	ReturnSetInfo *rsinfo = (ReturnSetInfo *) fcinfo->resultinfo;
	TupleDesc	tupdesc;
	Tuplestorestate *tupstore;
	MemoryContext per_query_ctx;
	MemoryContext oldcontext;

	/* check to see if caller supports us returning a tuplestore */
	if (rsinfo == NULL || !IsA(rsinfo, ReturnSetInfo))
		ereport(ERROR,
				(errcode(ERRCODE_FEATURE_NOT_SUPPORTED),
				 errmsg("set-valued function called in context that cannot accept a set")));
	if (!(rsinfo->allowedModes & SFRM_Materialize))
		ereport(ERROR,
				(errcode(ERRCODE_FEATURE_NOT_SUPPORTED),
				 errmsg("materialize mode required, but it is not " \
						"allowed in this context")));

	/* need to build tuplestore in query context */
	per_query_ctx = rsinfo->econtext->ecxt_per_query_memory;
	oldcontext = MemoryContextSwitchTo(per_query_ctx);

	/*
	 * build tupdesc for result tuples. This must match the definition of the
	 * pg_prepared_statements view in system_views.sql
	 */
	tupdesc = CreateTemplateTupleDesc(5, false);
	TupleDescInitEntry(tupdesc, (AttrNumber) 1, "name",
					   TEXTOID, -1, 0);
	TupleDescInitEntry(tupdesc, (AttrNumber) 2, "statement",
					   TEXTOID, -1, 0);
	TupleDescInitEntry(tupdesc, (AttrNumber) 3, "prepare_time",
					   TIMESTAMPTZOID, -1, 0);
	TupleDescInitEntry(tupdesc, (AttrNumber) 4, "parameter_types",
					   REGTYPEARRAYOID, -1, 0);
	TupleDescInitEntry(tupdesc, (AttrNumber) 5, "from_sql",
					   BOOLOID, -1, 0);

	/*
	 * We put all the tuples into a tuplestore in one scan of the hashtable.
	 * This avoids any issue of the hashtable possibly changing between calls.
	 */
	tupstore =
		tuplestore_begin_heap(rsinfo->allowedModes & SFRM_Materialize_Random,
							  false, work_mem);

	/* generate junk in short-term context */
	MemoryContextSwitchTo(oldcontext);

	/* hash table might be uninitialized */
	if (prepared_queries)
	{
		HASH_SEQ_STATUS hash_seq;
		PreparedStatement *prep_stmt;

		hash_seq_init(&hash_seq, prepared_queries);
		while ((prep_stmt = hash_seq_search(&hash_seq)) != NULL)
		{
			Datum		values[5];
			bool		nulls[5];

			MemSet(nulls, 0, sizeof(nulls));

			values[0] = CStringGetTextDatum(prep_stmt->stmt_name);
			values[1] = CStringGetTextDatum(prep_stmt->plansource->query_string);
			values[2] = TimestampTzGetDatum(prep_stmt->prepare_time);
			values[3] = build_regtype_array(prep_stmt->plansource->param_types,
										  prep_stmt->plansource->num_params);
			values[4] = BoolGetDatum(prep_stmt->from_sql);

			tuplestore_putvalues(tupstore, tupdesc, values, nulls);
		}
	}

	/* clean up and return the tuplestore */
	tuplestore_donestoring(tupstore);

	rsinfo->returnMode = SFRM_Materialize;
	rsinfo->setResult = tupstore;
	rsinfo->setDesc = tupdesc;

	return (Datum) 0;
}

/*
 * This utility function takes a C array of Oids, and returns a Datum
 * pointing to a one-dimensional Postgres array of regtypes. An empty
 * array is returned as a zero-element array, not NULL.
 */
static Datum
build_regtype_array(Oid *param_types, int num_params)
{
	Datum	   *tmp_ary;
	ArrayType  *result;
	int			i;

	tmp_ary = (Datum *) palloc(num_params * sizeof(Datum));

	for (i = 0; i < num_params; i++)
		tmp_ary[i] = ObjectIdGetDatum(param_types[i]);

	/* XXX: this hardcodes assumptions about the regtype type */
	result = construct_array(tmp_ary, num_params, REGTYPEOID, 4, true, 'i');
	return PointerGetDatum(result);
}<|MERGE_RESOLUTION|>--- conflicted
+++ resolved
@@ -245,7 +245,6 @@
 	plan_list = cplan->stmt_list;
 
 	/*
-<<<<<<< HEAD
 	 * For CREATE TABLE / AS EXECUTE, we must make a copy of the stored query
 	 * so that we can modify its destination (yech, but this has always been
 	 * ugly).  For regular EXECUTE we can just use the cached query, since the
@@ -255,16 +254,6 @@
 	 * that potentially gives a better plan. It also means that we have to
 	 * re-plan the query on every EXECUTE, but for long-running OLAP queries
 	 * that GPDB is typically used for, that seems like a good tradeoff.
-=======
-	 * For CREATE TABLE ... AS EXECUTE, we must verify that the prepared
-	 * statement is one that produces tuples.  Currently we insist that it be
-	 * a plain old SELECT.  In future we might consider supporting other
-	 * things such as INSERT ... RETURNING, but there are a couple of issues
-	 * to be settled first, notably how WITH NO DATA should be handled in such
-	 * a case (do we really want to suppress execution?) and how to pass down
-	 * the OID-determining eflags (PortalStart won't handle them in such a
-	 * case, and for that matter it's not clear the executor will either).
->>>>>>> ab76208e
 	 *
 	 * In GPDB the plan for CREATE TABLE / AS EXECUTE also depends on the
 	 * DISTRIBUTED BY clause of the target table. For example, if the table is
