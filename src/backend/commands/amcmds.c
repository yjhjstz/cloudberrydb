/*-------------------------------------------------------------------------
 *
 * amcmds.c
 *	  Routines for SQL commands that manipulate access methods.
 *
 * Portions Copyright (c) 1996-2021, PostgreSQL Global Development Group
 * Portions Copyright (c) 1994, Regents of the University of California
 *
 *
 * IDENTIFICATION
 *	  src/backend/commands/amcmds.c
 *-------------------------------------------------------------------------
 */
#include "postgres.h"

#include "access/htup_details.h"
#include "access/table.h"
#include "catalog/catalog.h"
#include "catalog/dependency.h"
#include "catalog/indexing.h"
#include "catalog/objectaccess.h"
#include "catalog/pg_am.h"
#include "catalog/pg_proc.h"
#include "catalog/pg_type.h"
#include "commands/defrem.h"
#include "miscadmin.h"
#include "parser/parse_func.h"
#include "utils/builtins.h"
#include "utils/lsyscache.h"
#include "utils/rel.h"
#include "utils/syscache.h"

#include "cdb/cdbdisp_query.h"
#include "cdb/cdbvars.h"
#include "catalog/oid_dispatch.h"

static Oid	lookup_am_handler_func(List *handler_name, char amtype);
static const char *get_am_type_string(char amtype);


/*
 * CreateAccessMethod
 *		Registers a new access method.
 */
ObjectAddress
CreateAccessMethod(CreateAmStmt *stmt)
{
	Relation	rel;
	ObjectAddress myself;
	ObjectAddress referenced;
	Oid			amoid;
	Oid			amhandler;
	bool		nulls[Natts_pg_am];
	Datum		values[Natts_pg_am];
	HeapTuple	tup;

	rel = table_open(AccessMethodRelationId, RowExclusiveLock);

	/* Must be super user */
	if (!superuser())
		ereport(ERROR,
				(errcode(ERRCODE_INSUFFICIENT_PRIVILEGE),
				 errmsg("permission denied to create access method \"%s\"",
						stmt->amname),
				 errhint("Must be superuser to create an access method.")));

	/* Check if name is used */
	amoid = GetSysCacheOid1(AMNAME, Anum_pg_am_oid,
							CStringGetDatum(stmt->amname));
	if (OidIsValid(amoid))
	{
		ereport(ERROR,
				(errcode(ERRCODE_DUPLICATE_OBJECT),
				 errmsg("access method \"%s\" already exists",
						stmt->amname)));
	}

	/*
	 * Get the handler function oid, verifying the AM type while at it.
	 */
	amhandler = lookup_am_handler_func(stmt->handler_name, stmt->amtype);

	/*
	 * Insert tuple into pg_am.
	 */
	memset(values, 0, sizeof(values));
	memset(nulls, false, sizeof(nulls));

	amoid = GetNewOidForAccessMethod(rel, AmOidIndexId, Anum_pg_am_oid,
									 stmt->amname);
	values[Anum_pg_am_oid - 1] = ObjectIdGetDatum(amoid);
	values[Anum_pg_am_amname - 1] =
		DirectFunctionCall1(namein, CStringGetDatum(stmt->amname));
	values[Anum_pg_am_amhandler - 1] = ObjectIdGetDatum(amhandler);
	values[Anum_pg_am_amtype - 1] = CharGetDatum(stmt->amtype);

	tup = heap_form_tuple(RelationGetDescr(rel), values, nulls);

	CatalogTupleInsert(rel, tup);
	heap_freetuple(tup);

	myself.classId = AccessMethodRelationId;
	myself.objectId = amoid;
	myself.objectSubId = 0;

	/* Record dependency on handler function */
	referenced.classId = ProcedureRelationId;
	referenced.objectId = amhandler;
	referenced.objectSubId = 0;

	recordDependencyOn(&myself, &referenced, DEPENDENCY_NORMAL);

	recordDependencyOnCurrentExtension(&myself, false);

<<<<<<< HEAD
	if (Gp_role == GP_ROLE_DISPATCH)
	{
		CdbDispatchUtilityStatement((Node *) stmt,
									DF_CANCEL_ON_ERROR|
									DF_WITH_SNAPSHOT|
									DF_NEED_TWO_PHASE,
									GetAssignedOidsForDispatch(),
									NULL);
	}
=======
	InvokeObjectPostCreateHook(AccessMethodRelationId, amoid, 0);
>>>>>>> d457cb4e

	table_close(rel, RowExclusiveLock);

	return myself;
}

/*
 * get_am_type_oid
 *		Worker for various get_am_*_oid variants
 *
 * If missing_ok is false, throw an error if access method not found.  If
 * true, just return InvalidOid.
 *
 * If amtype is not '\0', an error is raised if the AM found is not of the
 * given type.
 */
static Oid
get_am_type_oid(const char *amname, char amtype, bool missing_ok)
{
	HeapTuple	tup;
	Oid			oid = InvalidOid;

	tup = SearchSysCache1(AMNAME, CStringGetDatum(amname));
	if (HeapTupleIsValid(tup))
	{
		Form_pg_am	amform = (Form_pg_am) GETSTRUCT(tup);

		if (amtype != '\0' &&
			amform->amtype != amtype)
			ereport(ERROR,
					(errcode(ERRCODE_OBJECT_NOT_IN_PREREQUISITE_STATE),
					 errmsg("access method \"%s\" is not of type %s",
							NameStr(amform->amname),
							get_am_type_string(amtype))));

		oid = amform->oid;
		ReleaseSysCache(tup);
	}

	if (!OidIsValid(oid) && !missing_ok)
		ereport(ERROR,
				(errcode(ERRCODE_UNDEFINED_OBJECT),
				 errmsg("access method \"%s\" does not exist", amname)));
	return oid;
}

/*
 * get_index_am_oid - given an access method name, look up its OID
 *		and verify it corresponds to an index AM.
 */
Oid
get_index_am_oid(const char *amname, bool missing_ok)
{
	return get_am_type_oid(amname, AMTYPE_INDEX, missing_ok);
}

Oid
get_table_am_handler_oid(const char *amname, bool missing_ok)
{
	HeapTuple	tup;
	Oid			oid = InvalidOid;

	tup = SearchSysCache1(AMNAME, CStringGetDatum(amname));
	if (HeapTupleIsValid(tup))
	{
		Form_pg_am	amform = (Form_pg_am) GETSTRUCT(tup);
		oid = amform->amhandler;
		ReleaseSysCache(tup);
	}
	if (!OidIsValid(oid) && !missing_ok)
		ereport(ERROR,
				(errcode(ERRCODE_UNDEFINED_OBJECT),
				 errmsg("handler for access method \"%s\" does not exist", amname)));
	return oid;
}

/*
 * get_table_am_oid - given an access method name, look up its OID
 *		and verify it corresponds to an table AM.
 */
Oid
get_table_am_oid(const char *amname, bool missing_ok)
{
	return get_am_type_oid(amname, AMTYPE_TABLE, missing_ok);
}

/*
 * get_am_oid - given an access method name, look up its OID.
 *		The type is not checked.
 */
Oid
get_am_oid(const char *amname, bool missing_ok)
{
	return get_am_type_oid(amname, '\0', missing_ok);
}

/*
 * get_am_name - given an access method OID, look up its name.
 */
char *
get_am_name(Oid amOid)
{
	HeapTuple	tup;
	char	   *result = NULL;

	tup = SearchSysCache1(AMOID, ObjectIdGetDatum(amOid));
	if (HeapTupleIsValid(tup))
	{
		Form_pg_am	amform = (Form_pg_am) GETSTRUCT(tup);

		result = pstrdup(NameStr(amform->amname));
		ReleaseSysCache(tup);
	}
	return result;
}

/*
 * Convert single-character access method type into string for error reporting.
 */
static const char *
get_am_type_string(char amtype)
{
	switch (amtype)
	{
		case AMTYPE_INDEX:
			return "INDEX";
		case AMTYPE_TABLE:
			return "TABLE";
		default:
			/* shouldn't happen */
			elog(ERROR, "invalid access method type '%c'", amtype);
			return NULL;		/* keep compiler quiet */
	}
}

/*
 * Convert a handler function name to an Oid.  If the return type of the
 * function doesn't match the given AM type, an error is raised.
 *
 * This function either return valid function Oid or throw an error.
 */
static Oid
lookup_am_handler_func(List *handler_name, char amtype)
{
	Oid			handlerOid;
	Oid			funcargtypes[1] = {INTERNALOID};
	Oid			expectedType = InvalidOid;

	if (handler_name == NIL)
		ereport(ERROR,
				(errcode(ERRCODE_UNDEFINED_FUNCTION),
				 errmsg("handler function is not specified")));

	/* handlers have one argument of type internal */
	handlerOid = LookupFuncName(handler_name, 1, funcargtypes, false);

	/* check that handler has the correct return type */
	switch (amtype)
	{
		case AMTYPE_INDEX:
			expectedType = INDEX_AM_HANDLEROID;
			break;
		case AMTYPE_TABLE:
			expectedType = TABLE_AM_HANDLEROID;
			break;
		default:
			elog(ERROR, "unrecognized access method type \"%c\"", amtype);
	}

	if (get_func_rettype(handlerOid) != expectedType)
		ereport(ERROR,
				(errcode(ERRCODE_WRONG_OBJECT_TYPE),
				 errmsg("function %s must return type %s",
						get_func_name(handlerOid),
						format_type_extended(expectedType, -1, 0))));

	return handlerOid;
}<|MERGE_RESOLUTION|>--- conflicted
+++ resolved
@@ -112,7 +112,8 @@
 
 	recordDependencyOnCurrentExtension(&myself, false);
 
-<<<<<<< HEAD
+	InvokeObjectPostCreateHook(AccessMethodRelationId, amoid, 0);
+
 	if (Gp_role == GP_ROLE_DISPATCH)
 	{
 		CdbDispatchUtilityStatement((Node *) stmt,
@@ -122,9 +123,6 @@
 									GetAssignedOidsForDispatch(),
 									NULL);
 	}
-=======
-	InvokeObjectPostCreateHook(AccessMethodRelationId, amoid, 0);
->>>>>>> d457cb4e
 
 	table_close(rel, RowExclusiveLock);
 
