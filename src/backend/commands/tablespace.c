--- conflicted
+++ resolved
@@ -41,13 +41,9 @@
  * and munge the system catalogs of the new database.
  *
  *
-<<<<<<< HEAD
- * Portions Copyright (c) 2005-2010 Greenplum Inc
+ * Portions Copyright (c) 2005-2010 Cloudberry Inc
  * Portions Copyright (c) 2012-Present VMware, Inc. or its affiliates.
- * Portions Copyright (c) 1996-2019, PostgreSQL Global Development Group
-=======
  * Portions Copyright (c) 1996-2021, PostgreSQL Global Development Group
->>>>>>> d457cb4e
  * Portions Copyright (c) 1994, Regents of the University of California
  *
  *
@@ -102,7 +98,6 @@
 #include "utils/tarrable.h"
 #include "utils/varlena.h"
 
-<<<<<<< HEAD
 #include "catalog/heap.h"
 #include "catalog/oid_dispatch.h"
 #include "cdb/cdbdisp_query.h"
@@ -111,8 +106,6 @@
 #include "miscadmin.h"
 
 
-=======
->>>>>>> d457cb4e
 /* GUC variables */
 char	   *default_tablespace = NULL;
 char	   *temp_tablespaces = NULL;
@@ -486,7 +479,7 @@
 	/* We keep the lock on pg_tablespace until commit */
 	table_close(rel, NoLock);
 
-	if (Gp_role == GP_ROLE_DISPATCH)
+	if (Gp_role == GP_ROLE_DISPATCH && ENABLE_DISPATCH())
 	{
 		CdbDispatchUtilityStatement((Node *) stmt,
 									DF_CANCEL_ON_ERROR|
@@ -597,8 +590,8 @@
  *
  * Be careful to check that the tablespace is empty.
  *
- * The way drop tablespace is handled in Greenplum is slightly
- * different than upstream Postgres. In Greenplum, due to 2 phase commit,
+ * The way drop tablespace is handled in Cloudberry is slightly
+ * different than upstream Postgres. In Cloudberry, due to 2 phase commit,
  * there is a small window after the dispatch of Drop Tablespace command
  * to the QE's and before the QE acquires the TablespaceCreateLock lock,
  * in which a table could be created in the tablespace which is currently
@@ -763,7 +756,7 @@
 	/*
 	 * If we are the QD, dispatch this DROP command to all the QEs
 	 */
-	if (Gp_role == GP_ROLE_DISPATCH)
+	if (Gp_role == GP_ROLE_DISPATCH && ENABLE_DISPATCH())
 	{
 		CdbDispatchUtilityStatement((Node *) stmt,
 									DF_CANCEL_ON_ERROR|
@@ -1494,7 +1487,7 @@
 	table_endscan(scandesc);
 	table_close(rel, NoLock);
 
-	if (Gp_role == GP_ROLE_DISPATCH)
+	if (Gp_role == GP_ROLE_DISPATCH && ENABLE_DISPATCH())
 	{
 		CdbDispatchUtilityStatement((Node *) stmt,
 									DF_CANCEL_ON_ERROR|
