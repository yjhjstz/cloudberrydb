--- conflicted
+++ resolved
@@ -20,11 +20,7 @@
 #include "catalog/dependency.h"
 #include "catalog/indexing.h"
 #include "catalog/namespace.h"
-<<<<<<< HEAD
-#include "catalog/oid_dispatch.h"
-=======
 #include "catalog/objectaccess.h"
->>>>>>> 9e1c9f95
 #include "catalog/pg_collation.h"
 #include "commands/alter.h"
 #include "commands/collationcmds.h"
@@ -39,12 +35,11 @@
 #include "utils/rel.h"
 #include "utils/syscache.h"
 
-<<<<<<< HEAD
+#include "catalog/oid_dispatch.h"
 #include "cdb/cdbvars.h"
 #include "cdb/cdbdisp_query.h"
 #include "storage/fd.h"
-=======
->>>>>>> 9e1c9f95
+
 
 typedef struct
 {
@@ -53,20 +48,12 @@
 	int			enc;			/* encoding */
 } CollAliasData;
 
-<<<<<<< HEAD
-Datum pg_import_system_collations(PG_FUNCTION_ARGS);
-=======
->>>>>>> 9e1c9f95
 
 /*
  * CREATE COLLATION
  */
 ObjectAddress
-<<<<<<< HEAD
-DefineCollation(List *names, List *parameters, bool if_not_exists)
-=======
 DefineCollation(ParseState *pstate, List *names, List *parameters, bool if_not_exists)
->>>>>>> 9e1c9f95
 {
 	char	   *collName;
 	Oid			collNamespace;
@@ -243,17 +230,9 @@
 							 collencoding,
 							 collcollate,
 							 collctype,
-<<<<<<< HEAD
-							 if_not_exists,
-							 false);	/* not quiet */
-
-	if (!OidIsValid(newoid))
-		return InvalidObjectAddress;
-=======
 							 collversion,
 							 if_not_exists,
 							 false);	/* not quiet */
->>>>>>> 9e1c9f95
 
 	if (!OidIsValid(newoid))
 		return InvalidObjectAddress;
@@ -319,8 +298,6 @@
 						collname, get_namespace_name(nspOid))));
 }
 
-<<<<<<< HEAD
-=======
 /*
  * ALTER COLLATION
  */
@@ -423,18 +400,12 @@
 		PG_RETURN_NULL();
 }
 
->>>>>>> 9e1c9f95
 
 /* will we use "locale -a" in pg_import_system_collations? */
 #if defined(HAVE_LOCALE_T) && !defined(WIN32)
 #define READ_LOCALE_A_OUTPUT
 #endif
 
-<<<<<<< HEAD
-#ifdef READ_LOCALE_A_OUTPUT
-/*
- * "Normalize" a locale name, stripping off encoding tags such as
-=======
 #if defined(READ_LOCALE_A_OUTPUT) || defined(USE_ICU)
 /*
  * Check a string to see if it is pure ASCII
@@ -455,17 +426,12 @@
 #ifdef READ_LOCALE_A_OUTPUT
 /*
  * "Normalize" a libc locale name, stripping off encoding tags such as
->>>>>>> 9e1c9f95
  * ".utf8" (e.g., "en_US.utf8" -> "en_US", but "br_FR.iso885915@euro"
  * -> "br_FR@euro").  Return true if a new, different name was
  * generated.
  */
 static bool
-<<<<<<< HEAD
-normalize_locale_name(char *new, const char *old)
-=======
 normalize_libc_locale_name(char *new, const char *old)
->>>>>>> 9e1c9f95
 {
 	char	   *n = new;
 	const char *o = old;
@@ -506,7 +472,6 @@
 }
 #endif							/* READ_LOCALE_A_OUTPUT */
 
-<<<<<<< HEAD
 static void
 DispatchCollationCreate(char *alias, char *locale, Oid nspid, int encoding)
 {
@@ -543,8 +508,6 @@
 	                            NULL);
 }
 
-/*
-=======
 
 #ifdef USE_ICU
 /*
@@ -608,7 +571,6 @@
 
 
 /*
->>>>>>> 9e1c9f95
  * pg_import_system_collations: add known system collations to pg_collation
  */
 Datum
@@ -625,13 +587,10 @@
 				(errcode(ERRCODE_INSUFFICIENT_PRIVILEGE),
 				 (errmsg("must be superuser to import system collations"))));
 
-<<<<<<< HEAD
 	if (Gp_role != GP_ROLE_DISPATCH)
 		ereport(ERROR,
 					(errmsg("must be dispatcher to import system collations")));
 
-=======
->>>>>>> 9e1c9f95
 	/* Load collations known to libc, using "locale -a" to enumerate them */
 #ifdef READ_LOCALE_A_OUTPUT
 	{
@@ -660,10 +619,6 @@
 		{
 			size_t		len;
 			int			enc;
-<<<<<<< HEAD
-			bool		skip;
-=======
->>>>>>> 9e1c9f95
 			char		alias[NAMEDATALEN];
 
 			len = strlen(localebuf);
@@ -682,20 +637,7 @@
 			 * interpret the non-ASCII characters. We can't do much with
 			 * those, so we filter them out.
 			 */
-<<<<<<< HEAD
-			skip = false;
-			for (i = 0; i < len; i++)
-			{
-				if (IS_HIGHBIT_SET(localebuf[i]))
-				{
-					skip = true;
-					break;
-				}
-			}
-			if (skip)
-=======
 			if (!is_all_ascii(localebuf))
->>>>>>> 9e1c9f95
 			{
 				elog(DEBUG1, "locale name has non-ASCII characters, skipped: \"%s\"", localebuf);
 				continue;
@@ -711,11 +653,10 @@
 				continue;		/* ignore locales for client-only encodings */
 			if (enc == PG_SQL_ASCII)
 				continue;		/* C/POSIX are already in the catalog */
-<<<<<<< HEAD
+
+			/* GPDB_12_MERGE_FIXME: Why do we have this extra condition in GPDB? */
 			if (enc != GetDatabaseEncoding())
 				continue;
-=======
->>>>>>> 9e1c9f95
 
 			/* count valid locales found in operating system */
 			nvalid++;
@@ -730,22 +671,13 @@
 			 * about existing ones.
 			 */
 			collid = CollationCreate(localebuf, nspid, GetUserId(),
-<<<<<<< HEAD
-									 enc, localebuf, localebuf,
-									 true, true);
-
-			if (OidIsValid(collid))
-			{
-				DispatchCollationCreate(localebuf, localebuf, nspid, enc);
-
-=======
 									 COLLPROVIDER_LIBC, true, enc,
 									 localebuf, localebuf,
 									 get_collation_actual_version(COLLPROVIDER_LIBC, localebuf),
 									 true, true);
 			if (OidIsValid(collid))
 			{
->>>>>>> 9e1c9f95
+				DispatchCollationCreate(localebuf, localebuf, nspid, enc);
 				ncreated++;
 
 				/* Must do CCI between inserts to handle duplicates correctly */
@@ -762,11 +694,7 @@
 			 * "locale -a" output.  So save up the aliases and try to add them
 			 * after we've read all the output.
 			 */
-<<<<<<< HEAD
-			if (normalize_locale_name(alias, localebuf))
-=======
 			if (normalize_libc_locale_name(alias, localebuf))
->>>>>>> 9e1c9f95
 			{
 				if (naliases >= maxaliases)
 				{
@@ -805,22 +733,13 @@
 			int			enc = aliases[i].enc;
 
 			collid = CollationCreate(alias, nspid, GetUserId(),
-<<<<<<< HEAD
-									 enc, locale, locale,
-									 true, true);
-
-			if (OidIsValid(collid))
-			{
-				DispatchCollationCreate(alias, locale, nspid, enc);
-
-=======
 									 COLLPROVIDER_LIBC, true, enc,
 									 locale, locale,
 									 get_collation_actual_version(COLLPROVIDER_LIBC, locale),
 									 true, true);
 			if (OidIsValid(collid))
 			{
->>>>>>> 9e1c9f95
+				DispatchCollationCreate(alias, locale, nspid, enc);
 				ncreated++;
 
 				CommandCounterIncrement();
@@ -834,10 +753,6 @@
 	}
 #endif							/* READ_LOCALE_A_OUTPUT */
 
-<<<<<<< HEAD
-	PG_RETURN_INT32(ncreated);
-}
-=======
 	/*
 	 * Load collations known to ICU
 	 *
@@ -901,5 +816,4 @@
 #endif							/* USE_ICU */
 
 	PG_RETURN_INT32(ncreated);
-}
->>>>>>> 9e1c9f95
+}