/*-------------------------------------------------------------------------
 *
 * analyze.c
 *	  the Postgres statistics generator
 *
<<<<<<< HEAD
 *
 * There are a few things in Greenplum that make this more complicated
 * than in upstream:
 *
 * Dispatching
 * -----------
 *
 * Greenplum is an MPP system, so we need to collect the statistics from
 * all the segments. The segment servers don't keep statistics (unless you
 * connect to a segment in utility node and run ANALYZE directly), and
 * the orchestration of ANALYZE happens in the dispatcher. The high
 * level logic is the same as in upstream, but a few functions have been
 * modified to gather data from the segments, instead of reading directly
 * from local disk:
 *
 * acquire_sample_rows(), when called in the dispatcher, calls into the
 * segments to acquire the sample across all segments.
 * RelationGetNumberOfBlocks() calls have been replaced with a wrapper
 * function, AcquireNumberOfBlocks(), which likewise calls into the
 * segments, to get total relation size across all segments.
 *
 * AcquireNumberOfBlocks() calls pg_relation_size(), which already
 * contains the logic to gather the size from all segments.
 *
 * Acquiring the sample rows is more tricky. When called in dispatcher,
 * acquire_sample_rows() calls a helper function called gp_acquire_sample_rows()
 * in the segments, to collect a sample on each segment. It then merges
 * the sample rows from each segment to produce a sample of the whole
 * cluster. gp_acquire_sample_rows() in turn calls acquire_sample_rows(), to
 * collect the sample on the segment.
 *
 * One complication with collecting the sample is the way that very
 * large datums are handled. We don't want to transfer multi-gigabyte
 * tuples from each segment. That would slow things down, and risk
 * running out of memory, if the sample contains a lot of them. They
 * are not very useful for statistics, anyway; hardly anyone builds an
 * index or does lookups where the histogram or MCV is meaningful for
 * very large keys. PostgreSQL also ignores any datums larger than
 * WIDTH_THRESHOLD (1kB) in the statistics computation, and we use the
 * same limit to restrict what gets transferred from the segments.
 * We substitute the very large datums with NULLs in the sample, but
 * keep track separately, which datums came out as NULLs because they
 * were too large, as opposed to "real" NULLs.
 *
 *
 * Merging leaf statistics with hyperloglog
 * ----------------------------------------
 *
 * TODO: explain how this works.
 *
 * Portions Copyright (c) 1996-2019, PostgreSQL Global Development Group
=======
 * Portions Copyright (c) 1996-2021, PostgreSQL Global Development Group
>>>>>>> d457cb4e
 * Portions Copyright (c) 1994, Regents of the University of California
 *
 *
 * IDENTIFICATION
 *	  src/backend/commands/analyze.c
 *
 *-------------------------------------------------------------------------
 */
#include "postgres.h"

#include <math.h>

#include "access/detoast.h"
#include "access/genam.h"
#include "access/multixact.h"
#include "access/relation.h"
#include "access/sysattr.h"
#include "access/table.h"
#include "access/tableam.h"
#include "access/transam.h"
#include "access/tupconvert.h"
#include "access/visibilitymap.h"
#include "access/xact.h"
#include "catalog/catalog.h"
#include "catalog/index.h"
#include "catalog/indexing.h"
#include "catalog/pg_collation.h"
#include "catalog/pg_inherits.h"
#include "catalog/pg_namespace.h"
#include "catalog/pg_statistic_ext.h"
#include "commands/dbcommands.h"
#include "commands/progress.h"
#include "commands/tablecmds.h"
#include "commands/vacuum.h"
#include "executor/executor.h"
#include "foreign/fdwapi.h"
#include "miscadmin.h"
#include "nodes/nodeFuncs.h"
#include "parser/parse_oper.h"
#include "parser/parse_relation.h"
#include "pgstat.h"
#include "postmaster/autovacuum.h"
#include "statistics/extended_stats_internal.h"
#include "statistics/statistics.h"
#include "storage/bufmgr.h"
#include "storage/lmgr.h"
#include "storage/proc.h"
#include "storage/procarray.h"
#include "utils/acl.h"
#include "utils/attoptcache.h"
#include "utils/builtins.h"
#include "utils/datum.h"
#include "utils/fmgroids.h"
#include "utils/guc.h"
#include "utils/lsyscache.h"
#include "utils/memutils.h"
#include "utils/pg_rusage.h"
#include "utils/sampling.h"
#include "utils/sortsupport.h"
#include "utils/spccache.h"
#include "utils/syscache.h"
#include "utils/timestamp.h"

#include "catalog/heap.h"
#include "catalog/pg_am.h"
#include "cdb/cdbappendonlyam.h"
#include "cdb/cdbaocsam.h"
#include "cdb/cdbdisp_query.h"
#include "cdb/cdbdispatchresult.h"
#include "cdb/cdbtm.h"
#include "cdb/cdbutil.h"
#include "cdb/cdbvars.h"
#include "commands/analyzeutils.h"
#include "executor/spi.h"
#include "funcapi.h"
#include "libpq-fe.h"
#include "utils/builtins.h"
#include "utils/faultinjector.h"
#include "utils/hyperloglog/gp_hyperloglog.h"
#include "utils/snapmgr.h"
#include "utils/typcache.h"


/*
 * For Hyperloglog, we define an error margin of 0.3%. If the number of
 * distinct values estimated by hyperloglog is within an error of 0.3%,
 * we consider everything as distinct.
 */
#define GP_HLL_ERROR_MARGIN  0.003

/* Fix attr number of return record of function gp_acquire_sample_rows */
#define FIX_ATTR_NUM  3

/* Per-index data for ANALYZE */
typedef struct AnlIndexData
{
	IndexInfo  *indexInfo;		/* BuildIndexInfo result */
	double		tupleFract;		/* fraction of rows for partial index */
	VacAttrStats **vacattrstats;	/* index attrs to analyze */
	int			attr_cnt;
} AnlIndexData;


/* Default statistics target (GUC parameter) */
int			default_statistics_target = 100;

/* A few variables that don't seem worth passing around as parameters */
static MemoryContext anl_context = NULL;
static BufferAccessStrategy vac_strategy;

Bitmapset	**acquire_func_colLargeRowIndexes;


static void do_analyze_rel(Relation onerel,
						   VacuumParams *params, List *va_cols,
						   AcquireSampleRowsFunc acquirefunc, BlockNumber relpages,
						   bool inh, bool in_outer_xact, int elevel,
						   gp_acquire_sample_rows_context *ctx);
static void compute_index_stats(Relation onerel, double totalrows,
								AnlIndexData *indexdata, int nindexes,
								HeapTuple *rows, int numrows,
								MemoryContext col_context);
static VacAttrStats *examine_attribute(Relation onerel, int attnum,
									   Node *index_expr, int elevel);
static int acquire_sample_rows_dispatcher(Relation onerel, bool inh, int elevel,
										  HeapTuple *rows, int targrows,
										  double *totalrows, double *totaldeadrows);
static BlockNumber acquire_index_number_of_blocks(Relation indexrel, Relation tablerel);

static int	compare_rows(const void *a, const void *b);
static void update_attstats(Oid relid, bool inh,
							int natts, VacAttrStats **vacattrstats);
static Datum std_fetch_func(VacAttrStatsP stats, int rownum, bool *isNull);
static Datum ind_fetch_func(VacAttrStatsP stats, int rownum, bool *isNull);

static void analyze_rel_internal(Oid relid, RangeVar *relation,
								 VacuumParams *params, List *va_cols,
								 bool in_outer_xact, BufferAccessStrategy bstrategy,
								 gp_acquire_sample_rows_context *ctx);
static void acquire_hll_by_query(Relation onerel, int nattrs, VacAttrStats **attrstats, int elevel);

/*
 *	analyze_rel() -- analyze one relation
 *
 * relid identifies the relation to analyze.  If relation is supplied, use
 * the name therein for reporting any failure to open/lock the rel; do not
 * use it once we've successfully opened the rel, since it might be stale.
 */
void
analyze_rel(Oid relid, RangeVar *relation,
			VacuumParams *params, List *va_cols, bool in_outer_xact,
			BufferAccessStrategy bstrategy, gp_acquire_sample_rows_context *ctx)
{
	bool		optimizerBackup;

	/*
	 * Temporarily disable ORCA because it's slow to start up, and it
	 * wouldn't come up with any better plan for the simple queries that
	 * we run.
	 */
	optimizerBackup = optimizer;
	optimizer = false;

	PG_TRY();
	{
		analyze_rel_internal(relid, relation, params, va_cols,
							 in_outer_xact, bstrategy, ctx);
	}
	/* Clean up in case of error. */
	PG_CATCH();
	{
		optimizer = optimizerBackup;

		/* Carry on with error handling. */
		PG_RE_THROW();
	}
	PG_END_TRY();

	optimizer = optimizerBackup;
}

static void
analyze_rel_internal(Oid relid, RangeVar *relation,
			VacuumParams *params, List *va_cols, bool in_outer_xact,
			BufferAccessStrategy bstrategy, gp_acquire_sample_rows_context *ctx)
{
	Relation	onerel;
	int			elevel;
	AcquireSampleRowsFunc acquirefunc = NULL;
	BlockNumber relpages = 0;

	/* Select logging level */
	if (params->options & VACOPT_VERBOSE)
		elevel = INFO;
	else
		elevel = DEBUG2;

	/* Set up static variables */
	vac_strategy = bstrategy;

	/*
	 * Check for user-requested abort.
	 */
	CHECK_FOR_INTERRUPTS();

	/*
	 * Open the relation, getting ShareUpdateExclusiveLock to ensure that two
	 * ANALYZEs don't run on it concurrently.  (This also locks out a
	 * concurrent VACUUM, which doesn't matter much at the moment but might
	 * matter if we ever try to accumulate stats on dead tuples.) If the rel
	 * has been dropped since we last saw it, we don't need to process it.
	 *
	 * Make sure to generate only logs for ANALYZE in this case.
	 */
	onerel = vacuum_open_relation(relid, relation, params->options & ~(VACOPT_VACUUM),
								  params->log_min_duration >= 0,
								  ShareUpdateExclusiveLock);

	/* leave if relation could not be opened or locked */
	if (!onerel)
		return;

#ifdef FAULT_INJECTOR
	FaultInjector_InjectFaultIfSet(
		"analyze_after_hold_lock", DDLNotSpecified,
		"", RelationGetRelationName(onerel));
#endif

	/*
	 * analyze_rel can be called in 3 different contexts:  explicitly by the user
	 * (eg. ANALYZE, VACUUM ANALYZE), implicitly by autovacuum, or implicitly by
	 * autostats.
	 *
	 * In the first case, we always want to make sure the user is the owner of the
	 * table.  In the autovacuum case, it will be called as superuser so we don't
	 * really care, but the ownership check should always succeed.  For autostats,
	 * we only do the check if gp_autostats_allow_nonowner=false, otherwise we can
	 * proceed with the analyze.
	 *
	 * This check happens also when building the relation list to analyze for a
	 * manual operation, and needs to be done additionally here as ANALYZE could
	 * happen across multiple transactions where relation ownership could have
	 * changed in-between.  Make sure to generate only logs for ANALYZE in
	 * this case.
	 */

	if (!(params->auto_stats && gp_autostats_allow_nonowner))
	{
		if (!vacuum_is_relation_owner(RelationGetRelid(onerel),
			onerel->rd_rel,
		  params->options & VACOPT_ANALYZE))
		{
			{
				relation_close(onerel, ShareUpdateExclusiveLock);
				return;
			}
		}
	}

	/*
	 * Silently ignore tables that are temp tables of other backends ---
	 * trying to analyze these is rather pointless, since their contents are
	 * probably not up-to-date on disk.  (We don't throw a warning here; it
	 * would just lead to chatter during a database-wide ANALYZE.)
	 */
	if (RELATION_IS_OTHER_TEMP(onerel))
	{
		relation_close(onerel, ShareUpdateExclusiveLock);
		return;
	}

	/*
	 * We can ANALYZE any table except pg_statistic. See update_attstats
	 */
	if (RelationGetRelid(onerel) == StatisticRelationId)
	{
		relation_close(onerel, ShareUpdateExclusiveLock);
		return;
	}

	/*
	 * Check that it's of an analyzable relkind, and set up appropriately.
	 */
	if (onerel->rd_rel->relkind == RELKIND_RELATION ||
		onerel->rd_rel->relkind == RELKIND_MATVIEW)
	{
		/* Regular table, so we'll use the regular row acquisition function */
		acquirefunc = acquire_sample_rows;

		/* Also get regular table's size */
		relpages = AcquireNumberOfBlocks(onerel);
	}
	else if (onerel->rd_rel->relkind == RELKIND_FOREIGN_TABLE)
	{
		/*
		 * For a foreign table, call the FDW's hook function to see whether it
		 * supports analysis.
		 */
		FdwRoutine *fdwroutine;
		bool		ok = false;

		fdwroutine = GetFdwRoutineForRelation(onerel, false);

		if (fdwroutine->AnalyzeForeignTable != NULL)
			ok = fdwroutine->AnalyzeForeignTable(onerel,
												 &acquirefunc,
												 &relpages);

		if (!ok)
		{
			ereport(WARNING,
					(errmsg("skipping \"%s\" --- cannot analyze this foreign table",
							RelationGetRelationName(onerel))));
			relation_close(onerel, ShareUpdateExclusiveLock);
			return;
		}
	}
	else if (onerel->rd_rel->relkind == RELKIND_PARTITIONED_TABLE)
	{
		/*
		 * For partitioned tables, we want to do the recursive ANALYZE below.
		 */
	}
	else
	{
		/* No need for a WARNING if we already complained during VACUUM */
		if (!(params->options & VACOPT_VACUUM))
			ereport(WARNING,
					(errmsg("skipping \"%s\" --- cannot analyze non-tables or special system tables",
							RelationGetRelationName(onerel))));
		relation_close(onerel, ShareUpdateExclusiveLock);
		return;
	}

	/*
	 * OK, let's do it.  First, initialize progress reporting.
	 */
	pgstat_progress_start_command(PROGRESS_COMMAND_ANALYZE,
								  RelationGetRelid(onerel));

	/*
	 * Do the normal non-recursive ANALYZE.  We can skip this for partitioned
	 * tables, which don't contain any rows.
	 *
	 * On QE, when receiving ANALYZE request through gp_acquire_sample_rows.
	 * We should only perform do_analyze_rel for the parent table only
	 * or all it's children tables. Because, QD will send two acquire sample
	 * rows requests to QE.
	 * To distinguish the two requests, we check the ctx->inherited value here.
	 */
	if (onerel->rd_rel->relkind != RELKIND_PARTITIONED_TABLE && (!ctx || !ctx->inherited))
		do_analyze_rel(onerel, params, va_cols, acquirefunc,
					   relpages, false, in_outer_xact, elevel, ctx);

	/*
	 * If there are child tables, do recursive ANALYZE.
	 */
	if (onerel->rd_rel->relhassubclass && (!ctx || ctx->inherited))
		do_analyze_rel(onerel, params, va_cols, acquirefunc, relpages,
					   true, in_outer_xact, elevel, ctx);

	/* MPP-6929: metadata tracking */
	if (!vacuumStatement_IsTemporary(onerel) && (Gp_role == GP_ROLE_DISPATCH))
	{
		char *asubtype = "";

		if (IsAutoVacuumWorkerProcess())
			asubtype = "AUTO";

		MetaTrackUpdObject(RelationRelationId,
						   RelationGetRelid(onerel),
						   GetUserId(),
						   "ANALYZE",
						   asubtype
			);
	}
	
	/*
	 * Close source relation now, but keep lock so that no one deletes it
	 * before we commit.  (If someone did, they'd fail to clean up the entries
	 * we made in pg_statistic.  Also, releasing the lock before commit would
	 * expose us to concurrent-update failures in update_attstats.)
	 */
	relation_close(onerel, NoLock);

	pgstat_progress_end_command();
}

/*
 *	do_analyze_rel() -- analyze one relation, recursively or not
 *
 * Note that "acquirefunc" is only relevant for the non-inherited case.
 * For the inherited case, acquire_inherited_sample_rows() determines the
 * appropriate acquirefunc for each child table.
 */
static void
do_analyze_rel(Relation onerel, VacuumParams *params,
			   List *va_cols, AcquireSampleRowsFunc acquirefunc,
			   BlockNumber relpages, bool inh, bool in_outer_xact,
			   int elevel, gp_acquire_sample_rows_context *ctx)
{
	int			attr_cnt,
				tcnt,
				i,
				ind;
	Relation   *Irel;
	int			nindexes;
	bool		hasindex;
	VacAttrStats **vacattrstats;
	AnlIndexData *indexdata;
	int			targrows,
				numrows,
				minrows;
	double		totalrows,
				totaldeadrows;
	HeapTuple  *rows;
	PGRUsage	ru0;
	TimestampTz starttime = 0;
	MemoryContext caller_context;
	Oid			save_userid;
	int			save_sec_context;
	int			save_nestlevel;
<<<<<<< HEAD
	Bitmapset **colLargeRowIndexes;
	bool		sample_needed;
=======
	int64		AnalyzePageHit = VacuumPageHit;
	int64		AnalyzePageMiss = VacuumPageMiss;
	int64		AnalyzePageDirty = VacuumPageDirty;
	PgStat_Counter startreadtime = 0;
	PgStat_Counter startwritetime = 0;
>>>>>>> d457cb4e

	if (inh)
		ereport(elevel,
				(errmsg("analyzing \"%s.%s\" inheritance tree",
						get_namespace_name(RelationGetNamespace(onerel)),
						RelationGetRelationName(onerel))));
	else
		ereport(elevel,
				(errmsg("analyzing \"%s.%s\"",
						get_namespace_name(RelationGetNamespace(onerel)),
						RelationGetRelationName(onerel))));

	/*
	 * Set up a working context so that we can easily free whatever junk gets
	 * created.
	 */
	anl_context = AllocSetContextCreate(CurrentMemoryContext,
										"Analyze",
										ALLOCSET_DEFAULT_SIZES);
	caller_context = MemoryContextSwitchTo(anl_context);

	/*
	 * Switch to the table owner's userid, so that any index functions are run
	 * as that user.  Also lock down security-restricted operations and
	 * arrange to make GUC variable changes local to this command.
	 */
	GetUserIdAndSecContext(&save_userid, &save_sec_context);
	SetUserIdAndSecContext(onerel->rd_rel->relowner,
						   save_sec_context | SECURITY_RESTRICTED_OPERATION);
	save_nestlevel = NewGUCNestLevel();

	/* measure elapsed time iff autovacuum logging requires it */
	if (IsAutoVacuumWorkerProcess() && params->log_min_duration >= 0)
	{
		if (track_io_timing)
		{
			startreadtime = pgStatBlockReadTime;
			startwritetime = pgStatBlockWriteTime;
		}

		pg_rusage_init(&ru0);
		if (params->log_min_duration >= 0)
			starttime = GetCurrentTimestamp();
	}

	/*
	 * Determine which columns to analyze
	 *
	 * Note that system attributes are never analyzed, so we just reject them
	 * at the lookup stage.  We also reject duplicate column mentions.  (We
	 * could alternatively ignore duplicates, but analyzing a column twice
	 * won't work; we'd end up making a conflicting update in pg_statistic.)
	 */
	if (va_cols != NIL)
	{
		Bitmapset  *unique_cols = NULL;
		ListCell   *le;

		vacattrstats = (VacAttrStats **) palloc(list_length(va_cols) *
												sizeof(VacAttrStats *));
		tcnt = 0;
		foreach(le, va_cols)
		{
			char	   *col = strVal(lfirst(le));

			i = attnameAttNum(onerel, col, false);
			if (i == InvalidAttrNumber)
				ereport(ERROR,
						(errcode(ERRCODE_UNDEFINED_COLUMN),
						 errmsg("column \"%s\" of relation \"%s\" does not exist",
								col, RelationGetRelationName(onerel))));
			if (bms_is_member(i, unique_cols))
				ereport(ERROR,
						(errcode(ERRCODE_DUPLICATE_COLUMN),
						 errmsg("column \"%s\" of relation \"%s\" appears more than once",
								col, RelationGetRelationName(onerel))));
			unique_cols = bms_add_member(unique_cols, i);

			vacattrstats[tcnt] = examine_attribute(onerel, i, NULL, elevel);
			if (vacattrstats[tcnt] != NULL)
				tcnt++;
		}
		attr_cnt = tcnt;
	}
	else
	{
		attr_cnt = onerel->rd_att->natts;
		vacattrstats = (VacAttrStats **)
			palloc(attr_cnt * sizeof(VacAttrStats *));
		tcnt = 0;
		for (i = 1; i <= attr_cnt; i++)
		{
			vacattrstats[tcnt] = examine_attribute(onerel, i, NULL, elevel);
			if (vacattrstats[tcnt] != NULL)
				tcnt++;
		}
		attr_cnt = tcnt;
	}

	/*
	 * Open all indexes of the relation, and see if there are any analyzable
	 * columns in the indexes.  We do not analyze index columns if there was
	 * an explicit column list in the ANALYZE command, however.
	 *
	 * If we are doing a recursive scan, we don't want to touch the parent's
	 * indexes at all.  If we're processing a partitioned table, we need to
	 * know if there are any indexes, but we don't want to process them.
	 */
	if (onerel->rd_rel->relkind == RELKIND_PARTITIONED_TABLE)
	{
		List *idxs = RelationGetIndexList(onerel);

		Irel = NULL;
		nindexes = 0;
		hasindex = idxs != NIL;
		list_free(idxs);
	}
	else if (!inh)
	{
		vac_open_indexes(onerel, AccessShareLock, &nindexes, &Irel);
		hasindex = nindexes > 0;
	}
	else
	{
		Irel = NULL;
		nindexes = 0;
		hasindex = false;
	}
	indexdata = NULL;
	if (nindexes > 0)
	{
		indexdata = (AnlIndexData *) palloc0(nindexes * sizeof(AnlIndexData));
		for (ind = 0; ind < nindexes; ind++)
		{
			AnlIndexData *thisdata = &indexdata[ind];
			IndexInfo  *indexInfo;

			thisdata->indexInfo = indexInfo = BuildIndexInfo(Irel[ind]);
			thisdata->tupleFract = 1.0; /* fix later if partial */
			if (indexInfo->ii_Expressions != NIL && va_cols == NIL)
			{
				ListCell   *indexpr_item = list_head(indexInfo->ii_Expressions);

				thisdata->vacattrstats = (VacAttrStats **)
					palloc(indexInfo->ii_NumIndexAttrs * sizeof(VacAttrStats *));
				tcnt = 0;
				for (i = 0; i < indexInfo->ii_NumIndexAttrs; i++)
				{
					int			keycol = indexInfo->ii_IndexAttrNumbers[i];

					if (keycol == 0)
					{
						/* Found an index expression */
						Node	   *indexkey;

						if (indexpr_item == NULL)	/* shouldn't happen */
							elog(ERROR, "too few entries in indexprs list");
						indexkey = (Node *) lfirst(indexpr_item);
						indexpr_item = lnext(indexInfo->ii_Expressions,
											 indexpr_item);
						thisdata->vacattrstats[tcnt] =
							examine_attribute(Irel[ind], i + 1, indexkey, elevel);
						if (thisdata->vacattrstats[tcnt] != NULL)
							tcnt++;
					}
				}
				thisdata->attr_cnt = tcnt;
			}
		}
	}

	/*
	 * Determine how many rows we need to sample, using the worst case from
	 * all analyzable columns.  We use a lower bound of 100 rows to avoid
	 * possible overflow in Vitter's algorithm.  (Note: that will also be the
	 * target in the corner case where there are no analyzable columns.)
	 *
	 * GPDB: If the caller specified the 'targrows', just use that.
	 */
	if (ctx)
	{
		targrows = ctx->targrows;
	}
	else /* funny indentation to avoid re-indenting upstream code */
  {
	targrows = 100;
	for (i = 0; i < attr_cnt; i++)
	{
		if (targrows < vacattrstats[i]->minrows)
			targrows = vacattrstats[i]->minrows;
	}
	for (ind = 0; ind < nindexes; ind++)
	{
		AnlIndexData *thisdata = &indexdata[ind];

		for (i = 0; i < thisdata->attr_cnt; i++)
		{
			if (targrows < thisdata->vacattrstats[i]->minrows)
				targrows = thisdata->vacattrstats[i]->minrows;
		}
	}
  }
	/* end of funny indentation */

	/*
<<<<<<< HEAD
	 * Maintain information if the row of a column exceeds WIDTH_THRESHOLD
	 */
	colLargeRowIndexes = (Bitmapset **) palloc0(sizeof(Bitmapset *) * onerel->rd_att->natts);

	if ((params->options & VACOPT_FULLSCAN) != 0)
	{
		if (onerel->rd_rel->relispartition)
		{
			acquire_hll_by_query(onerel, attr_cnt, vacattrstats, elevel);

			ereport(elevel, (errmsg("HLL FULL SCAN")));
		}
	}

	sample_needed = needs_sample(vacattrstats, attr_cnt);
	if (sample_needed)
	{
		if (ctx)
			MemoryContextSwitchTo(caller_context);
		rows = (HeapTuple *) palloc(targrows * sizeof(HeapTuple));

		/*
		 * Acquire the sample rows
		 *
		 * colLargeRowindexes is passed out-of-band, in a global variable,
		 * to avoid changing the function signature from upstream's.
		 */
		acquire_func_colLargeRowIndexes = colLargeRowIndexes;
		if (inh)
			numrows = acquire_inherited_sample_rows(onerel, elevel,
													rows, targrows,
													&totalrows, &totaldeadrows);
		else
			numrows = (*acquirefunc) (onerel, elevel,
									  rows, targrows,
									  &totalrows, &totaldeadrows);
		acquire_func_colLargeRowIndexes = NULL;
		if (ctx)
			MemoryContextSwitchTo(anl_context);
	}
=======
	 * Look at extended statistics objects too, as those may define custom
	 * statistics target. So we may need to sample more rows and then build
	 * the statistics with enough detail.
	 */
	minrows = ComputeExtStatisticsRows(onerel, attr_cnt, vacattrstats);

	if (targrows < minrows)
		targrows = minrows;

	/*
	 * Acquire the sample rows
	 */
	rows = (HeapTuple *) palloc(targrows * sizeof(HeapTuple));
	pgstat_progress_update_param(PROGRESS_ANALYZE_PHASE,
								 inh ? PROGRESS_ANALYZE_PHASE_ACQUIRE_SAMPLE_ROWS_INH :
								 PROGRESS_ANALYZE_PHASE_ACQUIRE_SAMPLE_ROWS);
	if (inh)
		numrows = acquire_inherited_sample_rows(onerel, elevel,
												rows, targrows,
												&totalrows, &totaldeadrows);
>>>>>>> d457cb4e
	else
	{
		/* If we're just merging stats from leafs, these are not needed either */
		totalrows = 0;
		totaldeadrows = 0;
		numrows = 0;
		rows = NULL;
	}

	if (ctx)
	{
		ctx->sample_rows = rows;
		ctx->num_sample_rows = numrows;
		ctx->totalrows = totalrows;
		ctx->totaldeadrows = totaldeadrows;
	}

	/*
	 * Compute the statistics.  Temporary results during the calculations for
	 * each column are stored in a child context.  The calc routines are
	 * responsible to make sure that whatever they store into the VacAttrStats
	 * structure is allocated in anl_context.
	 *
	 * When we have a root partition, we use the leaf partition statistics to
	 * derive root table statistics. In that case, we do not need to collect a
	 * sample. Therefore, the statistics calculation depends on root level have
	 * any tuples. In addition, we continue for statistics calculation if
	 * optimizer_analyze_root_partition or ROOTPARTITION is specified in the
	 * ANALYZE statement.
	 */
	if (numrows > 0 || !sample_needed)
	{
		HeapTuple *validRows = (HeapTuple *) palloc(numrows * sizeof(HeapTuple));
		MemoryContext col_context,
					old_context;
		bool		build_ext_stats;

		pgstat_progress_update_param(PROGRESS_ANALYZE_PHASE,
									 PROGRESS_ANALYZE_PHASE_COMPUTE_STATS);

		col_context = AllocSetContextCreate(anl_context,
											"Analyze Column",
											ALLOCSET_DEFAULT_SIZES);
		old_context = MemoryContextSwitchTo(col_context);

		for (i = 0; i < attr_cnt; i++)
		{
			VacAttrStats *stats = vacattrstats[i];
			/*
			 * utilize hyperloglog and merge utilities to derive
			 * root table statistics by directly calling merge_leaf_stats()
			 * if all leaf partition attributes are analyzed
			 */
			if(stats->merge_stats)
			{
				(*stats->compute_stats) (stats, std_fetch_func, 0, 0);
				MemoryContextResetAndDeleteChildren(col_context);
				continue;
			}
			Assert(sample_needed);

			Bitmapset  *rowIndexes = colLargeRowIndexes[stats->attr->attnum - 1];
			int			validRowsLength;

			/* If there are too wide rows in the sample, remove them
			 * from the sample being sent for stats collection
			 */
			if (rowIndexes)
			{
				validRowsLength = 0;
				for (int rownum = 0; rownum < numrows; rownum++)
				{
					/* if row is too wide, leave it out of the sample */
					if (bms_is_member(rownum, rowIndexes))
						continue;

					validRows[validRowsLength] = rows[rownum];
					validRowsLength++;
				}
				stats->rows = validRows;
			}
			else
			{
				stats->rows = rows;
				validRowsLength = numrows;
			}
			AttributeOpts *aopt =
			get_attribute_options(onerel->rd_id, stats->attr->attnum);

			stats->tupDesc = onerel->rd_att;

			if (validRowsLength > 0)
			{
				stats->compute_stats(stats,
									 std_fetch_func,
									 validRowsLength, // numbers of rows in sample excluding toowide if any.
									 totalrows);
				/*
				 * Store HLL/HLL fullscan information for leaf partitions in
				 * the stats object
				 */
				if (onerel->rd_rel->relkind == RELKIND_RELATION && onerel->rd_rel->relispartition)
				{
					MemoryContext old_context;
					Datum *hll_values;

					old_context = MemoryContextSwitchTo(stats->anl_context);
					hll_values = (Datum *) palloc(sizeof(Datum));
					int16 hll_length = 0;
					int16 stakind = 0;
					if(stats->stahll_full != NULL)
					{
						hll_length = datumGetSize(PointerGetDatum(stats->stahll_full), false, -1);
						hll_values[0] = datumCopy(PointerGetDatum(stats->stahll_full), false, hll_length);
						stakind = STATISTIC_KIND_FULLHLL;
					}
					else if(stats->stahll != NULL)
					{
						((GpHLLCounter) (stats->stahll))->relPages = relpages;
						((GpHLLCounter) (stats->stahll))->relTuples = totalrows;

						hll_length = gp_hyperloglog_len((GpHLLCounter)stats->stahll);
						hll_values[0] = datumCopy(PointerGetDatum(stats->stahll), false, hll_length);
						stakind = STATISTIC_KIND_HLL;
					}
					MemoryContextSwitchTo(old_context);
					if (stakind > 0)
					{
						stats->stakind[STATISTIC_NUM_SLOTS-1] = stakind;
						stats->stavalues[STATISTIC_NUM_SLOTS-1] = hll_values;
						stats->numvalues[STATISTIC_NUM_SLOTS-1] =  1;
						stats->statyplen[STATISTIC_NUM_SLOTS-1] = hll_length;
					}
				}
			}
			else
			{
				// All the rows were too wide to be included in the sample. We cannot
				// do much in that case, but at least we know there were no NULLs, and
				// that every item was >= WIDTH_THRESHOLD in width.
				stats->stats_valid = true;
				stats->stanullfrac = 0.0;
				stats->stawidth = WIDTH_THRESHOLD;
				stats->stadistinct = 0.0;		/* "unknown" */
			}
			stats->rows = rows; // Reset to original rows

			/*
			 * If the appropriate flavor of the n_distinct option is
			 * specified, override with the corresponding value.
			 */
			aopt = get_attribute_options(onerel->rd_id, stats->attr->attnum);
			if (aopt != NULL)
			{
				float8		n_distinct;

				n_distinct = inh ? aopt->n_distinct_inherited : aopt->n_distinct;
				if (n_distinct != 0.0)
					stats->stadistinct = n_distinct;
			}

			MemoryContextResetAndDeleteChildren(col_context);
		}

<<<<<<< HEAD
		/*
		 * Datums exceeding WIDTH_THRESHOLD are masked as NULL in the sample, and
		 * are used as is to evaluate index statistics. It is less likely to have
		 * indexes on very wide columns, so the effect will be minimal.
		 */
		if (hasindex)
=======
		if (nindexes > 0)
>>>>>>> d457cb4e
			compute_index_stats(onerel, totalrows,
								indexdata, nindexes,
								rows, numrows,
								col_context);

		MemoryContextSwitchTo(old_context);
		MemoryContextDelete(col_context);

		/*
		 * Emit the completed stats rows into pg_statistic, replacing any
		 * previous statistics for the target columns.  (If there are stats in
		 * pg_statistic for columns we didn't process, we leave them alone.)
		 */
		update_attstats(RelationGetRelid(onerel), inh,
						attr_cnt, vacattrstats);

		for (ind = 0; ind < nindexes; ind++)
		{
			AnlIndexData *thisdata = &indexdata[ind];

			update_attstats(RelationGetRelid(Irel[ind]), false,
							thisdata->attr_cnt, thisdata->vacattrstats);
		}

		/*
		 * Should we build extended statistics for this relation?
		 *
		 * The extended statistics catalog does not include an inheritance
		 * flag, so we can't store statistics built both with and without
		 * data from child relations. We can store just one set of statistics
		 * per relation. For plain relations that's fine, but for inheritance
		 * trees we have to pick whether to store statistics for just the
		 * one relation or the whole tree. For plain inheritance we store
		 * the (!inh) version, mostly for backwards compatibility reasons.
		 * For partitioned tables that's pointless (the non-leaf tables are
		 * always empty), so we store stats representing the whole tree.
		 */
		build_ext_stats = (onerel->rd_rel->relkind == RELKIND_PARTITIONED_TABLE) ? inh : (!inh);

		/*
		 * Build extended statistics (if there are any).
		 *
		 * For now we only build extended statistics on individual relations,
		 * not for relations representing inheritance trees.
		 */
		if (build_ext_stats)
			BuildRelationExtStatistics(onerel, totalrows, numrows, rows,
									   attr_cnt, vacattrstats);
	}

	pgstat_progress_update_param(PROGRESS_ANALYZE_PHASE,
								 PROGRESS_ANALYZE_PHASE_FINALIZE_ANALYZE);

	/*
	 * Update pages/tuples stats in pg_class ... but not if we're doing
	 * inherited stats.
	 *
<<<<<<< HEAD
	 * GPDB_92_MERGE_FIXME: In postgres it is sufficient to check the number of
	 * pages that are visible with visibilitymap_count(), but in GPDB this
	 * needs to be the count of all pages marked all visible across the all the
	 * QEs. We need to gather this information from the segments and then update
	 * it here.
=======
	 * We assume that VACUUM hasn't set pg_class.reltuples already, even
	 * during a VACUUM ANALYZE.  Although VACUUM often updates pg_class,
	 * exceptions exist.  A "VACUUM (ANALYZE, INDEX_CLEANUP OFF)" command will
	 * never update pg_class entries for index relations.  It's also possible
	 * that an individual index's pg_class entry won't be updated during
	 * VACUUM if the index AM returns NULL from its amvacuumcleanup() routine.
>>>>>>> d457cb4e
	 */
	if (!inh)
	{
		BlockNumber relallvisible;

		if (RelationIsAppendOptimized(onerel))
			relallvisible = 0;
		else
			visibilitymap_count(onerel, &relallvisible, NULL);

		/* Update pg_class for table relation */
		vac_update_relstats(onerel,
							relpages,
							totalrows,
							relallvisible,
							hasindex,
							InvalidTransactionId,
							InvalidMultiXactId,
<<<<<<< HEAD
							in_outer_xact,
							false /* isVacuum */);
	}
=======
							in_outer_xact);
>>>>>>> d457cb4e

		/* Same for indexes */
		for (ind = 0; ind < nindexes; ind++)
		{
			AnlIndexData *thisdata = &indexdata[ind];
			double		totalindexrows;
			BlockNumber	estimatedIndexPages;

			if (totalrows < 1.0)
			{
				/**
				 * If there are no rows in the relation, no point trying to estimate
				 * number of pages in the index.
				 */
				elog(elevel, "ANALYZE skipping index %s since relation %s has no rows.",
					 RelationGetRelationName(Irel[ind]), RelationGetRelationName(onerel));
				estimatedIndexPages = 1;
			}
			else
			{
				/**
				 * NOTE: we don't attempt to estimate the number of tuples in an index.
				 * We will assume it to be equal to the estimated number of tuples in the relation.
				 * This does not hold for partial indexes. The number of tuples matching will be
				 * derived in selfuncs.c using the base table statistics.
				 */
				estimatedIndexPages = acquire_index_number_of_blocks(Irel[ind], onerel);
				elog(elevel, "ANALYZE estimated relpages=%u for index %s",
					 estimatedIndexPages, RelationGetRelationName(Irel[ind]));
			}

			totalindexrows = ceil(thisdata->tupleFract * totalrows);
			vac_update_relstats(Irel[ind],
								estimatedIndexPages,
								totalindexrows,
								0,
								false,
								InvalidTransactionId,
								InvalidMultiXactId,
								in_outer_xact,
								false /* isVacuum */);
		}
	}
	else if (onerel->rd_rel->relkind == RELKIND_PARTITIONED_TABLE)
	{
		/*
		 * Partitioned tables don't have storage, so we don't set any fields
		 * in their pg_class entries except for reltuples and relhasindex.
		 */
		vac_update_relstats(onerel, -1, totalrows,
							0, hasindex, InvalidTransactionId,
							InvalidMultiXactId,
							in_outer_xact);
	}

	/*
	 * Now report ANALYZE to the stats collector.  For regular tables, we do
	 * it only if not doing inherited stats.  For partitioned tables, we only
	 * do it for inherited stats. (We're never called for not-inherited stats
	 * on partitioned tables anyway.)
	 *
	 * Reset the changes_since_analyze counter only if we analyzed all
	 * columns; otherwise, there is still work for auto-analyze to do.
	 */
	if (!inh)
		pgstat_report_analyze(onerel, totalrows, totaldeadrows,
							  (va_cols == NIL));
	else if (onerel->rd_rel->relkind == RELKIND_PARTITIONED_TABLE)
		pgstat_report_analyze(onerel, 0, 0, (va_cols == NIL));

	/*
	 * If this isn't part of VACUUM ANALYZE, let index AMs do cleanup.
	 *
	 * Note that most index AMs perform a no-op as a matter of policy for
	 * amvacuumcleanup() when called in ANALYZE-only mode.  The only exception
	 * among core index AMs is GIN/ginvacuumcleanup().
	 */
	if (!(params->options & VACOPT_VACUUM))
	{
		for (ind = 0; ind < nindexes; ind++)
		{
			IndexBulkDeleteResult *stats;
			IndexVacuumInfo ivinfo;

			ivinfo.index = Irel[ind];
			ivinfo.analyze_only = true;
			ivinfo.estimated_count = true;
			ivinfo.message_level = elevel;
			ivinfo.num_heap_tuples = onerel->rd_rel->reltuples;
			ivinfo.strategy = vac_strategy;

			stats = index_vacuum_cleanup(&ivinfo, NULL);

			if (stats)
				pfree(stats);
		}
	}

	/* Done with indexes */
	vac_close_indexes(nindexes, Irel, NoLock);

	/* Log the action if appropriate */
	if (IsAutoVacuumWorkerProcess() && params->log_min_duration >= 0)
	{
		TimestampTz endtime = GetCurrentTimestamp();

		if (params->log_min_duration == 0 ||
			TimestampDifferenceExceeds(starttime, endtime,
									   params->log_min_duration))
		{
			long		delay_in_ms;
			double		read_rate = 0;
			double		write_rate = 0;
			StringInfoData buf;

			/*
			 * Calculate the difference in the Page Hit/Miss/Dirty that
			 * happened as part of the analyze by subtracting out the
			 * pre-analyze values which we saved above.
			 */
			AnalyzePageHit = VacuumPageHit - AnalyzePageHit;
			AnalyzePageMiss = VacuumPageMiss - AnalyzePageMiss;
			AnalyzePageDirty = VacuumPageDirty - AnalyzePageDirty;

			/*
			 * We do not expect an analyze to take > 25 days and it simplifies
			 * things a bit to use TimestampDifferenceMilliseconds.
			 */
			delay_in_ms = TimestampDifferenceMilliseconds(starttime, endtime);

			/*
			 * Note that we are reporting these read/write rates in the same
			 * manner as VACUUM does, which means that while the 'average read
			 * rate' here actually corresponds to page misses and resulting
			 * reads which are also picked up by track_io_timing, if enabled,
			 * the 'average write rate' is actually talking about the rate of
			 * pages being dirtied, not being written out, so it's typical to
			 * have a non-zero 'avg write rate' while I/O timings only reports
			 * reads.
			 *
			 * It's not clear that an ANALYZE will ever result in
			 * FlushBuffer() being called, but we track and support reporting
			 * on I/O write time in case that changes as it's practically free
			 * to do so anyway.
			 */

			if (delay_in_ms > 0)
			{
				read_rate = (double) BLCKSZ * AnalyzePageMiss / (1024 * 1024) /
					(delay_in_ms / 1000.0);
				write_rate = (double) BLCKSZ * AnalyzePageDirty / (1024 * 1024) /
					(delay_in_ms / 1000.0);
			}

			/*
			 * We split this up so we don't emit empty I/O timing values when
			 * track_io_timing isn't enabled.
			 */

			initStringInfo(&buf);
			appendStringInfo(&buf, _("automatic analyze of table \"%s.%s.%s\"\n"),
							 get_database_name(MyDatabaseId),
							 get_namespace_name(RelationGetNamespace(onerel)),
							 RelationGetRelationName(onerel));
			if (track_io_timing)
			{
				double		read_ms = (double) (pgStatBlockReadTime - startreadtime) / 1000;
				double		write_ms = (double) (pgStatBlockWriteTime - startwritetime) / 1000;

				appendStringInfo(&buf, _("I/O timings: read: %.3f ms, write: %.3f ms\n"),
								 read_ms, write_ms);
			}
			appendStringInfo(&buf, _("avg read rate: %.3f MB/s, avg write rate: %.3f MB/s\n"),
							 read_rate, write_rate);
			appendStringInfo(&buf, _("buffer usage: %lld hits, %lld misses, %lld dirtied\n"),
							 (long long) AnalyzePageHit,
							 (long long) AnalyzePageMiss,
							 (long long) AnalyzePageDirty);
			appendStringInfo(&buf, _("system usage: %s"), pg_rusage_show(&ru0));

			ereport(LOG,
					(errmsg_internal("%s", buf.data)));

			pfree(buf.data);
		}
	}

	/* Roll back any GUC changes executed by index functions */
	AtEOXact_GUC(false, save_nestlevel);

	/* Restore userid and security context */
	SetUserIdAndSecContext(save_userid, save_sec_context);

	/* Restore current context and release memory */
	MemoryContextSwitchTo(caller_context);
	MemoryContextDelete(anl_context);
	anl_context = NULL;
}

/*
 * Compute statistics about indexes of a relation
 */
static void
compute_index_stats(Relation onerel, double totalrows,
					AnlIndexData *indexdata, int nindexes,
					HeapTuple *rows, int numrows,
					MemoryContext col_context)
{
	MemoryContext ind_context,
				old_context;
	Datum		values[INDEX_MAX_KEYS];
	bool		isnull[INDEX_MAX_KEYS];
	int			ind,
				i;

	ind_context = AllocSetContextCreate(anl_context,
										"Analyze Index",
										ALLOCSET_DEFAULT_SIZES);
	old_context = MemoryContextSwitchTo(ind_context);

	for (ind = 0; ind < nindexes; ind++)
	{
		AnlIndexData *thisdata = &indexdata[ind];
		IndexInfo  *indexInfo = thisdata->indexInfo;
		int			attr_cnt = thisdata->attr_cnt;
		TupleTableSlot *slot;
		EState	   *estate;
		ExprContext *econtext;
		ExprState  *predicate;
		Datum	   *exprvals;
		bool	   *exprnulls;
		int			numindexrows,
					tcnt,
					rowno;
		double		totalindexrows;

		/* Ignore index if no columns to analyze and not partial */
		if (attr_cnt == 0 && indexInfo->ii_Predicate == NIL)
			continue;

		/*
		 * Need an EState for evaluation of index expressions and
		 * partial-index predicates.  Create it in the per-index context to be
		 * sure it gets cleaned up at the bottom of the loop.
		 */
		estate = CreateExecutorState();
		econtext = GetPerTupleExprContext(estate);
		/* Need a slot to hold the current heap tuple, too */
		slot = MakeSingleTupleTableSlot(RelationGetDescr(onerel),
										&TTSOpsHeapTuple);

		/* Arrange for econtext's scan tuple to be the tuple under test */
		econtext->ecxt_scantuple = slot;

		/* Set up execution state for predicate. */
		predicate = ExecPrepareQual(indexInfo->ii_Predicate, estate);

		/* Compute and save index expression values */
		exprvals = (Datum *) palloc(numrows * attr_cnt * sizeof(Datum));
		exprnulls = (bool *) palloc(numrows * attr_cnt * sizeof(bool));
		numindexrows = 0;
		tcnt = 0;
		for (rowno = 0; rowno < numrows; rowno++)
		{
			HeapTuple	heapTuple = rows[rowno];

			vacuum_delay_point();

			/*
			 * Reset the per-tuple context each time, to reclaim any cruft
			 * left behind by evaluating the predicate or index expressions.
			 */
			ResetExprContext(econtext);

			/* Set up for predicate or expression evaluation */
			ExecStoreHeapTuple(heapTuple, slot, false);

			/* If index is partial, check predicate */
			if (predicate != NULL)
			{
				if (!ExecQual(predicate, econtext))
					continue;
			}
			numindexrows++;

			if (attr_cnt > 0)
			{
				/*
				 * Evaluate the index row to compute expression values. We
				 * could do this by hand, but FormIndexDatum is convenient.
				 */
				FormIndexDatum(indexInfo,
							   slot,
							   estate,
							   values,
							   isnull);

				/*
				 * Save just the columns we care about.  We copy the values
				 * into ind_context from the estate's per-tuple context.
				 */
				for (i = 0; i < attr_cnt; i++)
				{
					VacAttrStats *stats = thisdata->vacattrstats[i];
					int			attnum = stats->attr->attnum;

					if (isnull[attnum - 1])
					{
						exprvals[tcnt] = (Datum) 0;
						exprnulls[tcnt] = true;
					}
					else
					{
						exprvals[tcnt] = datumCopy(values[attnum - 1],
												   stats->attrtype->typbyval,
												   stats->attrtype->typlen);
						exprnulls[tcnt] = false;
					}
					tcnt++;
				}
			}
		}

		/*
		 * Having counted the number of rows that pass the predicate in the
		 * sample, we can estimate the total number of rows in the index.
		 */
		thisdata->tupleFract = (double) numindexrows / (double) numrows;
		totalindexrows = ceil(thisdata->tupleFract * totalrows);

		/*
		 * Now we can compute the statistics for the expression columns.
		 */
		if (numindexrows > 0)
		{
			MemoryContextSwitchTo(col_context);
			for (i = 0; i < attr_cnt; i++)
			{
				VacAttrStats *stats = thisdata->vacattrstats[i];

				stats->exprvals = exprvals + i;
				stats->exprnulls = exprnulls + i;
				stats->rowstride = attr_cnt;
				stats->compute_stats(stats,
									 ind_fetch_func,
									 numindexrows,
									 totalindexrows);

				MemoryContextResetAndDeleteChildren(col_context);
			}
		}

		/* And clean up */
		MemoryContextSwitchTo(ind_context);

		ExecDropSingleTupleTableSlot(slot);
		FreeExecutorState(estate);
		MemoryContextResetAndDeleteChildren(ind_context);
	}

	MemoryContextSwitchTo(old_context);
	MemoryContextDelete(ind_context);
}

/*
 * examine_attribute -- pre-analysis of a single column
 *
 * Determine whether the column is analyzable; if so, create and initialize
 * a VacAttrStats struct for it.  If not, return NULL.
 *
 * If index_expr isn't NULL, then we're trying to analyze an expression index,
 * and index_expr is the expression tree representing the column's data.
 */
static VacAttrStats *
examine_attribute(Relation onerel, int attnum, Node *index_expr, int elevel)
{
	Form_pg_attribute attr = TupleDescAttr(onerel->rd_att, attnum - 1);
	HeapTuple	typtuple;
	VacAttrStats *stats;
	int			i;
	bool		ok;

	/* Never analyze dropped columns */
	if (attr->attisdropped)
		return NULL;

	/* Don't analyze column if user has specified not to */
	if (attr->attstattarget == 0)
		return NULL;

	/*
	 * Create the VacAttrStats struct.  Note that we only have a copy of the
	 * fixed fields of the pg_attribute tuple.
	 */
	stats = (VacAttrStats *) palloc0(sizeof(VacAttrStats));
	stats->elevel = elevel;
	stats->attr = (Form_pg_attribute) palloc(ATTRIBUTE_FIXED_PART_SIZE);
	memcpy(stats->attr, attr, ATTRIBUTE_FIXED_PART_SIZE);

	/*
	 * When analyzing an expression index, believe the expression tree's type
	 * not the column datatype --- the latter might be the opckeytype storage
	 * type of the opclass, which is not interesting for our purposes.  (Note:
	 * if we did anything with non-expression index columns, we'd need to
	 * figure out where to get the correct type info from, but for now that's
	 * not a problem.)	It's not clear whether anyone will care about the
	 * typmod, but we store that too just in case.
	 */
	if (index_expr)
	{
		stats->attrtypid = exprType(index_expr);
		stats->attrtypmod = exprTypmod(index_expr);

		/*
		 * If a collation has been specified for the index column, use that in
		 * preference to anything else; but if not, fall back to whatever we
		 * can get from the expression.
		 */
		if (OidIsValid(onerel->rd_indcollation[attnum - 1]))
			stats->attrcollid = onerel->rd_indcollation[attnum - 1];
		else
			stats->attrcollid = exprCollation(index_expr);
	}
	else
	{
		stats->attrtypid = attr->atttypid;
		stats->attrtypmod = attr->atttypmod;
		stats->attrcollid = attr->attcollation;
	}

	typtuple = SearchSysCacheCopy1(TYPEOID,
								   ObjectIdGetDatum(stats->attrtypid));
	if (!HeapTupleIsValid(typtuple))
		elog(ERROR, "cache lookup failed for type %u", stats->attrtypid);
	stats->attrtype = (Form_pg_type) GETSTRUCT(typtuple);
	stats->anl_context = anl_context;
	stats->tupattnum = attnum;

	/*
	 * The fields describing the stats->stavalues[n] element types default to
	 * the type of the data being analyzed, but the type-specific typanalyze
	 * function can change them if it wants to store something else.
	 */
	for (i = 0; i < STATISTIC_NUM_SLOTS-1; i++)
	{
		stats->statypid[i] = stats->attrtypid;
		stats->statyplen[i] = stats->attrtype->typlen;
		stats->statypbyval[i] = stats->attrtype->typbyval;
		stats->statypalign[i] = stats->attrtype->typalign;
	}

	/*
	 * The last slots of statistics is reserved for hyperloglog counter which
	 * is saved as a bytea. Therefore the type information is hardcoded for the
	 * bytea.
	 */
	stats->statypid[i] = BYTEAOID; // oid for bytea
	stats->statyplen[i] = -1; // variable length type
	stats->statypbyval[i] = false; // bytea is pass by reference
	stats->statypalign[i] = 'i'; // INT alignment (4-byte)

	/*
	 * Call the type-specific typanalyze function.  If none is specified, use
	 * std_typanalyze().
	 */
	if (OidIsValid(stats->attrtype->typanalyze))
		ok = DatumGetBool(OidFunctionCall1(stats->attrtype->typanalyze,
										   PointerGetDatum(stats)));
	else
		ok = std_typanalyze(stats);

	if (!ok || stats->compute_stats == NULL || stats->minrows <= 0)
	{
		heap_freetuple(typtuple);
		pfree(stats->attr);
		pfree(stats);
		return NULL;
	}

	return stats;
}

/*
 * acquire_sample_rows -- acquire a random sample of rows from the table
 *
 * Selected rows are returned in the caller-allocated array rows[], which
 * must have at least targrows entries.
 * The actual number of rows selected is returned as the function result.
 * We also estimate the total numbers of live and dead rows in the table,
 * and return them into *totalrows and *totaldeadrows, respectively.
 *
 * The returned list of tuples is in order by physical position in the table.
 * (We will rely on this later to derive correlation estimates.)
 *
 * As of May 2004 we use a new two-stage method:  Stage one selects up
 * to targrows random blocks (or all blocks, if there aren't so many).
 * Stage two scans these blocks and uses the Vitter algorithm to create
 * a random sample of targrows rows (or less, if there are less in the
 * sample of blocks).  The two stages are executed simultaneously: each
 * block is processed as soon as stage one returns its number and while
 * the rows are read stage two controls which ones are to be inserted
 * into the sample.
 *
 * Although every row has an equal chance of ending up in the final
 * sample, this sampling method is not perfect: not every possible
 * sample has an equal chance of being selected.  For large relations
 * the number of different blocks represented by the sample tends to be
 * too small.  We can live with that for now.  Improvements are welcome.
 *
 * An important property of this sampling method is that because we do
 * look at a statistically unbiased set of blocks, we should get
 * unbiased estimates of the average numbers of live and dead rows per
 * block.  The previous sampling method put too much credence in the row
 * density near the start of the table.
 *
 * The returned list of tuples is in order by physical position in the table.
 * (We will rely on this later to derive correlation estimates.)
 *
 * GPDB: If we are the dispatcher, then issue analyze on the segments and
 * collect the statistics from them.
 */
int
acquire_sample_rows(Relation onerel, int elevel,
					HeapTuple *rows, int targrows,
					double *totalrows, double *totaldeadrows)
{
	int			numrows = 0;	/* # rows now in reservoir */
	double		samplerows = 0; /* total # rows collected */
	double		liverows = 0;	/* # live rows seen */
	double		deadrows = 0;	/* # dead rows seen */
	double		rowstoskip = -1;	/* -1 means not set yet */
	long		randseed;		/* Seed for block sampler(s) */
	BlockNumber totalblocks;
	TransactionId OldestXmin;
	BlockSamplerData bs;
	ReservoirStateData rstate;
	TupleTableSlot *slot;
	TableScanDesc scan;
	BlockNumber nblocks;
	BlockNumber blksdone = 0;
#ifdef USE_PREFETCH
	int			prefetch_maximum = 0;	/* blocks to prefetch if enabled */
	BlockSamplerData prefetch_bs;
#endif

	Assert(targrows > 0);

	if (Gp_role == GP_ROLE_DISPATCH &&
		onerel->rd_cdbpolicy && !GpPolicyIsEntry(onerel->rd_cdbpolicy))
	{
		/* Fetch sample from the segments. */
		return acquire_sample_rows_dispatcher(onerel, false, elevel,
											  rows, targrows,
											  totalrows, totaldeadrows);
	}

	/*
	 * GPDB: Analyze does make a lot of assumptions regarding the file layout of a
	 * relation. These assumptions are heap specific and do not hold for AO/AOCO
	 * relations. In the case of AO/AOCO, what is actually needed and used instead
	 * of number of blocks, is number of tuples.
	 *
	 * GPDB_12_MERGE_FIXME: BlockNumber is uint32 and Number of tuples is uint64.
	 * That means that after row number UINT_MAX we will never analyze the table.
	 */
	if (RelationIsAppendOptimized(onerel))
	{
		BlockNumber pages;
		double		tuples;
		double		allvisfrac;
		int32		attr_widths;

		table_relation_estimate_size(onerel,	&attr_widths, &pages,
									&tuples, &allvisfrac);

		if (tuples > UINT_MAX)
			tuples = UINT_MAX;

		totalblocks = (BlockNumber)tuples;
	}
	else
		totalblocks = RelationGetNumberOfBlocks(onerel);

	/* Need a cutoff xmin for HeapTupleSatisfiesVacuum */
	OldestXmin = GetOldestNonRemovableTransactionId(onerel);

	/* Prepare for sampling block numbers */
	randseed = random();
	nblocks = BlockSampler_Init(&bs, totalblocks, targrows, randseed);

#ifdef USE_PREFETCH
	prefetch_maximum = get_tablespace_maintenance_io_concurrency(onerel->rd_rel->reltablespace);
	/* Create another BlockSampler, using the same seed, for prefetching */
	if (prefetch_maximum)
		(void) BlockSampler_Init(&prefetch_bs, totalblocks, targrows, randseed);
#endif

	/* Report sampling block numbers */
	pgstat_progress_update_param(PROGRESS_ANALYZE_BLOCKS_TOTAL,
								 nblocks);

	/* Prepare for sampling rows */
	reservoir_init_selection_state(&rstate, targrows);

	scan = table_beginscan_analyze(onerel);
	slot = table_slot_create(onerel, NULL);

#ifdef USE_PREFETCH

	/*
	 * If we are doing prefetching, then go ahead and tell the kernel about
	 * the first set of pages we are going to want.  This also moves our
	 * iterator out ahead of the main one being used, where we will keep it so
	 * that we're always pre-fetching out prefetch_maximum number of blocks
	 * ahead.
	 */
	if (prefetch_maximum)
	{
		for (int i = 0; i < prefetch_maximum; i++)
		{
			BlockNumber prefetch_block;

			if (!BlockSampler_HasMore(&prefetch_bs))
				break;

			prefetch_block = BlockSampler_Next(&prefetch_bs);
			PrefetchBuffer(scan->rs_rd, MAIN_FORKNUM, prefetch_block);
		}
	}
#endif

	/* Outer loop over blocks to sample */
	while (BlockSampler_HasMore(&bs))
	{
		bool		block_accepted;
		BlockNumber targblock = BlockSampler_Next(&bs);
#ifdef USE_PREFETCH
		BlockNumber prefetch_targblock = InvalidBlockNumber;

		/*
		 * Make sure that every time the main BlockSampler is moved forward
		 * that our prefetch BlockSampler also gets moved forward, so that we
		 * always stay out ahead.
		 */
		if (prefetch_maximum && BlockSampler_HasMore(&prefetch_bs))
			prefetch_targblock = BlockSampler_Next(&prefetch_bs);
#endif

		vacuum_delay_point();

		block_accepted = table_scan_analyze_next_block(scan, targblock, vac_strategy);

#ifdef USE_PREFETCH

		/*
		 * When pre-fetching, after we get a block, tell the kernel about the
		 * next one we will want, if there's any left.
		 *
		 * We want to do this even if the table_scan_analyze_next_block() call
		 * above decides against analyzing the block it picked.
		 */
		if (prefetch_maximum && prefetch_targblock != InvalidBlockNumber)
			PrefetchBuffer(scan->rs_rd, MAIN_FORKNUM, prefetch_targblock);
#endif

		/*
		 * Don't analyze if table_scan_analyze_next_block() indicated this
		 * block is unsuitable for analyzing.
		 */
		if (!block_accepted)
			continue;

		while (table_scan_analyze_next_tuple(scan, OldestXmin, &liverows, &deadrows, slot))
		{
			/*
			 * The first targrows sample rows are simply copied into the
			 * reservoir. Then we start replacing tuples in the sample until
			 * we reach the end of the relation.  This algorithm is from Jeff
			 * Vitter's paper (see full citation in utils/misc/sampling.c). It
			 * works by repeatedly computing the number of tuples to skip
			 * before selecting a tuple, which replaces a randomly chosen
			 * element of the reservoir (current set of tuples).  At all times
			 * the reservoir is a true random sample of the tuples we've
			 * passed over so far, so when we fall off the end of the relation
			 * we're done.
			 */
			if (numrows < targrows)
				rows[numrows++] = ExecCopySlotHeapTuple(slot);
			else
			{
				/*
				 * t in Vitter's paper is the number of records already
				 * processed.  If we need to compute a new S value, we must
				 * use the not-yet-incremented value of samplerows as t.
				 */
				if (rowstoskip < 0)
					rowstoskip = reservoir_get_next_S(&rstate, samplerows, targrows);

				if (rowstoskip <= 0)
				{
					/*
					 * Found a suitable tuple, so save it, replacing one old
					 * tuple at random
					 */
					int			k = (int) (targrows * sampler_random_fract(rstate.randstate));

					Assert(k >= 0 && k < targrows);
					heap_freetuple(rows[k]);
					rows[k] = ExecCopySlotHeapTuple(slot);
				}

				rowstoskip -= 1;
			}

			samplerows += 1;
		}

		pgstat_progress_update_param(PROGRESS_ANALYZE_BLOCKS_DONE,
									 ++blksdone);
	}

	ExecDropSingleTupleTableSlot(slot);
	table_endscan(scan);

	/*
	 * If we didn't find as many tuples as we wanted then we're done. No sort
	 * is needed, since they're already in order.
	 *
	 * Otherwise we need to sort the collected tuples by position
	 * (itempointer). It's not worth worrying about corner cases where the
	 * tuples are already sorted.
	 */
	if (numrows == targrows)
		qsort((void *) rows, numrows, sizeof(HeapTuple), compare_rows);

	/*
	 * Estimate total numbers of live and dead rows in relation, extrapolating
	 * on the assumption that the average tuple density in pages we didn't
	 * scan is the same as in the pages we did scan.  Since what we scanned is
	 * a random sample of the pages in the relation, this should be a good
	 * assumption.
	 */
	if (bs.m > 0)
	{
		*totalrows = floor((liverows / bs.m) * totalblocks + 0.5);
		*totaldeadrows = floor((deadrows / bs.m) * totalblocks + 0.5);
	}
	else
	{
		*totalrows = 0.0;
		*totaldeadrows = 0.0;
	}

	/*
	 * Emit some interesting relation info
	 */
	ereport(elevel,
		(errmsg("\"%s\": scanned %d of %u pages, "
				"containing %.0f live rows and %.0f dead rows; "
				"%d rows in sample, %.0f estimated total rows",
				RelationGetRelationName(onerel),
				bs.m, totalblocks,
				liverows, deadrows,
				numrows, *totalrows)));

	return numrows;
}

/*
 * qsort comparator for sorting rows[] array
 */
static int
compare_rows(const void *a, const void *b)
{
	HeapTuple	ha = *(const HeapTuple *) a;
	HeapTuple	hb = *(const HeapTuple *) b;

	/*
	 * GPDB_12_MERGE_FIXME: For AO/AOCO tables, blocknumber does not have a
	 * meaning and is not set. The current implementation of analyze makes
	 * assumptions about the file layout which do not hold for these two cases.
	 * The compare function should maintain the row order as consrtucted, hence
	 * return 0;
	 *
	 * There should be no apparent and measurable perfomance hit from calling
	 * this function.
	 *
	 * One possible proper fix is to refactor analyze to use the tableam api and
	 * this sorting should move to the specific implementation.
	 */
	if (!BlockNumberIsValid(ItemPointerGetBlockNumberNoCheck(&ha->t_self)))
		return 0;

	BlockNumber ba = ItemPointerGetBlockNumber(&ha->t_self);
	OffsetNumber oa = ItemPointerGetOffsetNumber(&ha->t_self);
	BlockNumber bb = ItemPointerGetBlockNumber(&hb->t_self);
	OffsetNumber ob = ItemPointerGetOffsetNumber(&hb->t_self);

	if (ba < bb)
		return -1;
	if (ba > bb)
		return 1;
	if (oa < ob)
		return -1;
	if (oa > ob)
		return 1;
	return 0;
}


/*
 * acquire_inherited_sample_rows -- acquire sample rows from inheritance tree
 *
 * This has the same API as acquire_sample_rows, except that rows are
 * collected from all inheritance children as well as the specified table.
 * We fail and return zero if there are no inheritance children, or if all
 * children are foreign tables that don't support ANALYZE.
 */
int
acquire_inherited_sample_rows(Relation onerel, int elevel,
							  HeapTuple *rows, int targrows,
							  double *totalrows, double *totaldeadrows)
{
	List	   *tableOIDs;
	Relation   *rels;
	AcquireSampleRowsFunc *acquirefuncs;
	double	   *relblocks;
	double		totalblocks;
	int			numrows,
				nrels,
				i;
	ListCell   *lc;
	bool		has_child;

	/*
	 * Like in acquire_sample_rows(), if we're in the QD, fetch the sample
	 * from segments.
	 */
	if (Gp_role == GP_ROLE_DISPATCH)
	{
		return acquire_sample_rows_dispatcher(onerel,
											  true, /* inherited stats */
											  elevel, rows, targrows,
											  totalrows, totaldeadrows);
	}

	/*
	 * Find all members of inheritance set.  We only need AccessShareLock on
	 * the children.
	 */
	tableOIDs =
		find_all_inheritors(RelationGetRelid(onerel), AccessShareLock, NULL);

	/*
	 * Check that there's at least one descendant, else fail.  This could
	 * happen despite analyze_rel's relhassubclass check, if table once had a
	 * child but no longer does.  In that case, we can clear the
	 * relhassubclass field so as not to make the same mistake again later.
	 * (This is safe because we hold ShareUpdateExclusiveLock.)
	 */
	if (list_length(tableOIDs) < 2)
	{
		/* CCI because we already updated the pg_class row in this command */
		CommandCounterIncrement();
		SetRelationHasSubclass(RelationGetRelid(onerel), false);
		*totalrows = 0;
		*totaldeadrows = 0;
		ereport(elevel,
				(errmsg("skipping analyze of \"%s.%s\" inheritance tree --- this inheritance tree contains no child tables",
						get_namespace_name(RelationGetNamespace(onerel)),
						RelationGetRelationName(onerel))));
		return 0;
	}

	/*
	 * Identify acquirefuncs to use, and count blocks in all the relations.
	 * The result could overflow BlockNumber, so we use double arithmetic.
	 */
	rels = (Relation *) palloc(list_length(tableOIDs) * sizeof(Relation));
	acquirefuncs = (AcquireSampleRowsFunc *)
		palloc(list_length(tableOIDs) * sizeof(AcquireSampleRowsFunc));
	relblocks = (double *) palloc(list_length(tableOIDs) * sizeof(double));
	totalblocks = 0;
	nrels = 0;
	has_child = false;
	foreach(lc, tableOIDs)
	{
		Oid			childOID = lfirst_oid(lc);
		Relation	childrel;
		AcquireSampleRowsFunc acquirefunc = NULL;
		BlockNumber relpages = 0;

		/* We already got the needed lock */
		childrel = table_open(childOID, NoLock);

		/* Ignore if temp table of another backend */
		if (RELATION_IS_OTHER_TEMP(childrel))
		{
			/* ... but release the lock on it */
			Assert(childrel != onerel);
			table_close(childrel, AccessShareLock);
			continue;
		}

		/* Check table type (MATVIEW can't happen, but might as well allow) */
		if (childrel->rd_rel->relkind == RELKIND_RELATION ||
			childrel->rd_rel->relkind == RELKIND_MATVIEW)
		{
			/* Regular table, so use the regular row acquisition function */
			acquirefunc = acquire_sample_rows;
			relpages = AcquireNumberOfBlocks(childrel);
		}
		else if (childrel->rd_rel->relkind == RELKIND_FOREIGN_TABLE)
		{
			/*
			 * For a foreign table, call the FDW's hook function to see
			 * whether it supports analysis.
			 */
			FdwRoutine *fdwroutine;
			bool		ok = false;

			fdwroutine = GetFdwRoutineForRelation(childrel, false);

			if (fdwroutine->AnalyzeForeignTable != NULL)
				ok = fdwroutine->AnalyzeForeignTable(childrel,
													 &acquirefunc,
													 &relpages);

			if (!ok)
			{
				/* ignore, but release the lock on it */
				Assert(childrel != onerel);
				table_close(childrel, AccessShareLock);
				continue;
			}
		}
		else
		{
			/*
			 * ignore, but release the lock on it.  don't try to unlock the
			 * passed-in relation
			 */
			Assert(childrel->rd_rel->relkind == RELKIND_PARTITIONED_TABLE);
			if (childrel != onerel)
				table_close(childrel, AccessShareLock);
			else
				table_close(childrel, NoLock);
			continue;
		}

		/* OK, we'll process this child */
		has_child = true;
		rels[nrels] = childrel;
		acquirefuncs[nrels] = acquirefunc;
		relblocks[nrels] = (double) relpages;
		totalblocks += (double) relpages;
		nrels++;
	}

	/*
	 * If we don't have at least one child table to consider, fail.  If the
	 * relation is a partitioned table, it's not counted as a child table.
	 */
	if (!has_child)
	{
		ereport(elevel,
				(errmsg("skipping analyze of \"%s.%s\" inheritance tree --- this inheritance tree contains no analyzable child tables",
						get_namespace_name(RelationGetNamespace(onerel)),
						RelationGetRelationName(onerel))));
		return 0;
	}

	/*
	 * Now sample rows from each relation, proportionally to its fraction of
	 * the total block count.  (This might be less than desirable if the child
	 * rels have radically different free-space percentages, but it's not
	 * clear that it's worth working harder.)
	 */
	pgstat_progress_update_param(PROGRESS_ANALYZE_CHILD_TABLES_TOTAL,
								 nrels);
	numrows = 0;
	*totalrows = 0;
	*totaldeadrows = 0;
	for (i = 0; i < nrels; i++)
	{
		Relation	childrel = rels[i];
		AcquireSampleRowsFunc acquirefunc = acquirefuncs[i];
		double		childblocks = relblocks[i];

		pgstat_progress_update_param(PROGRESS_ANALYZE_CURRENT_CHILD_TABLE_RELID,
									 RelationGetRelid(childrel));

		if (childblocks > 0)
		{
			int			childtargrows;

			childtargrows = (int) rint(targrows * childblocks / totalblocks);
			/* Make sure we don't overrun due to roundoff error */
			childtargrows = Min(childtargrows, targrows - numrows);
			if (childtargrows > 0)
			{
				int			childrows;
				double		trows,
							tdrows;

				/* Fetch a random sample of the child's rows */
				childrows = (*acquirefunc) (childrel, elevel,
											rows + numrows, childtargrows,
											&trows, &tdrows);

				/* We may need to convert from child's rowtype to parent's */
				if (childrows > 0 &&
					!equalTupleDescs(RelationGetDescr(childrel),
									 RelationGetDescr(onerel),
									 false))
				{
					TupleConversionMap *map;

					map = convert_tuples_by_name(RelationGetDescr(childrel),
												 RelationGetDescr(onerel));
					if (map != NULL)
					{
						int			j;

						for (j = 0; j < childrows; j++)
						{
							HeapTuple	newtup;

							newtup = execute_attr_map_tuple(rows[numrows + j], map);
							heap_freetuple(rows[numrows + j]);
							rows[numrows + j] = newtup;
						}
						free_conversion_map(map);
					}
				}

				/* And add to counts */
				numrows += childrows;
				*totalrows += trows;
				*totaldeadrows += tdrows;
			}
		}

		/*
		 * Note: we cannot release the child-table locks, since we may have
		 * pointers to their TOAST tables in the sampled rows.
		 */
		table_close(childrel, NoLock);
		pgstat_progress_update_param(PROGRESS_ANALYZE_CHILD_TABLES_DONE,
									 i + 1);
	}

	return numrows;
}

/*
 * This function acquires the HLL counter for the entire table by
 * using the hyperloglog extension gp_hyperloglog_accum().
 *
 * Unlike acquire_sample_rows(), this returns the HLL counter for
 * the entire table, and not jsut a sample, and it stores the HLL
 * counter into a separate attribute in the stats stahll_full to
 * distinguish it from the HLL for sampled data. This functions scans
 * the full table only once.
 */
static void
acquire_hll_by_query(Relation onerel, int nattrs, VacAttrStats **attrstats, int elevel)
{
	StringInfoData str, columnStr;
	int			i;
	int			ret;
	Datum	   *vals;
	MemoryContext oldcxt;
	const char *schemaName = get_namespace_name(RelationGetNamespace(onerel));

	initStringInfo(&str);
	initStringInfo(&columnStr);
	for (i = 0; i < nattrs; i++)
	{
		const char *attname = quote_identifier(NameStr(attrstats[i]->attr->attname));
		appendStringInfo(&columnStr, "pg_catalog.gp_hyperloglog_accum(%s)", attname);
		if(i != nattrs-1)
			appendStringInfo(&columnStr, ", ");
	}

	appendStringInfo(&str, "select %s from %s.%s as Ta ",
					 columnStr.data,
					 quote_identifier(schemaName),
					 quote_identifier(RelationGetRelationName(onerel)));

	oldcxt = CurrentMemoryContext;

	if (SPI_OK_CONNECT != SPI_connect())
		ereport(ERROR,
				(errcode(ERRCODE_INTERNAL_ERROR),
				 errmsg("unable to connect to execute internal query")));

	elog(elevel, "Executing SQL: %s", str.data);

	/*
	 * Do the query. We pass readonly==false, to force SPI to take a new
	 * snapshot. That ensures that we see all changes by our own transaction.
	 */
	ret = SPI_execute(str.data, false, 0);
	Assert(ret > 0);

	/*
	 * targrows in analyze_rel_internal() is an int,
	 * it's unlikely that this query will return more rows
	 */
	Assert(SPI_processed < 2);
	int sampleTuples = (int) SPI_processed;

	/* Ok, read in the tuples to *rows */
	MemoryContextSwitchTo(oldcxt);
	vals = (Datum *) palloc0(nattrs * sizeof(Datum));
	bool isNull = false;

	for (i = 0; i < sampleTuples; i++)
	{
		HeapTuple	sampletup = SPI_tuptable->vals[i];
		int			j;

		for (j = 0; j < nattrs; j++)
		{
			int	tupattnum = attrstats[j]->tupattnum;
			Assert(tupattnum >= 1 && tupattnum <= nattrs);

			vals[tupattnum - 1] = heap_getattr(sampletup, j + 1,
											   SPI_tuptable->tupdesc,
											   &isNull);
			if (isNull)
			{
				attrstats[j]->stahll_full = (bytea *)gp_hyperloglog_init_def();
				continue;
			}

			int16 typlen;
			bool typbyval;
			get_typlenbyval(SPI_tuptable->tupdesc->tdtypeid, &typlen, &typbyval);
			int hll_length = datumGetSize(vals[tupattnum-1], typbyval, typlen);
			attrstats[j]->stahll_full = (bytea *)datumCopy(PointerGetDatum(vals[tupattnum - 1]), false, hll_length);
		}
	}

	SPI_finish();
}

/*
 * Compute relation size.
 *
 * In upstream, this is a simple RelationGetNumberOfBlocks() call.
 * In GPDB if we're in the dispatcher, we need to get the size from the
 * segments.
 */
BlockNumber
AcquireNumberOfBlocks(Relation onerel)
{
	int64		totalbytes;

	if (Gp_role == GP_ROLE_DISPATCH &&
		onerel->rd_cdbpolicy && !GpPolicyIsEntry(onerel->rd_cdbpolicy))
	{
		/* Query the segments using pg_relation_size(<rel>). */
		char		relsize_sql[100];

		snprintf(relsize_sql, sizeof(relsize_sql),
				 "select pg_catalog.pg_relation_size(%u, 'main')", RelationGetRelid(onerel));
		totalbytes = get_size_from_segDBs(relsize_sql);
		if (GpPolicyIsReplicated(onerel->rd_cdbpolicy))
		{
			/*
			 * pg_relation_size sums up the table size on each segment. That's
			 * correct for hash and randomly distributed tables. But for a
			 * replicated table, we want pg_class.relpages to count the data
			 * only once.
			 */
			totalbytes = totalbytes / onerel->rd_cdbpolicy->numsegments;
		}

		return RelationGuessNumberOfBlocksFromSize(totalbytes);
	}
	/* Check size on this server. */
	else
	{
		return RelationGetNumberOfBlocks(onerel);
	}
}

/*
 * Compute index relation's size.
 *
 * Like AcquireNumberOfBlocks(), but for indexes. Indexes don't
 * have a distribution policy, so we use the parent table's policy
 * to determine whether we need to get the size on segments or
 * locally.
 */
static BlockNumber
acquire_index_number_of_blocks(Relation indexrel, Relation tablerel)
{
	int64		totalbytes;

	if (Gp_role == GP_ROLE_DISPATCH &&
		tablerel->rd_cdbpolicy && !GpPolicyIsEntry(tablerel->rd_cdbpolicy))
	{
		/* Query the segments using pg_relation_size(<rel>). */
		char		relsize_sql[100];

		snprintf(relsize_sql, sizeof(relsize_sql),
				 "select pg_catalog.pg_relation_size(%u, 'main')", RelationGetRelid(indexrel));
		totalbytes = get_size_from_segDBs(relsize_sql);
		if (GpPolicyIsReplicated(tablerel->rd_cdbpolicy))
		{
			/*
			 * pg_relation_size sums up the table size on each segment. That's
			 * correct for hash and randomly distributed tables. But for a
			 * replicated table, we want pg_class.relpages to count the data
			 * only once.
			 */
			totalbytes = totalbytes / tablerel->rd_cdbpolicy->numsegments;
		}

		return RelationGuessNumberOfBlocksFromSize(totalbytes);
	}
	/* Check size on this server. */
	else
	{
		return RelationGetNumberOfBlocks(indexrel);
	}
}

/*
 * parse_record_to_string
 *
 * CDB: a copy of record_in, but only parse the record string
 * into separate strs for each column.
 */
static void
parse_record_to_string(char *string, TupleDesc tupdesc, char** values, bool *nulls)
{
	char	*ptr;
	int	ncolumns;
	int	i;
	bool	needComma;
	StringInfoData	buf;

	Assert(string != NULL);
	Assert(values != NULL);
	Assert(nulls != NULL);
	
	ncolumns = tupdesc->natts;
	needComma = false;

	/*
	 * Scan the string.  We use "buf" to accumulate the de-quoted data for
	 * each column, which is then fed to the appropriate input converter.
	 */
	ptr = string;

	/* Allow leading whitespace */
	while (*ptr && isspace((unsigned char) *ptr))
		ptr++;
	if (*ptr++ != '(')
	{
		ereport(ERROR,
				(errcode(ERRCODE_INVALID_TEXT_REPRESENTATION),
				 errmsg("malformed record literal: \"%s\"", string),
				 errdetail("Missing left parenthesis.")));
	}

	initStringInfo(&buf);

	for (i = 0; i < ncolumns; i++)
	{
		/* Ignore dropped columns in datatype, but fill with nulls */
		if (TupleDescAttr(tupdesc, i)->attisdropped)
		{
			values[i] = NULL;
			nulls[i] = true;
			continue;
		}

		if (needComma)
		{
			/* Skip comma that separates prior field from this one */
			if (*ptr == ',')
				ptr++;
			else
			{
				/* *ptr must be ')' */
				ereport(ERROR,
						(errcode(ERRCODE_INVALID_TEXT_REPRESENTATION),
						 errmsg("malformed record literal: \"%s\"", string),
						 errdetail("Too few columns.")));
			}
		}

		/* Check for null: completely empty input means null */
		if (*ptr == ',' || *ptr == ')')
		{
			values[i] = NULL;
			nulls[i] = true;
		}
		else
		{
			/* Extract string for this column */
			bool		inquote = false;

			resetStringInfo(&buf);
			while (inquote || !(*ptr == ',' || *ptr == ')'))
			{
				char		ch = *ptr++;

				if (ch == '\0')
				{
					ereport(ERROR,
							(errcode(ERRCODE_INVALID_TEXT_REPRESENTATION),
							 errmsg("malformed record literal: \"%s\"",
									string),
							 errdetail("Unexpected end of input.")));
				}
				if (ch == '\\')
				{
					if (*ptr == '\0')
					{
						ereport(ERROR,
								(errcode(ERRCODE_INVALID_TEXT_REPRESENTATION),
								 errmsg("malformed record literal: \"%s\"",
										string),
								 errdetail("Unexpected end of input.")));
					}
					appendStringInfoChar(&buf, *ptr++);
				}
				else if (ch == '"')
				{
					if (!inquote)
						inquote = true;
					else if (*ptr == '"')
					{
						/* doubled quote within quote sequence */
						appendStringInfoChar(&buf, *ptr++);
					}
					else
						inquote = false;
				}
				else
					appendStringInfoChar(&buf, ch);
			}

			values[i] = palloc(strlen(buf.data) + 1);
			memcpy(values[i], buf.data, strlen(buf.data) + 1);
			nulls[i] = false;
		}

		/*
		 * Prep for next column
		 */
		needComma = true;
	}

	if (*ptr++ != ')')
	{
		ereport(ERROR,
				(errcode(ERRCODE_INVALID_TEXT_REPRESENTATION),
				 errmsg("malformed record literal: \"%s\"", string),
				 errdetail("Too many columns.")));
	}
	/* Allow trailing whitespace */
	while (*ptr && isspace((unsigned char) *ptr))
		ptr++;
	if (*ptr)
	{
		ereport(ERROR,
				(errcode(ERRCODE_INVALID_TEXT_REPRESENTATION),
				 errmsg("malformed record literal: \"%s\"", string),
				 errdetail("Junk after right parenthesis.")));
	}
}

/*
 * Collect a sample from segments.
 *
 * Calls the gp_acquire_sample_rows() helper function on each segment,
 * and merges the results.
 */
static int
acquire_sample_rows_dispatcher(Relation onerel, bool inh, int elevel,
							   HeapTuple *rows, int targrows,
							   double *totalrows, double *totaldeadrows)
{
	/*
	 * 'colLargeRowIndexes' is essentially an argument, but it's passed via a
	 * global variable to avoid changing the AcquireSampleRowsFunc prototype.
	 */
	Bitmapset **colLargeRowIndexes = acquire_func_colLargeRowIndexes;
	TupleDesc	relDesc = RelationGetDescr(onerel);
	TupleDesc	funcTupleDesc;
	TupleDesc	sampleTupleDesc;
	AttInMetadata *attinmeta;
	StringInfoData str;
	int			sampleTuples;	/* 32 bit - assume that number of tuples will not > 2B */
	char	  **funcRetValues;
	bool	   *funcRetNulls;
	char	  **values;
	int			numLiveColumns;
	int			perseg_targrows;
	int			ncolumns;
	CdbPgResults cdb_pgresults = {NULL, 0};
	int			i;
	int			index = 0;

	Assert(targrows > 0.0);

	/*
	 * Acquire an evenly-sized sample from each segment.
	 *
	 * XXX: If there's a significant bias between the segments, i.e. some
	 * segments have a lot more rows than others, the sample will biased, too.
	 * Would be nice to improve that, but it's not clear how. We could issue
	 * another query to get the table size from each segment first, and use
	 * those to weigh the sample size to get from each segment. But that'd
	 * require an extra round-trip, which is also not good. The caller
	 * actually already did that, to get the total relation size, but it
	 * doesn't pass that down to us, let alone the per-segment sizes.
	 */
	if (GpPolicyIsReplicated(onerel->rd_cdbpolicy))
		perseg_targrows = targrows;
	else if (GpPolicyIsPartitioned(onerel->rd_cdbpolicy))
		perseg_targrows = targrows / onerel->rd_cdbpolicy->numsegments;
	else
		elog(ERROR, "acquire_sample_rows_dispatcher() cannot be used on a non-distributed table");

	/*
	 * Count the number of columns, excluding dropped columns. We'll need that
	 * later.
	 */
	numLiveColumns = 0;
	for (i = 0; i < relDesc->natts; i++)
	{
		Form_pg_attribute attr = TupleDescAttr(relDesc, i);

		if (attr->attisdropped)
			continue;

		numLiveColumns++;
	}

	/*
	 * Construct SQL command to dispatch to segments.
	 *
	 * Did not use 'select * from pg_catalog.gp_acquire_sample_rows(...) as (..);'
	 * here. Because it requires to specify columns explicitly which leads to
	 * permission check on each columns. This is not consistent with GPDB5 and
	 * may result in different behaviour under different acl configuration.
	 */
	initStringInfo(&str);
	appendStringInfo(&str, "select pg_catalog.gp_acquire_sample_rows(%u, %d, '%s');",
					 RelationGetRelid(onerel),
					 perseg_targrows,
					 inh ? "t" : "f");

	/*
	 * Execute it.
	 */
	elog(elevel, "Executing SQL: %s", str.data);
	CdbDispatchCommand(str.data, DF_WITH_SNAPSHOT | DF_CANCEL_ON_ERROR, &cdb_pgresults);

	/*
	 * Build a modified tuple descriptor for the table.
	 *
	 * Some datatypes need special treatment, so we cannot use the relation's
	 * original tupledesc.
	 *
	 * Also create tupledesc of return record of function gp_acquire_sample_rows.
	 */
	sampleTupleDesc = CreateTupleDescCopy(relDesc);
	ncolumns = numLiveColumns + FIX_ATTR_NUM;
	
	funcTupleDesc = CreateTemplateTupleDesc(ncolumns);
	TupleDescInitEntry(funcTupleDesc, (AttrNumber) 1, "", FLOAT8OID, -1, 0);
	TupleDescInitEntry(funcTupleDesc, (AttrNumber) 2, "", FLOAT8OID, -1, 0);
	TupleDescInitEntry(funcTupleDesc, (AttrNumber) 3, "", TEXTOID, -1, 0);
	
	for (i = 0; i < relDesc->natts; i++)
	{
		Form_pg_attribute attr = TupleDescAttr(relDesc, i);
		
		Oid			typid = gp_acquire_sample_rows_col_type(attr->atttypid);

		TupleDescAttr(sampleTupleDesc, i)->atttypid = typid;

		if (!attr->attisdropped)
		{
			TupleDescInitEntry(funcTupleDesc, (AttrNumber) 4 + index, "",
							   typid, attr->atttypmod, attr->attndims);
		
			index++;
		}
	}

	/* For RECORD results, make sure a typmod has been assigned */
	Assert(funcTupleDesc->tdtypeid == RECORDOID && funcTupleDesc->tdtypmod < 0);
	assign_record_type_typmod(funcTupleDesc);

	attinmeta = TupleDescGetAttInMetadata(sampleTupleDesc);

	/*
	 * Read the result set from each segment. Gather the sample rows *rows,
	 * and sum up the summary rows for grand 'totalrows' and 'totaldeadrows'.
	 */
	funcRetValues = (char **) palloc0(funcTupleDesc->natts * sizeof(char *));
	funcRetNulls = (bool *) palloc(funcTupleDesc->natts * sizeof(bool));
	values = (char **) palloc0(relDesc->natts * sizeof(char *));
	sampleTuples = 0;
	*totalrows = 0;
	*totaldeadrows = 0;
	for (int resultno = 0; resultno < cdb_pgresults.numResults; resultno++)
	{
		struct pg_result *pgresult = cdb_pgresults.pg_results[resultno];
		bool		got_summary = false;
		double		this_totalrows = 0;
		double		this_totaldeadrows = 0;

		if (PQresultStatus(pgresult) != PGRES_TUPLES_OK)
		{
			cdbdisp_clearCdbPgResults(&cdb_pgresults);
			ereport(ERROR,
					(errmsg("unexpected result from segment: %d",
							PQresultStatus(pgresult))));
		}

		if (GpPolicyIsReplicated(onerel->rd_cdbpolicy))
		{
			/*
			 * A replicated table has the same data in all segments. Arbitrarily,
			 * use the sample from the first segment, and discard the rest.
			 * (This is rather inefficient, of course. It would be better to
			 * dispatch to only one segment, but there is no easy API for that
			 * in the dispatcher.)
			 */
			if (resultno > 0)
				continue;
		}

		for (int rowno = 0; rowno < PQntuples(pgresult); rowno++)
		{
			/*
			 * We cannot use record_in function to get row record here.
			 * Since the result row may contain just the totalrows info where the data columns
			 * are NULLs. Consider domain: 'create domain dnotnull varchar(15) NOT NULL;'
			 * NULLs are not allowed in data columns.
			 */
			char * rowStr = PQgetvalue(pgresult, rowno, 0);

			if (rowStr == NULL)
				elog(ERROR, "got NULL pointer from return value of gp_acquire_sample_rows");

			parse_record_to_string(rowStr, funcTupleDesc, funcRetValues, funcRetNulls);

			if (!funcRetNulls[0])
			{
				/* This is a summary row. */
				if (got_summary)
					elog(ERROR, "got duplicate summary row from gp_acquire_sample_rows");

				this_totalrows = DatumGetFloat8(DirectFunctionCall1(float8in,
																	CStringGetDatum(funcRetValues[0])));
				this_totaldeadrows = DatumGetFloat8(DirectFunctionCall1(float8in,
																		CStringGetDatum(funcRetValues[1])));
				got_summary = true;
			}
			else
			{
				/* This is a sample row. */
				if (sampleTuples >= targrows)
					elog(ERROR, "too many sample rows received from gp_acquire_sample_rows");

				/* Read the 'toolarge' bitmap, if any */
				if (colLargeRowIndexes && !funcRetNulls[2])
				{
					char	   *toolarge;
					toolarge = funcRetValues[2];
					if (strlen(toolarge) != numLiveColumns)
						elog(ERROR, "'toolarge' bitmap has incorrect length");

					index = 0;
					for (i = 0; i < relDesc->natts; i++)
					{
						Form_pg_attribute attr = TupleDescAttr(relDesc, i);

						if (attr->attisdropped)
							continue;

						if (toolarge[index] == '1')
							colLargeRowIndexes[i] = bms_add_member(colLargeRowIndexes[i], sampleTuples);
						index++;
					}
				}

				/* Process the columns */
				index = 0;
				for (i = 0; i < relDesc->natts; i++)
				{
					Form_pg_attribute attr = TupleDescAttr(relDesc, i);

					if (attr->attisdropped)
						continue;

					if (funcRetNulls[3 + index])
						values[i] = NULL;
					else
						values[i] = funcRetValues[3 + index];
					index++; /* Move index to the next result set attribute */
				}

				rows[sampleTuples] = BuildTupleFromCStrings(attinmeta, values);
				sampleTuples++;

				/*
				 * note: we don't set the OIDs in the sample. ANALYZE doesn't
				 * collect stats for them
				 */
			}
		}

		if (!got_summary)
			elog(ERROR, "did not get summary row from gp_acquire_sample_rows");

		if (resultno >= onerel->rd_cdbpolicy->numsegments)
		{
			/*
			 * This result is for a segment that's not holding any data for this
			 * table. Should get 0 rows.
			 */
			if (this_totalrows != 0)
				elog(WARNING, "table \"%s\" contains rows in segment %d, which is outside the # of segments for the table's policy (%d segments)",
					 RelationGetRelationName(onerel), resultno, onerel->rd_cdbpolicy->numsegments);
		}

		(*totalrows) += this_totalrows;
		(*totaldeadrows) += this_totaldeadrows;
	}
	for (i = 0; i < funcTupleDesc->natts; i++)
	{
		if (funcRetValues[i])
			pfree(funcRetValues[i]);
	}
	pfree(funcRetValues);
	pfree(funcRetNulls);
	pfree(values);

	cdbdisp_clearCdbPgResults(&cdb_pgresults);

	return sampleTuples;
}

/*
 *	update_attstats() -- update attribute statistics for one relation
 *
 *		Statistics are stored in several places: the pg_class row for the
 *		relation has stats about the whole relation, and there is a
 *		pg_statistic row for each (non-system) attribute that has ever
 *		been analyzed.  The pg_class values are updated by VACUUM, not here.
 *
 *		pg_statistic rows are just added or updated normally.  This means
 *		that pg_statistic will probably contain some deleted rows at the
 *		completion of a vacuum cycle, unless it happens to get vacuumed last.
 *
 *		To keep things simple, we punt for pg_statistic, and don't try
 *		to compute or store rows for pg_statistic itself in pg_statistic.
 *		This could possibly be made to work, but it's not worth the trouble.
 *		Note analyze_rel() has seen to it that we won't come here when
 *		vacuuming pg_statistic itself.
 *
 *		Note: there would be a race condition here if two backends could
 *		ANALYZE the same table concurrently.  Presently, we lock that out
 *		by taking a self-exclusive lock on the relation in analyze_rel().
 */
static void
update_attstats(Oid relid, bool inh, int natts, VacAttrStats **vacattrstats)
{
	Relation	sd;
	int			attno;

	if (natts <= 0)
		return;					/* nothing to do */

	sd = table_open(StatisticRelationId, RowExclusiveLock);

	for (attno = 0; attno < natts; attno++)
	{
		VacAttrStats *stats = vacattrstats[attno];
		HeapTuple	stup,
					oldtup;
		int			i,
					k,
					n;
		Datum		values[Natts_pg_statistic];
		bool		nulls[Natts_pg_statistic];
		bool		replaces[Natts_pg_statistic];

		/* Ignore attr if we weren't able to collect stats */
		if (!stats->stats_valid)
			continue;

		/*
		 * Construct a new pg_statistic tuple
		 */
		for (i = 0; i < Natts_pg_statistic; ++i)
		{
			nulls[i] = false;
			replaces[i] = true;
		}

		values[Anum_pg_statistic_starelid - 1] = ObjectIdGetDatum(relid);
		values[Anum_pg_statistic_staattnum - 1] = Int16GetDatum(stats->attr->attnum);
		values[Anum_pg_statistic_stainherit - 1] = BoolGetDatum(inh);
		values[Anum_pg_statistic_stanullfrac - 1] = Float4GetDatum(stats->stanullfrac);
		values[Anum_pg_statistic_stawidth - 1] = Int32GetDatum(stats->stawidth);
		values[Anum_pg_statistic_stadistinct - 1] = Float4GetDatum(stats->stadistinct);
		i = Anum_pg_statistic_stakind1 - 1;
		for (k = 0; k < STATISTIC_NUM_SLOTS; k++)
		{
			values[i++] = Int16GetDatum(stats->stakind[k]); /* stakindN */
		}
		i = Anum_pg_statistic_staop1 - 1;
		for (k = 0; k < STATISTIC_NUM_SLOTS; k++)
		{
			values[i++] = ObjectIdGetDatum(stats->staop[k]);	/* staopN */
		}
		i = Anum_pg_statistic_stacoll1 - 1;
		for (k = 0; k < STATISTIC_NUM_SLOTS; k++)
		{
			values[i++] = ObjectIdGetDatum(stats->stacoll[k]);	/* stacollN */
		}
		i = Anum_pg_statistic_stanumbers1 - 1;
		for (k = 0; k < STATISTIC_NUM_SLOTS; k++)
		{
			int			nnum = stats->numnumbers[k];

			if (nnum > 0)
			{
				Datum	   *numdatums = (Datum *) palloc(nnum * sizeof(Datum));
				ArrayType  *arry;

				for (n = 0; n < nnum; n++)
					numdatums[n] = Float4GetDatum(stats->stanumbers[k][n]);
				/* XXX knows more than it should about type float4: */
				arry = construct_array(numdatums, nnum,
									   FLOAT4OID,
									   sizeof(float4), true, TYPALIGN_INT);
				values[i++] = PointerGetDatum(arry);	/* stanumbersN */
			}
			else
			{
				nulls[i] = true;
				values[i++] = (Datum) 0;
			}
		}
		i = Anum_pg_statistic_stavalues1 - 1;
		for (k = 0; k < STATISTIC_NUM_SLOTS; k++)
		{
			if (stats->numvalues[k] > 0)
			{
				ArrayType  *arry;

				arry = construct_array(stats->stavalues[k],
									   stats->numvalues[k],
									   stats->statypid[k],
									   stats->statyplen[k],
									   stats->statypbyval[k],
									   stats->statypalign[k]);
				values[i++] = PointerGetDatum(arry);	/* stavaluesN */
			}
			else
			{
				nulls[i] = true;
				values[i++] = (Datum) 0;
			}
		}

		/* Is there already a pg_statistic tuple for this attribute? */
		oldtup = SearchSysCache3(STATRELATTINH,
								 ObjectIdGetDatum(relid),
								 Int16GetDatum(stats->attr->attnum),
								 BoolGetDatum(inh));

		if (HeapTupleIsValid(oldtup))
		{
			/* Yes, replace it */
			stup = heap_modify_tuple(oldtup,
									 RelationGetDescr(sd),
									 values,
									 nulls,
									 replaces);
			ReleaseSysCache(oldtup);
			CatalogTupleUpdate(sd, &stup->t_self, stup);
		}
		else
		{
			/* No, insert new tuple */
			stup = heap_form_tuple(RelationGetDescr(sd), values, nulls);
			CatalogTupleInsert(sd, stup);
		}

		heap_freetuple(stup);
	}

	table_close(sd, RowExclusiveLock);
}

/*
 * Standard fetch function for use by compute_stats subroutines.
 *
 * This exists to provide some insulation between compute_stats routines
 * and the actual storage of the sample data.
 */
static Datum
std_fetch_func(VacAttrStatsP stats, int rownum, bool *isNull)
{
	int			attnum = stats->tupattnum;
	HeapTuple	tuple = stats->rows[rownum];
	TupleDesc	tupDesc = stats->tupDesc;

	return heap_getattr(tuple, attnum, tupDesc, isNull);
}

/*
 * Fetch function for analyzing index expressions.
 *
 * We have not bothered to construct index tuples, instead the data is
 * just in Datum arrays.
 */
static Datum
ind_fetch_func(VacAttrStatsP stats, int rownum, bool *isNull)
{
	int			i;

	/* exprvals and exprnulls are already offset for proper column */
	i = rownum * stats->rowstride;
	*isNull = stats->exprnulls[i];
	return stats->exprvals[i];
}


/*==========================================================================
 *
 * Code below this point represents the "standard" type-specific statistics
 * analysis algorithms.  This code can be replaced on a per-data-type basis
 * by setting a nonzero value in pg_type.typanalyze.
 *
 *==========================================================================
 */


/*
 * In PostgreSQL, WIDTH_THRESHOLD is here, but we've moved it to vacuum.h in
 * GPDB.
 */

#define swapInt(a,b)	do {int _tmp; _tmp=a; a=b; b=_tmp;} while(0)
#define swapDatum(a,b)	do {Datum _tmp; _tmp=a; a=b; b=_tmp;} while(0)

/*
 * Extra information used by the default analysis routines
 */
typedef struct
{
	int			count;			/* # of duplicates */
	int			first;			/* values[] index of first occurrence */
} ScalarMCVItem;

typedef struct
{
	SortSupport ssup;
	int		   *tupnoLink;
} CompareScalarsContext;


static void compute_trivial_stats(VacAttrStatsP stats,
								  AnalyzeAttrFetchFunc fetchfunc,
								  int samplerows,
								  double totalrows);
static void compute_distinct_stats(VacAttrStatsP stats,
								   AnalyzeAttrFetchFunc fetchfunc,
								   int samplerows,
								   double totalrows);
static void compute_scalar_stats(VacAttrStatsP stats,
								 AnalyzeAttrFetchFunc fetchfunc,
								 int samplerows,
								 double totalrows);
static void merge_leaf_stats(VacAttrStatsP stats,
								 AnalyzeAttrFetchFunc fetchfunc,
								 int samplerows,
								 double totalrows);
static int	compare_scalars(const void *a, const void *b, void *arg);
static int	compare_mcvs(const void *a, const void *b);
static int	analyze_mcv_list(int *mcv_counts,
							 int num_mcv,
							 double stadistinct,
							 double stanullfrac,
							 int samplerows,
							 double totalrows);


/*
 * std_typanalyze -- the default type-specific typanalyze function
 */
bool
std_typanalyze(VacAttrStats *stats)
{
	Form_pg_attribute attr = stats->attr;
	Oid			ltopr;
	Oid			eqopr;
	StdAnalyzeData *mystats;

	/* If the attstattarget column is negative, use the default value */
	/* NB: it is okay to scribble on stats->attr since it's a copy */
	if (attr->attstattarget < 0)
		attr->attstattarget = default_statistics_target;

	/* Look for default "<" and "=" operators for column's type */
	get_sort_group_operators(stats->attrtypid,
							 false, false, false,
							 &ltopr, &eqopr, NULL,
							 NULL);

	/* Save the operator info for compute_stats routines */
	mystats = (StdAnalyzeData *) palloc(sizeof(StdAnalyzeData));
	mystats->eqopr = eqopr;
	mystats->eqfunc = OidIsValid(eqopr) ? get_opcode(eqopr) : InvalidOid;
	mystats->ltopr = ltopr;
	stats->extra_data = mystats;
	stats->merge_stats = false;

	/*
	 * Determine which standard statistics algorithm to use
	 */
	List *va_cols = list_make1(makeString(NameStr(stats->attr->attname)));
	if (get_rel_relkind(attr->attrelid) == RELKIND_PARTITIONED_TABLE &&
		!get_rel_relispartition(attr->attrelid) &&
		leaf_parts_analyzed(stats->attr->attrelid, InvalidOid, va_cols, stats->elevel) &&
		op_hashjoinable(eqopr, stats->attrtypid))
	{
		stats->merge_stats = true;
		stats->compute_stats = merge_leaf_stats;
		stats->minrows = 300 * attr->attstattarget;
	}
	else
		if (OidIsValid(eqopr) && OidIsValid(ltopr))
	{
		/* Seems to be a scalar datatype */
		stats->compute_stats = compute_scalar_stats;
		/*--------------------
		 * The following choice of minrows is based on the paper
		 * "Random sampling for histogram construction: how much is enough?"
		 * by Surajit Chaudhuri, Rajeev Motwani and Vivek Narasayya, in
		 * Proceedings of ACM SIGMOD International Conference on Management
		 * of Data, 1998, Pages 436-447.  Their Corollary 1 to Theorem 5
		 * says that for table size n, histogram size k, maximum relative
		 * error in bin size f, and error probability gamma, the minimum
		 * random sample size is
		 *		r = 4 * k * ln(2*n/gamma) / f^2
		 * Taking f = 0.5, gamma = 0.01, n = 10^6 rows, we obtain
		 *		r = 305.82 * k
		 * Note that because of the log function, the dependence on n is
		 * quite weak; even at n = 10^12, a 300*k sample gives <= 0.66
		 * bin size error with probability 0.99.  So there's no real need to
		 * scale for n, which is a good thing because we don't necessarily
		 * know it at this point.
		 *--------------------
		 */
		stats->minrows = 300 * attr->attstattarget;
	}
	else if (OidIsValid(eqopr))
	{
		/* We can still recognize distinct values */
		stats->compute_stats = compute_distinct_stats;
		/* Might as well use the same minrows as above */
		stats->minrows = 300 * attr->attstattarget;
	}
	else
	{
		/* Can't do much but the trivial stuff */
		stats->compute_stats = compute_trivial_stats;
		/* Might as well use the same minrows as above */
		stats->minrows = 300 * attr->attstattarget;
	}
	list_free(va_cols);
	return true;
}


/*
 *	compute_trivial_stats() -- compute very basic column statistics
 *
 *	We use this when we cannot find a hash "=" operator for the datatype.
 *
 *	We determine the fraction of non-null rows and the average datum width.
 */
static void
compute_trivial_stats(VacAttrStatsP stats,
					  AnalyzeAttrFetchFunc fetchfunc,
					  int samplerows,
					  double totalrows)
{
	int			i;
	int			null_cnt = 0;
	int			nonnull_cnt = 0;
	double		total_width = 0;
	bool		is_varlena = (!stats->attrtype->typbyval &&
							  stats->attrtype->typlen == -1);
	bool		is_varwidth = (!stats->attrtype->typbyval &&
							   stats->attrtype->typlen < 0);

	for (i = 0; i < samplerows; i++)
	{
		Datum		value;
		bool		isnull;

		vacuum_delay_point();

		value = fetchfunc(stats, i, &isnull);

		/* Check for null/nonnull */
		if (isnull)
		{
			null_cnt++;
			continue;
		}
		nonnull_cnt++;

		/*
		 * If it's a variable-width field, add up widths for average width
		 * calculation.  Note that if the value is toasted, we use the toasted
		 * width.  We don't bother with this calculation if it's a fixed-width
		 * type.
		 */
		if (is_varlena)
		{
			total_width += VARSIZE_ANY(DatumGetPointer(value));
		}
		else if (is_varwidth)
		{
			/* must be cstring */
			total_width += strlen(DatumGetCString(value)) + 1;
		}
	}

	/* We can only compute average width if we found some non-null values. */
	if (nonnull_cnt > 0)
	{
		stats->stats_valid = true;
		/* Do the simple null-frac and width stats */
		stats->stanullfrac = (double) null_cnt / (double) samplerows;
		if (is_varwidth)
			stats->stawidth = total_width / (double) nonnull_cnt;
		else
			stats->stawidth = stats->attrtype->typlen;
		stats->stadistinct = 0.0;	/* "unknown" */
	}
	else if (null_cnt > 0)
	{
		/* We found only nulls; assume the column is entirely null */
		stats->stats_valid = true;
		stats->stanullfrac = 1.0;
		if (is_varwidth)
			stats->stawidth = 0;	/* "unknown" */
		else
			stats->stawidth = stats->attrtype->typlen;
		stats->stadistinct = 0.0;	/* "unknown" */
	}
}


/*
 *	compute_distinct_stats() -- compute column statistics including ndistinct
 *
 *	We use this when we can find only an "=" operator for the datatype.
 *
 *	We determine the fraction of non-null rows, the average width, the
 *	most common values, and the (estimated) number of distinct values.
 *
 *	The most common values are determined by brute force: we keep a list
 *	of previously seen values, ordered by number of times seen, as we scan
 *	the samples.  A newly seen value is inserted just after the last
 *	multiply-seen value, causing the bottommost (oldest) singly-seen value
 *	to drop off the list.  The accuracy of this method, and also its cost,
 *	depend mainly on the length of the list we are willing to keep.
 */
static void
compute_distinct_stats(VacAttrStatsP stats,
					   AnalyzeAttrFetchFunc fetchfunc,
					   int samplerows,
					   double totalrows)
{
	int			i;
	int			null_cnt = 0;
	int			nonnull_cnt = 0;
	int			toowide_cnt = 0;
	double		total_width = 0;
	bool		is_varlena = (!stats->attrtype->typbyval &&
							  stats->attrtype->typlen == -1);
	bool		is_varwidth = (!stats->attrtype->typbyval &&
							   stats->attrtype->typlen < 0);
	FmgrInfo	f_cmpeq;
	typedef struct
	{
		Datum		value;
		int			count;
	} TrackItem;
	TrackItem  *track;
	int			track_cnt,
				track_max;
	int			num_mcv = stats->attr->attstattarget;
	StdAnalyzeData *mystats = (StdAnalyzeData *) stats->extra_data;

	/*
	 * We track up to 2*n values for an n-element MCV list; but at least 10
	 */
	track_max = 2 * num_mcv;
	if (track_max < 10)
		track_max = 10;
	track = (TrackItem *) palloc(track_max * sizeof(TrackItem));
	track_cnt = 0;

	fmgr_info(mystats->eqfunc, &f_cmpeq);

	stats->stahll = (bytea *)gp_hyperloglog_init_def();

	ereport(DEBUG2,
			(errmsg("Computing Minimal Stats for column %s",
					get_attname(stats->attr->attrelid, stats->attr->attnum, false))));

	for (i = 0; i < samplerows; i++)
	{
		Datum		value;
		bool		isnull;
		bool		match;
		int			firstcount1,
					j;

		vacuum_delay_point();

		value = fetchfunc(stats, i, &isnull);

		/* Check for null/nonnull */
		if (isnull)
		{
			null_cnt++;
			continue;
		}
		nonnull_cnt++;

		stats->stahll = (bytea *)gp_hyperloglog_add_item((GpHLLCounter) stats->stahll, value, stats->attr->attlen, stats->attr->attbyval, stats->attr->attalign);

		/*
		 * If it's a variable-width field, add up widths for average width
		 * calculation.  Note that if the value is toasted, we use the toasted
		 * width.  We don't bother with this calculation if it's a fixed-width
		 * type.
		 */
		if (is_varlena)
		{
			total_width += VARSIZE_ANY(DatumGetPointer(value));

			/*
			 * If the value is toasted, we want to detoast it just once to
			 * avoid repeated detoastings and resultant excess memory usage
			 * during the comparisons.  Also, check to see if the value is
			 * excessively wide, and if so don't detoast at all --- just
			 * ignore the value.
			 */
			if (toast_raw_datum_size(value) > WIDTH_THRESHOLD)
			{
				toowide_cnt++;
				continue;
			}
			value = PointerGetDatum(PG_DETOAST_DATUM(value));
		}
		else if (is_varwidth)
		{
			/* must be cstring */
			total_width += strlen(DatumGetCString(value)) + 1;
		}

		/*
		 * See if the value matches anything we're already tracking.
		 */
		match = false;
		firstcount1 = track_cnt;
		for (j = 0; j < track_cnt; j++)
		{
			if (DatumGetBool(FunctionCall2Coll(&f_cmpeq,
											   stats->attrcollid,
											   value, track[j].value)))
			{
				match = true;
				break;
			}
			if (j < firstcount1 && track[j].count == 1)
				firstcount1 = j;
		}

		if (match)
		{
			/* Found a match */
			track[j].count++;
			/* This value may now need to "bubble up" in the track list */
			while (j > 0 && track[j].count > track[j - 1].count)
			{
				swapDatum(track[j].value, track[j - 1].value);
				swapInt(track[j].count, track[j - 1].count);
				j--;
			}
		}
		else
		{
			/* No match.  Insert at head of count-1 list */
			if (track_cnt < track_max)
				track_cnt++;
			for (j = track_cnt - 1; j > firstcount1; j--)
			{
				track[j].value = track[j - 1].value;
				track[j].count = track[j - 1].count;
			}
			if (firstcount1 < track_cnt)
			{
				track[firstcount1].value = value;
				track[firstcount1].count = 1;
			}
		}
	}

	/* We can only compute real stats if we found some non-null values. */
	if (nonnull_cnt > 0)
	{
		int			nmultiple,
					summultiple;

		stats->stats_valid = true;
		/* Do the simple null-frac and width stats */
		stats->stanullfrac = (double) null_cnt / (double) samplerows;
		if (is_varwidth)
			stats->stawidth = total_width / (double) nonnull_cnt;
		else
			stats->stawidth = stats->attrtype->typlen;

		/* Count the number of values we found multiple times */
		summultiple = 0;
		for (nmultiple = 0; nmultiple < track_cnt; nmultiple++)
		{
			if (track[nmultiple].count == 1)
				break;
			summultiple += track[nmultiple].count;
		}

		((GpHLLCounter) (stats->stahll))->nmultiples = nmultiple;
		((GpHLLCounter) (stats->stahll))->ndistinct = track_cnt;
		((GpHLLCounter) (stats->stahll))->samplerows = samplerows;

		if (nmultiple == 0)
		{
			/*
			 * If we found no repeated non-null values, assume it's a unique
			 * column; but be sure to discount for any nulls we found.
			 */
			stats->stadistinct = -1.0 * (1.0 - stats->stanullfrac);
		}
		else if (track_cnt < track_max && toowide_cnt == 0 &&
				 nmultiple == track_cnt)
		{
			/*
			 * Our track list includes every value in the sample, and every
			 * value appeared more than once.  Assume the column has just
			 * these values.  (This case is meant to address columns with
			 * small, fixed sets of possible values, such as boolean or enum
			 * columns.  If there are any values that appear just once in the
			 * sample, including too-wide values, we should assume that that's
			 * not what we're dealing with.)
			 */
			stats->stadistinct = track_cnt;
		}
		else
		{
			/*----------
			 * Estimate the number of distinct values using the estimator
			 * proposed by Haas and Stokes in IBM Research Report RJ 10025:
			 *		n*d / (n - f1 + f1*n/N)
			 * where f1 is the number of distinct values that occurred
			 * exactly once in our sample of n rows (from a total of N),
			 * and d is the total number of distinct values in the sample.
			 * This is their Duj1 estimator; the other estimators they
			 * recommend are considerably more complex, and are numerically
			 * very unstable when n is much smaller than N.
			 *
			 * In this calculation, we consider only non-nulls.  We used to
			 * include rows with null values in the n and N counts, but that
			 * leads to inaccurate answers in columns with many nulls, and
			 * it's intuitively bogus anyway considering the desired result is
			 * the number of distinct non-null values.
			 *
			 * We assume (not very reliably!) that all the multiply-occurring
			 * values are reflected in the final track[] list, and the other
			 * nonnull values all appeared but once.  (XXX this usually
			 * results in a drastic overestimate of ndistinct.  Can we do
			 * any better?)
			 *----------
			 */
			int			f1 = nonnull_cnt - summultiple;
			int			d = f1 + nmultiple;
			double		n = samplerows - null_cnt;
			double		N = totalrows * (1.0 - stats->stanullfrac);
			double		stadistinct;

			/* N == 0 shouldn't happen, but just in case ... */
			if (N > 0)
				stadistinct = (n * d) / ((n - f1) + f1 * n / N);
			else
				stadistinct = 0;

			/* Clamp to sane range in case of roundoff error */
			if (stadistinct < d)
				stadistinct = d;
			if (stadistinct > N)
				stadistinct = N;
			/* And round to integer */
			stats->stadistinct = floor(stadistinct + 0.5);
		}

		/*
		 * If we estimated the number of distinct values at more than 10% of
		 * the total row count (a very arbitrary limit), then assume that
		 * stadistinct should scale with the row count rather than be a fixed
		 * value.
		 */
		if (stats->stadistinct > 0.1 * totalrows)
			stats->stadistinct = -(stats->stadistinct / totalrows);

		/*
		 * Decide how many values are worth storing as most-common values. If
		 * we are able to generate a complete MCV list (all the values in the
		 * sample will fit, and we think these are all the ones in the table),
		 * then do so.  Otherwise, store only those values that are
		 * significantly more common than the values not in the list.
		 *
		 * Note: the first of these cases is meant to address columns with
		 * small, fixed sets of possible values, such as boolean or enum
		 * columns.  If we can *completely* represent the column population by
		 * an MCV list that will fit into the stats target, then we should do
		 * so and thus provide the planner with complete information.  But if
		 * the MCV list is not complete, it's generally worth being more
		 * selective, and not just filling it all the way up to the stats
		 * target.
		 */
		if (track_cnt < track_max && toowide_cnt == 0 &&
			stats->stadistinct > 0 &&
			track_cnt <= num_mcv)
		{
			/* Track list includes all values seen, and all will fit */
			num_mcv = track_cnt;
		}
		else
		{
			int		   *mcv_counts;

			/* Incomplete list; decide how many values are worth keeping */
			if (num_mcv > track_cnt)
				num_mcv = track_cnt;

			if (num_mcv > 0)
			{
				mcv_counts = (int *) palloc(num_mcv * sizeof(int));
				for (i = 0; i < num_mcv; i++)
					mcv_counts[i] = track[i].count;

				num_mcv = analyze_mcv_list(mcv_counts, num_mcv,
										   stats->stadistinct,
										   stats->stanullfrac,
										   samplerows, totalrows);
			}
		}

		/* Generate MCV slot entry */
		if (num_mcv > 0)
		{
			MemoryContext old_context;
			Datum	   *mcv_values;
			float4	   *mcv_freqs;

			/* Must copy the target values into anl_context */
			old_context = MemoryContextSwitchTo(stats->anl_context);
			mcv_values = (Datum *) palloc(num_mcv * sizeof(Datum));
			mcv_freqs = (float4 *) palloc(num_mcv * sizeof(float4));
			for (i = 0; i < num_mcv; i++)
			{
				mcv_values[i] = datumCopy(track[i].value,
										  stats->attrtype->typbyval,
										  stats->attrtype->typlen);
				mcv_freqs[i] = (double) track[i].count / (double) samplerows;
			}
			MemoryContextSwitchTo(old_context);

			stats->stakind[0] = STATISTIC_KIND_MCV;
			stats->staop[0] = mystats->eqopr;
			stats->stacoll[0] = stats->attrcollid;
			stats->stanumbers[0] = mcv_freqs;
			stats->numnumbers[0] = num_mcv;
			stats->stavalues[0] = mcv_values;
			stats->numvalues[0] = num_mcv;

			/*
			 * Accept the defaults for stats->statypid and others. They have
			 * been set before we were called (see vacuum.h)
			 */
		}
	}
	else if (null_cnt > 0)
	{
		/* We found only nulls; assume the column is entirely null */
		stats->stats_valid = true;
		stats->stanullfrac = 1.0;
		if (is_varwidth)
			stats->stawidth = 0;	/* "unknown" */
		else
			stats->stawidth = stats->attrtype->typlen;
		stats->stadistinct = 0.0;	/* "unknown" */
	}

	/* We don't need to bother cleaning up any of our temporary palloc's */
}


/*
 *	compute_scalar_stats() -- compute column statistics
 *
 *	We use this when we can find "=" and "<" operators for the datatype.
 *
 *	We determine the fraction of non-null rows, the average width, the
 *	most common values, the (estimated) number of distinct values, the
 *	distribution histogram, and the correlation of physical to logical order.
 *
 *	The desired stats can be determined fairly easily after sorting the
 *	data values into order.
 */
static void
compute_scalar_stats(VacAttrStatsP stats,
					 AnalyzeAttrFetchFunc fetchfunc,
					 int samplerows,
					 double totalrows)
{
	int			i;
	int			null_cnt = 0;
	int			nonnull_cnt = 0;
	int			toowide_cnt = 0;
	double		total_width = 0;
	bool		is_varlena = (!stats->attrtype->typbyval &&
							  stats->attrtype->typlen == -1);
	bool		is_varwidth = (!stats->attrtype->typbyval &&
							   stats->attrtype->typlen < 0);
	double		corr_xysum;
	SortSupportData ssup;
	ScalarItem *values;
	int			values_cnt = 0;
	int		   *tupnoLink;
	ScalarMCVItem *track;
	int			track_cnt = 0;
	int			num_mcv = stats->attr->attstattarget;
	int			num_bins = stats->attr->attstattarget;
	StdAnalyzeData *mystats = (StdAnalyzeData *) stats->extra_data;

	values = (ScalarItem *) palloc(samplerows * sizeof(ScalarItem));
	tupnoLink = (int *) palloc(samplerows * sizeof(int));
	track = (ScalarMCVItem *) palloc(num_mcv * sizeof(ScalarMCVItem));

	memset(&ssup, 0, sizeof(ssup));
	ssup.ssup_cxt = CurrentMemoryContext;
	ssup.ssup_collation = stats->attrcollid;
	ssup.ssup_nulls_first = false;

	/*
	 * For now, don't perform abbreviated key conversion, because full values
	 * are required for MCV slot generation.  Supporting that optimization
	 * would necessitate teaching compare_scalars() to call a tie-breaker.
	 */
	ssup.abbreviate = false;

	PrepareSortSupportFromOrderingOp(mystats->ltopr, &ssup);

	/* Initialize HLL counter to be stored in stats */
	stats->stahll = (bytea *)gp_hyperloglog_init_def();

	ereport(DEBUG2,
			(errmsg("Computing Scalar Stats for column %s",
					get_attname(stats->attr->attrelid, stats->attr->attnum, false))));

	/* Initial scan to find sortable values */
	for (i = 0; i < samplerows; i++)
	{
		Datum		value;
		bool		isnull;

		vacuum_delay_point();

		value = fetchfunc(stats, i, &isnull);

		/* Check for null/nonnull */
		if (isnull)
		{
			null_cnt++;
			continue;
		}
		nonnull_cnt++;

		stats->stahll = (bytea *)gp_hyperloglog_add_item((GpHLLCounter) stats->stahll, value, stats->attr->attlen, stats->attr->attbyval, stats->attr->attalign);

		/*
		 * If it's a variable-width field, add up widths for average width
		 * calculation.  Note that if the value is toasted, we use the toasted
		 * width.  We don't bother with this calculation if it's a fixed-width
		 * type.
		 */
		if (is_varlena)
		{
			total_width += VARSIZE_ANY(DatumGetPointer(value));

			/*
			 * If the value is toasted, we want to detoast it just once to
			 * avoid repeated detoastings and resultant excess memory usage
			 * during the comparisons.  Also, check to see if the value is
			 * excessively wide, and if so don't detoast at all --- just
			 * ignore the value.
			 */
			if (toast_raw_datum_size(value) > WIDTH_THRESHOLD)
			{
				toowide_cnt++;
				continue;
			}
			value = PointerGetDatum(PG_DETOAST_DATUM(value));
		}
		else if (is_varwidth)
		{
			/* must be cstring */
			total_width += strlen(DatumGetCString(value)) + 1;
		}

		/* Add it to the list to be sorted */
		values[values_cnt].value = value;
		values[values_cnt].tupno = values_cnt;
		tupnoLink[values_cnt] = values_cnt;
		values_cnt++;
	}

	/* We can only compute real stats if we found some sortable values. */
	if (values_cnt > 0)
	{
		int			ndistinct,	/* # distinct values in sample */
					nmultiple,	/* # that appear multiple times */
					num_hist,
					dups_cnt;
		int			slot_idx = 0;
		CompareScalarsContext cxt;

		/* Sort the collected values */
		cxt.ssup = &ssup;
		cxt.tupnoLink = tupnoLink;
		qsort_arg((void *) values, values_cnt, sizeof(ScalarItem),
				  compare_scalars, (void *) &cxt);

		/*
		 * Now scan the values in order, find the most common ones, and also
		 * accumulate ordering-correlation statistics.
		 *
		 * To determine which are most common, we first have to count the
		 * number of duplicates of each value.  The duplicates are adjacent in
		 * the sorted list, so a brute-force approach is to compare successive
		 * datum values until we find two that are not equal. However, that
		 * requires N-1 invocations of the datum comparison routine, which are
		 * completely redundant with work that was done during the sort.  (The
		 * sort algorithm must at some point have compared each pair of items
		 * that are adjacent in the sorted order; otherwise it could not know
		 * that it's ordered the pair correctly.) We exploit this by having
		 * compare_scalars remember the highest tupno index that each
		 * ScalarItem has been found equal to.  At the end of the sort, a
		 * ScalarItem's tupnoLink will still point to itself if and only if it
		 * is the last item of its group of duplicates (since the group will
		 * be ordered by tupno).
		 */
		corr_xysum = 0;
		ndistinct = 0;
		nmultiple = 0;
		dups_cnt = 0;
		for (i = 0; i < values_cnt; i++)
		{
			int			tupno = values[i].tupno;

			corr_xysum += ((double) i) * ((double) tupno);
			dups_cnt++;
			if (tupnoLink[tupno] == tupno)
			{
				/* Reached end of duplicates of this value */
				ndistinct++;
				if (dups_cnt > 1)
				{
					nmultiple++;
					if (track_cnt < num_mcv ||
						dups_cnt > track[track_cnt - 1].count)
					{
						/*
						 * Found a new item for the mcv list; find its
						 * position, bubbling down old items if needed. Loop
						 * invariant is that j points at an empty/ replaceable
						 * slot.
						 */
						int			j;

						if (track_cnt < num_mcv)
							track_cnt++;
						for (j = track_cnt - 1; j > 0; j--)
						{
							if (dups_cnt <= track[j - 1].count)
								break;
							track[j].count = track[j - 1].count;
							track[j].first = track[j - 1].first;
						}
						track[j].count = dups_cnt;
						track[j].first = i + 1 - dups_cnt;
					}
				}
				dups_cnt = 0;
			}
		}

		stats->stats_valid = true;
		/* Do the simple null-frac and width stats */
		stats->stanullfrac = (double) null_cnt / (double) samplerows;
		if (is_varwidth)
			stats->stawidth = total_width / (double) nonnull_cnt;
		else
			stats->stawidth = stats->attrtype->typlen;

		// interpolate NDV calculation based on the hll distinct count
		// for each column in leaf partitions which will be used later
		// to merge root stats
		((GpHLLCounter) (stats->stahll))->nmultiples = nmultiple;
		((GpHLLCounter) (stats->stahll))->ndistinct = ndistinct;
		((GpHLLCounter) (stats->stahll))->samplerows = samplerows;

		if (nmultiple == 0)
		{
			/*
			 * If we found no repeated non-null values, assume it's a unique
			 * column; but be sure to discount for any nulls we found.
			 */
			stats->stadistinct = -1.0 * (1.0 - stats->stanullfrac);
		}
		else if (toowide_cnt == 0 && nmultiple == ndistinct)
		{
			/*
			 * Every value in the sample appeared more than once.  Assume the
			 * column has just these values.  (This case is meant to address
			 * columns with small, fixed sets of possible values, such as
			 * boolean or enum columns.  If there are any values that appear
			 * just once in the sample, including too-wide values, we should
			 * assume that that's not what we're dealing with.)
			 */
			stats->stadistinct = ndistinct;
		}
		else
		{
			/*----------
			 * Estimate the number of distinct values using the estimator
			 * proposed by Haas and Stokes in IBM Research Report RJ 10025:
			 *		n*d / (n - f1 + f1*n/N)
			 * where f1 is the number of distinct values that occurred
			 * exactly once in our sample of n rows (from a total of N),
			 * and d is the total number of distinct values in the sample.
			 * This is their Duj1 estimator; the other estimators they
			 * recommend are considerably more complex, and are numerically
			 * very unstable when n is much smaller than N.
			 *
			 * In this calculation, we consider only non-nulls.  We used to
			 * include rows with null values in the n and N counts, but that
			 * leads to inaccurate answers in columns with many nulls, and
			 * it's intuitively bogus anyway considering the desired result is
			 * the number of distinct non-null values.
			 *
			 * Overwidth values are assumed to have been distinct.
			 *----------
			 */
			int			f1 = ndistinct - nmultiple + toowide_cnt;
			int			d = f1 + nmultiple;
			double		n = samplerows - null_cnt;
			double		N = totalrows * (1.0 - stats->stanullfrac);
			double		stadistinct;

			/* N == 0 shouldn't happen, but just in case ... */
			if (N > 0)
				stadistinct = (n * d) / ((n - f1) + f1 * n / N);
			else
				stadistinct = 0;

			/* Clamp to sane range in case of roundoff error */
			if (stadistinct < d)
				stadistinct = d;
			if (stadistinct > N)
				stadistinct = N;
			/* And round to integer */
			stats->stadistinct = floor(stadistinct + 0.5);
		}

		/*
		 * For FULLSCAN HLL, get ndistinct from the GpHLLCounter
		 * instead of computing it
		 */
		if (stats->stahll_full != NULL)
		{
			GpHLLCounter hLLFull = (GpHLLCounter) DatumGetByteaP(stats->stahll_full);
			GpHLLCounter hllFull_copy = gp_hll_copy(hLLFull);
			stats->stadistinct = round(gp_hyperloglog_estimate(hllFull_copy));
			pfree(hllFull_copy);
			if ((fabs(totalrows - stats->stadistinct) / (float) totalrows) < 0.05)
			{
				stats->stadistinct = -1;
			}

		}
		/*
		 * If we estimated the number of distinct values at more than 10% of
		 * the total row count (a very arbitrary limit), then assume that
		 * stadistinct should scale with the row count rather than be a fixed
		 * value.
		 */
		if (stats->stadistinct > 0.1 * totalrows)
			stats->stadistinct = -(stats->stadistinct / totalrows);

		/*
		 * Decide how many values are worth storing as most-common values. If
		 * we are able to generate a complete MCV list (all the values in the
		 * sample will fit, and we think these are all the ones in the table),
		 * then do so.  Otherwise, store only those values that are
		 * significantly more common than the values not in the list.
		 *
		 * Note: the first of these cases is meant to address columns with
		 * small, fixed sets of possible values, such as boolean or enum
		 * columns.  If we can *completely* represent the column population by
		 * an MCV list that will fit into the stats target, then we should do
		 * so and thus provide the planner with complete information.  But if
		 * the MCV list is not complete, it's generally worth being more
		 * selective, and not just filling it all the way up to the stats
		 * target.
		 */
		if (track_cnt == ndistinct && toowide_cnt == 0 &&
			stats->stadistinct > 0 &&
			track_cnt <= num_mcv)
		{
			/* Track list includes all values seen, and all will fit */
			num_mcv = track_cnt;
		}
		else
		{
			int		   *mcv_counts;

			/* Incomplete list; decide how many values are worth keeping */
			if (num_mcv > track_cnt)
				num_mcv = track_cnt;

			if (num_mcv > 0)
			{
				mcv_counts = (int *) palloc(num_mcv * sizeof(int));
				for (i = 0; i < num_mcv; i++)
					mcv_counts[i] = track[i].count;

				num_mcv = analyze_mcv_list(mcv_counts, num_mcv,
										   stats->stadistinct,
										   stats->stanullfrac,
										   samplerows, totalrows);
			}
		}

		/* Generate MCV slot entry */
		if (num_mcv > 0)
		{
			MemoryContext old_context;
			Datum	   *mcv_values;
			float4	   *mcv_freqs;

			/* Must copy the target values into anl_context */
			old_context = MemoryContextSwitchTo(stats->anl_context);
			mcv_values = (Datum *) palloc(num_mcv * sizeof(Datum));
			mcv_freqs = (float4 *) palloc(num_mcv * sizeof(float4));
			for (i = 0; i < num_mcv; i++)
			{
				mcv_values[i] = datumCopy(values[track[i].first].value,
										  stats->attrtype->typbyval,
										  stats->attrtype->typlen);
				mcv_freqs[i] = (double) track[i].count / (double) samplerows;
			}
			MemoryContextSwitchTo(old_context);

			stats->stakind[slot_idx] = STATISTIC_KIND_MCV;
			stats->staop[slot_idx] = mystats->eqopr;
			stats->stacoll[slot_idx] = stats->attrcollid;
			stats->stanumbers[slot_idx] = mcv_freqs;
			stats->numnumbers[slot_idx] = num_mcv;
			stats->stavalues[slot_idx] = mcv_values;
			stats->numvalues[slot_idx] = num_mcv;

			/*
			 * Accept the defaults for stats->statypid and others. They have
			 * been set before we were called (see vacuum.h)
			 */
			slot_idx++;
		}

		/*
		 * Generate a histogram slot entry if there are at least two distinct
		 * values not accounted for in the MCV list.  (This ensures the
		 * histogram won't collapse to empty or a singleton.)
		 */
		num_hist = ndistinct - num_mcv;
		if (num_hist > num_bins)
			num_hist = num_bins + 1;
		if (num_hist >= 2)
		{
			MemoryContext old_context;
			Datum	   *hist_values;
			int			nvals;
			int			pos,
						posfrac,
						delta,
						deltafrac;

			/* Sort the MCV items into position order to speed next loop */
			qsort((void *) track, num_mcv,
				  sizeof(ScalarMCVItem), compare_mcvs);

			/*
			 * Collapse out the MCV items from the values[] array.
			 *
			 * Note we destroy the values[] array here... but we don't need it
			 * for anything more.  We do, however, still need values_cnt.
			 * nvals will be the number of remaining entries in values[].
			 */
			if (num_mcv > 0)
			{
				int			src,
							dest;
				int			j;

				src = dest = 0;
				j = 0;			/* index of next interesting MCV item */
				while (src < values_cnt)
				{
					int			ncopy;

					if (j < num_mcv)
					{
						int			first = track[j].first;

						if (src >= first)
						{
							/* advance past this MCV item */
							src = first + track[j].count;
							j++;
							continue;
						}
						ncopy = first - src;
					}
					else
						ncopy = values_cnt - src;
					memmove(&values[dest], &values[src],
							ncopy * sizeof(ScalarItem));
					src += ncopy;
					dest += ncopy;
				}
				nvals = dest;
			}
			else
				nvals = values_cnt;
			Assert(nvals >= num_hist);

			/* Must copy the target values into anl_context */
			old_context = MemoryContextSwitchTo(stats->anl_context);
			hist_values = (Datum *) palloc(num_hist * sizeof(Datum));

			/*
			 * The object of this loop is to copy the first and last values[]
			 * entries along with evenly-spaced values in between.  So the
			 * i'th value is values[(i * (nvals - 1)) / (num_hist - 1)].  But
			 * computing that subscript directly risks integer overflow when
			 * the stats target is more than a couple thousand.  Instead we
			 * add (nvals - 1) / (num_hist - 1) to pos at each step, tracking
			 * the integral and fractional parts of the sum separately.
			 */
			delta = (nvals - 1) / (num_hist - 1);
			deltafrac = (nvals - 1) % (num_hist - 1);
			pos = posfrac = 0;

			for (i = 0; i < num_hist; i++)
			{
				hist_values[i] = datumCopy(values[pos].value,
										   stats->attrtype->typbyval,
										   stats->attrtype->typlen);
				pos += delta;
				posfrac += deltafrac;
				if (posfrac >= (num_hist - 1))
				{
					/* fractional part exceeds 1, carry to integer part */
					pos++;
					posfrac -= (num_hist - 1);
				}
			}

			MemoryContextSwitchTo(old_context);

			stats->stakind[slot_idx] = STATISTIC_KIND_HISTOGRAM;
			stats->staop[slot_idx] = mystats->ltopr;
			stats->stacoll[slot_idx] = stats->attrcollid;
			stats->stavalues[slot_idx] = hist_values;
			stats->numvalues[slot_idx] = num_hist;

			/*
			 * Accept the defaults for stats->statypid and others. They have
			 * been set before we were called (see vacuum.h)
			 */
			slot_idx++;
		}

		/* Generate a correlation entry if there are multiple values */
		if (values_cnt > 1)
		{
			MemoryContext old_context;
			float4	   *corrs;
			double		corr_xsum,
						corr_x2sum;

			/* Must copy the target values into anl_context */
			old_context = MemoryContextSwitchTo(stats->anl_context);
			corrs = (float4 *) palloc(sizeof(float4));
			MemoryContextSwitchTo(old_context);

			/*----------
			 * Since we know the x and y value sets are both
			 *		0, 1, ..., values_cnt-1
			 * we have sum(x) = sum(y) =
			 *		(values_cnt-1)*values_cnt / 2
			 * and sum(x^2) = sum(y^2) =
			 *		(values_cnt-1)*values_cnt*(2*values_cnt-1) / 6.
			 *----------
			 */
			corr_xsum = ((double) (values_cnt - 1)) *
				((double) values_cnt) / 2.0;
			corr_x2sum = ((double) (values_cnt - 1)) *
				((double) values_cnt) * (double) (2 * values_cnt - 1) / 6.0;

			/* And the correlation coefficient reduces to */
			corrs[0] = (values_cnt * corr_xysum - corr_xsum * corr_xsum) /
				(values_cnt * corr_x2sum - corr_xsum * corr_xsum);

			stats->stakind[slot_idx] = STATISTIC_KIND_CORRELATION;
			stats->staop[slot_idx] = mystats->ltopr;
			stats->stacoll[slot_idx] = stats->attrcollid;
			stats->stanumbers[slot_idx] = corrs;
			stats->numnumbers[slot_idx] = 1;
			slot_idx++;
		}
	}
	else if (nonnull_cnt > 0)
	{
		/* We found some non-null values, but they were all too wide */
		Assert(nonnull_cnt == toowide_cnt);
		stats->stats_valid = true;
		/* Do the simple null-frac and width stats */
		stats->stanullfrac = (double) null_cnt / (double) samplerows;
		if (is_varwidth)
			stats->stawidth = total_width / (double) nonnull_cnt;
		else
			stats->stawidth = stats->attrtype->typlen;
		/* Assume all too-wide values are distinct, so it's a unique column */
		stats->stadistinct = -1.0 * (1.0 - stats->stanullfrac);
	}
	else if (null_cnt > 0)
	{
		/* We found only nulls; assume the column is entirely null */
		stats->stats_valid = true;
		stats->stanullfrac = 1.0;
		if (is_varwidth)
			stats->stawidth = 0;	/* "unknown" */
		else
			stats->stawidth = stats->attrtype->typlen;
		stats->stadistinct = 0.0;	/* "unknown" */
	}
	else
	{
		/*
		 * ORCA complains if a column has no statistics whatsoever, so store
		 * either the best we can figure out given what we have, or zero in
		 * case we don't have enough.
		 */
		stats->stats_valid = true;
		if (samplerows)
			stats->stanullfrac = (double) null_cnt / (double) samplerows;
		else
			stats->stanullfrac = 0.0;
		if (is_varwidth)
			stats->stawidth = 0;	/* "unknown" */
		else
			stats->stawidth = stats->attrtype->typlen;
		stats->stadistinct = 0.0;		/* "unknown" */
	}

	/* We don't need to bother cleaning up any of our temporary palloc's */
}

/*
 *	merge_leaf_stats() -- merge leaf stats for the root
 *
 *	We use this when we can find "=" and "<" operators for the datatype.
 *
 *	This is only used when the relation is the root partition and merges
 *	the statistics available in pg_statistic for the leaf partitions.
 *
 *	We determine the fraction of non-null rows, the average width, the
 *	most common values, the (estimated) number of distinct values, the
 *	distribution histogram.
 */
static void
merge_leaf_stats(VacAttrStatsP stats,
				 AnalyzeAttrFetchFunc fetchfunc,
				 int samplerows,
				 double totalrows)
{
	List *all_children_list;
	List *oid_list;
	StdAnalyzeData *mystats = (StdAnalyzeData *) stats->extra_data;
	int numPartitions;

	ListCell *lc;
	float *relTuples;
	float *nDistincts;
	float *nMultiples;
	int relNum;
	float totalTuples = 0;
	float nmultiple = 0; // number of values that appeared more than once
	bool allDistinct = false;
	int slot_idx = 0;
	int sampleCount = 0;
	Oid ltopr = mystats->ltopr;
	Oid eqopr = mystats->eqopr;

	ereport(DEBUG2,
			(errmsg("Merging leaf partition stats to calculate root partition stats : column %s",
					get_attname(stats->attr->attrelid, stats->attr->attnum, false))));

	/* GPDB_12_MERGE_FIXME: what's the appropriate lock level? AccessShareLock
	 * is enough to scan the table, but are we updating them, too? If not,
	 * NoLock might be enough?
	 */
	all_children_list = find_all_inheritors(stats->attr->attrelid, AccessShareLock, NULL);
	oid_list = NIL;
	foreach (lc, all_children_list)
	{
		Oid			pkrelid = lfirst_oid(lc);

		/* skip intermediate partitions, we're only interested in leaves */
		if (get_rel_relkind(pkrelid) != RELKIND_RELATION)
			continue;

		oid_list = lappend_oid(oid_list, pkrelid);
	}
	numPartitions = list_length(oid_list);

	relTuples = (float *) palloc0(sizeof(float) * numPartitions);
	nDistincts = (float *) palloc0(sizeof(float) * numPartitions);
	nMultiples = (float *) palloc0(sizeof(float) * numPartitions);

	relNum = 0;
	foreach (lc, oid_list)
	{
		Oid			pkrelid = lfirst_oid(lc);

		relTuples[relNum] = get_rel_reltuples(pkrelid);
		totalTuples = totalTuples + relTuples[relNum];
		relNum++;
	}

	if (totalTuples == 0.0)
		return;

	MemoryContext old_context;

	HeapTuple *heaptupleStats =
		(HeapTuple *) palloc(numPartitions * sizeof(HeapTuple));

	// NDV calculations
	float4 colAvgWidth = 0;
	float4 nullCount = 0;
	GpHLLCounter *hllcounters = (GpHLLCounter *) palloc0(numPartitions * sizeof(GpHLLCounter));
	GpHLLCounter *hllcounters_fullscan = (GpHLLCounter *) palloc0(numPartitions * sizeof(GpHLLCounter));
	GpHLLCounter *hllcounters_copy = (GpHLLCounter *) palloc0(numPartitions * sizeof(GpHLLCounter));

	GpHLLCounter finalHLL = NULL;
	GpHLLCounter finalHLLFull = NULL;
	int i = 0;
	double ndistinct = 0.0;
	int fullhll_count = 0;
	int samplehll_count = 0;
	int totalhll_count = 0;
	foreach (lc, oid_list)
	{
		Oid		leaf_relid = lfirst_oid(lc);
		int32	stawidth = 0;
		float4	stanullfrac = 0.0;

		const char *attname = get_attname(stats->attr->attrelid, stats->attr->attnum, false);

		/*
		 * fetch_leaf_attnum and fetch_leaf_att_stats retrieve leaf partition
		 * table's pg_attribute tuple and pg_statistic tuple through index scan
		 * instead of system catalog cache. Since if using system catalog cache,
		 * the total tuple entries insert into the cache will up to:
		 * (number_of_leaf_tables * number_of_column_in_this_table) pg_attribute tuples
		 * +
		 * (number_of_leaf_tables * number_of_column_in_this_table) pg_statistic tuples
		 * which could use extremely large memroy in CacheMemoryContext.
		 * This happens when all of the leaf tables are analyzed. And the current function
		 * will execute for all columns.
		 *
		 * fetch_leaf_att_stats copy the original tuple, so remember to free it.
		 *
		 * As a side-effect, ANALYZE same root table serveral times in same session is much
		 * more slower than before since we don't rely on system catalog cache.
		 *
		 * But we still using the tuple descriptor in system catalog cache to retrieve
		 * attribute in fetched tuples. See get_attstatsslot.
		 */
		AttrNumber child_attno = fetch_leaf_attnum(leaf_relid, attname);
		heaptupleStats[i] = fetch_leaf_att_stats(leaf_relid, child_attno);

		// if there is no colstats, we can skip this partition's stats
		if (!HeapTupleIsValid(heaptupleStats[i]))
		{
			i++;
			continue;
		}

		stawidth = ((Form_pg_statistic) GETSTRUCT(heaptupleStats[i]))->stawidth;
		stanullfrac = ((Form_pg_statistic) GETSTRUCT(heaptupleStats[i]))->stanullfrac;
		colAvgWidth = colAvgWidth + (stawidth > 0 ? stawidth : 0) * relTuples[i];
		nullCount = nullCount + (stanullfrac > 0.0 ? stanullfrac : 0.0) * relTuples[i];

		AttStatsSlot hllSlot;

		(void) get_attstatsslot(&hllSlot, heaptupleStats[i], STATISTIC_KIND_FULLHLL,
								InvalidOid, ATTSTATSSLOT_VALUES);

		if (hllSlot.nvalues > 0)
		{
			hllcounters_fullscan[i] = (GpHLLCounter) DatumGetByteaP(hllSlot.values[0]);
			GpHLLCounter finalHLLFull_intermediate = finalHLLFull;
			finalHLLFull = gp_hyperloglog_merge_counters(finalHLLFull_intermediate, hllcounters_fullscan[i]);
			if (NULL != finalHLLFull_intermediate)
			{
				pfree(finalHLLFull_intermediate);
			}
			free_attstatsslot(&hllSlot);
			fullhll_count++;
			totalhll_count++;
		}

		(void) get_attstatsslot(&hllSlot, heaptupleStats[i], STATISTIC_KIND_HLL,
								InvalidOid, ATTSTATSSLOT_VALUES);

		if (hllSlot.nvalues > 0)
		{
			hllcounters[i] = (GpHLLCounter) DatumGetByteaP(hllSlot.values[0]);
			nDistincts[i] = (float) hllcounters[i]->ndistinct;
			nMultiples[i] = (float) hllcounters[i]->nmultiples;
			sampleCount += hllcounters[i]->samplerows;
			hllcounters_copy[i] = gp_hll_copy(hllcounters[i]);
			GpHLLCounter finalHLL_intermediate = finalHLL;
			finalHLL = gp_hyperloglog_merge_counters(finalHLL_intermediate, hllcounters[i]);
			if (NULL != finalHLL_intermediate)
			{
				pfree(finalHLL_intermediate);
			}
			free_attstatsslot(&hllSlot);
			samplehll_count++;
			totalhll_count++;
		}
		i++;
	}

	if (totalhll_count == 0)
	{
		/*
		 * If neither HLL nor HLL Full scan stats are available,
		 * continue merging stats based on the defaults, instead
		 * of reading them from HLL counter.
		 */
	}
	else
	{
		/*
		 * If all partitions have HLL full scan counters,
		 * merge root NDV's based on leaf partition HLL full scan
		 * counter
		 */
		if (fullhll_count == totalhll_count)
		{
			ndistinct = gp_hyperloglog_estimate(finalHLLFull);
			pfree(finalHLLFull);
			/*
			 * For fullscan the ndistinct is calculated based on the entire table scan
			 * so if it's within the marginal error, we consider everything as distinct,
			 * else the ndistinct value will provide the actual value and we do not ,
			 * need to do any additional calculation for the nmultiple
			 */
			if ((fabs(totalTuples - ndistinct) / (float) totalTuples) < GP_HLL_ERROR_MARGIN)
			{
				allDistinct = true;
			}
			nmultiple = ndistinct;
		}
		/*
		 * Else if all partitions have HLL counter based on sampled data,
		 * merge root NDV's based on leaf partition HLL counter on
		 * sampled data
		 */
		else if (finalHLL != NULL && samplehll_count == totalhll_count)
		{
			ndistinct = gp_hyperloglog_estimate(finalHLL);
			pfree(finalHLL);
			/*
			 * For sampled HLL counter, the ndistinct calculated is based on the
			 * sampled data. We consider everything distinct if the ndistinct
			 * calculated is within marginal error, else we need to calculate
			 * the number of distinct values for the table based on the estimator
			 * proposed by Haas and Stokes, used later in the code.
			 */
			if ((fabs(sampleCount - ndistinct) / (float) sampleCount) < GP_HLL_ERROR_MARGIN)
			{
				allDistinct = true;
			}
			else
			{
				/*
				 * The gp_hyperloglog_estimate() utility merges the number of
				 * distnct values accurately, but for the NDV estimator used later
				 * in the code, we also need additional information for nmultiples,
				 * i.e., the number of values that appeared more than once.
				 * At this point we have the information for nmultiples for each
				 * partition, but the nmultiples in one partition can be accounted as
				 * a distinct value in some other partition. In order to merge the
				 * approximate nmultiples better, we extract unique values in each
				 * partition as follows,
				 * P1 -> ndistinct1 , nmultiple1
				 * P2 -> ndistinct2 , nmultiple2
				 * P3 -> ndistinct3 , nmultiple3
				 * Root -> ndistinct(Root) (using gp_hyperloglog_estimate)
				 * nunique1 = ndistinct(Root) - gp_hyperloglog_estimate(P2 & P3)
				 * nunique2 = ndistinct(Root) - gp_hyperloglog_estimate(P1 & P3)
				 * nunique3 = ndistinct(Root) - gp_hyperloglog_estimate(P2 & P1)
				 * And finally once we have unique values in individual partitions,
				 * we can get the nmultiples on the ROOT as seen below,
				 * nmultiple(Root) = ndistinct(Root) - (sum of uniques in each partition)
				 */
				/*
				 * hllcounters_left array stores the merged hll result of all the
				 * hll counters towards the left of index i and excluding the hll
				 * counter at index i
				 */
				GpHLLCounter *hllcounters_left = (GpHLLCounter *) palloc0(numPartitions * sizeof(GpHLLCounter));

				/*
				 * hllcounters_right array stores the merged hll result of all the
				 * hll counters towards the right of index i and excluding the hll
				 * counter at index i
				 */
				GpHLLCounter *hllcounters_right = (GpHLLCounter *) palloc0(numPartitions * sizeof(GpHLLCounter));

				hllcounters_left[0] = gp_hyperloglog_init_def();
				hllcounters_right[numPartitions - 1] = gp_hyperloglog_init_def();

				/*
				 * The following loop populates the left and right array by accumulating the merged
				 * result of all the hll counters towards the left/right of the given index i excluding
				 * the counter at index i.
				 * Note that there might be empty values for some partitions, in which case the
				 * corresponding element in the left/right arrays will simply be the value
				 * of its neighbor.
				 * For E.g If the hllcounters_copy array is 1, null, 2, 3, null, 4
				 * the left and right arrays will be as follows:
				 * hllcounters_left:  default, 1, 1, (1,2), (1,2,3), (1,2,3)
				 * hllcounters_right: (2,3,4), (2,3,4), (3,4), 4, 4, default
				 */
				/*
				 * The first and the last element in the left and right arrays
				 * are default values since there is no element towards
				 * the left or right of them
				 */
				for (i = 1; i < numPartitions; i++)
				{
					/* populate left array */
					if (nDistincts[i - 1] == 0)
					{
						hllcounters_left[i] = gp_hll_copy(hllcounters_left[i - 1]);
					}
					else
					{
						GpHLLCounter hllcounter_temp1 = gp_hll_copy(hllcounters_copy[i - 1]);
						GpHLLCounter hllcounter_temp2 = gp_hll_copy(hllcounters_left[i - 1]);
						hllcounters_left[i] = gp_hyperloglog_merge_counters(hllcounter_temp1, hllcounter_temp2);
						pfree(hllcounter_temp1);
						pfree(hllcounter_temp2);
					}

					/* populate right array */
					if (nDistincts[numPartitions - i] == 0)
					{
						hllcounters_right[numPartitions - i - 1] = gp_hll_copy(hllcounters_right[numPartitions - i]);
					}
					else
					{
						GpHLLCounter hllcounter_temp1 = gp_hll_copy(hllcounters_copy[numPartitions - i]);
						GpHLLCounter hllcounter_temp2 = gp_hll_copy(hllcounters_right[numPartitions - i]);
						hllcounters_right[numPartitions - i - 1] = gp_hyperloglog_merge_counters(hllcounter_temp1, hllcounter_temp2);
						pfree(hllcounter_temp1);
						pfree(hllcounter_temp2);
					}
				}

				int nUnique = 0;
				for (i = 0; i < numPartitions; i++)
				{
					/* Skip if statistics are missing for the partition */
					if (nDistincts[i] == 0)
						continue;

					GpHLLCounter hllcounter_temp1 = gp_hll_copy(hllcounters_left[i]);
					GpHLLCounter hllcounter_temp2 = gp_hll_copy(hllcounters_right[i]);
					GpHLLCounter final = NULL;
					final = gp_hyperloglog_merge_counters(hllcounter_temp1, hllcounter_temp2);

					pfree(hllcounter_temp1);
					pfree(hllcounter_temp2);

					if (final != NULL)
					{
						float nUniques = ndistinct - gp_hyperloglog_estimate(final);
						nUnique += nUniques;
						nmultiple += nMultiples[i] * (nUniques / nDistincts[i]);
						pfree(final);
					}
					else
					{
						nUnique = ndistinct;
						break;
					}
				}

				// nmultiples for the ROOT
				nmultiple += ndistinct - nUnique;

				if (nmultiple < 0)
					nmultiple = 0;

				pfree(hllcounters_left);
				pfree(hllcounters_right);
			}
		}
		else
		{
			/* Else error out due to incompatible leaf HLL counter merge */
			pfree(hllcounters);
			pfree(hllcounters_fullscan);
			pfree(hllcounters_copy);
			pfree(nDistincts);
			pfree(nMultiples);

			ereport(ERROR,
					(errmsg("ANALYZE cannot merge since not all non-empty leaf partitions have consistent hyperloglog statistics for merge"),
					 errhint("Re-run ANALYZE or ANALYZE FULLSCAN")));
		}
	}
	pfree(hllcounters);
	pfree(hllcounters_fullscan);
	pfree(hllcounters_copy);
	pfree(nDistincts);
	pfree(nMultiples);

	if (allDistinct || (!OidIsValid(eqopr) && !OidIsValid(ltopr)))
	{
		/* If we found no repeated values, assume it's a unique column */
		ndistinct = -1.0;
	}
	else if ((int) nmultiple >= (int) ndistinct)
	{
		/*
		 * Every value in the sample appeared more than once.  Assume the
		 * column has just these values.
		 */
	}
	else
	{
		/*----------
		 * Estimate the number of distinct values using the estimator
		 * proposed by Haas and Stokes in IBM Research Report RJ 10025:
		 *		n*d / (n - f1 + f1*n/N)
		 * where f1 is the number of distinct values that occurred
		 * exactly once in our sample of n rows (from a total of N),
		 * and d is the total number of distinct values in the sample.
		 * This is their Duj1 estimator; the other estimators they
		 * recommend are considerably more complex, and are numerically
		 * very unstable when n is much smaller than N.
		 *
		 * Overwidth values are assumed to have been distinct.
		 *----------
		 */
		int f1 = ndistinct - nmultiple;
		int d = f1 + nmultiple;
		double numer, denom, stadistinct;

		numer = (double) sampleCount * (double) d;

		denom = (double) (sampleCount - f1) +
				(double) f1 * (double) sampleCount / totalTuples;

		stadistinct = numer / denom;
		/* Clamp to sane range in case of roundoff error */
		if (stadistinct < (double) d)
			stadistinct = (double) d;
		if (stadistinct > totalTuples)
			stadistinct = totalTuples;
		ndistinct = floor(stadistinct + 0.5);
	}

	ndistinct = round(ndistinct);
	if (ndistinct > 0.1 * totalTuples)
		ndistinct = -(ndistinct / totalTuples);

	// finalize NDV calculation
	stats->stadistinct = ndistinct;
	stats->stats_valid = true;
	stats->stawidth = colAvgWidth / totalTuples;
	stats->stanullfrac = (float4) nullCount / (float4) totalTuples;

	// MCV calculations
	MCVFreqPair **mcvpairArray = NULL;
	int rem_mcv = 0;
	int num_mcv = 0;
	if (ndistinct > -1 && OidIsValid(eqopr))
	{
		if (ndistinct < 0)
		{
			ndistinct = -ndistinct * totalTuples;
		}

		old_context = MemoryContextSwitchTo(stats->anl_context);

		void *resultMCV[2];

		mcvpairArray = aggregate_leaf_partition_MCVs(
			stats->attr->attrelid, stats->attr->attnum,
			numPartitions, heaptupleStats, relTuples,
			stats->attr->attstattarget, ndistinct, &num_mcv, &rem_mcv,
			resultMCV);
		MemoryContextSwitchTo(old_context);

		if (num_mcv > 0)
		{
			stats->stakind[slot_idx] = STATISTIC_KIND_MCV;
			stats->staop[slot_idx] = mystats->eqopr;
			stats->stavalues[slot_idx] = (Datum *) resultMCV[0];
			stats->numvalues[slot_idx] = num_mcv;
			stats->stanumbers[slot_idx] = (float4 *) resultMCV[1];
			stats->numnumbers[slot_idx] = num_mcv;
			slot_idx++;
		}
	}

	// Histogram calculation
	if (OidIsValid(eqopr) && OidIsValid(ltopr))
	{
		old_context = MemoryContextSwitchTo(stats->anl_context);

		void *resultHistogram[1];
		int num_hist = aggregate_leaf_partition_histograms(
			stats->attr->attrelid, stats->attr->attnum,
			numPartitions, heaptupleStats, relTuples,
			stats->attr->attstattarget, mcvpairArray + num_mcv,
			rem_mcv, resultHistogram);
		MemoryContextSwitchTo(old_context);
		if (num_hist > 0)
		{
			stats->stakind[slot_idx] = STATISTIC_KIND_HISTOGRAM;
			stats->staop[slot_idx] = mystats->ltopr;
			stats->stavalues[slot_idx] = (Datum *) resultHistogram[0];
			stats->numvalues[slot_idx] = num_hist;
			slot_idx++;
		}
	}
	for (i = 0; i < numPartitions; i++)
	{
		if (HeapTupleIsValid(heaptupleStats[i]))
			heap_freetuple(heaptupleStats[i]);
	}
	if (num_mcv > 0)
		pfree(mcvpairArray);
	pfree(heaptupleStats);
	pfree(relTuples);
}

/*
 * qsort_arg comparator for sorting ScalarItems
 *
 * Aside from sorting the items, we update the tupnoLink[] array
 * whenever two ScalarItems are found to contain equal datums.  The array
 * is indexed by tupno; for each ScalarItem, it contains the highest
 * tupno that that item's datum has been found to be equal to.  This allows
 * us to avoid additional comparisons in compute_scalar_stats().
 */
static int
compare_scalars(const void *a, const void *b, void *arg)
{
	Datum		da = ((const ScalarItem *) a)->value;
	int			ta = ((const ScalarItem *) a)->tupno;
	Datum		db = ((const ScalarItem *) b)->value;
	int			tb = ((const ScalarItem *) b)->tupno;
	CompareScalarsContext *cxt = (CompareScalarsContext *) arg;
	int			compare;

	compare = ApplySortComparator(da, false, db, false, cxt->ssup);
	if (compare != 0)
		return compare;

	/*
	 * The two datums are equal, so update cxt->tupnoLink[].
	 */
	if (cxt->tupnoLink[ta] < tb)
		cxt->tupnoLink[ta] = tb;
	if (cxt->tupnoLink[tb] < ta)
		cxt->tupnoLink[tb] = ta;

	/*
	 * For equal datums, sort by tupno
	 */
	return ta - tb;
}

/*
 * qsort comparator for sorting ScalarMCVItems by position
 */
static int
compare_mcvs(const void *a, const void *b)
{
	int			da = ((const ScalarMCVItem *) a)->first;
	int			db = ((const ScalarMCVItem *) b)->first;

	return da - db;
}

/*
 * Analyze the list of common values in the sample and decide how many are
 * worth storing in the table's MCV list.
 *
 * mcv_counts is assumed to be a list of the counts of the most common values
 * seen in the sample, starting with the most common.  The return value is the
 * number that are significantly more common than the values not in the list,
 * and which are therefore deemed worth storing in the table's MCV list.
 */
static int
analyze_mcv_list(int *mcv_counts,
				 int num_mcv,
				 double stadistinct,
				 double stanullfrac,
				 int samplerows,
				 double totalrows)
{
	double		ndistinct_table;
	double		sumcount;
	int			i;

	/*
	 * If the entire table was sampled, keep the whole list.  This also
	 * protects us against division by zero in the code below.
	 */
	if (samplerows == totalrows || totalrows <= 1.0)
		return num_mcv;

	/* Re-extract the estimated number of distinct nonnull values in table */
	ndistinct_table = stadistinct;
	if (ndistinct_table < 0)
		ndistinct_table = -ndistinct_table * totalrows;

	/*
	 * Exclude the least common values from the MCV list, if they are not
	 * significantly more common than the estimated selectivity they would
	 * have if they weren't in the list.  All non-MCV values are assumed to be
	 * equally common, after taking into account the frequencies of all the
	 * values in the MCV list and the number of nulls (c.f. eqsel()).
	 *
	 * Here sumcount tracks the total count of all but the last (least common)
	 * value in the MCV list, allowing us to determine the effect of excluding
	 * that value from the list.
	 *
	 * Note that we deliberately do this by removing values from the full
	 * list, rather than starting with an empty list and adding values,
	 * because the latter approach can fail to add any values if all the most
	 * common values have around the same frequency and make up the majority
	 * of the table, so that the overall average frequency of all values is
	 * roughly the same as that of the common values.  This would lead to any
	 * uncommon values being significantly overestimated.
	 */
	sumcount = 0.0;
	for (i = 0; i < num_mcv - 1; i++)
		sumcount += mcv_counts[i];

	while (num_mcv > 0)
	{
		double		selec,
					otherdistinct,
					N,
					n,
					K,
					variance,
					stddev;

		/*
		 * Estimated selectivity the least common value would have if it
		 * wasn't in the MCV list (c.f. eqsel()).
		 */
		selec = 1.0 - sumcount / samplerows - stanullfrac;
		if (selec < 0.0)
			selec = 0.0;
		if (selec > 1.0)
			selec = 1.0;
		otherdistinct = ndistinct_table - (num_mcv - 1);
		if (otherdistinct > 1)
			selec /= otherdistinct;

		/*
		 * If the value is kept in the MCV list, its population frequency is
		 * assumed to equal its sample frequency.  We use the lower end of a
		 * textbook continuity-corrected Wald-type confidence interval to
		 * determine if that is significantly more common than the non-MCV
		 * frequency --- specifically we assume the population frequency is
		 * highly likely to be within around 2 standard errors of the sample
		 * frequency, which equates to an interval of 2 standard deviations
		 * either side of the sample count, plus an additional 0.5 for the
		 * continuity correction.  Since we are sampling without replacement,
		 * this is a hypergeometric distribution.
		 *
		 * XXX: Empirically, this approach seems to work quite well, but it
		 * may be worth considering more advanced techniques for estimating
		 * the confidence interval of the hypergeometric distribution.
		 */
		N = totalrows;
		n = samplerows;
		K = N * mcv_counts[num_mcv - 1] / n;
		variance = n * K * (N - K) * (N - n) / (N * N * (N - 1));
		stddev = sqrt(variance);

		if (mcv_counts[num_mcv - 1] > selec * samplerows + 2 * stddev + 0.5)
		{
			/*
			 * The value is significantly more common than the non-MCV
			 * selectivity would suggest.  Keep it, and all the other more
			 * common values in the list.
			 */
			break;
		}
		else
		{
			/* Discard this value and consider the next least common value */
			num_mcv--;
			if (num_mcv == 0)
				break;
			sumcount -= mcv_counts[num_mcv - 1];
		}
	}
	return num_mcv;
}<|MERGE_RESOLUTION|>--- conflicted
+++ resolved
@@ -3,15 +3,14 @@
  * analyze.c
  *	  the Postgres statistics generator
  *
-<<<<<<< HEAD
- *
- * There are a few things in Greenplum that make this more complicated
+ *
+ * There are a few things in Cloudberry that make this more complicated
  * than in upstream:
  *
  * Dispatching
  * -----------
  *
- * Greenplum is an MPP system, so we need to collect the statistics from
+ * Cloudberry is an MPP system, so we need to collect the statistics from
  * all the segments. The segment servers don't keep statistics (unless you
  * connect to a segment in utility node and run ANALYZE directly), and
  * the orchestration of ANALYZE happens in the dispatcher. The high
@@ -54,10 +53,7 @@
  *
  * TODO: explain how this works.
  *
- * Portions Copyright (c) 1996-2019, PostgreSQL Global Development Group
-=======
  * Portions Copyright (c) 1996-2021, PostgreSQL Global Development Group
->>>>>>> d457cb4e
  * Portions Copyright (c) 1994, Regents of the University of California
  *
  *
@@ -480,16 +476,16 @@
 	Oid			save_userid;
 	int			save_sec_context;
 	int			save_nestlevel;
-<<<<<<< HEAD
+
 	Bitmapset **colLargeRowIndexes;
 	bool		sample_needed;
-=======
+
 	int64		AnalyzePageHit = VacuumPageHit;
 	int64		AnalyzePageMiss = VacuumPageMiss;
 	int64		AnalyzePageDirty = VacuumPageDirty;
 	PgStat_Counter startreadtime = 0;
 	PgStat_Counter startwritetime = 0;
->>>>>>> d457cb4e
+
 
 	if (inh)
 		ereport(elevel,
@@ -674,28 +670,37 @@
 		targrows = ctx->targrows;
 	}
 	else /* funny indentation to avoid re-indenting upstream code */
-  {
-	targrows = 100;
-	for (i = 0; i < attr_cnt; i++)
-	{
-		if (targrows < vacattrstats[i]->minrows)
-			targrows = vacattrstats[i]->minrows;
-	}
-	for (ind = 0; ind < nindexes; ind++)
-	{
-		AnlIndexData *thisdata = &indexdata[ind];
-
-		for (i = 0; i < thisdata->attr_cnt; i++)
-		{
-			if (targrows < thisdata->vacattrstats[i]->minrows)
-				targrows = thisdata->vacattrstats[i]->minrows;
-		}
-	}
-  }
-	/* end of funny indentation */
-
-	/*
-<<<<<<< HEAD
+	{
+		targrows = 100;
+		for (i = 0; i < attr_cnt; i++)
+		{
+			if (targrows < vacattrstats[i]->minrows)
+				targrows = vacattrstats[i]->minrows;
+		}
+		for (ind = 0; ind < nindexes; ind++)
+		{
+			AnlIndexData *thisdata = &indexdata[ind];
+
+			for (i = 0; i < thisdata->attr_cnt; i++)
+			{
+				if (targrows < thisdata->vacattrstats[i]->minrows)
+					targrows = thisdata->vacattrstats[i]->minrows;
+			}
+		}
+	}
+
+	/*
+	 * Look at extended statistics objects too, as those may define custom
+	 * statistics target. So we may need to sample more rows and then build
+	 * the statistics with enough detail.
+	 */
+	minrows = ComputeExtStatisticsRows(onerel, attr_cnt, vacattrstats);
+	
+
+	if (targrows < minrows)
+		targrows = minrows;
+
+	/*
 	 * Maintain information if the row of a column exceeds WIDTH_THRESHOLD
 	 */
 	colLargeRowIndexes = (Bitmapset **) palloc0(sizeof(Bitmapset *) * onerel->rd_att->natts);
@@ -724,6 +729,9 @@
 		 * to avoid changing the function signature from upstream's.
 		 */
 		acquire_func_colLargeRowIndexes = colLargeRowIndexes;
+		pgstat_progress_update_param(PROGRESS_ANALYZE_PHASE,
+									 inh ? PROGRESS_ANALYZE_PHASE_ACQUIRE_SAMPLE_ROWS_INH :
+									 PROGRESS_ANALYZE_PHASE_ACQUIRE_SAMPLE_ROWS);
 		if (inh)
 			numrows = acquire_inherited_sample_rows(onerel, elevel,
 													rows, targrows,
@@ -736,28 +744,23 @@
 		if (ctx)
 			MemoryContextSwitchTo(anl_context);
 	}
-=======
-	 * Look at extended statistics objects too, as those may define custom
-	 * statistics target. So we may need to sample more rows and then build
-	 * the statistics with enough detail.
-	 */
-	minrows = ComputeExtStatisticsRows(onerel, attr_cnt, vacattrstats);
-
-	if (targrows < minrows)
-		targrows = minrows;
-
-	/*
-	 * Acquire the sample rows
-	 */
-	rows = (HeapTuple *) palloc(targrows * sizeof(HeapTuple));
-	pgstat_progress_update_param(PROGRESS_ANALYZE_PHASE,
-								 inh ? PROGRESS_ANALYZE_PHASE_ACQUIRE_SAMPLE_ROWS_INH :
-								 PROGRESS_ANALYZE_PHASE_ACQUIRE_SAMPLE_ROWS);
-	if (inh)
-		numrows = acquire_inherited_sample_rows(onerel, elevel,
-												rows, targrows,
-												&totalrows, &totaldeadrows);
->>>>>>> d457cb4e
+	else if (onerel->rd_rel->relkind == RELKIND_PARTITIONED_TABLE)
+	{
+		ListCell *lc;
+		List *all_children_list = find_all_inheritors(RelationGetRelid(onerel), AccessShareLock, NULL);
+		totalrows = 0;
+		totaldeadrows = 0;
+		numrows = 0;
+		rows = NULL;
+
+		foreach(lc, all_children_list)
+		{
+			Oid pkrelid = lfirst_oid(lc);
+			if (get_rel_relkind(pkrelid) != RELKIND_RELATION)
+				continue;
+			totalrows += get_rel_reltuples(pkrelid);
+		}
+	}
 	else
 	{
 		/* If we're just merging stats from leafs, these are not needed either */
@@ -922,16 +925,12 @@
 			MemoryContextResetAndDeleteChildren(col_context);
 		}
 
-<<<<<<< HEAD
 		/*
 		 * Datums exceeding WIDTH_THRESHOLD are masked as NULL in the sample, and
 		 * are used as is to evaluate index statistics. It is less likely to have
 		 * indexes on very wide columns, so the effect will be minimal.
 		 */
-		if (hasindex)
-=======
 		if (nindexes > 0)
->>>>>>> d457cb4e
 			compute_index_stats(onerel, totalrows,
 								indexdata, nindexes,
 								rows, numrows,
@@ -989,20 +988,17 @@
 	 * Update pages/tuples stats in pg_class ... but not if we're doing
 	 * inherited stats.
 	 *
-<<<<<<< HEAD
 	 * GPDB_92_MERGE_FIXME: In postgres it is sufficient to check the number of
 	 * pages that are visible with visibilitymap_count(), but in GPDB this
 	 * needs to be the count of all pages marked all visible across the all the
 	 * QEs. We need to gather this information from the segments and then update
 	 * it here.
-=======
 	 * We assume that VACUUM hasn't set pg_class.reltuples already, even
 	 * during a VACUUM ANALYZE.  Although VACUUM often updates pg_class,
 	 * exceptions exist.  A "VACUUM (ANALYZE, INDEX_CLEANUP OFF)" command will
 	 * never update pg_class entries for index relations.  It's also possible
 	 * that an individual index's pg_class entry won't be updated during
 	 * VACUUM if the index AM returns NULL from its amvacuumcleanup() routine.
->>>>>>> d457cb4e
 	 */
 	if (!inh)
 	{
@@ -1011,7 +1007,7 @@
 		if (RelationIsAppendOptimized(onerel))
 			relallvisible = 0;
 		else
-			visibilitymap_count(onerel, &relallvisible, NULL);
+            		relallvisible = AcquireNumberOfAllVisibleBlocks(onerel);
 
 		/* Update pg_class for table relation */
 		vac_update_relstats(onerel,
@@ -1021,13 +1017,8 @@
 							hasindex,
 							InvalidTransactionId,
 							InvalidMultiXactId,
-<<<<<<< HEAD
 							in_outer_xact,
 							false /* isVacuum */);
-	}
-=======
-							in_outer_xact);
->>>>>>> d457cb4e
 
 		/* Same for indexes */
 		for (ind = 0; ind < nindexes; ind++)
@@ -1080,7 +1071,8 @@
 		vac_update_relstats(onerel, -1, totalrows,
 							0, hasindex, InvalidTransactionId,
 							InvalidMultiXactId,
-							in_outer_xact);
+							in_outer_xact,
+							false /* isVacuum */);
 	}
 
 	/*
@@ -1619,10 +1611,23 @@
 	nblocks = BlockSampler_Init(&bs, totalblocks, targrows, randseed);
 
 #ifdef USE_PREFETCH
-	prefetch_maximum = get_tablespace_maintenance_io_concurrency(onerel->rd_rel->reltablespace);
-	/* Create another BlockSampler, using the same seed, for prefetching */
-	if (prefetch_maximum)
-		(void) BlockSampler_Init(&prefetch_bs, totalblocks, targrows, randseed);
+	/*
+	 * GPDB_14_MERGE_FIXME: pre-fetching is introduced in PG14.
+	 * It's not suitable for AO tables, will get error when PrefetchBuffer
+	 * because Blocks is not same as Heap tables.
+	 * Set prefetch_maximum to zero seems the easiest way to bypass.
+	 */
+	if (RelationIsAppendOptimized(onerel))
+	{
+		prefetch_maximum = 0;
+	}
+	else
+	{
+		prefetch_maximum = get_tablespace_maintenance_io_concurrency(onerel->rd_rel->reltablespace);
+		/* Create another BlockSampler, using the same seed, for prefetching */
+		if (prefetch_maximum)
+			(void) BlockSampler_Init(&prefetch_bs, totalblocks, targrows, randseed);
+	}
 #endif
 
 	/* Report sampling block numbers */
@@ -2215,6 +2220,49 @@
 	{
 		return RelationGetNumberOfBlocks(onerel);
 	}
+}
+
+/*
+ * Collect visibility map of relation in dispatcher.
+ *
+ * In GPDB if we're in the dispatcher, we need to collect the number of
+ * visibility map in pg_class from segments.
+ */
+BlockNumber
+AcquireNumberOfAllVisibleBlocks(Relation onerel)
+{
+    int64     totalvms;
+
+    /* collect total vms from segments in master */
+    if (Gp_role == GP_ROLE_DISPATCH &&
+        onerel->rd_cdbpolicy && !GpPolicyIsEntry(onerel->rd_cdbpolicy))
+    {
+        /* Query the segments pg_class. */
+        char        relvm_sql[80];
+
+        snprintf(relvm_sql, sizeof(relvm_sql),
+                 "select relallvisible from pg_catalog.pg_class where oid = %u", RelationGetRelid(onerel));
+        totalvms = get_size_from_segDBs(relvm_sql);
+        if (GpPolicyIsReplicated(onerel->rd_cdbpolicy))
+        {
+            /*
+             * If the distribution of the relation is replicated, we will sum up
+             * vms much twice which we expecting only once. So we need to divide
+             * up totalvms by numsegments.
+             */
+            totalvms /= onerel->rd_cdbpolicy->numsegments;
+        }
+
+        return (BlockNumber)totalvms;
+    }
+    /* get vms from local in segment */
+    else
+    {
+        BlockNumber all_visible = 0;
+        visibilitymap_count(onerel, &all_visible, NULL);
+
+        return all_visible;
+    }
 }
 
 /*
