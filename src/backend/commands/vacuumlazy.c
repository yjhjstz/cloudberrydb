/*-------------------------------------------------------------------------
 *
 * vacuumlazy.c
 *	  Concurrent ("lazy") vacuuming.
 *
 *
 * The major space usage for LAZY VACUUM is storage for the array of dead
 * tuple TIDs, with the next biggest need being storage for per-disk-page
 * free space info.  We want to ensure we can vacuum even the very largest
 * relations with finite memory space usage.  To do that, we set upper bounds
 * on the number of tuples and pages we will keep track of at once.
 *
 * We are willing to use at most maintenance_work_mem memory space to keep
 * track of dead tuples.  We initially allocate an array of TIDs of that size,
 * with an upper limit that depends on table size (this limit ensures we don't
<<<<<<< HEAD
 * allocate a huge area uselessly for vacuuming small tables).  If the array
=======
 * allocate a huge area uselessly for vacuuming small tables).	If the array
>>>>>>> d13f41d2
 * threatens to overflow, we suspend the heap scan phase and perform a pass of
 * index cleanup and page compaction, then resume the heap scan with an empty
 * TID array.
 *
 * We can limit the storage for page free space to MaxFSMPages entries,
 * since that's the most the free space map will be willing to remember
 * anyway.	If the relation has fewer than that many pages with free space,
 * life is easy: just build an array of per-page info.	If it has more,
 * we store the free space info as a heap ordered by amount of free space,
 * so that we can discard the pages with least free space to ensure we never
 * have more than MaxFSMPages entries in all.  The surviving page entries
 * are passed to the free space map at conclusion of the scan.
 *
 * If we're processing a table with no indexes, we can just vacuum each page
 * as we go; there's no need to save up multiple tuples to minimize the number
 * of index scans performed.  So we don't use maintenance_work_mem memory for
 * the TID array, just enough to hold as many heap tuples as fit on one page.
 *
 *
<<<<<<< HEAD
 * Portions Copyright (c) 1996-2009, PostgreSQL Global Development Group
=======
 * Portions Copyright (c) 1996-2008, PostgreSQL Global Development Group
>>>>>>> d13f41d2
 * Portions Copyright (c) 1994, Regents of the University of California
 *
 *
 * IDENTIFICATION
 *	  $PostgreSQL: pgsql/src/backend/commands/vacuumlazy.c,v 1.103.2.3 2009/11/10 18:00:44 alvherre Exp $
 *
 *-------------------------------------------------------------------------
 */
#include "postgres.h"

#include <math.h>

#include "access/genam.h"
#include "access/heapam.h"
#include "access/nbtree.h"
#include "access/transam.h"
<<<<<<< HEAD
#include "access/aosegfiles.h"
#include "access/aocssegfiles.h"
#include "access/aomd.h"
#include "access/appendonly_compaction.h"
#include "access/aocs_compaction.h"
=======
#include "commands/dbcommands.h"
>>>>>>> d13f41d2
#include "commands/vacuum.h"
#include "catalog/catalog.h"
#include "catalog/indexing.h"
#include "catalog/pg_namespace.h"
#include "catalog/pg_proc.h"
#include "cdb/cdbappendonlyam.h"
#include "miscadmin.h"
#include "pgstat.h"
#include "postmaster/autovacuum.h"
#include "storage/freespace.h"
#include "utils/lsyscache.h"
#include "utils/memutils.h"
#include "utils/pg_rusage.h"
#include "utils/faultinjector.h"
#include "storage/smgr.h"

#include "cdb/cdbvars.h"
#include "cdb/cdbpersistentfilesysobj.h"


/*
 * Space/time tradeoff parameters: do these need to be user-tunable?
 *
 * To consider truncating the relation, we want there to be at least
 * REL_TRUNCATE_MINIMUM or (relsize / REL_TRUNCATE_FRACTION) (whichever
 * is less) potentially-freeable pages.
 */
#define REL_TRUNCATE_MINIMUM	1000
#define REL_TRUNCATE_FRACTION	16

/*
 * Guesstimation of number of dead tuples per page.  This is used to
 * provide an upper limit to memory allocated when vacuuming small
 * tables.
 */
<<<<<<< HEAD
#define LAZY_ALLOC_TUPLES		200
=======
#define LAZY_ALLOC_TUPLES		MaxHeapTuplesPerPage
>>>>>>> d13f41d2

typedef struct LVRelStats
{
	/* hasindex = true means two-pass strategy; false means one-pass */
	bool		hasindex;
	/* Overall statistics about rel */
	BlockNumber rel_pages;
	double		rel_tuples;
	BlockNumber pages_removed;
	double		tuples_deleted;
	BlockNumber nonempty_pages; /* actually, last nonempty page + 1 */
	Size		threshold;		/* minimum interesting free space */
	/* List of TIDs of tuples we intend to delete */
	/* NB: this list is ordered by TID address */
	int			num_dead_tuples;	/* current # of entries */
	int			max_dead_tuples;	/* # slots allocated in array */
	ItemPointer dead_tuples;	/* array of ItemPointerData */
	/* Array or heap of per-page info about free space */
	/* We use a simple array until it fills up, then convert to heap */
	bool		fs_is_heap;		/* are we using heap organization? */
	int			num_free_pages; /* current # of entries */
	int			max_free_pages; /* # slots allocated in array */
	PageFreeSpaceInfo *free_pages;		/* array or heap of blkno/avail */
	BlockNumber tot_free_pages; /* total pages with >= threshold space */
	int			num_index_scans;
} LVRelStats;


/* A few variables that don't seem worth passing around as parameters */
static int	elevel = -1;

static TransactionId OldestXmin;
static TransactionId FreezeLimit;

static BufferAccessStrategy vac_strategy;


/* non-export function prototypes */
static void lazy_vacuum_aorel(Relation onerel, VacuumStmt *vacstmt,
				  List *updated_stats);
static void lazy_scan_heap(Relation onerel, LVRelStats *vacrelstats,
			   Relation *Irel, int nindexes, List *updated_stats, List *all_extra_oids);
static void lazy_vacuum_heap(Relation onerel, LVRelStats *vacrelstats);
static void lazy_vacuum_index(Relation indrel,
				  IndexBulkDeleteResult **stats,
				  LVRelStats *vacrelstats,
				  List *extra_oids);
static void lazy_cleanup_index(Relation indrel,
				   IndexBulkDeleteResult *stats,
				   LVRelStats *vacrelstats,
				   List *updated_stats);
static int lazy_vacuum_page(Relation onerel, BlockNumber blkno, Buffer buffer,
				 int tupindex, LVRelStats *vacrelstats);
static void lazy_truncate_heap(Relation onerel, LVRelStats *vacrelstats);
static BlockNumber count_nondeletable_pages(Relation onerel,
						 LVRelStats *vacrelstats);
static void lazy_space_alloc(LVRelStats *vacrelstats, BlockNumber relblocks);
static void lazy_record_dead_tuple(LVRelStats *vacrelstats,
					   ItemPointer itemptr);
static void lazy_record_free_space(LVRelStats *vacrelstats,
					   BlockNumber page, Size avail);
static bool lazy_tid_reaped(ItemPointer itemptr, void *state);
static void lazy_update_fsm(Relation onerel, LVRelStats *vacrelstats);
static int	vac_cmp_itemptr(const void *left, const void *right);
static int	vac_cmp_page_spaces(const void *left, const void *right);

/*
 *	lazy_vacuum_rel() -- perform LAZY VACUUM for one heap relation
 *
 *		This routine vacuums a single heap, cleans out its indexes, and
 *		updates its relpages and reltuples statistics.
 *
 *		At entry, we have already established a transaction and opened
 *		and locked the relation.
 *
 *		The return value indicates whether this function has held off
 *		interrupts -- caller must RESUME_INTERRUPTS() after commit if true.
 */
<<<<<<< HEAD
void
lazy_vacuum_rel(Relation onerel, VacuumStmt *vacstmt, List *updated_stats)
=======
bool
lazy_vacuum_rel(Relation onerel, VacuumStmt *vacstmt,
				BufferAccessStrategy bstrategy)
>>>>>>> d13f41d2
{
	LVRelStats *vacrelstats;
	Relation   *Irel;
	int			nindexes;
	BlockNumber possibly_freeable;
	PGRUsage	ru0;
	TimestampTz starttime = 0;
	bool		heldoff = false;

	pg_rusage_init(&ru0);

	/* measure elapsed time iff autovacuum logging requires it */
	if (IsAutoVacuumWorkerProcess() && Log_autovacuum_min_duration > 0)
		starttime = GetCurrentTimestamp();

	if (vacstmt->verbose)
		elevel = INFO;
	else
		elevel = DEBUG2;

<<<<<<< HEAD
	if (Gp_role == GP_ROLE_DISPATCH)
		elevel = DEBUG2; /* vacuum and analyze messages aren't interesting from the QD */

#ifdef FAULT_INJECTOR
	if (vacuumStatement_IsInAppendOnlyDropPhase(vacstmt))
	{
			FaultInjector_InjectFaultIfSet(
				CompactionBeforeSegmentFileDropPhase,
				DDLNotSpecified,
				"",	// databaseName
				""); // tableName
	}
	if (vacummStatement_IsInAppendOnlyCleanupPhase(vacstmt))
	{
			FaultInjector_InjectFaultIfSet(
				CompactionBeforeCleanupPhase,
				DDLNotSpecified,
				"",	// databaseName
				""); // tableName
	}
#endif

	/*
	 * MPP-23647.  Update xid limits for heap as well as appendonly
	 * relations.  This allows setting relfrozenxid to correct value
	 * for an appendonly (AO/CO) table.
	 */
	vacuum_set_xid_limits(vacstmt, onerel->rd_rel->relisshared,
=======
	vac_strategy = bstrategy;

	vacuum_set_xid_limits(vacstmt->freeze_min_age, onerel->rd_rel->relisshared,
>>>>>>> d13f41d2
						  &OldestXmin, &FreezeLimit);

	/*
	 * Execute the various vacuum operations. Appendonly tables are treated
	 * differently.
	 */
	if (RelationIsAoRows(onerel) || RelationIsAoCols(onerel))
	{
		lazy_vacuum_aorel(onerel, vacstmt, updated_stats);
		return;
	}

	vacrelstats = (LVRelStats *) palloc0(sizeof(LVRelStats));

	/* heap relation */

	/* Set threshold for interesting free space = average request size */
	/* XXX should we scale it up or down?  Adjust vacuum.c too, if so */
	vacrelstats->threshold = GetAvgFSMRequestSize(&onerel->rd_node);

	vacrelstats->num_index_scans = 0;

	/* Open all indexes of the relation */
	vac_open_indexes(onerel, RowExclusiveLock, &nindexes, &Irel);
	vacrelstats->hasindex = (nindexes > 0);

	/* Do the vacuuming */
	lazy_scan_heap(onerel, vacrelstats, Irel, nindexes, updated_stats, vacstmt->extra_oids);

	/* Done with indexes */
	vac_close_indexes(nindexes, Irel, NoLock);

	/*
	 * Optionally truncate the relation.
	 *
	 * Don't even think about it unless we have a shot at releasing a goodly
	 * number of pages.  Otherwise, the time taken isn't worth it.
	 *
	 * Note that after we've truncated the heap, it's too late to abort the
	 * transaction; doing so would lose the sinval messages needed to tell
	 * the other backends about the table being shrunk.  We prevent interrupts
	 * in that case; caller is responsible for re-enabling them after
	 * committing the transaction.
	 */
	possibly_freeable = vacrelstats->rel_pages - vacrelstats->nonempty_pages;
	if (possibly_freeable > 0 &&
		(possibly_freeable >= REL_TRUNCATE_MINIMUM ||
		 possibly_freeable >= vacrelstats->rel_pages / REL_TRUNCATE_FRACTION))
	{
		HOLD_INTERRUPTS();
		heldoff = true;
		lazy_truncate_heap(onerel, vacrelstats);
	}

	/* Update shared free space map with final free space info */
	lazy_update_fsm(onerel, vacrelstats);

	if (vacrelstats->tot_free_pages > MaxFSMPages)
		ereport(WARNING,
				(errmsg("relation \"%s.%s\" contains more than \"max_fsm_pages\" pages with useful free space",
						get_namespace_name(RelationGetNamespace(onerel)),
						RelationGetRelationName(onerel)),
				 /* Only suggest VACUUM FULL if > 20% free */
				 (vacrelstats->tot_free_pages > vacrelstats->rel_pages * 0.20) ?
				 errhint("Consider using VACUUM FULL on this relation or increasing the configuration parameter \"max_fsm_pages\".") :
				 errhint("Consider increasing the configuration parameter \"max_fsm_pages\".")));

	/* Update statistics in pg_class */
	vac_update_relstats_from_list(onerel,
						vacrelstats->rel_pages,
						vacrelstats->rel_tuples,
						vacrelstats->hasindex,
						FreezeLimit,
						updated_stats);

	/* report results to the stats collector, too */
	pgstat_report_vacuum(RelationGetRelid(onerel), onerel->rd_rel->relisshared,
						 true /*vacrelstats->scanned_all*/,
						 vacstmt->analyze, vacrelstats->rel_tuples);

	/* and log the action if appropriate */
	if (IsAutoVacuumWorkerProcess() && Log_autovacuum_min_duration >= 0)
	{
		if (Log_autovacuum_min_duration == 0 ||
			TimestampDifferenceExceeds(starttime, GetCurrentTimestamp(),
									   Log_autovacuum_min_duration))
			ereport(LOG,
					(errmsg("automatic vacuum of table \"%s.%s.%s\": index scans: %d\n"
							"pages: %d removed, %d remain\n"
							"tuples: %.0f removed, %.0f remain\n"
							"system usage: %s",
							get_database_name(MyDatabaseId),
							get_namespace_name(RelationGetNamespace(onerel)),
							RelationGetRelationName(onerel),
							vacrelstats->num_index_scans,
						  vacrelstats->pages_removed, vacrelstats->rel_pages,
						vacrelstats->tuples_deleted, vacrelstats->rel_tuples,
							pg_rusage_show(&ru0))));
	}

	return heldoff;
}

/*
 * lazy_vacuum_aorel -- perform LAZY VACUUM for one Append-only relation.
 */
static void
lazy_vacuum_aorel(Relation onerel, VacuumStmt *vacstmt, List *updated_stats)
{
	LVRelStats *vacrelstats;
	bool		update_relstats = true;

	vacrelstats = (LVRelStats *) palloc0(sizeof(LVRelStats));

	if (vacuumStatement_IsInAppendOnlyPreparePhase(vacstmt))
	{
		elogif(Debug_appendonly_print_compaction, LOG,
			   "Vacuum prepare phase %s", RelationGetRelationName(onerel));

		vacuum_appendonly_indexes(onerel, vacstmt, updated_stats);
		if (RelationIsAoRows(onerel))
			AppendOnlyTruncateToEOF(onerel);
		else
			AOCSTruncateToEOF(onerel);

		/*
		 * MPP-23647.  For empty tables, we skip compaction phase
		 * and cleanup phase.  Therefore, we update the stats
		 * (specifically, relfrozenxid) in prepare phase if the
		 * table is empty.  Otherwise, the stats will be updated in
		 * the cleanup phase, when we would have computed the
		 * correct values for stats.
		 */
		if (vacstmt->appendonly_relation_empty)
		{
			update_relstats = true;
			/*
			 * For an empty relation, the only stats we care about
			 * is relfrozenxid and relhasindex.  We need to be
			 * mindful of correctly setting relhasindex here.
			 * relfrozenxid is already taken care of above by
			 * calling vacuum_set_xid_limits().
			 */
			vacrelstats->hasindex = onerel->rd_rel->relhasindex;
		}
		else
		{
			/*
			 * For a non-empty relation, follow the usual
			 * compaction phases and do not update stats in
			 * prepare phase.
			 */
			update_relstats = false;
	}
	}
	else if (!vacummStatement_IsInAppendOnlyCleanupPhase(vacstmt))
	{
		vacuum_appendonly_rel(onerel, vacstmt);
		update_relstats = false;
	}
	else
	{
		elogif(Debug_appendonly_print_compaction, LOG,
			   "Vacuum cleanup phase %s", RelationGetRelationName(onerel));

		vacuum_appendonly_fill_stats(onerel, ActiveSnapshot,
									 &vacrelstats->rel_pages,
									 &vacrelstats->rel_tuples,
									 &vacrelstats->hasindex);
		/* reset the remaining LVRelStats values */
		vacrelstats->nonempty_pages = 0;
		vacrelstats->num_dead_tuples = 0;
		vacrelstats->max_dead_tuples = 0;
		vacrelstats->tuples_deleted = 0;
		vacrelstats->tot_free_pages = 0;
		vacrelstats->fs_is_heap = false;
		vacrelstats->num_free_pages = 0;
		vacrelstats->max_free_pages = 0;
		vacrelstats->pages_removed = 0;
	}

	if (update_relstats)
	{
		/* Update statistics in pg_class */
		vac_update_relstats_from_list(onerel,
							vacrelstats->rel_pages,
							vacrelstats->rel_tuples,
							vacrelstats->hasindex,
							FreezeLimit,
							updated_stats);

		/* report results to the stats collector, too */
		pgstat_report_vacuum(RelationGetRelid(onerel),
							 onerel->rd_rel->relisshared,
							 true /*vacrelstats->scanned_all*/,
							 vacstmt->analyze, vacrelstats->rel_tuples);
	}
}

/*
 *	lazy_scan_heap() -- scan an open heap relation
 *
 *		This routine sets commit status bits, builds lists of dead tuples
 *		and pages with free space, and calculates statistics on the number
 *		of live tuples in the heap.  When done, or when we run low on space
 *		for dead-tuple TIDs, invoke vacuuming of indexes and heap.
 *
 *		If there are no indexes then we just vacuum each dirty page as we
 *		process it, since there's no point in gathering many tuples.
 */
static void
lazy_scan_heap(Relation onerel, LVRelStats *vacrelstats,
			   Relation *Irel, int nindexes, List *updated_stats, List *all_extra_oids)
{
	MIRROREDLOCK_BUFMGR_DECLARE;

	BlockNumber nblocks,
				blkno;
	HeapTupleData tuple;
	char	   *relname;
	BlockNumber empty_pages,
				vacuumed_pages;
	double		num_tuples,
				tups_vacuumed,
				nkeep,
				nunused;
	IndexBulkDeleteResult **indstats;
	int			i;
	int reindex_count = 1;
	PGRUsage	ru0;

	/* Fetch gp_persistent_relation_node information that will be added to XLOG record. */
	RelationFetchGpRelationNodeForXLog(onerel);

	pg_rusage_init(&ru0);

	relname = RelationGetRelationName(onerel);
	ereport(elevel,
			(errmsg("vacuuming \"%s.%s\"",
					get_namespace_name(RelationGetNamespace(onerel)),
					relname)));

	empty_pages = vacuumed_pages = 0;
	num_tuples = tups_vacuumed = nkeep = nunused = 0;

	indstats = (IndexBulkDeleteResult **)
		palloc0(nindexes * sizeof(IndexBulkDeleteResult *));

	nblocks = RelationGetNumberOfBlocks(onerel);
	vacrelstats->rel_pages = nblocks;
	vacrelstats->nonempty_pages = 0;

	lazy_space_alloc(vacrelstats, nblocks);

	for (blkno = 0; blkno < nblocks; blkno++)
	{
		Buffer		buf;
		Page		page;
		OffsetNumber offnum,
					maxoff;
		bool		tupgone,
					hastup;
		int			prev_dead_count;
		OffsetNumber frozen[MaxOffsetNumber];
		int			nfrozen;

		vacuum_delay_point();

		/*
		 * If we are close to overrunning the available space for dead-tuple
		 * TIDs, pause and do a cycle of vacuuming before we tackle this page.
		 */
		if ((vacrelstats->max_dead_tuples - vacrelstats->num_dead_tuples) < MaxHeapTuplesPerPage &&
			vacrelstats->num_dead_tuples > 0)
		{
			/* Remove index entries */
			for (i = 0; i < nindexes; i++)
			{
				List *extra_oids = get_oids_for_bitmap(all_extra_oids, Irel[i],
													   onerel, reindex_count);

				lazy_vacuum_index(Irel[i],
								  &indstats[i],
								  vacrelstats,
								  extra_oids);
				list_free(extra_oids);
			}
			reindex_count++;

			/* Remove tuples from heap */
			lazy_vacuum_heap(onerel, vacrelstats);
			/* Forget the now-vacuumed tuples, and press on */
			vacrelstats->num_dead_tuples = 0;
			vacrelstats->num_index_scans++;
		}

<<<<<<< HEAD
		/* -------- MirroredLock ---------- */
		MIRROREDLOCK_BUFMGR_LOCK;

		buf = ReadBuffer(onerel, blkno);
=======
		buf = ReadBufferWithStrategy(onerel, blkno, vac_strategy);
>>>>>>> d13f41d2

		/* We need buffer cleanup lock so that we can prune HOT chains. */
		LockBufferForCleanup(buf);

		page = BufferGetPage(buf);

		if (PageIsNew(page))
		{
			/*
			 * An all-zeroes page could be left over if a backend extends the
			 * relation but crashes before initializing the page. Reclaim such
			 * pages for use.
			 *
			 * We have to be careful here because we could be looking at a
			 * page that someone has just added to the relation and not yet
			 * been able to initialize (see RelationGetBufferForTuple). To
			 * protect against that, release the buffer lock, grab the
			 * relation extension lock momentarily, and re-lock the buffer. If
			 * the page is still uninitialized by then, it must be left over
			 * from a crashed backend, and we can initialize it.
			 *
			 * We don't really need the relation lock when this is a new or
			 * temp relation, but it's probably not worth the code space to
			 * check that, since this surely isn't a critical path.
			 *
			 * Note: the comparable code in vacuum.c need not worry because
			 * it's got exclusive lock on the whole relation.
			 */
			LockBuffer(buf, BUFFER_LOCK_UNLOCK);

			MIRROREDLOCK_BUFMGR_UNLOCK;
			/* -------- MirroredLock ---------- */

			LockRelationForExtension(onerel, ExclusiveLock);
			UnlockRelationForExtension(onerel, ExclusiveLock);
<<<<<<< HEAD

			/* -------- MirroredLock ---------- */
			MIRROREDLOCK_BUFMGR_LOCK;

			LockBuffer(buf, BUFFER_LOCK_EXCLUSIVE);  /* LockBufferForCleanup(buf)? */
=======
			LockBufferForCleanup(buf);
>>>>>>> d13f41d2
			if (PageIsNew(page))
			{
				ereport(WARNING,
				(errmsg("relation \"%s\" page %u is uninitialized --- fixing",
						relname, blkno)));
				PageInit(page, BufferGetPageSize(buf), 0);

				/* must record in xlog so that changetracking will know about this change */
				log_heap_newpage(onerel, page, blkno);

				empty_pages++;
				lazy_record_free_space(vacrelstats, blkno,
									   PageGetHeapFreeSpace(page));
			}
			MarkBufferDirty(buf);
			UnlockReleaseBuffer(buf);

			MIRROREDLOCK_BUFMGR_UNLOCK;
			/* -------- MirroredLock ---------- */

			continue;
		}

		if (PageIsEmpty(page))
		{
			empty_pages++;
			lazy_record_free_space(vacrelstats, blkno,
								   PageGetHeapFreeSpace(page));
			UnlockReleaseBuffer(buf);

			MIRROREDLOCK_BUFMGR_UNLOCK;
			/* -------- MirroredLock ---------- */

			continue;
		}

		/*
		 * Prune all HOT-update chains in this page.
		 *
		 * We count tuples removed by the pruning step as removed by VACUUM.
		 */
		tups_vacuumed += heap_page_prune(onerel, buf, OldestXmin,
										 false, false);

		/*
		 * Now scan the page to collect vacuumable items and check for tuples
		 * requiring freezing.
		 */
		nfrozen = 0;
		hastup = false;
		prev_dead_count = vacrelstats->num_dead_tuples;
		maxoff = PageGetMaxOffsetNumber(page);
		for (offnum = FirstOffsetNumber;
			 offnum <= maxoff;
			 offnum = OffsetNumberNext(offnum))
		{
			ItemId		itemid;

			itemid = PageGetItemId(page, offnum);

			/* Unused items require no processing, but we count 'em */
			if (!ItemIdIsUsed(itemid))
			{
				nunused += 1;
				continue;
			}

			/* Redirect items mustn't be touched */
			if (ItemIdIsRedirected(itemid))
			{
				hastup = true;	/* this page won't be truncatable */
				continue;
			}

			ItemPointerSet(&(tuple.t_self), blkno, offnum);

			/*
			 * DEAD item pointers are to be vacuumed normally; but we don't
			 * count them in tups_vacuumed, else we'd be double-counting (at
			 * least in the common case where heap_page_prune() just freed up
			 * a non-HOT tuple).
			 */
			if (ItemIdIsDead(itemid))
			{
				lazy_record_dead_tuple(vacrelstats, &(tuple.t_self));
				continue;
			}

			Assert(ItemIdIsNormal(itemid));

			tuple.t_data = (HeapTupleHeader) PageGetItem(page, itemid);
			tuple.t_len = ItemIdGetLength(itemid);

			tupgone = false;

			switch (HeapTupleSatisfiesVacuum(tuple.t_data, OldestXmin, buf))
			{
				case HEAPTUPLE_DEAD:

					/*
					 * Ordinarily, DEAD tuples would have been removed by
					 * heap_page_prune(), but it's possible that the tuple
					 * state changed since heap_page_prune() looked.  In
					 * particular an INSERT_IN_PROGRESS tuple could have
					 * changed to DEAD if the inserter aborted.  So this
					 * cannot be considered an error condition.
					 *
					 * If the tuple is HOT-updated then it must only be
					 * removed by a prune operation; so we keep it just as if
					 * it were RECENTLY_DEAD.  Also, if it's a heap-only
					 * tuple, we choose to keep it, because it'll be a lot
					 * cheaper to get rid of it in the next pruning pass than
					 * to treat it like an indexed tuple.
					 */
					if (HeapTupleIsHotUpdated(&tuple) ||
						HeapTupleIsHeapOnly(&tuple))
						nkeep += 1;
					else
						tupgone = true; /* we can delete the tuple */
					break;
				case HEAPTUPLE_LIVE:
					/* Tuple is good --- but let's do some validity checks */
					if (onerel->rd_rel->relhasoids &&
						!OidIsValid(HeapTupleGetOid(&tuple)))
						elog(WARNING, "relation \"%s\" TID %u/%u: OID is invalid",
							 relname, blkno, offnum);
					break;
				case HEAPTUPLE_RECENTLY_DEAD:

					/*
					 * If tuple is recently deleted then we must not remove it
					 * from relation.
					 */
					nkeep += 1;
					break;
				case HEAPTUPLE_INSERT_IN_PROGRESS:
					/* This is an expected case during concurrent vacuum */
					break;
				case HEAPTUPLE_DELETE_IN_PROGRESS:
					/* This is an expected case during concurrent vacuum */
					break;
				default:
					elog(ERROR, "unexpected HeapTupleSatisfiesVacuum result");
					break;
			}

			if (tupgone)
			{
				lazy_record_dead_tuple(vacrelstats, &(tuple.t_self));
				tups_vacuumed += 1;
			}
			else
			{
				num_tuples += 1;
				hastup = true;

				/*
				 * Each non-removable tuple must be checked to see if it needs
				 * freezing.  Note we already have exclusive buffer lock.
				 */
				if (heap_freeze_tuple(tuple.t_data, FreezeLimit,
									  InvalidBuffer))
					frozen[nfrozen++] = offnum;
			}
		}						/* scan along page */

		/*
		 * If we froze any tuples, mark the buffer dirty, and write a WAL
		 * record recording the changes.  We must log the changes to be
		 * crash-safe against future truncation of CLOG.
		 */
		if (nfrozen > 0)
		{
			MarkBufferDirty(buf);
			/* no XLOG for temp tables, though */
			if (!onerel->rd_istemp)
			{
				XLogRecPtr	recptr;

				recptr = log_heap_freeze(onerel, buf, FreezeLimit,
										 frozen, nfrozen);
				PageSetLSN(page, recptr);
				PageSetTLI(page, ThisTimeLineID);
			}
		}

		/*
		 * If there are no indexes then we can vacuum the page right now
		 * instead of doing a second scan.
		 */
		if (nindexes == 0 &&
			vacrelstats->num_dead_tuples > 0)
		{
<<<<<<< HEAD
			/* Trade in buffer share lock for super-exclusive lock */
			LockBuffer(buf, BUFFER_LOCK_UNLOCK);
			LockBufferForCleanup(buf);

=======
>>>>>>> d13f41d2
			/* Remove tuples from heap */
			lazy_vacuum_page(onerel, blkno, buf, 0, vacrelstats);
			/* Forget the now-vacuumed tuples, and press on */
			vacrelstats->num_dead_tuples = 0;
			vacuumed_pages++;
		}

		/*
		 * If we remembered any tuples for deletion, then the page will be
		 * visited again by lazy_vacuum_heap, which will compute and record
		 * its post-compaction free space.	If not, then we're done with this
		 * page, so remember its free space as-is.	(This path will always be
		 * taken if there are no indexes.)
		 */
		if (vacrelstats->num_dead_tuples == prev_dead_count)
		{
			lazy_record_free_space(vacrelstats, blkno,
								   PageGetHeapFreeSpace(page));
		}

		/* Remember the location of the last page with nonremovable tuples */
		if (hastup)
			vacrelstats->nonempty_pages = blkno + 1;

		UnlockReleaseBuffer(buf);

		MIRROREDLOCK_BUFMGR_UNLOCK;
		/* -------- MirroredLock ---------- */

	}

	/* save stats for use later */
	vacrelstats->rel_tuples = num_tuples;
	vacrelstats->tuples_deleted = tups_vacuumed;

	/* If any tuples need to be deleted, perform final vacuum cycle */
	/* XXX put a threshold on min number of tuples here? */
	if (vacrelstats->num_dead_tuples > 0)
	{
		/* Remove index entries */
		for (i = 0; i < nindexes; i++)
		{
			List *extra_oids = get_oids_for_bitmap(all_extra_oids, Irel[i],
												   onerel, reindex_count);

			lazy_vacuum_index(Irel[i],
							  &indstats[i],
							  vacrelstats,
							  extra_oids);
			list_free(extra_oids);
		}
		reindex_count++;

		/* Remove tuples from heap */
		lazy_vacuum_heap(onerel, vacrelstats);
		vacrelstats->num_index_scans++;
	}

	/* Do post-vacuum cleanup and statistics update for each index */
	for (i = 0; i < nindexes; i++)
		lazy_cleanup_index(Irel[i], indstats[i], vacrelstats, updated_stats);

	/* If no indexes, make log report that lazy_vacuum_heap would've made */
	if (vacuumed_pages)
		ereport(elevel,
				(errmsg("\"%s\": removed %.0f row versions in %u pages",
						RelationGetRelationName(onerel),
						tups_vacuumed, vacuumed_pages)));

	ereport(elevel,
			(errmsg("\"%s\": found %.0f removable, %.0f nonremovable row versions in %u pages",
					RelationGetRelationName(onerel),
					tups_vacuumed, num_tuples, nblocks),
			 errdetail("%.0f dead row versions cannot be removed yet.\n"
					   "There were %.0f unused item pointers.\n"
					   "%u pages contain useful free space.\n"
					   "%u pages are entirely empty.\n"
					   "%s.",
					   nkeep,
					   nunused,
					   vacrelstats->tot_free_pages,
					   empty_pages,
					   pg_rusage_show(&ru0))));
<<<<<<< HEAD

	if (vacrelstats->tot_free_pages > MaxFSMPages)
		ereport(WARNING,
				(errmsg("relation \"%s.%s\" contains more than \"max_fsm_pages\" pages with useful free space",
						get_namespace_name(RelationGetNamespace(onerel)),
						relname),
				 errhint("Consider using VACUUM FULL on this relation or increasing the configuration parameter \"max_fsm_pages\".")));

	if (gp_indexcheck_vacuum == INDEX_CHECK_ALL ||
		(gp_indexcheck_vacuum == INDEX_CHECK_SYSTEM &&
		 PG_CATALOG_NAMESPACE == RelationGetNamespace(onerel)))
	{
		for (i = 0; i < nindexes; i++)
		{
			if (Irel[i]->rd_am->aminsert == BTINSERT_OID)
				_bt_validate_vacuum(Irel[i], onerel, OldestXmin);
		}
	}
=======
>>>>>>> d13f41d2
}


/*
 *	lazy_vacuum_heap() -- second pass over the heap
 *
 *		This routine marks dead tuples as unused and compacts out free
 *		space on their pages.  Pages not having dead tuples recorded from
 *		lazy_scan_heap are not visited at all.
 *
 * Note: the reason for doing this as a second pass is we cannot remove
 * the tuples until we've removed their index entries, and we want to
 * process index entry removal in batches as large as possible.
 */
static void
lazy_vacuum_heap(Relation onerel, LVRelStats *vacrelstats)
{
	MIRROREDLOCK_BUFMGR_DECLARE;

	int			tupindex;
	int			npages;
	PGRUsage	ru0;

	pg_rusage_init(&ru0);
	npages = 0;

	tupindex = 0;

	/* Fetch gp_persistent_relation_node information that will be added to XLOG record. */
	RelationFetchGpRelationNodeForXLog(onerel);

	while (tupindex < vacrelstats->num_dead_tuples)
	{
		BlockNumber tblk;
		Buffer		buf;
		Page		page;

		vacuum_delay_point();

		tblk = ItemPointerGetBlockNumber(&vacrelstats->dead_tuples[tupindex]);
<<<<<<< HEAD

		/* -------- MirroredLock ---------- */
		MIRROREDLOCK_BUFMGR_LOCK;

		buf = ReadBuffer(onerel, tblk);
=======
		buf = ReadBufferWithStrategy(onerel, tblk, vac_strategy);
>>>>>>> d13f41d2
		LockBufferForCleanup(buf);
		tupindex = lazy_vacuum_page(onerel, tblk, buf, tupindex, vacrelstats);
		/* Now that we've compacted the page, record its available space */
		page = BufferGetPage(buf);
		lazy_record_free_space(vacrelstats, tblk,
							   PageGetHeapFreeSpace(page));
		UnlockReleaseBuffer(buf);

		MIRROREDLOCK_BUFMGR_UNLOCK;
		/* -------- MirroredLock ---------- */

		npages++;
	}

	ereport(elevel,
			(errmsg("\"%s\": removed %d row versions in %d pages",
					RelationGetRelationName(onerel),
					tupindex, npages),
			 errdetail("%s.",
					   pg_rusage_show(&ru0))));
}

/*
 *	lazy_vacuum_page() -- free dead tuples on a page
 *					 and repair its fragmentation.
 *
 * Caller must hold pin and buffer cleanup lock on the buffer.
 *
 * tupindex is the index in vacrelstats->dead_tuples of the first dead
 * tuple for this page.  We assume the rest follow sequentially.
 * The return value is the first tupindex after the tuples of this page.
 */
static int
lazy_vacuum_page(Relation onerel, BlockNumber blkno, Buffer buffer,
				 int tupindex, LVRelStats *vacrelstats)
{
	Page		page = BufferGetPage(buffer);
	OffsetNumber unused[MaxOffsetNumber];
	int			uncnt = 0;

	MIRROREDLOCK_BUFMGR_MUST_ALREADY_BE_HELD;

	START_CRIT_SECTION();

	for (; tupindex < vacrelstats->num_dead_tuples; tupindex++)
	{
		BlockNumber tblk;
		OffsetNumber toff;
		ItemId		itemid;

		tblk = ItemPointerGetBlockNumber(&vacrelstats->dead_tuples[tupindex]);
		if (tblk != blkno)
			break;				/* past end of tuples for this block */
		toff = ItemPointerGetOffsetNumber(&vacrelstats->dead_tuples[tupindex]);
		itemid = PageGetItemId(page, toff);
		ItemIdSetUnused(itemid);
		unused[uncnt++] = toff;
	}

	PageRepairFragmentation(page);

	MarkBufferDirty(buffer);

	/* XLOG stuff */
	if (!onerel->rd_istemp)
	{
		XLogRecPtr	recptr;

		recptr = log_heap_clean(onerel, buffer,
								NULL, 0, NULL, 0,
								unused, uncnt,
								false);
		PageSetLSN(page, recptr);
		PageSetTLI(page, ThisTimeLineID);
	}

	END_CRIT_SECTION();

	return tupindex;
}

/*
 *	lazy_vacuum_index() -- vacuum one index relation.
 *
 *		Delete all the index entries pointing to tuples listed in
 *		vacrelstats->dead_tuples, and update running statistics.
 */
static void
lazy_vacuum_index(Relation indrel,
				  IndexBulkDeleteResult **stats,
				  LVRelStats *vacrelstats,
				  List *extra_oids)
{
	IndexVacuumInfo ivinfo;
	PGRUsage	ru0;

	pg_rusage_init(&ru0);

	ivinfo.index = indrel;
	ivinfo.vacuum_full = false;
	ivinfo.message_level = elevel;
	/* We don't yet know rel_tuples, so pass -1 */
	ivinfo.num_heap_tuples = -1;
<<<<<<< HEAD
	ivinfo.extra_oids = extra_oids;
=======
	ivinfo.strategy = vac_strategy;
>>>>>>> d13f41d2

	/* Do bulk deletion */
	*stats = index_bulk_delete(&ivinfo, *stats,
							   lazy_tid_reaped, (void *) vacrelstats);

	ereport(elevel,
			(errmsg("scanned index \"%s\" to remove %d row versions",
					RelationGetRelationName(indrel),
					vacrelstats->num_dead_tuples),
			 errdetail("%s.", pg_rusage_show(&ru0))));
}

/*
 *	lazy_cleanup_index() -- do post-vacuum cleanup for one index relation.
 */
static void
lazy_cleanup_index(Relation indrel,
				   IndexBulkDeleteResult *stats,
				   LVRelStats *vacrelstats,
				   List *updated_stats)
{
	IndexVacuumInfo ivinfo;
	PGRUsage	ru0;

	pg_rusage_init(&ru0);

	ivinfo.index = indrel;
	ivinfo.vacuum_full = false;
	ivinfo.message_level = elevel;
	ivinfo.num_heap_tuples = vacrelstats->rel_tuples;
<<<<<<< HEAD
	ivinfo.extra_oids = NIL;
=======
	ivinfo.strategy = vac_strategy;
>>>>>>> d13f41d2

	stats = index_vacuum_cleanup(&ivinfo, stats);

	if (!stats)
		return;

	/* now update statistics in pg_class */
	vac_update_relstats_from_list(indrel,
						stats->num_pages,
						stats->num_index_tuples,
						false,
						InvalidTransactionId,
						updated_stats);

	ereport(elevel,
			(errmsg("index \"%s\" now contains %.0f row versions in %u pages",
					RelationGetRelationName(indrel),
					stats->num_index_tuples,
					stats->num_pages),
			 errdetail("%.0f index row versions were removed.\n"
			 "%u index pages have been deleted, %u are currently reusable.\n"
					   "%s.",
					   stats->tuples_removed,
					   stats->pages_deleted, stats->pages_free,
					   pg_rusage_show(&ru0))));

	pfree(stats);
}

/*
 * lazy_truncate_heap - try to truncate off any empty pages at the end
 */
static void
lazy_truncate_heap(Relation onerel, LVRelStats *vacrelstats)
{
	BlockNumber old_rel_pages = vacrelstats->rel_pages;
	BlockNumber new_rel_pages;
	PageFreeSpaceInfo *pageSpaces;
	int			n;
	int			i,
				j;
	PGRUsage	ru0;

	pg_rusage_init(&ru0);

	/*
	 * We need full exclusive lock on the relation in order to do truncation.
	 * If we can't get it, give up rather than waiting --- we don't want to
	 * block other backends, and we don't want to deadlock (which is quite
	 * possible considering we already hold a lower-grade lock).
	 */
	if (!ConditionalLockRelation(onerel, AccessExclusiveLock))
		return;

	/*
	 * Now that we have exclusive lock, look to see if the rel has grown
	 * whilst we were vacuuming with non-exclusive lock.  If so, give up; the
	 * newly added pages presumably contain non-deletable tuples.
	 */
	new_rel_pages = RelationGetNumberOfBlocks(onerel);
	if (new_rel_pages != old_rel_pages)
	{
		/* might as well use the latest news when we update pg_class stats */
		vacrelstats->rel_pages = new_rel_pages;
		UnlockRelation(onerel, AccessExclusiveLock);
		return;
	}

	/*
	 * Scan backwards from the end to verify that the end pages actually
	 * contain no tuples.  This is *necessary*, not optional, because other
	 * backends could have added tuples to these pages whilst we were
	 * vacuuming.
	 */
	new_rel_pages = count_nondeletable_pages(onerel, vacrelstats);

	if (new_rel_pages >= old_rel_pages)
	{
		/* can't do anything after all */
		UnlockRelation(onerel, AccessExclusiveLock);
		return;
	}

	/*
	 * Okay to truncate.
	 */
	RelationTruncate(
				onerel,
				new_rel_pages,
				/* markPersistentAsPhysicallyTruncated */ true);

	/*
	 * Note: once we have truncated, we *must* keep the exclusive lock until
	 * commit.	The sinval message that will be sent at commit (as a result of
	 * vac_update_relstats()) must be received by other backends, to cause
	 * them to reset their rd_targblock values, before they can safely access
	 * the table again.
	 */

	/*
	 * Drop free-space info for removed blocks; these must not get entered
	 * into the FSM!
	 */
	pageSpaces = vacrelstats->free_pages;
	n = vacrelstats->num_free_pages;
	j = 0;
	for (i = 0; i < n; i++)
	{
		if (pageSpaces[i].blkno < new_rel_pages)
		{
			pageSpaces[j] = pageSpaces[i];
			j++;
		}
	}
	vacrelstats->num_free_pages = j;

	/*
	 * If tot_free_pages was more than num_free_pages, we can't tell for sure
	 * what its correct value is now, because we don't know which of the
	 * forgotten pages are getting truncated.  Conservatively set it equal to
	 * num_free_pages.
	 */
	vacrelstats->tot_free_pages = j;

	/* We destroyed the heap ordering, so mark array unordered */
	vacrelstats->fs_is_heap = false;

	/* update statistics */
	vacrelstats->rel_pages = new_rel_pages;
	vacrelstats->pages_removed = old_rel_pages - new_rel_pages;

<<<<<<< HEAD
	/*
	 * We can't keep the exclusive lock until commit, since this will cause
	 * deadlock, see MPP-5733.
	 */
	UnlockRelation(onerel, AccessExclusiveLock);

=======
>>>>>>> d13f41d2
	ereport(elevel,
			(errmsg("\"%s\": truncated %u to %u pages",
					RelationGetRelationName(onerel),
					old_rel_pages, new_rel_pages),
			 errdetail("%s.",
					   pg_rusage_show(&ru0))));
}


/*
 * Fills in the relation statistics for an append-only relation.
 *
 *	This information is used to update the reltuples and relpages information
 *	in pg_class. reltuples is the same as "pg_aoseg_<oid>:tupcount"
 *	column and we simulate relpages by subdividing the eof value
 *	("pg_aoseg_<oid>:eof") over the defined page size.
 */
void
vacuum_appendonly_fill_stats(Relation aorel, Snapshot snapshot,
							 BlockNumber *rel_pages, double *rel_tuples,
							 bool *relhasindex)
{
	FileSegTotals *fstotal;
	BlockNumber nblocks;
	char	   *relname;
	double		num_tuples;
	double		totalbytes;
	double		eof;
	int64       hidden_tupcount;
	AppendOnlyVisimap visimap;
	AppendOnlyEntry *aoEntry;

	Assert(RelationIsAoRows(aorel) || RelationIsAoCols(aorel));

	relname = RelationGetRelationName(aorel);

	/* get updated statistics from the pg_aoseg table */
	if (RelationIsAoRows(aorel))
	{
		fstotal = GetSegFilesTotals(aorel, snapshot);
	}
	else
	{
		Assert(RelationIsAoCols(aorel));
		fstotal = GetAOCSSSegFilesTotals(aorel, snapshot);
	}

	/* calculate the values we care about */
	eof = (double)fstotal->totalbytes;
	num_tuples = (double)fstotal->totaltuples;
	totalbytes = eof;
	nblocks = (uint32)RelationGuessNumberOfBlocks(totalbytes);

	aoEntry = GetAppendOnlyEntry(RelationGetRelid(aorel), snapshot);
	AppendOnlyVisimap_Init(&visimap, aoEntry->visimaprelid, aoEntry->visimapidxid, AccessShareLock, snapshot);
	hidden_tupcount = AppendOnlyVisimap_GetRelationHiddenTupleCount(&visimap);
	num_tuples -= hidden_tupcount;
	Assert(num_tuples > -1.0);
	AppendOnlyVisimap_Finish(&visimap, AccessShareLock);
	pfree(aoEntry);

	elogif (Debug_appendonly_print_compaction, LOG,
			"Gather statistics after vacuum for append-only relation %s: "
			"page count %d, tuple count %f",
			relname,
			nblocks, num_tuples);

	*rel_pages = nblocks;
	*rel_tuples = num_tuples;
	*relhasindex = aorel->rd_rel->relhasindex;

	ereport(elevel,
			(errmsg("\"%s\": found %.0f rows in %u pages.",
					relname, num_tuples, nblocks)));
	pfree(fstotal);
}

/*
 *	vacuum_appendonly_rel() -- vaccum an append-only relation
 *
 *		This procedure will be what gets executed both for VACUUM
 *		and VACUUM FULL (and also ANALYZE or any other thing that
 *		needs the pg_class stats updated).
 *
 *		The function can compact append-only segment files or just
 *		truncating the segment file to its existing eof.
 *
 *		Afterwards, the reltuples and relpages information in pg_class
 *		are updated. reltuples is the same as "pg_aoseg_<oid>:tupcount"
 *		column and we simulate relpages by subdividing the eof value
 *		("pg_aoseg_<oid>:eof") over the defined page size.
 *
 *
 *		There are txn ids, hint bits, free space, dead tuples,
 *		etc. these are all irrelevant in the append only relation context.
 *
 */
void
vacuum_appendonly_rel(Relation aorel, VacuumStmt *vacstmt)
{
	char	   *relname;
	PGRUsage	ru0;

	Assert(RelationIsAoRows(aorel) || RelationIsAoCols(aorel));
	Assert(!vacummStatement_IsInAppendOnlyCleanupPhase(vacstmt));

	pg_rusage_init(&ru0);
	relname = RelationGetRelationName(aorel);
	ereport(elevel,
			(errmsg("vacuuming \"%s.%s\"",
					get_namespace_name(RelationGetNamespace(aorel)),
					relname)));

	if (Gp_role == GP_ROLE_DISPATCH)
	{
		return;
	}
	Assert(list_length(vacstmt->appendonly_compaction_insert_segno) <= 1);
	if (vacstmt->appendonly_compaction_insert_segno == NULL)
	{
		elogif(Debug_appendonly_print_compaction, LOG,
			"Vacuum drop phase %s", RelationGetRelationName(aorel));

		if (RelationIsAoRows(aorel))
		{
			AppendOnlyDrop(aorel, vacstmt->appendonly_compaction_segno);
		}
		else
		{
			Assert(RelationIsAoCols(aorel));
			AOCSDrop(aorel, vacstmt->appendonly_compaction_segno);
		}
	}
	else
	{
		int insert_segno = linitial_int(vacstmt->appendonly_compaction_insert_segno);
		if (insert_segno == APPENDONLY_COMPACTION_SEGNO_INVALID)
		{
			elogif(Debug_appendonly_print_compaction, LOG,
			"Vacuum pseudo-compaction phase %s", RelationGetRelationName(aorel));
		}
		else
		{
			elogif(Debug_appendonly_print_compaction, LOG,
				"Vacuum compaction phase %s", RelationGetRelationName(aorel));
			if (RelationIsAoRows(aorel))
			{
				AppendOnlyCompact(aorel,
					vacstmt->appendonly_compaction_segno,
					insert_segno, vacstmt->full);
			}
			else
			{
				Assert(RelationIsAoCols(aorel));
				AOCSCompact(aorel,
					vacstmt->appendonly_compaction_segno,
					insert_segno, vacstmt->full);
			}
		}
	}
}

/*
 * Rescan end pages to verify that they are (still) empty of tuples.
 *
 * Returns number of nondeletable pages (last nonempty page + 1).
 */
static BlockNumber
count_nondeletable_pages(Relation onerel, LVRelStats *vacrelstats)
{
	MIRROREDLOCK_BUFMGR_DECLARE;

	BlockNumber blkno;

	/* Strange coding of loop control is needed because blkno is unsigned */
	blkno = vacrelstats->rel_pages;
	while (blkno > vacrelstats->nonempty_pages)
	{
		Buffer		buf;
		Page		page;
		OffsetNumber offnum,
					maxoff;
		bool		hastup;

		/*
		 * We don't insert a vacuum delay point here, because we have an
		 * exclusive lock on the table which we want to hold for as short a
		 * time as possible.  We still need to check for interrupts however.
		 */
		CHECK_FOR_INTERRUPTS();

		blkno--;

<<<<<<< HEAD
		/* -------- MirroredLock ---------- */
		MIRROREDLOCK_BUFMGR_LOCK;

		buf = ReadBuffer(onerel, blkno);
=======
		buf = ReadBufferWithStrategy(onerel, blkno, vac_strategy);
>>>>>>> d13f41d2

		/* In this phase we only need shared access to the buffer */
		LockBuffer(buf, BUFFER_LOCK_SHARE);

		page = BufferGetPage(buf);

		if (PageIsNew(page) || PageIsEmpty(page))
		{
			/* PageIsNew probably shouldn't happen... */
			UnlockReleaseBuffer(buf);

			MIRROREDLOCK_BUFMGR_UNLOCK;
			/* -------- MirroredLock ---------- */

			continue;
		}

		hastup = false;
		maxoff = PageGetMaxOffsetNumber(page);
		for (offnum = FirstOffsetNumber;
			 offnum <= maxoff;
			 offnum = OffsetNumberNext(offnum))
		{
			ItemId		itemid;

			itemid = PageGetItemId(page, offnum);

			/*
			 * Note: any non-unused item should be taken as a reason to keep
			 * this page.  We formerly thought that DEAD tuples could be
			 * thrown away, but that's not so, because we'd not have cleaned
			 * out their index entries.
			 */
			if (ItemIdIsUsed(itemid))
			{
				hastup = true;
				break;			/* can stop scanning */
			}
		}						/* scan along page */

		UnlockReleaseBuffer(buf);

		MIRROREDLOCK_BUFMGR_UNLOCK;
		/* -------- MirroredLock ---------- */

		/* Done scanning if we found a tuple here */
		if (hastup)
			return blkno + 1;
	}

	/*
	 * If we fall out of the loop, all the previously-thought-to-be-empty
	 * pages still are; we need not bother to look at the last known-nonempty
	 * page.
	 */
	return vacrelstats->nonempty_pages;
}

/*
 * lazy_space_alloc - space allocation decisions for lazy vacuum
 *
 * See the comments at the head of this file for rationale.
 */
static void
lazy_space_alloc(LVRelStats *vacrelstats, BlockNumber relblocks)
{
	long		maxtuples;
	int			maxpages;

	if (vacrelstats->hasindex)
	{
		maxtuples = (maintenance_work_mem * 1024L) / sizeof(ItemPointerData);
		maxtuples = Min(maxtuples, INT_MAX);
		maxtuples = Min(maxtuples, MaxAllocSize / sizeof(ItemPointerData));

		/* curious coding here to ensure the multiplication can't overflow */
		if ((BlockNumber) (maxtuples / LAZY_ALLOC_TUPLES) > relblocks)
			maxtuples = relblocks * LAZY_ALLOC_TUPLES;

		/* stay sane if small maintenance_work_mem */
		maxtuples = Max(maxtuples, MaxHeapTuplesPerPage);
	}
	else
	{
		maxtuples = MaxHeapTuplesPerPage;
	}

	vacrelstats->num_dead_tuples = 0;
	vacrelstats->max_dead_tuples = (int) maxtuples;
	vacrelstats->dead_tuples = (ItemPointer)
		palloc(maxtuples * sizeof(ItemPointerData));

	maxpages = MaxFSMPages;
	maxpages = Min(maxpages, MaxAllocSize / sizeof(PageFreeSpaceInfo));
	/* No need to allocate more pages than the relation has blocks */
	if (relblocks < (BlockNumber) maxpages)
		maxpages = (int) relblocks;

	vacrelstats->fs_is_heap = false;
	vacrelstats->num_free_pages = 0;
	vacrelstats->max_free_pages = maxpages;
	vacrelstats->free_pages = (PageFreeSpaceInfo *)
		palloc(maxpages * sizeof(PageFreeSpaceInfo));
	vacrelstats->tot_free_pages = 0;
}

/*
 * lazy_record_dead_tuple - remember one deletable tuple
 */
static void
lazy_record_dead_tuple(LVRelStats *vacrelstats,
					   ItemPointer itemptr)
{
	/*
	 * The array shouldn't overflow under normal behavior, but perhaps it
	 * could if we are given a really small maintenance_work_mem. In that
	 * case, just forget the last few tuples (we'll get 'em next time).
	 */
	if (vacrelstats->num_dead_tuples < vacrelstats->max_dead_tuples)
	{
		vacrelstats->dead_tuples[vacrelstats->num_dead_tuples] = *itemptr;
		vacrelstats->num_dead_tuples++;
	}
}

/*
 * lazy_record_free_space - remember free space on one page
 */
static void
lazy_record_free_space(LVRelStats *vacrelstats,
					   BlockNumber page,
					   Size avail)
{
	PageFreeSpaceInfo *pageSpaces;
	int			n;

	/*
	 * A page with less than stats->threshold free space will be forgotten
	 * immediately, and never passed to the free space map.  Removing the
	 * uselessly small entries early saves cycles, and in particular reduces
	 * the amount of time we spend holding the FSM lock when we finally call
	 * RecordRelationFreeSpace.  Since the FSM will probably drop pages with
	 * little free space anyway, there's no point in making this really small.
	 *
	 * XXX Is it worth trying to measure average tuple size, and using that to
	 * adjust the threshold?  Would be worthwhile if FSM has no stats yet for
	 * this relation.  But changing the threshold as we scan the rel might
	 * lead to bizarre behavior, too.  Also, it's probably better if vacuum.c
	 * has the same thresholding behavior as we do here.
	 */
	if (avail < vacrelstats->threshold)
		return;

	/* Count all pages over threshold, even if not enough space in array */
	vacrelstats->tot_free_pages++;

	/* Copy pointers to local variables for notational simplicity */
	pageSpaces = vacrelstats->free_pages;
	n = vacrelstats->max_free_pages;

	/* If we haven't filled the array yet, just keep adding entries */
	if (vacrelstats->num_free_pages < n)
	{
		pageSpaces[vacrelstats->num_free_pages].blkno = page;
		pageSpaces[vacrelstats->num_free_pages].avail = avail;
		vacrelstats->num_free_pages++;
		return;
	}

	/*----------
	 * The rest of this routine works with "heap" organization of the
	 * free space arrays, wherein we maintain the heap property
	 *			avail[(j-1) div 2] <= avail[j]	for 0 < j < n.
	 * In particular, the zero'th element always has the smallest available
	 * space and can be discarded to make room for a new page with more space.
	 * See Knuth's discussion of heap-based priority queues, sec 5.2.3;
	 * but note he uses 1-origin array subscripts, not 0-origin.
	 *----------
	 */

	/* If we haven't yet converted the array to heap organization, do it */
	if (!vacrelstats->fs_is_heap)
	{
		/*
		 * Scan backwards through the array, "sift-up" each value into its
		 * correct position.  We can start the scan at n/2-1 since each entry
		 * above that position has no children to worry about.
		 */
		int			l = n / 2;

		while (--l >= 0)
		{
			BlockNumber R = pageSpaces[l].blkno;
			Size		K = pageSpaces[l].avail;
			int			i;		/* i is where the "hole" is */

			i = l;
			for (;;)
			{
				int			j = 2 * i + 1;

				if (j >= n)
					break;
				if (j + 1 < n && pageSpaces[j].avail > pageSpaces[j + 1].avail)
					j++;
				if (K <= pageSpaces[j].avail)
					break;
				pageSpaces[i] = pageSpaces[j];
				i = j;
			}
			pageSpaces[i].blkno = R;
			pageSpaces[i].avail = K;
		}

		vacrelstats->fs_is_heap = true;
	}

	/* If new page has more than zero'th entry, insert it into heap */
	if (avail > pageSpaces[0].avail)
	{
		/*
		 * Notionally, we replace the zero'th entry with the new data, and
		 * then sift-up to maintain the heap property.	Physically, the new
		 * data doesn't get stored into the arrays until we find the right
		 * location for it.
		 */
		int			i = 0;		/* i is where the "hole" is */

		for (;;)
		{
			int			j = 2 * i + 1;

			if (j >= n)
				break;
			if (j + 1 < n && pageSpaces[j].avail > pageSpaces[j + 1].avail)
				j++;
			if (avail <= pageSpaces[j].avail)
				break;
			pageSpaces[i] = pageSpaces[j];
			i = j;
		}
		pageSpaces[i].blkno = page;
		pageSpaces[i].avail = avail;
	}
}

/*
 *	lazy_tid_reaped() -- is a particular tid deletable?
 *
 *		This has the right signature to be an IndexBulkDeleteCallback.
 *
 *		Assumes dead_tuples array is in sorted order.
 */
static bool
lazy_tid_reaped(ItemPointer itemptr, void *state)
{
	LVRelStats *vacrelstats = (LVRelStats *) state;
	ItemPointer res;

	res = (ItemPointer) bsearch((void *) itemptr,
								(void *) vacrelstats->dead_tuples,
								vacrelstats->num_dead_tuples,
								sizeof(ItemPointerData),
								vac_cmp_itemptr);

	return (res != NULL);
}

/*
 * Update the shared Free Space Map with the info we now have about
 * free space in the relation, discarding any old info the map may have.
 */
static void
lazy_update_fsm(Relation onerel, LVRelStats *vacrelstats)
{
	PageFreeSpaceInfo *pageSpaces = vacrelstats->free_pages;
	int			nPages = vacrelstats->num_free_pages;

	/*
	 * Sort data into order, as required by RecordRelationFreeSpace.
	 */
	if (nPages > 1)
		qsort(pageSpaces, nPages, sizeof(PageFreeSpaceInfo),
			  vac_cmp_page_spaces);

	RecordRelationFreeSpace(&onerel->rd_node, vacrelstats->tot_free_pages,
							nPages, pageSpaces);
}

/*
 * Comparator routines for use with qsort() and bsearch().
 */
static int
vac_cmp_itemptr(const void *left, const void *right)
{
	BlockNumber lblk,
				rblk;
	OffsetNumber loff,
				roff;

	lblk = ItemPointerGetBlockNumber((ItemPointer) left);
	rblk = ItemPointerGetBlockNumber((ItemPointer) right);

	if (lblk < rblk)
		return -1;
	if (lblk > rblk)
		return 1;

	loff = ItemPointerGetOffsetNumber((ItemPointer) left);
	roff = ItemPointerGetOffsetNumber((ItemPointer) right);

	if (loff < roff)
		return -1;
	if (loff > roff)
		return 1;

	return 0;
}

static int
vac_cmp_page_spaces(const void *left, const void *right)
{
	PageFreeSpaceInfo *linfo = (PageFreeSpaceInfo *) left;
	PageFreeSpaceInfo *rinfo = (PageFreeSpaceInfo *) right;

	if (linfo->blkno < rinfo->blkno)
		return -1;
	else if (linfo->blkno > rinfo->blkno)
		return 1;
	return 0;
}<|MERGE_RESOLUTION|>--- conflicted
+++ resolved
@@ -13,11 +13,7 @@
  * We are willing to use at most maintenance_work_mem memory space to keep
  * track of dead tuples.  We initially allocate an array of TIDs of that size,
  * with an upper limit that depends on table size (this limit ensures we don't
-<<<<<<< HEAD
- * allocate a huge area uselessly for vacuuming small tables).  If the array
-=======
  * allocate a huge area uselessly for vacuuming small tables).	If the array
->>>>>>> d13f41d2
  * threatens to overflow, we suspend the heap scan phase and perform a pass of
  * index cleanup and page compaction, then resume the heap scan with an empty
  * TID array.
@@ -37,11 +33,7 @@
  * the TID array, just enough to hold as many heap tuples as fit on one page.
  *
  *
-<<<<<<< HEAD
  * Portions Copyright (c) 1996-2009, PostgreSQL Global Development Group
-=======
- * Portions Copyright (c) 1996-2008, PostgreSQL Global Development Group
->>>>>>> d13f41d2
  * Portions Copyright (c) 1994, Regents of the University of California
  *
  *
@@ -58,15 +50,12 @@
 #include "access/heapam.h"
 #include "access/nbtree.h"
 #include "access/transam.h"
-<<<<<<< HEAD
 #include "access/aosegfiles.h"
 #include "access/aocssegfiles.h"
 #include "access/aomd.h"
 #include "access/appendonly_compaction.h"
 #include "access/aocs_compaction.h"
-=======
 #include "commands/dbcommands.h"
->>>>>>> d13f41d2
 #include "commands/vacuum.h"
 #include "catalog/catalog.h"
 #include "catalog/indexing.h"
@@ -102,11 +91,7 @@
  * provide an upper limit to memory allocated when vacuuming small
  * tables.
  */
-<<<<<<< HEAD
-#define LAZY_ALLOC_TUPLES		200
-=======
 #define LAZY_ALLOC_TUPLES		MaxHeapTuplesPerPage
->>>>>>> d13f41d2
 
 typedef struct LVRelStats
 {
@@ -185,14 +170,9 @@
  *		The return value indicates whether this function has held off
  *		interrupts -- caller must RESUME_INTERRUPTS() after commit if true.
  */
-<<<<<<< HEAD
-void
-lazy_vacuum_rel(Relation onerel, VacuumStmt *vacstmt, List *updated_stats)
-=======
 bool
 lazy_vacuum_rel(Relation onerel, VacuumStmt *vacstmt,
-				BufferAccessStrategy bstrategy)
->>>>>>> d13f41d2
+				BufferAccessStrategy bstrategy, List *updated_stats)
 {
 	LVRelStats *vacrelstats;
 	Relation   *Irel;
@@ -213,7 +193,6 @@
 	else
 		elevel = DEBUG2;
 
-<<<<<<< HEAD
 	if (Gp_role == GP_ROLE_DISPATCH)
 		elevel = DEBUG2; /* vacuum and analyze messages aren't interesting from the QD */
 
@@ -241,12 +220,9 @@
 	 * relations.  This allows setting relfrozenxid to correct value
 	 * for an appendonly (AO/CO) table.
 	 */
-	vacuum_set_xid_limits(vacstmt, onerel->rd_rel->relisshared,
-=======
 	vac_strategy = bstrategy;
 
 	vacuum_set_xid_limits(vacstmt->freeze_min_age, onerel->rd_rel->relisshared,
->>>>>>> d13f41d2
 						  &OldestXmin, &FreezeLimit);
 
 	/*
@@ -256,7 +232,7 @@
 	if (RelationIsAoRows(onerel) || RelationIsAoCols(onerel))
 	{
 		lazy_vacuum_aorel(onerel, vacstmt, updated_stats);
-		return;
+		return false;
 	}
 
 	vacrelstats = (LVRelStats *) palloc0(sizeof(LVRelStats));
@@ -327,6 +303,19 @@
 						 true /*vacrelstats->scanned_all*/,
 						 vacstmt->analyze, vacrelstats->rel_tuples);
 
+	if (gp_indexcheck_vacuum == INDEX_CHECK_ALL ||
+		(gp_indexcheck_vacuum == INDEX_CHECK_SYSTEM &&
+		 PG_CATALOG_NAMESPACE == RelationGetNamespace(onerel)))
+	{
+		int			i;
+
+		for (i = 0; i < nindexes; i++)
+		{
+			if (Irel[i]->rd_am->aminsert == BTINSERT_OID)
+				_bt_validate_vacuum(Irel[i], onerel, OldestXmin);
+		}
+	}
+
 	/* and log the action if appropriate */
 	if (IsAutoVacuumWorkerProcess() && Log_autovacuum_min_duration >= 0)
 	{
@@ -543,14 +532,10 @@
 			vacrelstats->num_index_scans++;
 		}
 
-<<<<<<< HEAD
 		/* -------- MirroredLock ---------- */
 		MIRROREDLOCK_BUFMGR_LOCK;
 
-		buf = ReadBuffer(onerel, blkno);
-=======
 		buf = ReadBufferWithStrategy(onerel, blkno, vac_strategy);
->>>>>>> d13f41d2
 
 		/* We need buffer cleanup lock so that we can prune HOT chains. */
 		LockBufferForCleanup(buf);
@@ -586,15 +571,11 @@
 
 			LockRelationForExtension(onerel, ExclusiveLock);
 			UnlockRelationForExtension(onerel, ExclusiveLock);
-<<<<<<< HEAD
 
 			/* -------- MirroredLock ---------- */
 			MIRROREDLOCK_BUFMGR_LOCK;
 
-			LockBuffer(buf, BUFFER_LOCK_EXCLUSIVE);  /* LockBufferForCleanup(buf)? */
-=======
 			LockBufferForCleanup(buf);
->>>>>>> d13f41d2
 			if (PageIsNew(page))
 			{
 				ereport(WARNING,
@@ -690,7 +671,7 @@
 
 			tupgone = false;
 
-			switch (HeapTupleSatisfiesVacuum(tuple.t_data, OldestXmin, buf))
+			switch (HeapTupleSatisfiesVacuum(onerel, tuple.t_data, OldestXmin, buf))
 			{
 				case HEAPTUPLE_DEAD:
 
@@ -788,13 +769,6 @@
 		if (nindexes == 0 &&
 			vacrelstats->num_dead_tuples > 0)
 		{
-<<<<<<< HEAD
-			/* Trade in buffer share lock for super-exclusive lock */
-			LockBuffer(buf, BUFFER_LOCK_UNLOCK);
-			LockBufferForCleanup(buf);
-
-=======
->>>>>>> d13f41d2
 			/* Remove tuples from heap */
 			lazy_vacuum_page(onerel, blkno, buf, 0, vacrelstats);
 			/* Forget the now-vacuumed tuples, and press on */
@@ -878,27 +852,6 @@
 					   vacrelstats->tot_free_pages,
 					   empty_pages,
 					   pg_rusage_show(&ru0))));
-<<<<<<< HEAD
-
-	if (vacrelstats->tot_free_pages > MaxFSMPages)
-		ereport(WARNING,
-				(errmsg("relation \"%s.%s\" contains more than \"max_fsm_pages\" pages with useful free space",
-						get_namespace_name(RelationGetNamespace(onerel)),
-						relname),
-				 errhint("Consider using VACUUM FULL on this relation or increasing the configuration parameter \"max_fsm_pages\".")));
-
-	if (gp_indexcheck_vacuum == INDEX_CHECK_ALL ||
-		(gp_indexcheck_vacuum == INDEX_CHECK_SYSTEM &&
-		 PG_CATALOG_NAMESPACE == RelationGetNamespace(onerel)))
-	{
-		for (i = 0; i < nindexes; i++)
-		{
-			if (Irel[i]->rd_am->aminsert == BTINSERT_OID)
-				_bt_validate_vacuum(Irel[i], onerel, OldestXmin);
-		}
-	}
-=======
->>>>>>> d13f41d2
 }
 
 
@@ -939,15 +892,11 @@
 		vacuum_delay_point();
 
 		tblk = ItemPointerGetBlockNumber(&vacrelstats->dead_tuples[tupindex]);
-<<<<<<< HEAD
 
 		/* -------- MirroredLock ---------- */
 		MIRROREDLOCK_BUFMGR_LOCK;
 
-		buf = ReadBuffer(onerel, tblk);
-=======
 		buf = ReadBufferWithStrategy(onerel, tblk, vac_strategy);
->>>>>>> d13f41d2
 		LockBufferForCleanup(buf);
 		tupindex = lazy_vacuum_page(onerel, tblk, buf, tupindex, vacrelstats);
 		/* Now that we've compacted the page, record its available space */
@@ -1051,11 +1000,8 @@
 	ivinfo.message_level = elevel;
 	/* We don't yet know rel_tuples, so pass -1 */
 	ivinfo.num_heap_tuples = -1;
-<<<<<<< HEAD
+	ivinfo.strategy = vac_strategy;
 	ivinfo.extra_oids = extra_oids;
-=======
-	ivinfo.strategy = vac_strategy;
->>>>>>> d13f41d2
 
 	/* Do bulk deletion */
 	*stats = index_bulk_delete(&ivinfo, *stats,
@@ -1086,11 +1032,8 @@
 	ivinfo.vacuum_full = false;
 	ivinfo.message_level = elevel;
 	ivinfo.num_heap_tuples = vacrelstats->rel_tuples;
-<<<<<<< HEAD
+	ivinfo.strategy = vac_strategy;
 	ivinfo.extra_oids = NIL;
-=======
-	ivinfo.strategy = vac_strategy;
->>>>>>> d13f41d2
 
 	stats = index_vacuum_cleanup(&ivinfo, stats);
 
@@ -1222,15 +1165,18 @@
 	vacrelstats->rel_pages = new_rel_pages;
 	vacrelstats->pages_removed = old_rel_pages - new_rel_pages;
 
-<<<<<<< HEAD
+/*
+ * GPDB_83_MERGE_FIXME: The PostgreSQL commit above explains why we *must*
+ * keep the lock. But in GDPB, we just drop it. Either the upstream comment
+ * is wrong (unlikely), or GPDB is playing dangerous fast-and-loose with the
+ * lock, and the deadlock needs to be fixed some other way (likely)
+ */
 	/*
 	 * We can't keep the exclusive lock until commit, since this will cause
 	 * deadlock, see MPP-5733.
 	 */
 	UnlockRelation(onerel, AccessExclusiveLock);
 
-=======
->>>>>>> d13f41d2
 	ereport(elevel,
 			(errmsg("\"%s\": truncated %u to %u pages",
 					RelationGetRelationName(onerel),
@@ -1424,14 +1370,10 @@
 
 		blkno--;
 
-<<<<<<< HEAD
 		/* -------- MirroredLock ---------- */
 		MIRROREDLOCK_BUFMGR_LOCK;
 
-		buf = ReadBuffer(onerel, blkno);
-=======
 		buf = ReadBufferWithStrategy(onerel, blkno, vac_strategy);
->>>>>>> d13f41d2
 
 		/* In this phase we only need shared access to the buffer */
 		LockBuffer(buf, BUFFER_LOCK_SHARE);
