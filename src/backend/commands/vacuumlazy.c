/*-------------------------------------------------------------------------
 *
 * vacuumlazy.c
 *	  Concurrent ("lazy") vacuuming.
 *
 *
 * The major space usage for LAZY VACUUM is storage for the array of dead
 * tuple TIDs, with the next biggest need being storage for per-disk-page
 * free space info.  We want to ensure we can vacuum even the very largest
 * relations with finite memory space usage.  To do that, we set upper bounds
 * on the number of tuples and pages we will keep track of at once.
 *
 * We are willing to use at most maintenance_work_mem memory space to keep
 * track of dead tuples.  We initially allocate an array of TIDs of that size,
 * with an upper limit that depends on table size (this limit ensures we don't
 * allocate a huge area uselessly for vacuuming small tables).	If the array
 * threatens to overflow, we suspend the heap scan phase and perform a pass of
 * index cleanup and page compaction, then resume the heap scan with an empty
 * TID array.
 *
 * If we're processing a table with no indexes, we can just vacuum each page
 * as we go; there's no need to save up multiple tuples to minimize the number
 * of index scans performed.  So we don't use maintenance_work_mem memory for
 * the TID array, just enough to hold as many heap tuples as fit on one page.
 *
 *
 * Portions Copyright (c) 1996-2012, PostgreSQL Global Development Group
 * Portions Copyright (c) 1994, Regents of the University of California
 *
 *
 * IDENTIFICATION
 *	  src/backend/commands/vacuumlazy.c
 *
 *-------------------------------------------------------------------------
 */
#include "postgres.h"

#include <math.h>

#include "access/genam.h"
#include "access/heapam.h"
#include "access/nbtree.h"
#include "access/transam.h"
#include "access/aosegfiles.h"
#include "access/aocssegfiles.h"
#include "access/aomd.h"
#include "access/appendonly_compaction.h"
#include "access/aocs_compaction.h"
#include "access/visibilitymap.h"
#include "catalog/catalog.h"
#include "catalog/indexing.h"
#include "catalog/pg_appendonly_fn.h"
#include "catalog/pg_namespace.h"
#include "catalog/pg_proc.h"
#include "catalog/storage.h"
#include "commands/dbcommands.h"
#include "commands/vacuum.h"
#include "miscadmin.h"
#include "pgstat.h"
#include "postmaster/autovacuum.h"
#include "storage/bufmgr.h"
#include "storage/freespace.h"
#include "storage/lmgr.h"
#include "utils/lsyscache.h"
#include "utils/memutils.h"
#include "utils/pg_rusage.h"
#include "utils/timestamp.h"
#include "utils/tqual.h"

#include "cdb/cdbappendonlyam.h"
#include "cdb/cdbvars.h"
#include "storage/smgr.h"
#include "utils/faultinjector.h"
#include "utils/snapmgr.h"


/*
 * Space/time tradeoff parameters: do these need to be user-tunable?
 *
 * To consider truncating the relation, we want there to be at least
 * REL_TRUNCATE_MINIMUM or (relsize / REL_TRUNCATE_FRACTION) (whichever
 * is less) potentially-freeable pages.
 */
#define REL_TRUNCATE_MINIMUM	1000
#define REL_TRUNCATE_FRACTION	16

/*
 * Guesstimation of number of dead tuples per page.  This is used to
 * provide an upper limit to memory allocated when vacuuming small
 * tables.
 */
#define LAZY_ALLOC_TUPLES		MaxHeapTuplesPerPage

/*
 * Before we consider skipping a page that's marked as clean in
 * visibility map, we must've seen at least this many clean pages.
 */
#define SKIP_PAGES_THRESHOLD	((BlockNumber) 32)

typedef struct LVRelStats
{
	/* hasindex = true means two-pass strategy; false means one-pass */
	bool		hasindex;
	/* Overall statistics about rel */
	BlockNumber old_rel_pages;	/* previous value of pg_class.relpages */
	BlockNumber rel_pages;		/* total number of pages */
	BlockNumber scanned_pages;	/* number of pages we examined */
	double		scanned_tuples;	/* counts only tuples on scanned pages */
	double		old_rel_tuples; /* previous value of pg_class.reltuples */
	double		new_rel_tuples; /* new estimated total # of tuples */
	BlockNumber pages_removed;
	double		tuples_deleted;
	BlockNumber nonempty_pages; /* actually, last nonempty page + 1 */
	/* List of TIDs of tuples we intend to delete */
	/* NB: this list is ordered by TID address */
	int			num_dead_tuples;	/* current # of entries */
	int			max_dead_tuples;	/* # slots allocated in array */
	ItemPointer dead_tuples;	/* array of ItemPointerData */
	int			num_index_scans;
	TransactionId latestRemovedXid;
} LVRelStats;


/* A few variables that don't seem worth passing around as parameters */
static int	elevel = -1;

static TransactionId OldestXmin;
static TransactionId FreezeLimit;

static BufferAccessStrategy vac_strategy;


/* non-export function prototypes */
static void lazy_vacuum_aorel(Relation onerel, VacuumStmt *vacstmt);
static void lazy_scan_heap(Relation onerel, LVRelStats *vacrelstats,
			   Relation *Irel, int nindexes, bool scan_all);
static void lazy_vacuum_heap(Relation onerel, LVRelStats *vacrelstats);
static bool lazy_check_needs_freeze(Buffer buf);
static void lazy_vacuum_index(Relation indrel,
				  IndexBulkDeleteResult **stats,
				  LVRelStats *vacrelstats);
static void lazy_cleanup_index(Relation indrel,
				   IndexBulkDeleteResult *stats,
				   LVRelStats *vacrelstats);
static int lazy_vacuum_page(Relation onerel, BlockNumber blkno, Buffer buffer,
				 int tupindex, LVRelStats *vacrelstats);
static void lazy_truncate_heap(Relation onerel, LVRelStats *vacrelstats);
static BlockNumber count_nondeletable_pages(Relation onerel,
						 LVRelStats *vacrelstats);
static void lazy_space_alloc(LVRelStats *vacrelstats, BlockNumber relblocks);
static void lazy_record_dead_tuple(LVRelStats *vacrelstats,
					   ItemPointer itemptr);
static bool lazy_tid_reaped(ItemPointer itemptr, void *state);
static int	vac_cmp_itemptr(const void *left, const void *right);


/*
 *	lazy_vacuum_rel() -- perform LAZY VACUUM for one heap relation
 *
 *		This routine vacuums a single heap, cleans out its indexes, and
 *		updates its relpages and reltuples statistics.
 *
 *		At entry, we have already established a transaction and opened
 *		and locked the relation.
 */
void
lazy_vacuum_rel(Relation onerel, VacuumStmt *vacstmt,
				BufferAccessStrategy bstrategy)
{
	LVRelStats *vacrelstats;
	Relation   *Irel;
	int			nindexes;
	BlockNumber possibly_freeable;
	PGRUsage	ru0;
	TimestampTz starttime = 0;
<<<<<<< HEAD
	bool		scan_all;		/* should we scan all pages? */
	bool		scanned_all;	/* did we actually scan all pages? */
	TransactionId freezeTableLimit;
	BlockNumber new_rel_pages;
	double		new_rel_tuples;
	TransactionId new_frozen_xid;

	pg_rusage_init(&ru0);
=======
	long		secs;
	int			usecs;
	double		read_rate,
				write_rate;
	bool		scan_all;
	TransactionId freezeTableLimit;
	BlockNumber new_rel_pages;
	double		new_rel_tuples;
	BlockNumber new_rel_allvisible;
	TransactionId new_frozen_xid;
>>>>>>> 80edfd76

	/* measure elapsed time iff autovacuum logging requires it */
	if (IsAutoVacuumWorkerProcess() && Log_autovacuum_min_duration >= 0)
	{
		pg_rusage_init(&ru0);
		starttime = GetCurrentTimestamp();
	}

	if (vacstmt->options & VACOPT_VERBOSE)
		elevel = INFO;
	else
		elevel = DEBUG2;

	if (Gp_role == GP_ROLE_DISPATCH)
		elevel = DEBUG2; /* vacuum and analyze messages aren't interesting from the QD */

#ifdef FAULT_INJECTOR
	if (vacstmt->appendonly_phase == AOVAC_DROP)
	{
			FaultInjector_InjectFaultIfSet(
				CompactionBeforeSegmentFileDropPhase,
				DDLNotSpecified,
				"",	// databaseName
				RelationGetRelationName(onerel)); // tableName
	}
	if (vacstmt->appendonly_phase == AOVAC_CLEANUP)
	{
			FaultInjector_InjectFaultIfSet(
				CompactionBeforeCleanupPhase,
				DDLNotSpecified,
				"",	// databaseName
				RelationGetRelationName(onerel)); // tableName
	}
#endif

	/*
	 * MPP-23647.  Update xid limits for heap as well as appendonly
	 * relations.  This allows setting relfrozenxid to correct value
	 * for an appendonly (AO/CO) table.
	 */
	vac_strategy = bstrategy;

	vacuum_set_xid_limits(vacstmt->freeze_min_age, vacstmt->freeze_table_age,
						  onerel->rd_rel->relisshared,
						  &OldestXmin, &FreezeLimit, &freezeTableLimit);
	scan_all = TransactionIdPrecedesOrEquals(onerel->rd_rel->relfrozenxid,
											 freezeTableLimit);

	/*
	 * Execute the various vacuum operations. Appendonly tables are treated
	 * differently.
	 */
	if (RelationIsAppendOptimized(onerel))
	{
		lazy_vacuum_aorel(onerel, vacstmt);
		return;
	}

	/* heap relation */

	vacrelstats = (LVRelStats *) palloc0(sizeof(LVRelStats));

	vacrelstats->old_rel_pages = onerel->rd_rel->relpages;
	vacrelstats->old_rel_tuples = onerel->rd_rel->reltuples;
	vacrelstats->num_index_scans = 0;
	vacrelstats->pages_removed = 0;

	/* Open all indexes of the relation */
	vac_open_indexes(onerel, RowExclusiveLock, &nindexes, &Irel);
	vacrelstats->hasindex = (nindexes > 0);

	/* Do the vacuuming */
	lazy_scan_heap(onerel, vacrelstats, Irel, nindexes, scan_all);

	/* Done with indexes */
	vac_close_indexes(nindexes, Irel, NoLock);

	/*
	 * Compute whether we actually scanned the whole relation. If we did, we
	 * can adjust relfrozenxid.
	 *
	 * NB: We need to check this before truncating the relation, because that
	 * will change ->rel_pages.
	 */
	if (vacrelstats->scanned_pages < vacrelstats->rel_pages)
	{
		Assert(!scan_all);
		scanned_all = false;
	}
	else
		scanned_all = true;

	/*
	 * Optionally truncate the relation.
	 *
	 * Don't even think about it unless we have a shot at releasing a goodly
	 * number of pages.  Otherwise, the time taken isn't worth it.
	 */
	possibly_freeable = vacrelstats->rel_pages - vacrelstats->nonempty_pages;
	if (possibly_freeable > 0 &&
		(possibly_freeable >= REL_TRUNCATE_MINIMUM ||
		 possibly_freeable >= vacrelstats->rel_pages / REL_TRUNCATE_FRACTION))
		lazy_truncate_heap(onerel, vacrelstats);

	/* Vacuum the Free Space Map */
	FreeSpaceMapVacuum(onerel);

	/*
	 * Update statistics in pg_class.
	 *
	 * A corner case here is that if we scanned no pages at all because every
	 * page is all-visible, we should not update relpages/reltuples, because
<<<<<<< HEAD
	 * we have no new information to contribute.  In particular this keeps
	 * us from replacing relpages=reltuples=0 (which means "unknown tuple
	 * density") with nonzero relpages and reltuples=0 (which means "zero
	 * tuple density") unless there's some actual evidence for the latter.
	 *
	 * Also, don't change relfrozenxid if we skipped any pages, since then
	 * we don't know for certain that all tuples have a newer xmin.
=======
	 * we have no new information to contribute.  In particular this keeps us
	 * from replacing relpages=reltuples=0 (which means "unknown tuple
	 * density") with nonzero relpages and reltuples=0 (which means "zero
	 * tuple density") unless there's some actual evidence for the latter.
	 *
	 * We do update relallvisible even in the corner case, since if the table
	 * is all-visible we'd definitely like to know that.  But clamp the value
	 * to be not more than what we're setting relpages to.
	 *
	 * Also, don't change relfrozenxid if we skipped any pages, since then we
	 * don't know for certain that all tuples have a newer xmin.
>>>>>>> 80edfd76
	 */
	new_rel_pages = vacrelstats->rel_pages;
	new_rel_tuples = vacrelstats->new_rel_tuples;
	if (vacrelstats->scanned_pages == 0 && new_rel_pages > 0)
	{
		new_rel_pages = vacrelstats->old_rel_pages;
		new_rel_tuples = vacrelstats->old_rel_tuples;
	}

<<<<<<< HEAD
	new_frozen_xid = scanned_all ? FreezeLimit : InvalidTransactionId;

	vac_update_relstats(onerel,
						new_rel_pages, new_rel_tuples,
						vacrelstats->hasindex,
						new_frozen_xid,
						true /* isvacuum */);
=======
	new_rel_allvisible = visibilitymap_count(onerel);
	if (new_rel_allvisible > new_rel_pages)
		new_rel_allvisible = new_rel_pages;

	new_frozen_xid = FreezeLimit;
	if (vacrelstats->scanned_pages < vacrelstats->rel_pages)
		new_frozen_xid = InvalidTransactionId;

	vac_update_relstats(onerel,
						new_rel_pages,
						new_rel_tuples,
						new_rel_allvisible,
						vacrelstats->hasindex,
						new_frozen_xid);
>>>>>>> 80edfd76

	/* report results to the stats collector, too */
	pgstat_report_vacuum(RelationGetRelid(onerel),
						 onerel->rd_rel->relisshared,
						 new_rel_tuples);

	if (gp_indexcheck_vacuum == INDEX_CHECK_ALL ||
		(gp_indexcheck_vacuum == INDEX_CHECK_SYSTEM &&
		 PG_CATALOG_NAMESPACE == RelationGetNamespace(onerel)))
	{
		int			i;

		for (i = 0; i < nindexes; i++)
		{
			if (Irel[i]->rd_rel->relam == BTREE_AM_OID)
				_bt_validate_vacuum(Irel[i], onerel, OldestXmin);
		}
	}

	/* and log the action if appropriate */
	if (IsAutoVacuumWorkerProcess() && Log_autovacuum_min_duration >= 0)
	{
		TimestampTz endtime = GetCurrentTimestamp();

		if (Log_autovacuum_min_duration == 0 ||
			TimestampDifferenceExceeds(starttime, endtime,
									   Log_autovacuum_min_duration))
		{
			TimestampDifference(starttime, endtime, &secs, &usecs);

			read_rate = 0;
			write_rate = 0;
			if ((secs > 0) || (usecs > 0))
			{
				read_rate = (double) BLCKSZ *VacuumPageMiss / (1024 * 1024) /
							(secs + usecs / 1000000.0);
				write_rate = (double) BLCKSZ *VacuumPageDirty / (1024 * 1024) /
							(secs + usecs / 1000000.0);
			}
			ereport(LOG,
					(errmsg("automatic vacuum of table \"%s.%s.%s\": index scans: %d\n"
							"pages: %d removed, %d remain\n"
							"tuples: %.0f removed, %.0f remain\n"
							"buffer usage: %d hits, %d misses, %d dirtied\n"
					"avg read rate: %.3f MiB/s, avg write rate: %.3f MiB/s\n"
							"system usage: %s",
							get_database_name(MyDatabaseId),
							get_namespace_name(RelationGetNamespace(onerel)),
							RelationGetRelationName(onerel),
							vacrelstats->num_index_scans,
							vacrelstats->pages_removed,
							vacrelstats->rel_pages,
							vacrelstats->tuples_deleted,
							vacrelstats->new_rel_tuples,
							VacuumPageHit,
							VacuumPageMiss,
							VacuumPageDirty,
							read_rate, write_rate,
							pg_rusage_show(&ru0))));
		}
	}
}

/*
 * lazy_vacuum_aorel -- perform LAZY VACUUM for one Append-only relation.
 */
static void
lazy_vacuum_aorel(Relation onerel, VacuumStmt *vacstmt)
{
	LVRelStats *vacrelstats;
	bool		update_relstats = true;

	vacrelstats = (LVRelStats *) palloc0(sizeof(LVRelStats));

	switch (vacstmt->appendonly_phase)
	{
		case AOVAC_PREPARE:
			elogif(Debug_appendonly_print_compaction, LOG,
				   "Vacuum prepare phase %s", RelationGetRelationName(onerel));

			vacuum_appendonly_indexes(onerel, vacstmt);
			if (RelationIsAoRows(onerel))
				AppendOnlyTruncateToEOF(onerel);
			else
				AOCSTruncateToEOF(onerel);

			/*
			 * MPP-23647.  For empty tables, we skip compaction phase
			 * and cleanup phase.  Therefore, we update the stats
			 * (specifically, relfrozenxid) in prepare phase if the
			 * table is empty.  Otherwise, the stats will be updated in
			 * the cleanup phase, when we would have computed the
			 * correct values for stats.
			 */
			if (vacstmt->appendonly_relation_empty)
			{
				update_relstats = true;
				/*
				 * For an empty relation, the only stats we care about
				 * is relfrozenxid and relhasindex.  We need to be
				 * mindful of correctly setting relhasindex here.
				 * relfrozenxid is already taken care of above by
				 * calling vacuum_set_xid_limits().
				 */
				vacrelstats->hasindex = onerel->rd_rel->relhasindex;
			}
			else
			{
				/*
				 * For a non-empty relation, follow the usual
				 * compaction phases and do not update stats in
				 * prepare phase.
				 */
				update_relstats = false;
			}
			break;

		case AOVAC_COMPACT:
		case AOVAC_DROP:
			vacuum_appendonly_rel(onerel, vacstmt);
			update_relstats = false;
			break;

		case AOVAC_CLEANUP:
			elogif(Debug_appendonly_print_compaction, LOG,
				   "Vacuum cleanup phase %s", RelationGetRelationName(onerel));

			vacuum_appendonly_fill_stats(onerel, GetActiveSnapshot(),
										 &vacrelstats->rel_pages,
										 &vacrelstats->new_rel_tuples,
										 &vacrelstats->hasindex);
			/* reset the remaining LVRelStats values */
			vacrelstats->nonempty_pages = 0;
			vacrelstats->num_dead_tuples = 0;
			vacrelstats->max_dead_tuples = 0;
			vacrelstats->tuples_deleted = 0;
			vacrelstats->pages_removed = 0;
			break;

		default:
			elog(ERROR, "invalid AO vacuum phase %d", vacstmt->appendonly_phase);
	}

	if (update_relstats)
	{
		/* Update statistics in pg_class */
		vac_update_relstats(onerel,
							vacrelstats->rel_pages,
							vacrelstats->new_rel_tuples,
							vacrelstats->hasindex,
							FreezeLimit,
							true /* isvacuum */);

		/* report results to the stats collector, too */
		pgstat_report_vacuum(RelationGetRelid(onerel),
							 onerel->rd_rel->relisshared,
							 vacrelstats->new_rel_tuples);
	}
}

/*
 * For Hot Standby we need to know the highest transaction id that will
 * be removed by any change. VACUUM proceeds in a number of passes so
 * we need to consider how each pass operates. The first phase runs
 * heap_page_prune(), which can issue XLOG_HEAP2_CLEAN records as it
 * progresses - these will have a latestRemovedXid on each record.
 * In some cases this removes all of the tuples to be removed, though
 * often we have dead tuples with index pointers so we must remember them
 * for removal in phase 3. Index records for those rows are removed
 * in phase 2 and index blocks do not have MVCC information attached.
 * So before we can allow removal of any index tuples we need to issue
 * a WAL record containing the latestRemovedXid of rows that will be
 * removed in phase three. This allows recovery queries to block at the
 * correct place, i.e. before phase two, rather than during phase three
 * which would be after the rows have become inaccessible.
 */
static void
vacuum_log_cleanup_info(Relation rel, LVRelStats *vacrelstats)
{
	/*
	 * Skip this for relations for which no WAL is to be written, or if we're
	 * not trying to support archive recovery.
	 */
	if (!RelationNeedsWAL(rel) || !XLogIsNeeded())
		return;

	/*
	 * No need to write the record at all unless it contains a valid value
	 */
	if (TransactionIdIsValid(vacrelstats->latestRemovedXid))
		(void) log_heap_cleanup_info(rel->rd_node, vacrelstats->latestRemovedXid);
}

/*
 *	lazy_scan_heap() -- scan an open heap relation
 *
 *		This routine prunes each page in the heap, which will among other
 *		things truncate dead tuples to dead line pointers, defragment the
 *		page, and set commit status bits (see heap_page_prune).  It also builds
 *		lists of dead tuples and pages with free space, calculates statistics
 *		on the number of live tuples in the heap, and marks pages as
 *		all-visible if appropriate.  When done, or when we run low on space for
 *		dead-tuple TIDs, invoke vacuuming of indexes and call lazy_vacuum_heap
 *		to reclaim dead line pointers.
 *
 *		If there are no indexes then we can reclaim line pointers on the fly;
 *		dead line pointers need only be retained until all index pointers that
 *		reference them have been killed.
 */
static void
lazy_scan_heap(Relation onerel, LVRelStats *vacrelstats,
			   Relation *Irel, int nindexes, bool scan_all)
{
	BlockNumber nblocks,
				blkno;
	HeapTupleData tuple;
	char	   *relname;
	BlockNumber empty_pages,
				vacuumed_pages;
	double		num_tuples,
				tups_vacuumed,
				nkeep,
				nunused;
	IndexBulkDeleteResult **indstats;
	int			i;
	int reindex_count = 1;
	PGRUsage	ru0;
	Buffer		vmbuffer = InvalidBuffer;
	BlockNumber next_not_all_visible_block;
	bool		skipping_all_visible_blocks;

	pg_rusage_init(&ru0);

	relname = RelationGetRelationName(onerel);
	ereport(elevel,
			(errmsg("vacuuming \"%s.%s\"",
					get_namespace_name(RelationGetNamespace(onerel)),
					relname)));

	empty_pages = vacuumed_pages = 0;
	num_tuples = tups_vacuumed = nkeep = nunused = 0;

	indstats = (IndexBulkDeleteResult **)
		palloc0(nindexes * sizeof(IndexBulkDeleteResult *));

	nblocks = RelationGetNumberOfBlocks(onerel);
	vacrelstats->rel_pages = nblocks;
	vacrelstats->scanned_pages = 0;
	vacrelstats->nonempty_pages = 0;
	vacrelstats->latestRemovedXid = InvalidTransactionId;

	lazy_space_alloc(vacrelstats, nblocks);

	/*
	 * We want to skip pages that don't require vacuuming according to the
	 * visibility map, but only when we can skip at least SKIP_PAGES_THRESHOLD
	 * consecutive pages.  Since we're reading sequentially, the OS should be
	 * doing readahead for us, so there's no gain in skipping a page now and
	 * then; that's likely to disable readahead and so be counterproductive.
	 * Also, skipping even a single page means that we can't update
	 * relfrozenxid, so we only want to do it if we can skip a goodly number
	 * of pages.
	 *
	 * Before entering the main loop, establish the invariant that
	 * next_not_all_visible_block is the next block number >= blkno that's not
	 * all-visible according to the visibility map, or nblocks if there's no
	 * such block.	Also, we set up the skipping_all_visible_blocks flag,
	 * which is needed because we need hysteresis in the decision: once we've
	 * started skipping blocks, we may as well skip everything up to the next
	 * not-all-visible block.
	 *
	 * Note: if scan_all is true, we won't actually skip any pages; but we
	 * maintain next_not_all_visible_block anyway, so as to set up the
	 * all_visible_according_to_vm flag correctly for each page.
	 *
	 * Note: The value returned by visibilitymap_test could be slightly
	 * out-of-date, since we make this test before reading the corresponding
	 * heap page or locking the buffer.  This is OK.  If we mistakenly think
	 * that the page is all-visible when in fact the flag's just been cleared,
	 * we might fail to vacuum the page.  But it's OK to skip pages when
	 * scan_all is not set, so no great harm done; the next vacuum will find
	 * them.  If we make the reverse mistake and vacuum a page unnecessarily,
	 * it'll just be a no-op.
	 */
	for (next_not_all_visible_block = 0;
		 next_not_all_visible_block < nblocks;
		 next_not_all_visible_block++)
	{
		if (!visibilitymap_test(onerel, next_not_all_visible_block, &vmbuffer))
			break;
		vacuum_delay_point();
	}
	if (next_not_all_visible_block >= SKIP_PAGES_THRESHOLD)
		skipping_all_visible_blocks = true;
	else
		skipping_all_visible_blocks = false;

	for (blkno = 0; blkno < nblocks; blkno++)
	{
		Buffer		buf;
		Page		page;
		OffsetNumber offnum,
					maxoff;
		bool		tupgone,
					hastup;
		int			prev_dead_count;
		OffsetNumber frozen[MaxOffsetNumber];
		int			nfrozen;
		Size		freespace;
		bool		all_visible_according_to_vm;
		bool		all_visible;
		bool		has_dead_tuples;
		TransactionId visibility_cutoff_xid = InvalidTransactionId;

		if (blkno == next_not_all_visible_block)
		{
			/* Time to advance next_not_all_visible_block */
			for (next_not_all_visible_block++;
				 next_not_all_visible_block < nblocks;
				 next_not_all_visible_block++)
			{
				if (!visibilitymap_test(onerel, next_not_all_visible_block,
										&vmbuffer))
					break;
				vacuum_delay_point();
			}

			/*
			 * We know we can't skip the current block.  But set up
			 * skipping_all_visible_blocks to do the right thing at the
			 * following blocks.
			 */
			if (next_not_all_visible_block - blkno > SKIP_PAGES_THRESHOLD)
				skipping_all_visible_blocks = true;
			else
				skipping_all_visible_blocks = false;
			all_visible_according_to_vm = false;
		}
		else
		{
			/* Current block is all-visible */
			if (skipping_all_visible_blocks && !scan_all)
				continue;
			all_visible_according_to_vm = true;
		}

		vacuum_delay_point();

		/*
		 * If we are close to overrunning the available space for dead-tuple
		 * TIDs, pause and do a cycle of vacuuming before we tackle this page.
		 */
		if ((vacrelstats->max_dead_tuples - vacrelstats->num_dead_tuples) < MaxHeapTuplesPerPage &&
			vacrelstats->num_dead_tuples > 0)
		{
			/*
			 * Before beginning index vacuuming, we release any pin we may
			 * hold on the visibility map page.  This isn't necessary for
			 * correctness, but we do it anyway to avoid holding the pin
			 * across a lengthy, unrelated operation.
			 */
			if (BufferIsValid(vmbuffer))
			{
				ReleaseBuffer(vmbuffer);
				vmbuffer = InvalidBuffer;
			}

			/* Log cleanup info before we touch indexes */
			vacuum_log_cleanup_info(onerel, vacrelstats);

			/* Remove index entries */
			for (i = 0; i < nindexes; i++)
				lazy_vacuum_index(Irel[i], &indstats[i], vacrelstats);

			reindex_count++;

			/* Remove tuples from heap */
			lazy_vacuum_heap(onerel, vacrelstats);

			/*
			 * Forget the now-vacuumed tuples, and press on, but be careful
			 * not to reset latestRemovedXid since we want that value to be
			 * valid.
			 */
			vacrelstats->num_dead_tuples = 0;
			vacrelstats->num_index_scans++;
		}

		/*
		 * Pin the visibility map page in case we need to mark the page
		 * all-visible.  In most cases this will be very cheap, because we'll
		 * already have the correct page pinned anyway.  However, it's
		 * possible that (a) next_not_all_visible_block is covered by a
		 * different VM page than the current block or (b) we released our pin
		 * and did a cycle of index vacuuming.
		 */
		visibilitymap_pin(onerel, blkno, &vmbuffer);

		buf = ReadBufferExtended(onerel, MAIN_FORKNUM, blkno,
								 RBM_NORMAL, vac_strategy);

		/* We need buffer cleanup lock so that we can prune HOT chains. */
		if (!ConditionalLockBufferForCleanup(buf))
		{
			/*
			 * If we're not scanning the whole relation to guard against XID
			 * wraparound, it's OK to skip vacuuming a page.  The next vacuum
			 * will clean it up.
			 */
			if (!scan_all)
			{
				ReleaseBuffer(buf);
				continue;
			}

			/*
			 * If this is a wraparound checking vacuum, then we read the page
			 * with share lock to see if any xids need to be frozen. If the
			 * page doesn't need attention we just skip and continue. If it
			 * does, we wait for cleanup lock.
			 *
			 * We could defer the lock request further by remembering the page
			 * and coming back to it later, or we could even register
			 * ourselves for multiple buffers and then service whichever one
			 * is received first.  For now, this seems good enough.
			 */
			LockBuffer(buf, BUFFER_LOCK_SHARE);
			if (!lazy_check_needs_freeze(buf))
			{
				UnlockReleaseBuffer(buf);
				continue;
			}
			LockBuffer(buf, BUFFER_LOCK_UNLOCK);
			LockBufferForCleanup(buf);
			/* drop through to normal processing */
		}

		vacrelstats->scanned_pages++;

		page = BufferGetPage(buf);

		if (PageIsNew(page))
		{
			/*
			 * An all-zeroes page could be left over if a backend extends the
			 * relation but crashes before initializing the page. Reclaim such
			 * pages for use.
			 *
			 * We have to be careful here because we could be looking at a
			 * page that someone has just added to the relation and not yet
			 * been able to initialize (see RelationGetBufferForTuple). To
			 * protect against that, release the buffer lock, grab the
			 * relation extension lock momentarily, and re-lock the buffer. If
			 * the page is still uninitialized by then, it must be left over
			 * from a crashed backend, and we can initialize it.
			 *
			 * We don't really need the relation lock when this is a new or
			 * temp relation, but it's probably not worth the code space to
			 * check that, since this surely isn't a critical path.
			 *
			 * Note: the comparable code in vacuum.c need not worry because
			 * it's got exclusive lock on the whole relation.
			 */
			LockBuffer(buf, BUFFER_LOCK_UNLOCK);

			LockRelationForExtension(onerel, ExclusiveLock);
			UnlockRelationForExtension(onerel, ExclusiveLock);

			LockBufferForCleanup(buf);
			if (PageIsNew(page))
			{
				ereport(WARNING,
				(errmsg("relation \"%s\" page %u is uninitialized --- fixing",
						relname, blkno)));
				PageInit(page, BufferGetPageSize(buf), 0);
				empty_pages++;
			}
			freespace = PageGetHeapFreeSpace(page);
			MarkBufferDirty(buf);
			UnlockReleaseBuffer(buf);

			RecordPageWithFreeSpace(onerel, blkno, freespace);
			continue;
		}

		if (PageIsEmpty(page))
		{
			empty_pages++;
			freespace = PageGetHeapFreeSpace(page);

			/* empty pages are always all-visible */
			if (!PageIsAllVisible(page))
			{
				PageSetAllVisible(page);
				MarkBufferDirty(buf);
<<<<<<< HEAD
			}

			LockBuffer(buf, BUFFER_LOCK_UNLOCK);

			/* Update the visibility map */
			if (!all_visible_according_to_vm)
			{
				visibilitymap_pin(onerel, blkno, &vmbuffer);
				LockBuffer(buf, BUFFER_LOCK_SHARE);
				if (PageIsAllVisible(page))
					visibilitymap_set(onerel, blkno, PageGetLSN(page), &vmbuffer);
				LockBuffer(buf, BUFFER_LOCK_UNLOCK);
=======
				visibilitymap_set(onerel, blkno, InvalidXLogRecPtr, vmbuffer,
								  InvalidTransactionId);
>>>>>>> 80edfd76
			}

			UnlockReleaseBuffer(buf);
			RecordPageWithFreeSpace(onerel, blkno, freespace);
			continue;
		}

		/*
		 * Prune all HOT-update chains in this page.
		 *
		 * We count tuples removed by the pruning step as removed by VACUUM.
		 */
		tups_vacuumed += heap_page_prune(onerel, buf, OldestXmin, false,
										 &vacrelstats->latestRemovedXid);

		/*
		 * Now scan the page to collect vacuumable items and check for tuples
		 * requiring freezing.
		 */
		all_visible = true;
		has_dead_tuples = false;
		nfrozen = 0;
		hastup = false;
		prev_dead_count = vacrelstats->num_dead_tuples;
		maxoff = PageGetMaxOffsetNumber(page);
		for (offnum = FirstOffsetNumber;
			 offnum <= maxoff;
			 offnum = OffsetNumberNext(offnum))
		{
			ItemId		itemid;

			itemid = PageGetItemId(page, offnum);

			/* Unused items require no processing, but we count 'em */
			if (!ItemIdIsUsed(itemid))
			{
				nunused += 1;
				continue;
			}

			/* Redirect items mustn't be touched */
			if (ItemIdIsRedirected(itemid))
			{
				hastup = true;	/* this page won't be truncatable */
				continue;
			}

			ItemPointerSet(&(tuple.t_self), blkno, offnum);

			/*
			 * DEAD item pointers are to be vacuumed normally; but we don't
			 * count them in tups_vacuumed, else we'd be double-counting (at
			 * least in the common case where heap_page_prune() just freed up
			 * a non-HOT tuple).
			 */
			if (ItemIdIsDead(itemid))
			{
				lazy_record_dead_tuple(vacrelstats, &(tuple.t_self));
				all_visible = false;
				continue;
			}

			Assert(ItemIdIsNormal(itemid));

			tuple.t_data = (HeapTupleHeader) PageGetItem(page, itemid);
			tuple.t_len = ItemIdGetLength(itemid);

			tupgone = false;

			switch (HeapTupleSatisfiesVacuum(onerel, tuple.t_data, OldestXmin, buf))
			{
				case HEAPTUPLE_DEAD:

					/*
					 * Ordinarily, DEAD tuples would have been removed by
					 * heap_page_prune(), but it's possible that the tuple
					 * state changed since heap_page_prune() looked.  In
					 * particular an INSERT_IN_PROGRESS tuple could have
					 * changed to DEAD if the inserter aborted.  So this
					 * cannot be considered an error condition.
					 *
					 * If the tuple is HOT-updated then it must only be
					 * removed by a prune operation; so we keep it just as if
					 * it were RECENTLY_DEAD.  Also, if it's a heap-only
					 * tuple, we choose to keep it, because it'll be a lot
					 * cheaper to get rid of it in the next pruning pass than
					 * to treat it like an indexed tuple.
					 */
					if (HeapTupleIsHotUpdated(&tuple) ||
						HeapTupleIsHeapOnly(&tuple))
						nkeep += 1;
					else
						tupgone = true; /* we can delete the tuple */
					all_visible = false;
					break;
				case HEAPTUPLE_LIVE:
					/* Tuple is good --- but let's do some validity checks */
					if (onerel->rd_rel->relhasoids &&
						!OidIsValid(HeapTupleGetOid(&tuple)))
						elog(WARNING, "relation \"%s\" TID %u/%u: OID is invalid",
							 relname, blkno, offnum);

					/*
					 * Is the tuple definitely visible to all transactions?
					 *
					 * NB: Like with per-tuple hint bits, we can't set the
					 * PD_ALL_VISIBLE flag if the inserter committed
					 * asynchronously. See SetHintBits for more info. Check
					 * that the HEAP_XMIN_COMMITTED hint bit is set because of
					 * that.
					 */
					if (all_visible)
					{
						TransactionId xmin;

						if (!(tuple.t_data->t_infomask & HEAP_XMIN_COMMITTED))
						{
							all_visible = false;
							break;
						}

						/*
						 * The inserter definitely committed. But is it old
						 * enough that everyone sees it as committed?
						 */
						xmin = HeapTupleHeaderGetXmin(tuple.t_data);
						if (!TransactionIdPrecedes(xmin, OldestXmin))
						{
							all_visible = false;
							break;
						}

						/* Track newest xmin on page. */
						if (TransactionIdFollows(xmin, visibility_cutoff_xid))
							visibility_cutoff_xid = xmin;
					}
					break;
				case HEAPTUPLE_RECENTLY_DEAD:

					/*
					 * If tuple is recently deleted then we must not remove it
					 * from relation.
					 */
					nkeep += 1;
					all_visible = false;
					break;
				case HEAPTUPLE_INSERT_IN_PROGRESS:
					/* This is an expected case during concurrent vacuum */
					all_visible = false;
					break;
				case HEAPTUPLE_DELETE_IN_PROGRESS:
					/* This is an expected case during concurrent vacuum */
					all_visible = false;
					break;
				default:
					elog(ERROR, "unexpected HeapTupleSatisfiesVacuum result");
					break;
			}

			if (tupgone)
			{
				lazy_record_dead_tuple(vacrelstats, &(tuple.t_self));
				HeapTupleHeaderAdvanceLatestRemovedXid(tuple.t_data,
											 &vacrelstats->latestRemovedXid);
				tups_vacuumed += 1;
				has_dead_tuples = true;
			}
			else
			{
				num_tuples += 1;
				hastup = true;

				/*
				 * Each non-removable tuple must be checked to see if it needs
				 * freezing.  Note we already have exclusive buffer lock.
				 */
				if (heap_freeze_tuple(tuple.t_data, FreezeLimit))
					frozen[nfrozen++] = offnum;
			}
		}						/* scan along page */

		/*
		 * If we froze any tuples, mark the buffer dirty, and write a WAL
		 * record recording the changes.  We must log the changes to be
		 * crash-safe against future truncation of CLOG.
		 */
		if (nfrozen > 0)
		{
			MarkBufferDirty(buf);
			if (RelationNeedsWAL(onerel))
			{
				XLogRecPtr	recptr;

				recptr = log_heap_freeze(onerel, buf, FreezeLimit,
										 frozen, nfrozen);
				PageSetLSN(page, recptr);
			}
		}

		/*
		 * If there are no indexes then we can vacuum the page right now
		 * instead of doing a second scan.
		 */
		if (nindexes == 0 &&
			vacrelstats->num_dead_tuples > 0)
		{
			/* Remove tuples from heap */
			lazy_vacuum_page(onerel, blkno, buf, 0, vacrelstats);
			has_dead_tuples = false;

			/*
			 * Forget the now-vacuumed tuples, and press on, but be careful
			 * not to reset latestRemovedXid since we want that value to be
			 * valid.
			 */
			vacrelstats->num_dead_tuples = 0;
			vacuumed_pages++;
		}

		freespace = PageGetHeapFreeSpace(page);

		/* mark page all-visible, if appropriate */
		if (all_visible)
		{
<<<<<<< HEAD
			PageSetAllVisible(page);
			MarkBufferDirty(buf);
=======
			if (!PageIsAllVisible(page))
			{
				PageSetAllVisible(page);
				MarkBufferDirty(buf);
				visibilitymap_set(onerel, blkno, InvalidXLogRecPtr, vmbuffer,
								  visibility_cutoff_xid);
			}
			else if (!all_visible_according_to_vm)
			{
				/*
				 * It should never be the case that the visibility map page is
				 * set while the page-level bit is clear, but the reverse is
				 * allowed.  Set the visibility map bit as well so that we get
				 * back in sync.
				 */
				visibilitymap_set(onerel, blkno, InvalidXLogRecPtr, vmbuffer,
								  visibility_cutoff_xid);
			}
		}

		/*
		 * As of PostgreSQL 9.2, the visibility map bit should never be set if
		 * the page-level bit is clear.  However, it's possible that the bit
		 * got cleared after we checked it and before we took the buffer
		 * content lock, so we must recheck before jumping to the conclusion
		 * that something bad has happened.
		 */
		else if (all_visible_according_to_vm && !PageIsAllVisible(page)
				 && visibilitymap_test(onerel, blkno, &vmbuffer))
		{
			elog(WARNING, "page is not marked all-visible but visibility map bit is set in relation \"%s\" page %u",
				 relname, blkno);
			visibilitymap_clear(onerel, blkno, vmbuffer);
>>>>>>> 80edfd76
		}

		/*
		 * It's possible for the value returned by GetOldestXmin() to move
		 * backwards, so it's not wrong for us to see tuples that appear to
		 * not be visible to everyone yet, while PD_ALL_VISIBLE is already
		 * set. The real safe xmin value never moves backwards, but
		 * GetOldestXmin() is conservative and sometimes returns a value
		 * that's unnecessarily small, so if we see that contradiction it just
		 * means that the tuples that we think are not visible to everyone yet
		 * actually are, and the PD_ALL_VISIBLE flag is correct.
		 *
		 * There should never be dead tuples on a page with PD_ALL_VISIBLE
		 * set, however.
		 */
		else if (PageIsAllVisible(page) && has_dead_tuples)
		{
			elog(WARNING, "page containing dead tuples is marked as all-visible in relation \"%s\" page %u",
				 relname, blkno);
			PageClearAllVisible(page);
			MarkBufferDirty(buf);
<<<<<<< HEAD

			/*
			 * Normally, we would drop the lock on the heap page before
			 * updating the visibility map, but since this case shouldn't
			 * happen anyway, don't worry about that.
			 */
			visibilitymap_clear(onerel, blkno);
		}

		LockBuffer(buf, BUFFER_LOCK_UNLOCK);

		/* Update the visibility map */
		if (!all_visible_according_to_vm && all_visible)
		{
			visibilitymap_pin(onerel, blkno, &vmbuffer);
			LockBuffer(buf, BUFFER_LOCK_SHARE);
			if (PageIsAllVisible(page))
				visibilitymap_set(onerel, blkno, PageGetLSN(page), &vmbuffer);
			LockBuffer(buf, BUFFER_LOCK_UNLOCK);
=======
			visibilitymap_clear(onerel, blkno, vmbuffer);
>>>>>>> 80edfd76
		}

		UnlockReleaseBuffer(buf);

		/* Remember the location of the last page with nonremovable tuples */
		if (hastup)
			vacrelstats->nonempty_pages = blkno + 1;

		/*
		 * If we remembered any tuples for deletion, then the page will be
		 * visited again by lazy_vacuum_heap, which will compute and record
		 * its post-compaction free space.	If not, then we're done with this
		 * page, so remember its free space as-is.	(This path will always be
		 * taken if there are no indexes.)
		 */
		if (vacrelstats->num_dead_tuples == prev_dead_count)
			RecordPageWithFreeSpace(onerel, blkno, freespace);
	}

	/* save stats for use later */
	vacrelstats->scanned_tuples = num_tuples;
	vacrelstats->tuples_deleted = tups_vacuumed;

	/* now we can compute the new value for pg_class.reltuples */
	vacrelstats->new_rel_tuples = vac_estimate_reltuples(onerel, false,
														 nblocks,
												  vacrelstats->scanned_pages,
														 num_tuples);

	/* If any tuples need to be deleted, perform final vacuum cycle */
	/* XXX put a threshold on min number of tuples here? */
	if (vacrelstats->num_dead_tuples > 0)
	{
		/* Log cleanup info before we touch indexes */
		vacuum_log_cleanup_info(onerel, vacrelstats);

		/* Remove index entries */
		for (i = 0; i < nindexes; i++)
			lazy_vacuum_index(Irel[i], &indstats[i], vacrelstats);

		reindex_count++;

		/* Remove tuples from heap */
		lazy_vacuum_heap(onerel, vacrelstats);
		vacrelstats->num_index_scans++;
	}

	/* Release the pin on the visibility map page */
	if (BufferIsValid(vmbuffer))
	{
		ReleaseBuffer(vmbuffer);
		vmbuffer = InvalidBuffer;
	}

	/* Do post-vacuum cleanup and statistics update for each index */
	for (i = 0; i < nindexes; i++)
		lazy_cleanup_index(Irel[i], indstats[i], vacrelstats);

	/* If no indexes, make log report that lazy_vacuum_heap would've made */
	if (vacuumed_pages)
		ereport(elevel,
				(errmsg("\"%s\": removed %.0f row versions in %u pages",
						RelationGetRelationName(onerel),
						tups_vacuumed, vacuumed_pages)));

	ereport(elevel,
			(errmsg("\"%s\": found %.0f removable, %.0f nonremovable row versions in %u out of %u pages",
					RelationGetRelationName(onerel),
					tups_vacuumed, num_tuples,
					vacrelstats->scanned_pages, nblocks),
			 errdetail("%.0f dead row versions cannot be removed yet.\n"
					   "There were %.0f unused item pointers.\n"
					   "%u pages are entirely empty.\n"
					   "%s.",
					   nkeep,
					   nunused,
					   empty_pages,
					   pg_rusage_show(&ru0))));
}


/*
 *	lazy_vacuum_heap() -- second pass over the heap
 *
 *		This routine marks dead tuples as unused and compacts out free
 *		space on their pages.  Pages not having dead tuples recorded from
 *		lazy_scan_heap are not visited at all.
 *
 * Note: the reason for doing this as a second pass is we cannot remove
 * the tuples until we've removed their index entries, and we want to
 * process index entry removal in batches as large as possible.
 */
static void
lazy_vacuum_heap(Relation onerel, LVRelStats *vacrelstats)
{
	int			tupindex;
	int			npages;
	PGRUsage	ru0;

	pg_rusage_init(&ru0);
	npages = 0;

	tupindex = 0;

	while (tupindex < vacrelstats->num_dead_tuples)
	{
		BlockNumber tblk;
		Buffer		buf;
		Page		page;
		Size		freespace;

		vacuum_delay_point();

		tblk = ItemPointerGetBlockNumber(&vacrelstats->dead_tuples[tupindex]);

		buf = ReadBufferExtended(onerel, MAIN_FORKNUM, tblk, RBM_NORMAL,
								 vac_strategy);
		if (!ConditionalLockBufferForCleanup(buf))
		{
			ReleaseBuffer(buf);
			++tupindex;
			continue;
		}
		tupindex = lazy_vacuum_page(onerel, tblk, buf, tupindex, vacrelstats);

		/* Now that we've compacted the page, record its available space */
		page = BufferGetPage(buf);
		freespace = PageGetHeapFreeSpace(page);

		UnlockReleaseBuffer(buf);

		RecordPageWithFreeSpace(onerel, tblk, freespace);
		npages++;
	}

	ereport(elevel,
			(errmsg("\"%s\": removed %d row versions in %d pages",
					RelationGetRelationName(onerel),
					tupindex, npages),
			 errdetail("%s.",
					   pg_rusage_show(&ru0))));
}

/*
 *	lazy_vacuum_page() -- free dead tuples on a page
 *					 and repair its fragmentation.
 *
 * Caller must hold pin and buffer cleanup lock on the buffer.
 *
 * tupindex is the index in vacrelstats->dead_tuples of the first dead
 * tuple for this page.  We assume the rest follow sequentially.
 * The return value is the first tupindex after the tuples of this page.
 */
static int
lazy_vacuum_page(Relation onerel, BlockNumber blkno, Buffer buffer,
				 int tupindex, LVRelStats *vacrelstats)
{
	Page		page = BufferGetPage(buffer);
	OffsetNumber unused[MaxOffsetNumber];
	int			uncnt = 0;

	START_CRIT_SECTION();

	for (; tupindex < vacrelstats->num_dead_tuples; tupindex++)
	{
		BlockNumber tblk;
		OffsetNumber toff;
		ItemId		itemid;

		tblk = ItemPointerGetBlockNumber(&vacrelstats->dead_tuples[tupindex]);
		if (tblk != blkno)
			break;				/* past end of tuples for this block */
		toff = ItemPointerGetOffsetNumber(&vacrelstats->dead_tuples[tupindex]);
		itemid = PageGetItemId(page, toff);
		ItemIdSetUnused(itemid);
		unused[uncnt++] = toff;
	}

	PageRepairFragmentation(page);

	MarkBufferDirty(buffer);

	/* XLOG stuff */
	if (RelationNeedsWAL(onerel))
	{
		XLogRecPtr	recptr;

		recptr = log_heap_clean(onerel, buffer,
								NULL, 0, NULL, 0,
								unused, uncnt,
								vacrelstats->latestRemovedXid);
		PageSetLSN(page, recptr);
	}

	END_CRIT_SECTION();

	return tupindex;
}

/*
 *	lazy_check_needs_freeze() -- scan page to see if any tuples
 *					 need to be cleaned to avoid wraparound
 *
 * Returns true if the page needs to be vacuumed using cleanup lock.
 */
static bool
lazy_check_needs_freeze(Buffer buf)
{
	Page		page;
	OffsetNumber offnum,
				maxoff;
	HeapTupleHeader tupleheader;

	page = BufferGetPage(buf);

	if (PageIsNew(page) || PageIsEmpty(page))
	{
		/* PageIsNew probably shouldn't happen... */
		return false;
	}

	maxoff = PageGetMaxOffsetNumber(page);
	for (offnum = FirstOffsetNumber;
		 offnum <= maxoff;
		 offnum = OffsetNumberNext(offnum))
	{
		ItemId		itemid;

		itemid = PageGetItemId(page, offnum);

		if (!ItemIdIsNormal(itemid))
			continue;

		tupleheader = (HeapTupleHeader) PageGetItem(page, itemid);

		if (heap_tuple_needs_freeze(tupleheader, FreezeLimit, buf))
			return true;
	}							/* scan along page */

	return false;
}


/*
 *	lazy_vacuum_index() -- vacuum one index relation.
 *
 *		Delete all the index entries pointing to tuples listed in
 *		vacrelstats->dead_tuples, and update running statistics.
 */
static void
lazy_vacuum_index(Relation indrel,
				  IndexBulkDeleteResult **stats,
				  LVRelStats *vacrelstats)
{
	IndexVacuumInfo ivinfo;
	PGRUsage	ru0;

	pg_rusage_init(&ru0);

	ivinfo.index = indrel;
	ivinfo.analyze_only = false;
	ivinfo.estimated_count = true;
	ivinfo.message_level = elevel;
	ivinfo.num_heap_tuples = vacrelstats->old_rel_tuples;
	ivinfo.strategy = vac_strategy;

	/* Do bulk deletion */
	*stats = index_bulk_delete(&ivinfo, *stats,
							   lazy_tid_reaped, (void *) vacrelstats);

	ereport(elevel,
			(errmsg("scanned index \"%s\" to remove %d row versions",
					RelationGetRelationName(indrel),
					vacrelstats->num_dead_tuples),
			 errdetail("%s.", pg_rusage_show(&ru0))));
}

/*
 *	lazy_cleanup_index() -- do post-vacuum cleanup for one index relation.
 */
static void
lazy_cleanup_index(Relation indrel,
				   IndexBulkDeleteResult *stats,
				   LVRelStats *vacrelstats)
{
	IndexVacuumInfo ivinfo;
	PGRUsage	ru0;

	pg_rusage_init(&ru0);

	ivinfo.index = indrel;
	ivinfo.analyze_only = false;
	ivinfo.estimated_count = (vacrelstats->scanned_pages < vacrelstats->rel_pages);
	ivinfo.message_level = elevel;
	ivinfo.num_heap_tuples = vacrelstats->new_rel_tuples;
	ivinfo.strategy = vac_strategy;

	stats = index_vacuum_cleanup(&ivinfo, stats);

	if (!stats)
		return;

	/*
	 * Now update statistics in pg_class, but only if the index says the count
	 * is accurate.
	 */
	if (!stats->estimated_count)
		vac_update_relstats(indrel,
<<<<<<< HEAD
							stats->num_pages, stats->num_index_tuples,
							false, InvalidTransactionId,
							true /* isvacuum */);
=======
							stats->num_pages,
							stats->num_index_tuples,
							0,
							false,
							InvalidTransactionId);
>>>>>>> 80edfd76

	ereport(elevel,
			(errmsg("index \"%s\" now contains %.0f row versions in %u pages",
					RelationGetRelationName(indrel),
					stats->num_index_tuples,
					stats->num_pages),
			 errdetail("%.0f index row versions were removed.\n"
			 "%u index pages have been deleted, %u are currently reusable.\n"
					   "%s.",
					   stats->tuples_removed,
					   stats->pages_deleted, stats->pages_free,
					   pg_rusage_show(&ru0))));

	pfree(stats);
}

/*
 * lazy_truncate_heap - try to truncate off any empty pages at the end
 */
static void
lazy_truncate_heap(Relation onerel, LVRelStats *vacrelstats)
{
	BlockNumber old_rel_pages = vacrelstats->rel_pages;
	BlockNumber new_rel_pages;
	PGRUsage	ru0;

	pg_rusage_init(&ru0);

	/*
	 * We need full exclusive lock on the relation in order to do truncation.
	 * If we can't get it, give up rather than waiting --- we don't want to
	 * block other backends, and we don't want to deadlock (which is quite
	 * possible considering we already hold a lower-grade lock).
	 */
	if (!ConditionalLockRelation(onerel, AccessExclusiveLock))
		return;

	/*
	 * Now that we have exclusive lock, look to see if the rel has grown
	 * whilst we were vacuuming with non-exclusive lock.  If so, give up; the
	 * newly added pages presumably contain non-deletable tuples.
	 */
	new_rel_pages = RelationGetNumberOfBlocks(onerel);
	if (new_rel_pages != old_rel_pages)
	{
		/*
		 * Note: we intentionally don't update vacrelstats->rel_pages with the
		 * new rel size here.  If we did, it would amount to assuming that the
		 * new pages are empty, which is unlikely.	Leaving the numbers alone
		 * amounts to assuming that the new pages have the same tuple density
		 * as existing ones, which is less unlikely.
		 */
		UnlockRelation(onerel, AccessExclusiveLock);
		return;
	}

	/*
	 * Scan backwards from the end to verify that the end pages actually
	 * contain no tuples.  This is *necessary*, not optional, because other
	 * backends could have added tuples to these pages whilst we were
	 * vacuuming.
	 */
	new_rel_pages = count_nondeletable_pages(onerel, vacrelstats);

	if (new_rel_pages >= old_rel_pages)
	{
		/* can't do anything after all */
		UnlockRelation(onerel, AccessExclusiveLock);
		return;
	}

	/*
	 * Okay to truncate.
	 */
	RelationTruncate(onerel, new_rel_pages);

	/*
	 * We can release the exclusive lock as soon as we have truncated.	Other
	 * backends can't safely access the relation until they have processed the
	 * smgr invalidation that smgrtruncate sent out ... but that should happen
	 * as part of standard invalidation processing once they acquire lock on
	 * the relation.
	 */
	UnlockRelation(onerel, AccessExclusiveLock);

	/*
	 * Update statistics.  Here, it *is* correct to adjust rel_pages without
	 * also touching reltuples, since the tuple count wasn't changed by the
	 * truncation.
	 */
	vacrelstats->rel_pages = new_rel_pages;
	vacrelstats->pages_removed = old_rel_pages - new_rel_pages;

	ereport(elevel,
			(errmsg("\"%s\": truncated %u to %u pages",
					RelationGetRelationName(onerel),
					old_rel_pages, new_rel_pages),
			 errdetail("%s.",
					   pg_rusage_show(&ru0))));
}


/*
 * Fills in the relation statistics for an append-only relation.
 *
 *	This information is used to update the reltuples and relpages information
 *	in pg_class. reltuples is the same as "pg_aoseg_<oid>:tupcount"
 *	column and we simulate relpages by subdividing the eof value
 *	("pg_aoseg_<oid>:eof") over the defined page size.
 */
void
vacuum_appendonly_fill_stats(Relation aorel, Snapshot snapshot,
							 BlockNumber *rel_pages, double *rel_tuples,
							 bool *relhasindex)
{
	FileSegTotals *fstotal;
	BlockNumber nblocks;
	char	   *relname;
	double		num_tuples;
	double		totalbytes;
	double		eof;
	int64       hidden_tupcount;
	AppendOnlyVisimap visimap;

	Assert(RelationIsAppendOptimized(aorel));

	relname = RelationGetRelationName(aorel);

	/* get updated statistics from the pg_aoseg table */
	if (RelationIsAoRows(aorel))
	{
		fstotal = GetSegFilesTotals(aorel, snapshot);
	}
	else
	{
		Assert(RelationIsAoCols(aorel));
		fstotal = GetAOCSSSegFilesTotals(aorel, snapshot);
	}

	/* calculate the values we care about */
	eof = (double)fstotal->totalbytes;
	num_tuples = (double)fstotal->totaltuples;
	totalbytes = eof;
	nblocks = (uint32)RelationGuessNumberOfBlocks(totalbytes);

	AppendOnlyVisimap_Init(&visimap,
						   aorel->rd_appendonly->visimaprelid,
						   aorel->rd_appendonly->visimapidxid,
						   AccessShareLock,
						   snapshot);
	hidden_tupcount = AppendOnlyVisimap_GetRelationHiddenTupleCount(&visimap);
	num_tuples -= hidden_tupcount;
	Assert(num_tuples > -1.0);
	AppendOnlyVisimap_Finish(&visimap, AccessShareLock);

	elogif (Debug_appendonly_print_compaction, LOG,
			"Gather statistics after vacuum for append-only relation %s: "
			"page count %d, tuple count %f",
			relname,
			nblocks, num_tuples);

	*rel_pages = nblocks;
	*rel_tuples = num_tuples;
	*relhasindex = aorel->rd_rel->relhasindex;

	ereport(elevel,
			(errmsg("\"%s\": found %.0f rows in %u pages.",
					relname, num_tuples, nblocks)));
	pfree(fstotal);
}

/*
 *	vacuum_appendonly_rel() -- vaccum an append-only relation
 *
 *		This procedure will be what gets executed both for VACUUM
 *		and VACUUM FULL (and also ANALYZE or any other thing that
 *		needs the pg_class stats updated).
 *
 *		The function can compact append-only segment files or just
 *		truncating the segment file to its existing eof.
 *
 *		Afterwards, the reltuples and relpages information in pg_class
 *		are updated. reltuples is the same as "pg_aoseg_<oid>:tupcount"
 *		column and we simulate relpages by subdividing the eof value
 *		("pg_aoseg_<oid>:eof") over the defined page size.
 *
 *
 *		There are txn ids, hint bits, free space, dead tuples,
 *		etc. these are all irrelevant in the append only relation context.
 *
 */
void
vacuum_appendonly_rel(Relation aorel, VacuumStmt *vacstmt)
{
	char	   *relname;

	Assert(RelationIsAppendOptimized(aorel));

	relname = RelationGetRelationName(aorel);
	ereport(elevel,
			(errmsg("vacuuming \"%s.%s\"",
					get_namespace_name(RelationGetNamespace(aorel)),
					relname)));

	if (Gp_role == GP_ROLE_DISPATCH)
	{
		return;
	}

	if (vacstmt->appendonly_phase == AOVAC_DROP)
	{
		Assert(!vacstmt->appendonly_compaction_insert_segno);

		elogif(Debug_appendonly_print_compaction, LOG,
			"Vacuum drop phase %s", RelationGetRelationName(aorel));

		if (RelationIsAoRows(aorel))
		{
			AppendOnlyDrop(aorel, vacstmt->appendonly_compaction_segno);
		}
		else
		{
			Assert(RelationIsAoCols(aorel));
			AOCSDrop(aorel, vacstmt->appendonly_compaction_segno);
		}
	}
	else
	{
		Assert(vacstmt->appendonly_phase == AOVAC_COMPACT);
		Assert(list_length(vacstmt->appendonly_compaction_insert_segno) == 1);

		int insert_segno = linitial_int(vacstmt->appendonly_compaction_insert_segno);

		if (insert_segno == APPENDONLY_COMPACTION_SEGNO_INVALID)
		{
			elogif(Debug_appendonly_print_compaction, LOG,
			"Vacuum pseudo-compaction phase %s", RelationGetRelationName(aorel));
		}
		else
		{
			elogif(Debug_appendonly_print_compaction, LOG,
				"Vacuum compaction phase %s", RelationGetRelationName(aorel));
			if (RelationIsAoRows(aorel))
			{
				AppendOnlyCompact(aorel,
								  vacstmt->appendonly_compaction_segno,
								  insert_segno, (vacstmt->options & VACOPT_FULL));
			}
			else
			{
				Assert(RelationIsAoCols(aorel));
				AOCSCompact(aorel,
							vacstmt->appendonly_compaction_segno,
							insert_segno, (vacstmt->options & VACOPT_FULL));
			}
		}
	}
}

/*
 * Rescan end pages to verify that they are (still) empty of tuples.
 *
 * Returns number of nondeletable pages (last nonempty page + 1).
 */
static BlockNumber
count_nondeletable_pages(Relation onerel, LVRelStats *vacrelstats)
{
	BlockNumber blkno;

	/* Strange coding of loop control is needed because blkno is unsigned */
	blkno = vacrelstats->rel_pages;
	while (blkno > vacrelstats->nonempty_pages)
	{
		Buffer		buf;
		Page		page;
		OffsetNumber offnum,
					maxoff;
		bool		hastup;

		/*
		 * We don't insert a vacuum delay point here, because we have an
		 * exclusive lock on the table which we want to hold for as short a
		 * time as possible.  We still need to check for interrupts however.
		 */
		CHECK_FOR_INTERRUPTS();

		blkno--;

		buf = ReadBufferExtended(onerel, MAIN_FORKNUM, blkno,
								 RBM_NORMAL, vac_strategy);

		/* In this phase we only need shared access to the buffer */
		LockBuffer(buf, BUFFER_LOCK_SHARE);

		page = BufferGetPage(buf);

		if (PageIsNew(page) || PageIsEmpty(page))
		{
			/* PageIsNew probably shouldn't happen... */
			UnlockReleaseBuffer(buf);
			continue;
		}

		hastup = false;
		maxoff = PageGetMaxOffsetNumber(page);
		for (offnum = FirstOffsetNumber;
			 offnum <= maxoff;
			 offnum = OffsetNumberNext(offnum))
		{
			ItemId		itemid;

			itemid = PageGetItemId(page, offnum);

			/*
			 * Note: any non-unused item should be taken as a reason to keep
			 * this page.  We formerly thought that DEAD tuples could be
			 * thrown away, but that's not so, because we'd not have cleaned
			 * out their index entries.
			 */
			if (ItemIdIsUsed(itemid))
			{
				hastup = true;
				break;			/* can stop scanning */
			}
		}						/* scan along page */

		UnlockReleaseBuffer(buf);

		/* Done scanning if we found a tuple here */
		if (hastup)
			return blkno + 1;
	}

	/*
	 * If we fall out of the loop, all the previously-thought-to-be-empty
	 * pages still are; we need not bother to look at the last known-nonempty
	 * page.
	 */
	return vacrelstats->nonempty_pages;
}

/*
 * lazy_space_alloc - space allocation decisions for lazy vacuum
 *
 * See the comments at the head of this file for rationale.
 */
static void
lazy_space_alloc(LVRelStats *vacrelstats, BlockNumber relblocks)
{
	long		maxtuples;

	if (vacrelstats->hasindex)
	{
		maxtuples = (maintenance_work_mem * 1024L) / sizeof(ItemPointerData);
		maxtuples = Min(maxtuples, INT_MAX);
		maxtuples = Min(maxtuples, MaxAllocSize / sizeof(ItemPointerData));

		/* curious coding here to ensure the multiplication can't overflow */
		if ((BlockNumber) (maxtuples / LAZY_ALLOC_TUPLES) > relblocks)
			maxtuples = relblocks * LAZY_ALLOC_TUPLES;

		/* stay sane if small maintenance_work_mem */
		maxtuples = Max(maxtuples, MaxHeapTuplesPerPage);
	}
	else
	{
		maxtuples = MaxHeapTuplesPerPage;
	}

	vacrelstats->num_dead_tuples = 0;
	vacrelstats->max_dead_tuples = (int) maxtuples;
	vacrelstats->dead_tuples = (ItemPointer)
		palloc(maxtuples * sizeof(ItemPointerData));
}

/*
 * lazy_record_dead_tuple - remember one deletable tuple
 */
static void
lazy_record_dead_tuple(LVRelStats *vacrelstats,
					   ItemPointer itemptr)
{
	/*
	 * The array shouldn't overflow under normal behavior, but perhaps it
	 * could if we are given a really small maintenance_work_mem. In that
	 * case, just forget the last few tuples (we'll get 'em next time).
	 */
	if (vacrelstats->num_dead_tuples < vacrelstats->max_dead_tuples)
	{
		vacrelstats->dead_tuples[vacrelstats->num_dead_tuples] = *itemptr;
		vacrelstats->num_dead_tuples++;
	}
}

/*
 *	lazy_tid_reaped() -- is a particular tid deletable?
 *
 *		This has the right signature to be an IndexBulkDeleteCallback.
 *
 *		Assumes dead_tuples array is in sorted order.
 */
static bool
lazy_tid_reaped(ItemPointer itemptr, void *state)
{
	LVRelStats *vacrelstats = (LVRelStats *) state;
	ItemPointer res;

	res = (ItemPointer) bsearch((void *) itemptr,
								(void *) vacrelstats->dead_tuples,
								vacrelstats->num_dead_tuples,
								sizeof(ItemPointerData),
								vac_cmp_itemptr);

	return (res != NULL);
}

/*
 * Comparator routines for use with qsort() and bsearch().
 */
static int
vac_cmp_itemptr(const void *left, const void *right)
{
	BlockNumber lblk,
				rblk;
	OffsetNumber loff,
				roff;

	lblk = ItemPointerGetBlockNumber((ItemPointer) left);
	rblk = ItemPointerGetBlockNumber((ItemPointer) right);

	if (lblk < rblk)
		return -1;
	if (lblk > rblk)
		return 1;

	loff = ItemPointerGetOffsetNumber((ItemPointer) left);
	roff = ItemPointerGetOffsetNumber((ItemPointer) right);

	if (loff < roff)
		return -1;
	if (loff > roff)
		return 1;

	return 0;
}<|MERGE_RESOLUTION|>--- conflicted
+++ resolved
@@ -173,16 +173,6 @@
 	BlockNumber possibly_freeable;
 	PGRUsage	ru0;
 	TimestampTz starttime = 0;
-<<<<<<< HEAD
-	bool		scan_all;		/* should we scan all pages? */
-	bool		scanned_all;	/* did we actually scan all pages? */
-	TransactionId freezeTableLimit;
-	BlockNumber new_rel_pages;
-	double		new_rel_tuples;
-	TransactionId new_frozen_xid;
-
-	pg_rusage_init(&ru0);
-=======
 	long		secs;
 	int			usecs;
 	double		read_rate,
@@ -193,7 +183,6 @@
 	double		new_rel_tuples;
 	BlockNumber new_rel_allvisible;
 	TransactionId new_frozen_xid;
->>>>>>> 80edfd76
 
 	/* measure elapsed time iff autovacuum logging requires it */
 	if (IsAutoVacuumWorkerProcess() && Log_autovacuum_min_duration >= 0)
@@ -270,21 +259,6 @@
 
 	/* Done with indexes */
 	vac_close_indexes(nindexes, Irel, NoLock);
-
-	/*
-	 * Compute whether we actually scanned the whole relation. If we did, we
-	 * can adjust relfrozenxid.
-	 *
-	 * NB: We need to check this before truncating the relation, because that
-	 * will change ->rel_pages.
-	 */
-	if (vacrelstats->scanned_pages < vacrelstats->rel_pages)
-	{
-		Assert(!scan_all);
-		scanned_all = false;
-	}
-	else
-		scanned_all = true;
 
 	/*
 	 * Optionally truncate the relation.
@@ -306,15 +280,6 @@
 	 *
 	 * A corner case here is that if we scanned no pages at all because every
 	 * page is all-visible, we should not update relpages/reltuples, because
-<<<<<<< HEAD
-	 * we have no new information to contribute.  In particular this keeps
-	 * us from replacing relpages=reltuples=0 (which means "unknown tuple
-	 * density") with nonzero relpages and reltuples=0 (which means "zero
-	 * tuple density") unless there's some actual evidence for the latter.
-	 *
-	 * Also, don't change relfrozenxid if we skipped any pages, since then
-	 * we don't know for certain that all tuples have a newer xmin.
-=======
 	 * we have no new information to contribute.  In particular this keeps us
 	 * from replacing relpages=reltuples=0 (which means "unknown tuple
 	 * density") with nonzero relpages and reltuples=0 (which means "zero
@@ -326,7 +291,6 @@
 	 *
 	 * Also, don't change relfrozenxid if we skipped any pages, since then we
 	 * don't know for certain that all tuples have a newer xmin.
->>>>>>> 80edfd76
 	 */
 	new_rel_pages = vacrelstats->rel_pages;
 	new_rel_tuples = vacrelstats->new_rel_tuples;
@@ -336,15 +300,6 @@
 		new_rel_tuples = vacrelstats->old_rel_tuples;
 	}
 
-<<<<<<< HEAD
-	new_frozen_xid = scanned_all ? FreezeLimit : InvalidTransactionId;
-
-	vac_update_relstats(onerel,
-						new_rel_pages, new_rel_tuples,
-						vacrelstats->hasindex,
-						new_frozen_xid,
-						true /* isvacuum */);
-=======
 	new_rel_allvisible = visibilitymap_count(onerel);
 	if (new_rel_allvisible > new_rel_pages)
 		new_rel_allvisible = new_rel_pages;
@@ -358,8 +313,8 @@
 						new_rel_tuples,
 						new_rel_allvisible,
 						vacrelstats->hasindex,
-						new_frozen_xid);
->>>>>>> 80edfd76
+						new_frozen_xid,
+						true /* isvacuum */);
 
 	/* report results to the stats collector, too */
 	pgstat_report_vacuum(RelationGetRelid(onerel),
@@ -509,6 +464,7 @@
 		vac_update_relstats(onerel,
 							vacrelstats->rel_pages,
 							vacrelstats->new_rel_tuples,
+							visibilitymap_count(onerel),
 							vacrelstats->hasindex,
 							FreezeLimit,
 							true /* isvacuum */);
@@ -855,23 +811,8 @@
 			{
 				PageSetAllVisible(page);
 				MarkBufferDirty(buf);
-<<<<<<< HEAD
-			}
-
-			LockBuffer(buf, BUFFER_LOCK_UNLOCK);
-
-			/* Update the visibility map */
-			if (!all_visible_according_to_vm)
-			{
-				visibilitymap_pin(onerel, blkno, &vmbuffer);
-				LockBuffer(buf, BUFFER_LOCK_SHARE);
-				if (PageIsAllVisible(page))
-					visibilitymap_set(onerel, blkno, PageGetLSN(page), &vmbuffer);
-				LockBuffer(buf, BUFFER_LOCK_UNLOCK);
-=======
 				visibilitymap_set(onerel, blkno, InvalidXLogRecPtr, vmbuffer,
 								  InvalidTransactionId);
->>>>>>> 80edfd76
 			}
 
 			UnlockReleaseBuffer(buf);
@@ -1096,10 +1037,6 @@
 		/* mark page all-visible, if appropriate */
 		if (all_visible)
 		{
-<<<<<<< HEAD
-			PageSetAllVisible(page);
-			MarkBufferDirty(buf);
-=======
 			if (!PageIsAllVisible(page))
 			{
 				PageSetAllVisible(page);
@@ -1133,7 +1070,6 @@
 			elog(WARNING, "page is not marked all-visible but visibility map bit is set in relation \"%s\" page %u",
 				 relname, blkno);
 			visibilitymap_clear(onerel, blkno, vmbuffer);
->>>>>>> 80edfd76
 		}
 
 		/*
@@ -1155,29 +1091,7 @@
 				 relname, blkno);
 			PageClearAllVisible(page);
 			MarkBufferDirty(buf);
-<<<<<<< HEAD
-
-			/*
-			 * Normally, we would drop the lock on the heap page before
-			 * updating the visibility map, but since this case shouldn't
-			 * happen anyway, don't worry about that.
-			 */
-			visibilitymap_clear(onerel, blkno);
-		}
-
-		LockBuffer(buf, BUFFER_LOCK_UNLOCK);
-
-		/* Update the visibility map */
-		if (!all_visible_according_to_vm && all_visible)
-		{
-			visibilitymap_pin(onerel, blkno, &vmbuffer);
-			LockBuffer(buf, BUFFER_LOCK_SHARE);
-			if (PageIsAllVisible(page))
-				visibilitymap_set(onerel, blkno, PageGetLSN(page), &vmbuffer);
-			LockBuffer(buf, BUFFER_LOCK_UNLOCK);
-=======
 			visibilitymap_clear(onerel, blkno, vmbuffer);
->>>>>>> 80edfd76
 		}
 
 		UnlockReleaseBuffer(buf);
@@ -1486,17 +1400,12 @@
 	 */
 	if (!stats->estimated_count)
 		vac_update_relstats(indrel,
-<<<<<<< HEAD
-							stats->num_pages, stats->num_index_tuples,
-							false, InvalidTransactionId,
-							true /* isvacuum */);
-=======
 							stats->num_pages,
 							stats->num_index_tuples,
 							0,
 							false,
-							InvalidTransactionId);
->>>>>>> 80edfd76
+							InvalidTransactionId,
+							true /* isvacuum */);
 
 	ereport(elevel,
 			(errmsg("index \"%s\" now contains %.0f row versions in %u pages",
