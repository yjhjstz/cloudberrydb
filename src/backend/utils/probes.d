/* ----------
 *	DTrace probes for PostgreSQL backend
 *
 *	Copyright (c) 2006-2019, PostgreSQL Global Development Group
 *
 *	src/backend/utils/probes.d
 * ----------
 */


/*
 * Typedefs used in PostgreSQL.
 *
 * NOTE: Do not use system-provided typedefs (e.g. uintptr_t, uint32_t, etc)
 * in probe definitions, as they cause compilation errors on macOS 10.5.
 */
#define LocalTransactionId unsigned int
#define LWLockMode int
#define LOCKMODE int
#define BlockNumber unsigned int
#define Oid unsigned int
#define ForkNumber int
#define bool char

provider postgresql {

	probe transaction__start(LocalTransactionId);
	probe transaction__commit(LocalTransactionId);
	probe transaction__abort(LocalTransactionId);

<<<<<<< HEAD
	probe execprocnode__enter(int, int, int, int);
	probe execprocnode__exit(int, int, int, int);

	probe tuplesort__begin(int, int, int);
	probe tuplesort__end(int, int);
	probe tuplesort__perform__sort();
	probe tuplesort__mergeonerun(int);
	probe tuplesort__dumptuples(int, int, int);
	probe tuplesort__switch__external(int);
	
	probe backoff__localcheck(int);
	probe backoff__globalcheck();

	probe lwlock__acquire(const char *, int, LWLockMode);
	probe lwlock__release(const char *, int);
	probe lwlock__wait__start(const char *, int, LWLockMode);
	probe lwlock__wait__done(const char *, int, LWLockMode);
	probe lwlock__condacquire(const char *, int, LWLockMode);
	probe lwlock__condacquire__fail(const char *, int, LWLockMode);
	probe lwlock__acquire__or__wait(const char *, int, LWLockMode);
	probe lwlock__acquire__or__wait__fail(const char *, int, LWLockMode);
=======
	probe lwlock__acquire(const char *, LWLockMode);
	probe lwlock__release(const char *);
	probe lwlock__wait__start(const char *, LWLockMode);
	probe lwlock__wait__done(const char *, LWLockMode);
	probe lwlock__condacquire(const char *, LWLockMode);
	probe lwlock__condacquire__fail(const char *, LWLockMode);
	probe lwlock__acquire__or__wait(const char *, LWLockMode);
	probe lwlock__acquire__or__wait__fail(const char *, LWLockMode);
>>>>>>> 9e1c9f95

	probe lock__wait__start(unsigned int, unsigned int, unsigned int, unsigned int, unsigned int, LOCKMODE);
	probe lock__wait__done(unsigned int, unsigned int, unsigned int, unsigned int, unsigned int, LOCKMODE);

	probe query__parse__start(const char *);
	probe query__parse__done(const char *);
	probe query__rewrite__start(const char *);
	probe query__rewrite__done(const char *);
	probe query__plan__start();
	probe query__plan__done();
	probe query__execute__start();
	probe query__execute__done();
	probe query__start(const char *);
	probe query__done(const char *);
	probe statement__status(const char *);

	probe sort__start(int, bool, int, int, bool, int);
	probe sort__done(bool, long);

	probe buffer__read__start(ForkNumber, BlockNumber, Oid, Oid, Oid, int, bool);
	probe buffer__read__done(ForkNumber, BlockNumber, Oid, Oid, Oid, int, bool, bool);
	probe buffer__flush__start(ForkNumber, BlockNumber, Oid, Oid, Oid);
	probe buffer__flush__done(ForkNumber, BlockNumber, Oid, Oid, Oid);

	probe buffer__checkpoint__start(int);
	probe buffer__checkpoint__sync__start();
	probe buffer__checkpoint__done();
	probe buffer__sync__start(int, int);
	probe buffer__sync__written(int);
	probe buffer__sync__done(int, int, int);
	probe buffer__write__dirty__start(ForkNumber, BlockNumber, Oid, Oid, Oid);
	probe buffer__write__dirty__done(ForkNumber, BlockNumber, Oid, Oid, Oid);

	probe deadlock__found();

	probe checkpoint__start(int);
	probe checkpoint__done(int, int, int, int, int);
	probe clog__checkpoint__start(bool);
	probe clog__checkpoint__done(bool);
	probe subtrans__checkpoint__start(bool);
	probe subtrans__checkpoint__done(bool);
	probe multixact__checkpoint__start(bool);
	probe multixact__checkpoint__done(bool);
	probe twophase__checkpoint__start();
	probe twophase__checkpoint__done();

	probe smgr__md__read__start(ForkNumber, BlockNumber, Oid, Oid, Oid, int);
	probe smgr__md__read__done(ForkNumber, BlockNumber, Oid, Oid, Oid, int, int, int);
	probe smgr__md__write__start(ForkNumber, BlockNumber, Oid, Oid, Oid, int);
	probe smgr__md__write__done(ForkNumber, BlockNumber, Oid, Oid, Oid, int, int, int);

	probe wal__insert(unsigned char, unsigned char);
	probe wal__switch();
	probe wal__buffer__write__dirty__start();
	probe wal__buffer__write__dirty__done();
};<|MERGE_RESOLUTION|>--- conflicted
+++ resolved
@@ -28,7 +28,6 @@
 	probe transaction__commit(LocalTransactionId);
 	probe transaction__abort(LocalTransactionId);
 
-<<<<<<< HEAD
 	probe execprocnode__enter(int, int, int, int);
 	probe execprocnode__exit(int, int, int, int);
 
@@ -42,15 +41,6 @@
 	probe backoff__localcheck(int);
 	probe backoff__globalcheck();
 
-	probe lwlock__acquire(const char *, int, LWLockMode);
-	probe lwlock__release(const char *, int);
-	probe lwlock__wait__start(const char *, int, LWLockMode);
-	probe lwlock__wait__done(const char *, int, LWLockMode);
-	probe lwlock__condacquire(const char *, int, LWLockMode);
-	probe lwlock__condacquire__fail(const char *, int, LWLockMode);
-	probe lwlock__acquire__or__wait(const char *, int, LWLockMode);
-	probe lwlock__acquire__or__wait__fail(const char *, int, LWLockMode);
-=======
 	probe lwlock__acquire(const char *, LWLockMode);
 	probe lwlock__release(const char *);
 	probe lwlock__wait__start(const char *, LWLockMode);
@@ -59,7 +49,6 @@
 	probe lwlock__condacquire__fail(const char *, LWLockMode);
 	probe lwlock__acquire__or__wait(const char *, LWLockMode);
 	probe lwlock__acquire__or__wait__fail(const char *, LWLockMode);
->>>>>>> 9e1c9f95
 
 	probe lock__wait__start(unsigned int, unsigned int, unsigned int, unsigned int, unsigned int, LOCKMODE);
 	probe lock__wait__done(unsigned int, unsigned int, unsigned int, unsigned int, unsigned int, LOCKMODE);
