--- conflicted
+++ resolved
@@ -2,19 +2,11 @@
  *
  *	  Cyrillic and MULE_INTERNAL
  *
-<<<<<<< HEAD
  * Portions Copyright (c) 1996-2009, PostgreSQL Global Development Group
  * Portions Copyright (c) 1994, Regents of the University of California
  *
  * IDENTIFICATION
  *	  $PostgreSQL: pgsql/src/backend/utils/mb/conversion_procs/cyrillic_and_mic/cyrillic_and_mic.c,v 1.21 2009/06/11 14:49:06 momjian Exp $
-=======
- * Portions Copyright (c) 1996-2008, PostgreSQL Global Development Group
- * Portions Copyright (c) 1994, Regents of the University of California
- *
- * IDENTIFICATION
- *	  $PostgreSQL: pgsql/src/backend/utils/mb/conversion_procs/cyrillic_and_mic/cyrillic_and_mic.c,v 1.16.2.3 2009/02/28 18:49:53 tgl Exp $
->>>>>>> d13f41d2
  *
  *-------------------------------------------------------------------------
  */
@@ -286,13 +278,8 @@
 	/*
 	 * Note: There are a few characters like the "Numero" sign that exist in
 	 * all the other cyrillic encodings (win1251, ISO_8859-5 and cp866), but
-<<<<<<< HEAD
-	 * not in KOI8R. As we use MULE_INTERNAL/KOI8R as an intermediary, we will
-	 * fail to convert those characters.
-=======
 	 * not in KOI8R. As we use MULE_INTERNAL/KOI8R as an intermediary, we
 	 * will fail to convert those characters.
->>>>>>> d13f41d2
 	 */
 	buf = palloc(len * ENCODING_GROWTH_RATE + 1);
 	win8662mic(src, buf, len);
