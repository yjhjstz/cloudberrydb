--- conflicted
+++ resolved
@@ -4,11 +4,7 @@
 #    Makefile for utils/cache
 #
 # IDENTIFICATION
-<<<<<<< HEAD
 #    $PostgreSQL: pgsql/src/backend/utils/cache/Makefile,v 1.23 2008/02/19 10:30:08 petere Exp $
-=======
-#    $PostgreSQL: pgsql/src/backend/utils/cache/Makefile,v 1.22 2007/08/21 01:11:19 tgl Exp $
->>>>>>> d13f41d2
 #
 #-------------------------------------------------------------------------
 
@@ -16,12 +12,9 @@
 top_builddir = ../../../..
 include $(top_builddir)/src/Makefile.global
 
-<<<<<<< HEAD
-OBJS = catcache.o inval.o relcache.o syscache.o lsyscache.o typcache.o \
-	syncrefhashtable.o sharedcache.o sharedcache_gclock.o
-=======
 OBJS = catcache.o inval.o plancache.o relcache.o \
 	syscache.o lsyscache.o typcache.o ts_cache.o
->>>>>>> d13f41d2
+
+OBJS +=	syncrefhashtable.o sharedcache.o sharedcache_gclock.o
 
 include $(top_srcdir)/src/backend/common.mk