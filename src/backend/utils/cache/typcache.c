/*-------------------------------------------------------------------------
 *
 * typcache.c
 *	  POSTGRES type cache code
 *
 * The type cache exists to speed lookup of certain information about data
 * types that is not directly available from a type's pg_type row.  For
 * example, we use a type's default btree opclass, or the default hash
 * opclass if no btree opclass exists, to determine which operators should
 * be used for grouping and sorting the type (GROUP BY, ORDER BY ASC/DESC).
 *
 * Several seemingly-odd choices have been made to support use of the type
 * cache by generic array and record handling routines, such as array_eq(),
 * record_cmp(), and hash_array().  Because those routines are used as index
 * support operations, they cannot leak memory.  To allow them to execute
 * efficiently, all information that they would like to re-use across calls
 * is kept in the type cache.
 *
 * Once created, a type cache entry lives as long as the backend does, so
 * there is no need for a call to release a cache entry.  If the type is
 * dropped, the cache entry simply becomes wasted storage.  This is not
 * expected to happen often, and assuming that typcache entries are good
 * permanently allows caching pointers to them in long-lived places.
 *
 * We have some provisions for updating cache entries if the stored data
 * becomes obsolete.  Information dependent on opclasses is cleared if we
 * detect updates to pg_opclass.  We also support clearing the tuple
 * descriptor and operator/function parts of a rowtype's cache entry,
 * since those may need to change as a consequence of ALTER TABLE.
 * Domain constraint changes are also tracked properly.
 *
 *
 * Portions Copyright (c) 1996-2019, PostgreSQL Global Development Group
 * Portions Copyright (c) 1994, Regents of the University of California
 *
 * IDENTIFICATION
 *	  src/backend/utils/cache/typcache.c
 *
 *-------------------------------------------------------------------------
 */
#include "postgres.h"

#include <limits.h>

#include "access/hash.h"
#include "access/htup_details.h"
#include "access/nbtree.h"
#include "access/parallel.h"
#include "access/relation.h"
#include "access/session.h"
#include "access/table.h"
#include "catalog/indexing.h"
#include "catalog/pg_am.h"
#include "catalog/pg_constraint.h"
#include "catalog/pg_enum.h"
#include "catalog/pg_operator.h"
#include "catalog/pg_range.h"
#include "catalog/pg_type.h"
#include "commands/defrem.h"
#include "executor/executor.h"
#include "lib/dshash.h"
#include "optimizer/optimizer.h"
#include "storage/lwlock.h"
#include "utils/builtins.h"
#include "utils/catcache.h"
#include "utils/fmgroids.h"
#include "utils/inval.h"
#include "utils/lsyscache.h"
#include "utils/memutils.h"
#include "utils/rel.h"
#include "utils/snapmgr.h"
#include "utils/syscache.h"
#include "utils/typcache.h"
#include "cdb/cdbvars.h"


/* The main type cache hashtable searched by lookup_type_cache */
static HTAB *TypeCacheHash = NULL;

/* List of type cache entries for domain types */
static TypeCacheEntry *firstDomainTypeEntry = NULL;

/* Private flag bits in the TypeCacheEntry.flags field */
#define TCFLAGS_CHECKED_BTREE_OPCLASS		0x000001
#define TCFLAGS_CHECKED_HASH_OPCLASS		0x000002
#define TCFLAGS_CHECKED_EQ_OPR				0x000004
#define TCFLAGS_CHECKED_LT_OPR				0x000008
#define TCFLAGS_CHECKED_GT_OPR				0x000010
#define TCFLAGS_CHECKED_CMP_PROC			0x000020
#define TCFLAGS_CHECKED_HASH_PROC			0x000040
#define TCFLAGS_CHECKED_HASH_EXTENDED_PROC	0x000080
#define TCFLAGS_CHECKED_ELEM_PROPERTIES		0x000100
#define TCFLAGS_HAVE_ELEM_EQUALITY			0x000200
#define TCFLAGS_HAVE_ELEM_COMPARE			0x000400
#define TCFLAGS_HAVE_ELEM_HASHING			0x000800
#define TCFLAGS_HAVE_ELEM_EXTENDED_HASHING	0x001000
#define TCFLAGS_CHECKED_FIELD_PROPERTIES	0x002000
#define TCFLAGS_HAVE_FIELD_EQUALITY			0x004000
#define TCFLAGS_HAVE_FIELD_COMPARE			0x008000
#define TCFLAGS_CHECKED_DOMAIN_CONSTRAINTS	0x010000
#define TCFLAGS_DOMAIN_BASE_IS_COMPOSITE	0x020000

/*
 * Data stored about a domain type's constraints.  Note that we do not create
 * this struct for the common case of a constraint-less domain; we just set
 * domainData to NULL to indicate that.
 *
 * Within a DomainConstraintCache, we store expression plan trees, but the
 * check_exprstate fields of the DomainConstraintState nodes are just NULL.
 * When needed, expression evaluation nodes are built by flat-copying the
 * DomainConstraintState nodes and applying ExecInitExpr to check_expr.
 * Such a node tree is not part of the DomainConstraintCache, but is
 * considered to belong to a DomainConstraintRef.
 */
struct DomainConstraintCache
{
	List	   *constraints;	/* list of DomainConstraintState nodes */
	MemoryContext dccContext;	/* memory context holding all associated data */
	long		dccRefCount;	/* number of references to this struct */
};

/* Private information to support comparisons of enum values */
typedef struct
{
	Oid			enum_oid;		/* OID of one enum value */
	float4		sort_order;		/* its sort position */
} EnumItem;

typedef struct TypeCacheEnumData
{
	Oid			bitmap_base;	/* OID corresponding to bit 0 of bitmapset */
	Bitmapset  *sorted_values;	/* Set of OIDs known to be in order */
	int			num_values;		/* total number of values in enum */
	EnumItem	enum_values[FLEXIBLE_ARRAY_MEMBER];
} TypeCacheEnumData;

/*
 * We use a separate table for storing the definitions of non-anonymous
 * record types.  Once defined, a record type will be remembered for the
 * life of the backend.  Subsequent uses of the "same" record type (where
 * sameness means equalTupleDescs) will refer to the existing table entry.
 *
 * Stored record types are remembered in a linear array of TupleDescs,
 * which can be indexed quickly with the assigned typmod.  There is also
 * a hash table to speed searches for matching TupleDescs.
 */

typedef struct RecordCacheEntry
{
	TupleDesc	tupdesc;
} RecordCacheEntry;

/*
 * To deal with non-anonymous record types that are exchanged by backends
 * involved in a parallel query, we also need a shared version of the above.
 */
struct SharedRecordTypmodRegistry
{
	/* A hash table for finding a matching TupleDesc. */
	dshash_table_handle record_table_handle;
	/* A hash table for finding a TupleDesc by typmod. */
	dshash_table_handle typmod_table_handle;
	/* A source of new record typmod numbers. */
	pg_atomic_uint32 next_typmod;
};

/*
 * When using shared tuple descriptors as hash table keys we need a way to be
 * able to search for an equal shared TupleDesc using a backend-local
 * TupleDesc.  So we use this type which can hold either, and hash and compare
 * functions that know how to handle both.
 */
typedef struct SharedRecordTableKey
{
	union
	{
		TupleDesc	local_tupdesc;
		dsa_pointer shared_tupdesc;
	}			u;
	bool		shared;
} SharedRecordTableKey;

/*
 * The shared version of RecordCacheEntry.  This lets us look up a typmod
 * using a TupleDesc which may be in local or shared memory.
 */
typedef struct SharedRecordTableEntry
{
	SharedRecordTableKey key;
} SharedRecordTableEntry;

/*
 * An entry in SharedRecordTypmodRegistry's typmod table.  This lets us look
 * up a TupleDesc in shared memory using a typmod.
 */
typedef struct SharedTypmodTableEntry
{
	uint32		typmod;
	dsa_pointer shared_tupdesc;
} SharedTypmodTableEntry;

/*
 * A comparator function for SharedRecordTableKey.
 */
static int
shared_record_table_compare(const void *a, const void *b, size_t size,
							void *arg)
{
	dsa_area   *area = (dsa_area *) arg;
	SharedRecordTableKey *k1 = (SharedRecordTableKey *) a;
	SharedRecordTableKey *k2 = (SharedRecordTableKey *) b;
	TupleDesc	t1;
	TupleDesc	t2;

	if (k1->shared)
		t1 = (TupleDesc) dsa_get_address(area, k1->u.shared_tupdesc);
	else
		t1 = k1->u.local_tupdesc;

	if (k2->shared)
		t2 = (TupleDesc) dsa_get_address(area, k2->u.shared_tupdesc);
	else
		t2 = k2->u.local_tupdesc;

	return equalTupleDescs(t1, t2) ? 0 : 1;
}

/*
 * A hash function for SharedRecordTableKey.
 */
static uint32
shared_record_table_hash(const void *a, size_t size, void *arg)
{
	dsa_area   *area = (dsa_area *) arg;
	SharedRecordTableKey *k = (SharedRecordTableKey *) a;
	TupleDesc	t;

	if (k->shared)
		t = (TupleDesc) dsa_get_address(area, k->u.shared_tupdesc);
	else
		t = k->u.local_tupdesc;

	return hashTupleDesc(t);
}

/* Parameters for SharedRecordTypmodRegistry's TupleDesc table. */
static const dshash_parameters srtr_record_table_params = {
	sizeof(SharedRecordTableKey),	/* unused */
	sizeof(SharedRecordTableEntry),
	shared_record_table_compare,
	shared_record_table_hash,
	LWTRANCHE_SESSION_RECORD_TABLE
};

/* Parameters for SharedRecordTypmodRegistry's typmod hash table. */
static const dshash_parameters srtr_typmod_table_params = {
	sizeof(uint32),
	sizeof(SharedTypmodTableEntry),
	dshash_memcmp,
	dshash_memhash,
	LWTRANCHE_SESSION_TYPMOD_TABLE
};

/* hashtable for recognizing registered record types */
static HTAB *RecordCacheHash = NULL;

/* arrays of info about registered record types, indexed by assigned typmod */
static TupleDesc *RecordCacheArray = NULL;
<<<<<<< HEAD
static int32 RecordCacheArrayLen = 0;	/* allocated length of array */
int32 NextRecordTypmod = 0;		/* number of entries used */

static void TypeCacheRelCallback(Datum arg, Oid relid);
=======
static uint64 *RecordIdentifierArray = NULL;
static int32 RecordCacheArrayLen = 0;	/* allocated length of above arrays */
static int32 NextRecordTypmod = 0;	/* number of entries used */

/*
 * Process-wide counter for generating unique tupledesc identifiers.
 * Zero and one (INVALID_TUPLEDESC_IDENTIFIER) aren't allowed to be chosen
 * as identifiers, so we start the counter at INVALID_TUPLEDESC_IDENTIFIER.
 */
static uint64 tupledesc_id_counter = INVALID_TUPLEDESC_IDENTIFIER;
>>>>>>> 9e1c9f95

static void load_typcache_tupdesc(TypeCacheEntry *typentry);
static void load_rangetype_info(TypeCacheEntry *typentry);
static void load_domaintype_info(TypeCacheEntry *typentry);
static int	dcs_cmp(const void *a, const void *b);
static void decr_dcc_refcount(DomainConstraintCache *dcc);
static void dccref_deletion_callback(void *arg);
static List *prep_domain_constraints(List *constraints, MemoryContext execctx);
static bool array_element_has_equality(TypeCacheEntry *typentry);
static bool array_element_has_compare(TypeCacheEntry *typentry);
static bool array_element_has_hashing(TypeCacheEntry *typentry);
static bool array_element_has_extended_hashing(TypeCacheEntry *typentry);
static void cache_array_element_properties(TypeCacheEntry *typentry);
static bool record_fields_have_equality(TypeCacheEntry *typentry);
static bool record_fields_have_compare(TypeCacheEntry *typentry);
static void cache_record_field_properties(TypeCacheEntry *typentry);
static bool range_element_has_hashing(TypeCacheEntry *typentry);
<<<<<<< HEAD
=======
static bool range_element_has_extended_hashing(TypeCacheEntry *typentry);
>>>>>>> 9e1c9f95
static void cache_range_element_properties(TypeCacheEntry *typentry);
static void TypeCacheRelCallback(Datum arg, Oid relid);
static void TypeCacheOpcCallback(Datum arg, int cacheid, uint32 hashvalue);
static void TypeCacheConstrCallback(Datum arg, int cacheid, uint32 hashvalue);
static void load_enum_cache_data(TypeCacheEntry *tcache);
static EnumItem *find_enumitem(TypeCacheEnumData *enumdata, Oid arg);
static int	enum_oid_cmp(const void *left, const void *right);
static void shared_record_typmod_registry_detach(dsm_segment *segment,
												 Datum datum);
static TupleDesc find_or_make_matching_shared_tupledesc(TupleDesc tupdesc);
static dsa_pointer share_tupledesc(dsa_area *area, TupleDesc tupdesc,
								   uint32 typmod);


/*
 * lookup_type_cache
 *
 * Fetch the type cache entry for the specified datatype, and make sure that
 * all the fields requested by bits in 'flags' are valid.
 *
 * The result is never NULL --- we will ereport() if the passed type OID is
 * invalid.  Note however that we may fail to find one or more of the
 * values requested by 'flags'; the caller needs to check whether the fields
 * are InvalidOid or not.
 */
TypeCacheEntry *
lookup_type_cache(Oid type_id, int flags)
{
	TypeCacheEntry *typentry;
	bool		found;

	if (TypeCacheHash == NULL)
	{
		/* First time through: initialize the hash table */
		HASHCTL		ctl;

		MemSet(&ctl, 0, sizeof(ctl));
		ctl.keysize = sizeof(Oid);
		ctl.entrysize = sizeof(TypeCacheEntry);
		TypeCacheHash = hash_create("Type information cache", 64,
									&ctl, HASH_ELEM | HASH_BLOBS);

		/* Also set up callbacks for SI invalidations */
		CacheRegisterRelcacheCallback(TypeCacheRelCallback, (Datum) 0);
		CacheRegisterSyscacheCallback(CLAOID, TypeCacheOpcCallback, (Datum) 0);
		CacheRegisterSyscacheCallback(CONSTROID, TypeCacheConstrCallback, (Datum) 0);
		CacheRegisterSyscacheCallback(TYPEOID, TypeCacheConstrCallback, (Datum) 0);

		/* Also make sure CacheMemoryContext exists */
		if (!CacheMemoryContext)
			CreateCacheMemoryContext();
	}

	/* Try to look up an existing entry */
	typentry = (TypeCacheEntry *) hash_search(TypeCacheHash,
											  (void *) &type_id,
											  HASH_FIND, NULL);
	if (typentry == NULL)
	{
		/*
		 * If we didn't find one, we want to make one.  But first look up the
		 * pg_type row, just to make sure we don't make a cache entry for an
		 * invalid type OID.  If the type OID is not valid, present a
		 * user-facing error, since some code paths such as domain_in() allow
		 * this function to be reached with a user-supplied OID.
		 */
		HeapTuple	tp;
		Form_pg_type typtup;

		tp = SearchSysCache1(TYPEOID, ObjectIdGetDatum(type_id));
		if (!HeapTupleIsValid(tp))
			ereport(ERROR,
					(errcode(ERRCODE_UNDEFINED_OBJECT),
					 errmsg("type with OID %u does not exist", type_id)));
		typtup = (Form_pg_type) GETSTRUCT(tp);
		if (!typtup->typisdefined)
			ereport(ERROR,
					(errcode(ERRCODE_UNDEFINED_OBJECT),
					 errmsg("type \"%s\" is only a shell",
							NameStr(typtup->typname))));

		/* Now make the typcache entry */
		typentry = (TypeCacheEntry *) hash_search(TypeCacheHash,
												  (void *) &type_id,
												  HASH_ENTER, &found);
		Assert(!found);			/* it wasn't there a moment ago */

		MemSet(typentry, 0, sizeof(TypeCacheEntry));
		typentry->type_id = type_id;
		typentry->typlen = typtup->typlen;
		typentry->typbyval = typtup->typbyval;
		typentry->typalign = typtup->typalign;
		typentry->typstorage = typtup->typstorage;
		typentry->typtype = typtup->typtype;
		typentry->typrelid = typtup->typrelid;
		typentry->typelem = typtup->typelem;
		typentry->typcollation = typtup->typcollation;

		/* If it's a domain, immediately thread it into the domain cache list */
		if (typentry->typtype == TYPTYPE_DOMAIN)
		{
			typentry->nextDomain = firstDomainTypeEntry;
			firstDomainTypeEntry = typentry;
		}

		ReleaseSysCache(tp);
	}

	/*
	 * Look up opclasses if we haven't already and any dependent info is
	 * requested.
	 */
	if ((flags & (TYPECACHE_EQ_OPR | TYPECACHE_LT_OPR | TYPECACHE_GT_OPR |
				  TYPECACHE_CMP_PROC |
				  TYPECACHE_EQ_OPR_FINFO | TYPECACHE_CMP_PROC_FINFO |
				  TYPECACHE_BTREE_OPFAMILY)) &&
		!(typentry->flags & TCFLAGS_CHECKED_BTREE_OPCLASS))
	{
		Oid			opclass;

		opclass = GetDefaultOpClass(type_id, BTREE_AM_OID);
		if (OidIsValid(opclass))
		{
			typentry->btree_opf = get_opclass_family(opclass);
			typentry->btree_opintype = get_opclass_input_type(opclass);
		}
		else
		{
			typentry->btree_opf = typentry->btree_opintype = InvalidOid;
		}

		/*
		 * Reset information derived from btree opclass.  Note in particular
		 * that we'll redetermine the eq_opr even if we previously found one;
		 * this matters in case a btree opclass has been added to a type that
		 * previously had only a hash opclass.
		 */
		typentry->flags &= ~(TCFLAGS_CHECKED_EQ_OPR |
							 TCFLAGS_CHECKED_LT_OPR |
							 TCFLAGS_CHECKED_GT_OPR |
							 TCFLAGS_CHECKED_CMP_PROC);
		typentry->flags |= TCFLAGS_CHECKED_BTREE_OPCLASS;
	}

	/*
	 * If we need to look up equality operator, and there's no btree opclass,
	 * force lookup of hash opclass.
	 */
	if ((flags & (TYPECACHE_EQ_OPR | TYPECACHE_EQ_OPR_FINFO)) &&
		!(typentry->flags & TCFLAGS_CHECKED_EQ_OPR) &&
		typentry->btree_opf == InvalidOid)
		flags |= TYPECACHE_HASH_OPFAMILY;

	if ((flags & (TYPECACHE_HASH_PROC | TYPECACHE_HASH_PROC_FINFO |
				  TYPECACHE_HASH_EXTENDED_PROC |
				  TYPECACHE_HASH_EXTENDED_PROC_FINFO |
				  TYPECACHE_HASH_OPFAMILY)) &&
		!(typentry->flags & TCFLAGS_CHECKED_HASH_OPCLASS))
	{
		Oid			opclass;

		opclass = GetDefaultOpClass(type_id, HASH_AM_OID);
		if (OidIsValid(opclass))
		{
			typentry->hash_opf = get_opclass_family(opclass);
			typentry->hash_opintype = get_opclass_input_type(opclass);
		}
		else
		{
			typentry->hash_opf = typentry->hash_opintype = InvalidOid;
		}

		/*
		 * Reset information derived from hash opclass.  We do *not* reset the
		 * eq_opr; if we already found one from the btree opclass, that
		 * decision is still good.
		 */
		typentry->flags &= ~(TCFLAGS_CHECKED_HASH_PROC |
							 TCFLAGS_CHECKED_HASH_EXTENDED_PROC);
		typentry->flags |= TCFLAGS_CHECKED_HASH_OPCLASS;
	}

	/*
	 * Look for requested operators and functions, if we haven't already.
	 */
	if ((flags & (TYPECACHE_EQ_OPR | TYPECACHE_EQ_OPR_FINFO)) &&
		!(typentry->flags & TCFLAGS_CHECKED_EQ_OPR))
	{
		Oid			eq_opr = InvalidOid;

		if (typentry->btree_opf != InvalidOid)
			eq_opr = get_opfamily_member(typentry->btree_opf,
										 typentry->btree_opintype,
										 typentry->btree_opintype,
										 BTEqualStrategyNumber);
		if (eq_opr == InvalidOid &&
			typentry->hash_opf != InvalidOid)
			eq_opr = get_opfamily_member(typentry->hash_opf,
										 typentry->hash_opintype,
										 typentry->hash_opintype,
										 HTEqualStrategyNumber);

		/*
		 * If the proposed equality operator is array_eq or record_eq, check
		 * to see if the element type or column types support equality.  If
		 * not, array_eq or record_eq would fail at runtime, so we don't want
		 * to report that the type has equality.  (We can omit similar
		 * checking for ranges because ranges can't be created in the first
		 * place unless their subtypes support equality.)
		 */
		if (eq_opr == ARRAY_EQ_OP &&
			!array_element_has_equality(typentry))
			eq_opr = InvalidOid;
		else if (eq_opr == RECORD_EQ_OP &&
				 !record_fields_have_equality(typentry))
			eq_opr = InvalidOid;

		/* Force update of eq_opr_finfo only if we're changing state */
		if (typentry->eq_opr != eq_opr)
			typentry->eq_opr_finfo.fn_oid = InvalidOid;

		typentry->eq_opr = eq_opr;

		/*
		 * Reset info about hash functions whenever we pick up new info about
		 * equality operator.  This is so we can ensure that the hash
		 * functions match the operator.
		 */
		typentry->flags &= ~(TCFLAGS_CHECKED_HASH_PROC |
							 TCFLAGS_CHECKED_HASH_EXTENDED_PROC);
		typentry->flags |= TCFLAGS_CHECKED_EQ_OPR;
	}
	if ((flags & TYPECACHE_LT_OPR) &&
		!(typentry->flags & TCFLAGS_CHECKED_LT_OPR))
	{
		Oid			lt_opr = InvalidOid;

		if (typentry->btree_opf != InvalidOid)
			lt_opr = get_opfamily_member(typentry->btree_opf,
										 typentry->btree_opintype,
										 typentry->btree_opintype,
										 BTLessStrategyNumber);

		/*
		 * As above, make sure array_cmp or record_cmp will succeed; but again
		 * we need no special check for ranges.
		 */
		if (lt_opr == ARRAY_LT_OP &&
			!array_element_has_compare(typentry))
			lt_opr = InvalidOid;
		else if (lt_opr == RECORD_LT_OP &&
				 !record_fields_have_compare(typentry))
			lt_opr = InvalidOid;

		typentry->lt_opr = lt_opr;
		typentry->flags |= TCFLAGS_CHECKED_LT_OPR;
	}
	if ((flags & TYPECACHE_GT_OPR) &&
		!(typentry->flags & TCFLAGS_CHECKED_GT_OPR))
	{
		Oid			gt_opr = InvalidOid;

		if (typentry->btree_opf != InvalidOid)
			gt_opr = get_opfamily_member(typentry->btree_opf,
										 typentry->btree_opintype,
										 typentry->btree_opintype,
										 BTGreaterStrategyNumber);

		/*
		 * As above, make sure array_cmp or record_cmp will succeed; but again
		 * we need no special check for ranges.
		 */
		if (gt_opr == ARRAY_GT_OP &&
			!array_element_has_compare(typentry))
			gt_opr = InvalidOid;
		else if (gt_opr == RECORD_GT_OP &&
				 !record_fields_have_compare(typentry))
			gt_opr = InvalidOid;

		typentry->gt_opr = gt_opr;
		typentry->flags |= TCFLAGS_CHECKED_GT_OPR;
	}
	if ((flags & (TYPECACHE_CMP_PROC | TYPECACHE_CMP_PROC_FINFO)) &&
		!(typentry->flags & TCFLAGS_CHECKED_CMP_PROC))
	{
		Oid			cmp_proc = InvalidOid;

		if (typentry->btree_opf != InvalidOid)
			cmp_proc = get_opfamily_proc(typentry->btree_opf,
										 typentry->btree_opintype,
										 typentry->btree_opintype,
										 BTORDER_PROC);

		/*
		 * As above, make sure array_cmp or record_cmp will succeed; but again
		 * we need no special check for ranges.
		 */
		if (cmp_proc == F_BTARRAYCMP &&
			!array_element_has_compare(typentry))
			cmp_proc = InvalidOid;
		else if (cmp_proc == F_BTRECORDCMP &&
				 !record_fields_have_compare(typentry))
			cmp_proc = InvalidOid;

		/* Force update of cmp_proc_finfo only if we're changing state */
		if (typentry->cmp_proc != cmp_proc)
			typentry->cmp_proc_finfo.fn_oid = InvalidOid;

		typentry->cmp_proc = cmp_proc;
		typentry->flags |= TCFLAGS_CHECKED_CMP_PROC;
	}
	if ((flags & (TYPECACHE_HASH_PROC | TYPECACHE_HASH_PROC_FINFO)) &&
		!(typentry->flags & TCFLAGS_CHECKED_HASH_PROC))
	{
		Oid			hash_proc = InvalidOid;

		/*
		 * We insist that the eq_opr, if one has been determined, match the
		 * hash opclass; else report there is no hash function.
		 */
		if (typentry->hash_opf != InvalidOid &&
			(!OidIsValid(typentry->eq_opr) ||
			 typentry->eq_opr == get_opfamily_member(typentry->hash_opf,
													 typentry->hash_opintype,
													 typentry->hash_opintype,
													 HTEqualStrategyNumber)))
			hash_proc = get_opfamily_proc(typentry->hash_opf,
										  typentry->hash_opintype,
										  typentry->hash_opintype,
										  HASHSTANDARD_PROC);

		/*
		 * As above, make sure hash_array will succeed.  We don't currently
		 * support hashing for composite types, but when we do, we'll need
		 * more logic here to check that case too.
		 */
		if (hash_proc == F_HASH_ARRAY &&
			!array_element_has_hashing(typentry))
			hash_proc = InvalidOid;

		/*
		 * Likewise for hash_range.
		 */
		if (hash_proc == F_HASH_RANGE &&
			!range_element_has_hashing(typentry))
			hash_proc = InvalidOid;

		/* Force update of hash_proc_finfo only if we're changing state */
		if (typentry->hash_proc != hash_proc)
			typentry->hash_proc_finfo.fn_oid = InvalidOid;

		typentry->hash_proc = hash_proc;
		typentry->flags |= TCFLAGS_CHECKED_HASH_PROC;
	}
	if ((flags & (TYPECACHE_HASH_EXTENDED_PROC |
				  TYPECACHE_HASH_EXTENDED_PROC_FINFO)) &&
		!(typentry->flags & TCFLAGS_CHECKED_HASH_EXTENDED_PROC))
	{
		Oid			hash_extended_proc = InvalidOid;

		/*
		 * We insist that the eq_opr, if one has been determined, match the
		 * hash opclass; else report there is no hash function.
		 */
		if (typentry->hash_opf != InvalidOid &&
			(!OidIsValid(typentry->eq_opr) ||
			 typentry->eq_opr == get_opfamily_member(typentry->hash_opf,
													 typentry->hash_opintype,
													 typentry->hash_opintype,
													 HTEqualStrategyNumber)))
			hash_extended_proc = get_opfamily_proc(typentry->hash_opf,
												   typentry->hash_opintype,
												   typentry->hash_opintype,
												   HASHEXTENDED_PROC);

		/*
		 * As above, make sure hash_array_extended will succeed.  We don't
		 * currently support hashing for composite types, but when we do,
		 * we'll need more logic here to check that case too.
		 */
		if (hash_extended_proc == F_HASH_ARRAY_EXTENDED &&
			!array_element_has_extended_hashing(typentry))
			hash_extended_proc = InvalidOid;

		/*
		 * Likewise for hash_range_extended.
		 */
		if (hash_extended_proc == F_HASH_RANGE_EXTENDED &&
			!range_element_has_extended_hashing(typentry))
			hash_extended_proc = InvalidOid;

		/* Force update of proc finfo only if we're changing state */
		if (typentry->hash_extended_proc != hash_extended_proc)
			typentry->hash_extended_proc_finfo.fn_oid = InvalidOid;

		typentry->hash_extended_proc = hash_extended_proc;
		typentry->flags |= TCFLAGS_CHECKED_HASH_EXTENDED_PROC;
	}

	/*
	 * Set up fmgr lookup info as requested
	 *
	 * Note: we tell fmgr the finfo structures live in CacheMemoryContext,
	 * which is not quite right (they're really in the hash table's private
	 * memory context) but this will do for our purposes.
	 *
	 * Note: the code above avoids invalidating the finfo structs unless the
	 * referenced operator/function OID actually changes.  This is to prevent
	 * unnecessary leakage of any subsidiary data attached to an finfo, since
	 * that would cause session-lifespan memory leaks.
	 */
	if ((flags & TYPECACHE_EQ_OPR_FINFO) &&
		typentry->eq_opr_finfo.fn_oid == InvalidOid &&
		typentry->eq_opr != InvalidOid)
	{
		Oid			eq_opr_func;

		eq_opr_func = get_opcode(typentry->eq_opr);
		if (eq_opr_func != InvalidOid)
			fmgr_info_cxt(eq_opr_func, &typentry->eq_opr_finfo,
						  CacheMemoryContext);
	}
	if ((flags & TYPECACHE_CMP_PROC_FINFO) &&
		typentry->cmp_proc_finfo.fn_oid == InvalidOid &&
		typentry->cmp_proc != InvalidOid)
	{
		fmgr_info_cxt(typentry->cmp_proc, &typentry->cmp_proc_finfo,
					  CacheMemoryContext);
	}
	if ((flags & TYPECACHE_HASH_PROC_FINFO) &&
		typentry->hash_proc_finfo.fn_oid == InvalidOid &&
		typentry->hash_proc != InvalidOid)
	{
		fmgr_info_cxt(typentry->hash_proc, &typentry->hash_proc_finfo,
					  CacheMemoryContext);
	}
	if ((flags & TYPECACHE_HASH_EXTENDED_PROC_FINFO) &&
		typentry->hash_extended_proc_finfo.fn_oid == InvalidOid &&
		typentry->hash_extended_proc != InvalidOid)
	{
		fmgr_info_cxt(typentry->hash_extended_proc,
					  &typentry->hash_extended_proc_finfo,
					  CacheMemoryContext);
	}

	/*
	 * If it's a composite type (row type), get tupdesc if requested
	 */
	if ((flags & TYPECACHE_TUPDESC) &&
		typentry->tupDesc == NULL &&
		typentry->typtype == TYPTYPE_COMPOSITE)
	{
		load_typcache_tupdesc(typentry);
	}

	/*
	 * If requested, get information about a range type
	 */
	if ((flags & TYPECACHE_RANGE_INFO) &&
		typentry->rngelemtype == NULL &&
		typentry->typtype == TYPTYPE_RANGE)
	{
		load_rangetype_info(typentry);
	}

	/*
	 * If requested, get information about a domain type
	 */
	if ((flags & TYPECACHE_DOMAIN_BASE_INFO) &&
		typentry->domainBaseType == InvalidOid &&
		typentry->typtype == TYPTYPE_DOMAIN)
	{
		typentry->domainBaseTypmod = -1;
		typentry->domainBaseType =
			getBaseTypeAndTypmod(type_id, &typentry->domainBaseTypmod);
	}
	if ((flags & TYPECACHE_DOMAIN_CONSTR_INFO) &&
		(typentry->flags & TCFLAGS_CHECKED_DOMAIN_CONSTRAINTS) == 0 &&
		typentry->typtype == TYPTYPE_DOMAIN)
	{
		load_domaintype_info(typentry);
	}

	return typentry;
}

/*
 * load_typcache_tupdesc --- helper routine to set up composite type's tupDesc
 */
static void
load_typcache_tupdesc(TypeCacheEntry *typentry)
{
	Relation	rel;

	if (!OidIsValid(typentry->typrelid))	/* should not happen */
		elog(ERROR, "invalid typrelid for composite type %u",
			 typentry->type_id);
	rel = relation_open(typentry->typrelid, AccessShareLock);
	Assert(rel->rd_rel->reltype == typentry->type_id);

	/*
	 * Link to the tupdesc and increment its refcount (we assert it's a
	 * refcounted descriptor).  We don't use IncrTupleDescRefCount() for this,
	 * because the reference mustn't be entered in the current resource owner;
	 * it can outlive the current query.
	 */
	typentry->tupDesc = RelationGetDescr(rel);

	Assert(typentry->tupDesc->tdrefcount > 0);
	typentry->tupDesc->tdrefcount++;

	/*
	 * In future, we could take some pains to not change tupDesc_identifier if
	 * the tupdesc didn't really change; but for now it's not worth it.
	 */
	typentry->tupDesc_identifier = ++tupledesc_id_counter;

	relation_close(rel, AccessShareLock);
}

/*
 * load_rangetype_info --- helper routine to set up range type information
 */
static void
load_rangetype_info(TypeCacheEntry *typentry)
{
	Form_pg_range pg_range;
	HeapTuple	tup;
	Oid			subtypeOid;
	Oid			opclassOid;
	Oid			canonicalOid;
	Oid			subdiffOid;
	Oid			opfamilyOid;
	Oid			opcintype;
	Oid			cmpFnOid;

	/* get information from pg_range */
	tup = SearchSysCache1(RANGETYPE, ObjectIdGetDatum(typentry->type_id));
	/* should not fail, since we already checked typtype ... */
	if (!HeapTupleIsValid(tup))
		elog(ERROR, "cache lookup failed for range type %u",
			 typentry->type_id);
	pg_range = (Form_pg_range) GETSTRUCT(tup);

	subtypeOid = pg_range->rngsubtype;
	typentry->rng_collation = pg_range->rngcollation;
	opclassOid = pg_range->rngsubopc;
	canonicalOid = pg_range->rngcanonical;
	subdiffOid = pg_range->rngsubdiff;

	ReleaseSysCache(tup);

	/* get opclass properties and look up the comparison function */
	opfamilyOid = get_opclass_family(opclassOid);
	opcintype = get_opclass_input_type(opclassOid);

	cmpFnOid = get_opfamily_proc(opfamilyOid, opcintype, opcintype,
								 BTORDER_PROC);
	if (!RegProcedureIsValid(cmpFnOid))
		elog(ERROR, "missing support function %d(%u,%u) in opfamily %u",
			 BTORDER_PROC, opcintype, opcintype, opfamilyOid);

	/* set up cached fmgrinfo structs */
	fmgr_info_cxt(cmpFnOid, &typentry->rng_cmp_proc_finfo,
				  CacheMemoryContext);
	if (OidIsValid(canonicalOid))
		fmgr_info_cxt(canonicalOid, &typentry->rng_canonical_finfo,
					  CacheMemoryContext);
	if (OidIsValid(subdiffOid))
		fmgr_info_cxt(subdiffOid, &typentry->rng_subdiff_finfo,
					  CacheMemoryContext);

	/* Lastly, set up link to the element type --- this marks data valid */
	typentry->rngelemtype = lookup_type_cache(subtypeOid, 0);
}


/*
 * load_domaintype_info --- helper routine to set up domain constraint info
 *
 * Note: we assume we're called in a relatively short-lived context, so it's
 * okay to leak data into the current context while scanning pg_constraint.
 * We build the new DomainConstraintCache data in a context underneath
 * CurrentMemoryContext, and reparent it under CacheMemoryContext when
 * complete.
 */
static void
load_domaintype_info(TypeCacheEntry *typentry)
{
	Oid			typeOid = typentry->type_id;
	DomainConstraintCache *dcc;
	bool		notNull = false;
	DomainConstraintState **ccons;
	int			cconslen;
	Relation	conRel;
	MemoryContext oldcxt;

	/*
	 * If we're here, any existing constraint info is stale, so release it.
	 * For safety, be sure to null the link before trying to delete the data.
	 */
	if (typentry->domainData)
	{
		dcc = typentry->domainData;
		typentry->domainData = NULL;
		decr_dcc_refcount(dcc);
	}

	/*
	 * We try to optimize the common case of no domain constraints, so don't
	 * create the dcc object and context until we find a constraint.  Likewise
	 * for the temp sorting array.
	 */
	dcc = NULL;
	ccons = NULL;
	cconslen = 0;

	/*
	 * Scan pg_constraint for relevant constraints.  We want to find
	 * constraints for not just this domain, but any ancestor domains, so the
	 * outer loop crawls up the domain stack.
	 */
	conRel = table_open(ConstraintRelationId, AccessShareLock);

	for (;;)
	{
		HeapTuple	tup;
		HeapTuple	conTup;
		Form_pg_type typTup;
		int			nccons = 0;
		ScanKeyData key[1];
		SysScanDesc scan;

		tup = SearchSysCache1(TYPEOID, ObjectIdGetDatum(typeOid));
		if (!HeapTupleIsValid(tup))
			elog(ERROR, "cache lookup failed for type %u", typeOid);
		typTup = (Form_pg_type) GETSTRUCT(tup);

		if (typTup->typtype != TYPTYPE_DOMAIN)
		{
			/* Not a domain, so done */
			ReleaseSysCache(tup);
			break;
		}

		/* Test for NOT NULL Constraint */
		if (typTup->typnotnull)
			notNull = true;

		/* Look for CHECK Constraints on this domain */
		ScanKeyInit(&key[0],
					Anum_pg_constraint_contypid,
					BTEqualStrategyNumber, F_OIDEQ,
					ObjectIdGetDatum(typeOid));

		scan = systable_beginscan(conRel, ConstraintTypidIndexId, true,
								  NULL, 1, key);

		while (HeapTupleIsValid(conTup = systable_getnext(scan)))
		{
			Form_pg_constraint c = (Form_pg_constraint) GETSTRUCT(conTup);
			Datum		val;
			bool		isNull;
			char	   *constring;
			Expr	   *check_expr;
			DomainConstraintState *r;

			/* Ignore non-CHECK constraints (presently, shouldn't be any) */
			if (c->contype != CONSTRAINT_CHECK)
				continue;

			/* Not expecting conbin to be NULL, but we'll test for it anyway */
			val = fastgetattr(conTup, Anum_pg_constraint_conbin,
							  conRel->rd_att, &isNull);
			if (isNull)
				elog(ERROR, "domain \"%s\" constraint \"%s\" has NULL conbin",
					 NameStr(typTup->typname), NameStr(c->conname));

			/* Convert conbin to C string in caller context */
			constring = TextDatumGetCString(val);

			/* Create the DomainConstraintCache object and context if needed */
			if (dcc == NULL)
			{
				MemoryContext cxt;

				cxt = AllocSetContextCreate(CurrentMemoryContext,
											"Domain constraints",
											ALLOCSET_SMALL_SIZES);
				dcc = (DomainConstraintCache *)
					MemoryContextAlloc(cxt, sizeof(DomainConstraintCache));
				dcc->constraints = NIL;
				dcc->dccContext = cxt;
				dcc->dccRefCount = 0;
			}

			/* Create node trees in DomainConstraintCache's context */
			oldcxt = MemoryContextSwitchTo(dcc->dccContext);

			check_expr = (Expr *) stringToNode(constring);

			/*
			 * Plan the expression, since ExecInitExpr will expect that.
			 *
			 * Note: caching the result of expression_planner() is not very
			 * good practice.  Ideally we'd use a CachedExpression here so
			 * that we would react promptly to, eg, changes in inlined
			 * functions.  However, because we don't support mutable domain
			 * CHECK constraints, it's not really clear that it's worth the
			 * extra overhead to do that.
			 */
			check_expr = expression_planner(check_expr);

			r = makeNode(DomainConstraintState);
			r->constrainttype = DOM_CONSTRAINT_CHECK;
			r->name = pstrdup(NameStr(c->conname));
			r->check_expr = check_expr;
			r->check_exprstate = NULL;

			MemoryContextSwitchTo(oldcxt);

			/* Accumulate constraints in an array, for sorting below */
			if (ccons == NULL)
			{
				cconslen = 8;
				ccons = (DomainConstraintState **)
					palloc(cconslen * sizeof(DomainConstraintState *));
			}
			else if (nccons >= cconslen)
			{
				cconslen *= 2;
				ccons = (DomainConstraintState **)
					repalloc(ccons, cconslen * sizeof(DomainConstraintState *));
			}
			ccons[nccons++] = r;
		}

		systable_endscan(scan);

		if (nccons > 0)
		{
			/*
			 * Sort the items for this domain, so that CHECKs are applied in a
			 * deterministic order.
			 */
			if (nccons > 1)
				qsort(ccons, nccons, sizeof(DomainConstraintState *), dcs_cmp);

			/*
			 * Now attach them to the overall list.  Use lcons() here because
			 * constraints of parent domains should be applied earlier.
			 */
			oldcxt = MemoryContextSwitchTo(dcc->dccContext);
			while (nccons > 0)
				dcc->constraints = lcons(ccons[--nccons], dcc->constraints);
			MemoryContextSwitchTo(oldcxt);
		}

		/* loop to next domain in stack */
		typeOid = typTup->typbasetype;
		ReleaseSysCache(tup);
	}

	table_close(conRel, AccessShareLock);

	/*
	 * Only need to add one NOT NULL check regardless of how many domains in
	 * the stack request it.
	 */
	if (notNull)
	{
		DomainConstraintState *r;

		/* Create the DomainConstraintCache object and context if needed */
		if (dcc == NULL)
		{
			MemoryContext cxt;

			cxt = AllocSetContextCreate(CurrentMemoryContext,
										"Domain constraints",
										ALLOCSET_SMALL_SIZES);
			dcc = (DomainConstraintCache *)
				MemoryContextAlloc(cxt, sizeof(DomainConstraintCache));
			dcc->constraints = NIL;
			dcc->dccContext = cxt;
			dcc->dccRefCount = 0;
		}

		/* Create node trees in DomainConstraintCache's context */
		oldcxt = MemoryContextSwitchTo(dcc->dccContext);

		r = makeNode(DomainConstraintState);

		r->constrainttype = DOM_CONSTRAINT_NOTNULL;
		r->name = pstrdup("NOT NULL");
		r->check_expr = NULL;
		r->check_exprstate = NULL;

		/* lcons to apply the nullness check FIRST */
		dcc->constraints = lcons(r, dcc->constraints);

		MemoryContextSwitchTo(oldcxt);
	}

	/*
	 * If we made a constraint object, move it into CacheMemoryContext and
	 * attach it to the typcache entry.
	 */
	if (dcc)
	{
		MemoryContextSetParent(dcc->dccContext, CacheMemoryContext);
		typentry->domainData = dcc;
		dcc->dccRefCount++;		/* count the typcache's reference */
	}

	/* Either way, the typcache entry's domain data is now valid. */
	typentry->flags |= TCFLAGS_CHECKED_DOMAIN_CONSTRAINTS;
}

/*
 * qsort comparator to sort DomainConstraintState pointers by name
 */
static int
dcs_cmp(const void *a, const void *b)
{
	const DomainConstraintState *const *ca = (const DomainConstraintState *const *) a;
	const DomainConstraintState *const *cb = (const DomainConstraintState *const *) b;

	return strcmp((*ca)->name, (*cb)->name);
}

/*
 * decr_dcc_refcount --- decrement a DomainConstraintCache's refcount,
 * and free it if no references remain
 */
static void
decr_dcc_refcount(DomainConstraintCache *dcc)
{
	Assert(dcc->dccRefCount > 0);
	if (--(dcc->dccRefCount) <= 0)
		MemoryContextDelete(dcc->dccContext);
}

/*
 * Context reset/delete callback for a DomainConstraintRef
 */
static void
dccref_deletion_callback(void *arg)
{
	DomainConstraintRef *ref = (DomainConstraintRef *) arg;
	DomainConstraintCache *dcc = ref->dcc;

	/* Paranoia --- be sure link is nulled before trying to release */
	if (dcc)
	{
		ref->constraints = NIL;
		ref->dcc = NULL;
		decr_dcc_refcount(dcc);
	}
}

/*
 * prep_domain_constraints --- prepare domain constraints for execution
 *
 * The expression trees stored in the DomainConstraintCache's list are
 * converted to executable expression state trees stored in execctx.
 */
static List *
prep_domain_constraints(List *constraints, MemoryContext execctx)
{
	List	   *result = NIL;
	MemoryContext oldcxt;
	ListCell   *lc;

	oldcxt = MemoryContextSwitchTo(execctx);

	foreach(lc, constraints)
	{
		DomainConstraintState *r = (DomainConstraintState *) lfirst(lc);
		DomainConstraintState *newr;

		newr = makeNode(DomainConstraintState);
		newr->constrainttype = r->constrainttype;
		newr->name = r->name;
		newr->check_expr = r->check_expr;
		newr->check_exprstate = ExecInitExpr(r->check_expr, NULL);

		result = lappend(result, newr);
	}

	MemoryContextSwitchTo(oldcxt);

	return result;
}

/*
 * InitDomainConstraintRef --- initialize a DomainConstraintRef struct
 *
 * Caller must tell us the MemoryContext in which the DomainConstraintRef
 * lives.  The ref will be cleaned up when that context is reset/deleted.
 *
 * Caller must also tell us whether it wants check_exprstate fields to be
 * computed in the DomainConstraintState nodes attached to this ref.
 * If it doesn't, we need not make a copy of the DomainConstraintState list.
 */
void
InitDomainConstraintRef(Oid type_id, DomainConstraintRef *ref,
						MemoryContext refctx, bool need_exprstate)
{
	/* Look up the typcache entry --- we assume it survives indefinitely */
	ref->tcache = lookup_type_cache(type_id, TYPECACHE_DOMAIN_CONSTR_INFO);
	ref->need_exprstate = need_exprstate;
	/* For safety, establish the callback before acquiring a refcount */
	ref->refctx = refctx;
	ref->dcc = NULL;
	ref->callback.func = dccref_deletion_callback;
	ref->callback.arg = (void *) ref;
	MemoryContextRegisterResetCallback(refctx, &ref->callback);
	/* Acquire refcount if there are constraints, and set up exported list */
	if (ref->tcache->domainData)
	{
		ref->dcc = ref->tcache->domainData;
		ref->dcc->dccRefCount++;
		if (ref->need_exprstate)
			ref->constraints = prep_domain_constraints(ref->dcc->constraints,
													   ref->refctx);
		else
			ref->constraints = ref->dcc->constraints;
	}
	else
		ref->constraints = NIL;
}

/*
 * UpdateDomainConstraintRef --- recheck validity of domain constraint info
 *
 * If the domain's constraint set changed, ref->constraints is updated to
 * point at a new list of cached constraints.
 *
 * In the normal case where nothing happened to the domain, this is cheap
 * enough that it's reasonable (and expected) to check before *each* use
 * of the constraint info.
 */
void
UpdateDomainConstraintRef(DomainConstraintRef *ref)
{
	TypeCacheEntry *typentry = ref->tcache;

	/* Make sure typcache entry's data is up to date */
	if ((typentry->flags & TCFLAGS_CHECKED_DOMAIN_CONSTRAINTS) == 0 &&
		typentry->typtype == TYPTYPE_DOMAIN)
		load_domaintype_info(typentry);

	/* Transfer to ref object if there's new info, adjusting refcounts */
	if (ref->dcc != typentry->domainData)
	{
		/* Paranoia --- be sure link is nulled before trying to release */
		DomainConstraintCache *dcc = ref->dcc;

		if (dcc)
		{
			/*
			 * Note: we just leak the previous list of executable domain
			 * constraints.  Alternatively, we could keep those in a child
			 * context of ref->refctx and free that context at this point.
			 * However, in practice this code path will be taken so seldom
			 * that the extra bookkeeping for a child context doesn't seem
			 * worthwhile; we'll just allow a leak for the lifespan of refctx.
			 */
			ref->constraints = NIL;
			ref->dcc = NULL;
			decr_dcc_refcount(dcc);
		}
		dcc = typentry->domainData;
		if (dcc)
		{
			ref->dcc = dcc;
			dcc->dccRefCount++;
			if (ref->need_exprstate)
				ref->constraints = prep_domain_constraints(dcc->constraints,
														   ref->refctx);
			else
				ref->constraints = dcc->constraints;
		}
	}
}

/*
 * DomainHasConstraints --- utility routine to check if a domain has constraints
 *
 * This is defined to return false, not fail, if type is not a domain.
 */
bool
DomainHasConstraints(Oid type_id)
{
	TypeCacheEntry *typentry;

	/*
	 * Note: a side effect is to cause the typcache's domain data to become
	 * valid.  This is fine since we'll likely need it soon if there is any.
	 */
	typentry = lookup_type_cache(type_id, TYPECACHE_DOMAIN_CONSTR_INFO);

	return (typentry->domainData != NULL);
}


/*
 * array_element_has_equality and friends are helper routines to check
 * whether we should believe that array_eq and related functions will work
 * on the given array type or composite type.
 *
 * The logic above may call these repeatedly on the same type entry, so we
 * make use of the typentry->flags field to cache the results once known.
 * Also, we assume that we'll probably want all these facts about the type
 * if we want any, so we cache them all using only one lookup of the
 * component datatype(s).
 */

static bool
array_element_has_equality(TypeCacheEntry *typentry)
{
	if (!(typentry->flags & TCFLAGS_CHECKED_ELEM_PROPERTIES))
		cache_array_element_properties(typentry);
	return (typentry->flags & TCFLAGS_HAVE_ELEM_EQUALITY) != 0;
}

static bool
array_element_has_compare(TypeCacheEntry *typentry)
{
	if (!(typentry->flags & TCFLAGS_CHECKED_ELEM_PROPERTIES))
		cache_array_element_properties(typentry);
	return (typentry->flags & TCFLAGS_HAVE_ELEM_COMPARE) != 0;
}

static bool
array_element_has_hashing(TypeCacheEntry *typentry)
{
	if (!(typentry->flags & TCFLAGS_CHECKED_ELEM_PROPERTIES))
		cache_array_element_properties(typentry);
	return (typentry->flags & TCFLAGS_HAVE_ELEM_HASHING) != 0;
}

static bool
array_element_has_extended_hashing(TypeCacheEntry *typentry)
{
	if (!(typentry->flags & TCFLAGS_CHECKED_ELEM_PROPERTIES))
		cache_array_element_properties(typentry);
	return (typentry->flags & TCFLAGS_HAVE_ELEM_EXTENDED_HASHING) != 0;
}

static void
cache_array_element_properties(TypeCacheEntry *typentry)
{
	Oid			elem_type = get_base_element_type(typentry->type_id);

	if (OidIsValid(elem_type))
	{
		TypeCacheEntry *elementry;

		elementry = lookup_type_cache(elem_type,
									  TYPECACHE_EQ_OPR |
									  TYPECACHE_CMP_PROC |
									  TYPECACHE_HASH_PROC |
									  TYPECACHE_HASH_EXTENDED_PROC);
		if (OidIsValid(elementry->eq_opr))
			typentry->flags |= TCFLAGS_HAVE_ELEM_EQUALITY;
		if (OidIsValid(elementry->cmp_proc))
			typentry->flags |= TCFLAGS_HAVE_ELEM_COMPARE;
		if (OidIsValid(elementry->hash_proc))
			typentry->flags |= TCFLAGS_HAVE_ELEM_HASHING;
		if (OidIsValid(elementry->hash_extended_proc))
			typentry->flags |= TCFLAGS_HAVE_ELEM_EXTENDED_HASHING;
	}
	typentry->flags |= TCFLAGS_CHECKED_ELEM_PROPERTIES;
}

/*
 * Likewise, some helper functions for composite types.
 */

static bool
record_fields_have_equality(TypeCacheEntry *typentry)
{
	if (!(typentry->flags & TCFLAGS_CHECKED_FIELD_PROPERTIES))
		cache_record_field_properties(typentry);
	return (typentry->flags & TCFLAGS_HAVE_FIELD_EQUALITY) != 0;
}

static bool
record_fields_have_compare(TypeCacheEntry *typentry)
{
	if (!(typentry->flags & TCFLAGS_CHECKED_FIELD_PROPERTIES))
		cache_record_field_properties(typentry);
	return (typentry->flags & TCFLAGS_HAVE_FIELD_COMPARE) != 0;
}

static void
cache_record_field_properties(TypeCacheEntry *typentry)
{
	/*
	 * For type RECORD, we can't really tell what will work, since we don't
	 * have access here to the specific anonymous type.  Just assume that
	 * everything will (we may get a failure at runtime ...)
	 */
	if (typentry->type_id == RECORDOID)
		typentry->flags |= (TCFLAGS_HAVE_FIELD_EQUALITY |
							TCFLAGS_HAVE_FIELD_COMPARE);
	else if (typentry->typtype == TYPTYPE_COMPOSITE)
	{
		TupleDesc	tupdesc;
		int			newflags;
		int			i;

		/* Fetch composite type's tupdesc if we don't have it already */
		if (typentry->tupDesc == NULL)
			load_typcache_tupdesc(typentry);
		tupdesc = typentry->tupDesc;

		/* Must bump the refcount while we do additional catalog lookups */
		IncrTupleDescRefCount(tupdesc);

		/* Have each property if all non-dropped fields have the property */
		newflags = (TCFLAGS_HAVE_FIELD_EQUALITY |
					TCFLAGS_HAVE_FIELD_COMPARE);
		for (i = 0; i < tupdesc->natts; i++)
		{
			TypeCacheEntry *fieldentry;
			Form_pg_attribute attr = TupleDescAttr(tupdesc, i);

			if (attr->attisdropped)
				continue;

			fieldentry = lookup_type_cache(attr->atttypid,
										   TYPECACHE_EQ_OPR |
										   TYPECACHE_CMP_PROC);
			if (!OidIsValid(fieldentry->eq_opr))
				newflags &= ~TCFLAGS_HAVE_FIELD_EQUALITY;
			if (!OidIsValid(fieldentry->cmp_proc))
				newflags &= ~TCFLAGS_HAVE_FIELD_COMPARE;

			/* We can drop out of the loop once we disprove all bits */
			if (newflags == 0)
				break;
		}
		typentry->flags |= newflags;

		DecrTupleDescRefCount(tupdesc);
	}
	else if (typentry->typtype == TYPTYPE_DOMAIN)
	{
		/* If it's domain over composite, copy base type's properties */
		TypeCacheEntry *baseentry;

		/* load up basetype info if we didn't already */
		if (typentry->domainBaseType == InvalidOid)
		{
			typentry->domainBaseTypmod = -1;
			typentry->domainBaseType =
				getBaseTypeAndTypmod(typentry->type_id,
									 &typentry->domainBaseTypmod);
		}
		baseentry = lookup_type_cache(typentry->domainBaseType,
									  TYPECACHE_EQ_OPR |
									  TYPECACHE_CMP_PROC);
		if (baseentry->typtype == TYPTYPE_COMPOSITE)
		{
			typentry->flags |= TCFLAGS_DOMAIN_BASE_IS_COMPOSITE;
			typentry->flags |= baseentry->flags & (TCFLAGS_HAVE_FIELD_EQUALITY |
												   TCFLAGS_HAVE_FIELD_COMPARE);
		}
	}
	typentry->flags |= TCFLAGS_CHECKED_FIELD_PROPERTIES;
}

/*
 * Likewise, some helper functions for range types.
 *
 * We can borrow the flag bits for array element properties to use for range
 * element properties, since those flag bits otherwise have no use in a
 * range type's typcache entry.
 */

static bool
range_element_has_hashing(TypeCacheEntry *typentry)
{
	if (!(typentry->flags & TCFLAGS_CHECKED_ELEM_PROPERTIES))
		cache_range_element_properties(typentry);
	return (typentry->flags & TCFLAGS_HAVE_ELEM_HASHING) != 0;
}

<<<<<<< HEAD
=======
static bool
range_element_has_extended_hashing(TypeCacheEntry *typentry)
{
	if (!(typentry->flags & TCFLAGS_CHECKED_ELEM_PROPERTIES))
		cache_range_element_properties(typentry);
	return (typentry->flags & TCFLAGS_HAVE_ELEM_EXTENDED_HASHING) != 0;
}

>>>>>>> 9e1c9f95
static void
cache_range_element_properties(TypeCacheEntry *typentry)
{
	/* load up subtype link if we didn't already */
	if (typentry->rngelemtype == NULL &&
		typentry->typtype == TYPTYPE_RANGE)
		load_rangetype_info(typentry);

	if (typentry->rngelemtype != NULL)
	{
		TypeCacheEntry *elementry;

		/* might need to calculate subtype's hash function properties */
		elementry = lookup_type_cache(typentry->rngelemtype->type_id,
<<<<<<< HEAD
									  TYPECACHE_HASH_PROC);
		if (OidIsValid(elementry->hash_proc))
			typentry->flags |= TCFLAGS_HAVE_ELEM_HASHING;
=======
									  TYPECACHE_HASH_PROC |
									  TYPECACHE_HASH_EXTENDED_PROC);
		if (OidIsValid(elementry->hash_proc))
			typentry->flags |= TCFLAGS_HAVE_ELEM_HASHING;
		if (OidIsValid(elementry->hash_extended_proc))
			typentry->flags |= TCFLAGS_HAVE_ELEM_EXTENDED_HASHING;
>>>>>>> 9e1c9f95
	}
	typentry->flags |= TCFLAGS_CHECKED_ELEM_PROPERTIES;
}

<<<<<<< HEAD
=======
/*
 * Make sure that RecordCacheArray and RecordIdentifierArray are large enough
 * to store 'typmod'.
 */
static void
ensure_record_cache_typmod_slot_exists(int32 typmod)
{
	if (RecordCacheArray == NULL)
	{
		RecordCacheArray = (TupleDesc *)
			MemoryContextAllocZero(CacheMemoryContext, 64 * sizeof(TupleDesc));
		RecordIdentifierArray = (uint64 *)
			MemoryContextAllocZero(CacheMemoryContext, 64 * sizeof(uint64));
		RecordCacheArrayLen = 64;
	}

	if (typmod >= RecordCacheArrayLen)
	{
		int32		newlen = RecordCacheArrayLen * 2;

		while (typmod >= newlen)
			newlen *= 2;

		RecordCacheArray = (TupleDesc *) repalloc(RecordCacheArray,
												  newlen * sizeof(TupleDesc));
		memset(RecordCacheArray + RecordCacheArrayLen, 0,
			   (newlen - RecordCacheArrayLen) * sizeof(TupleDesc));
		RecordIdentifierArray = (uint64 *) repalloc(RecordIdentifierArray,
													newlen * sizeof(uint64));
		memset(RecordIdentifierArray + RecordCacheArrayLen, 0,
			   (newlen - RecordCacheArrayLen) * sizeof(uint64));
		RecordCacheArrayLen = newlen;
	}
}
>>>>>>> 9e1c9f95

/*
 * lookup_rowtype_tupdesc_internal --- internal routine to lookup a rowtype
 *
 * Same API as lookup_rowtype_tupdesc_noerror, but the returned tupdesc
 * hasn't had its refcount bumped.
 */
static TupleDesc
lookup_rowtype_tupdesc_internal(Oid type_id, int32 typmod, bool noError)
{
	if (type_id != RECORDOID)
	{
		/*
		 * It's a named composite type, so use the regular typcache.
		 */
		TypeCacheEntry *typentry;

		typentry = lookup_type_cache(type_id, TYPECACHE_TUPDESC);
		if (typentry->tupDesc == NULL && !noError)
			ereport(ERROR,
					(errcode(ERRCODE_WRONG_OBJECT_TYPE),
					 errmsg("type %s is not composite",
							format_type_be(type_id))));
		return typentry->tupDesc;
	}
	else
	{
		/*
		 * It's a transient record type, so look in our record-type table.
		 */
		if (typmod >= 0)
		{
			/* It is already in our local cache? */
			if (typmod < RecordCacheArrayLen &&
				RecordCacheArray[typmod] != NULL)
				return RecordCacheArray[typmod];

			/* Are we attached to a shared record typmod registry? */
			if (CurrentSession->shared_typmod_registry != NULL)
			{
				SharedTypmodTableEntry *entry;

				/* Try to find it in the shared typmod index. */
				entry = dshash_find(CurrentSession->shared_typmod_table,
									&typmod, false);
				if (entry != NULL)
				{
					TupleDesc	tupdesc;

					tupdesc = (TupleDesc)
						dsa_get_address(CurrentSession->area,
										entry->shared_tupdesc);
					Assert(typmod == tupdesc->tdtypmod);

					/* We may need to extend the local RecordCacheArray. */
					ensure_record_cache_typmod_slot_exists(typmod);

					/*
					 * Our local array can now point directly to the TupleDesc
					 * in shared memory, which is non-reference-counted.
					 */
					RecordCacheArray[typmod] = tupdesc;
					Assert(tupdesc->tdrefcount == -1);

					/*
					 * We don't share tupdesc identifiers across processes, so
					 * assign one locally.
					 */
					RecordIdentifierArray[typmod] = ++tupledesc_id_counter;

					dshash_release_lock(CurrentSession->shared_typmod_table,
										entry);

					return RecordCacheArray[typmod];
				}
			}
		}

		if (!noError)
			ereport(ERROR,
					(errcode(ERRCODE_WRONG_OBJECT_TYPE),
					 errmsg("record type has not been registered")));
		return NULL;
	}
}

/*
 * lookup_rowtype_tupdesc
 *
 * Given a typeid/typmod that should describe a known composite type,
 * return the tuple descriptor for the type.  Will ereport on failure.
 * (Use ereport because this is reachable with user-specified OIDs,
 * for example from record_in().)
 *
 * Note: on success, we increment the refcount of the returned TupleDesc,
 * and log the reference in CurrentResourceOwner.  Caller should call
 * ReleaseTupleDesc or DecrTupleDescRefCount when done using the tupdesc.
 */
TupleDesc
lookup_rowtype_tupdesc(Oid type_id, int32 typmod)
{
	TupleDesc	tupDesc;

	tupDesc = lookup_rowtype_tupdesc_internal(type_id, typmod, false);
	PinTupleDesc(tupDesc);
	return tupDesc;
}

/*
 * lookup_rowtype_tupdesc_noerror
 *
 * As above, but if the type is not a known composite type and noError
 * is true, returns NULL instead of ereport'ing.  (Note that if a bogus
 * type_id is passed, you'll get an ereport anyway.)
 */
TupleDesc
lookup_rowtype_tupdesc_noerror(Oid type_id, int32 typmod, bool noError)
{
	TupleDesc	tupDesc;

	tupDesc = lookup_rowtype_tupdesc_internal(type_id, typmod, noError);
	if (tupDesc != NULL)
		PinTupleDesc(tupDesc);
	return tupDesc;
}

/*
 * lookup_rowtype_tupdesc_copy
 *
 * Like lookup_rowtype_tupdesc(), but the returned TupleDesc has been
 * copied into the CurrentMemoryContext and is not reference-counted.
 */
TupleDesc
lookup_rowtype_tupdesc_copy(Oid type_id, int32 typmod)
{
	TupleDesc	tmp;

	tmp = lookup_rowtype_tupdesc_internal(type_id, typmod, false);
	return CreateTupleDescCopyConstr(tmp);
}

/*
 * lookup_rowtype_tupdesc_domain
 *
 * Same as lookup_rowtype_tupdesc_noerror(), except that the type can also be
 * a domain over a named composite type; so this is effectively equivalent to
 * lookup_rowtype_tupdesc_noerror(getBaseType(type_id), typmod, noError)
 * except for being a tad faster.
 *
 * Note: the reason we don't fold the look-through-domain behavior into plain
 * lookup_rowtype_tupdesc() is that we want callers to know they might be
 * dealing with a domain.  Otherwise they might construct a tuple that should
 * be of the domain type, but not apply domain constraints.
 */
TupleDesc
lookup_rowtype_tupdesc_domain(Oid type_id, int32 typmod, bool noError)
{
	TupleDesc	tupDesc;

	if (type_id != RECORDOID)
	{
		/*
		 * Check for domain or named composite type.  We might as well load
		 * whichever data is needed.
		 */
		TypeCacheEntry *typentry;

		typentry = lookup_type_cache(type_id,
									 TYPECACHE_TUPDESC |
									 TYPECACHE_DOMAIN_BASE_INFO);
		if (typentry->typtype == TYPTYPE_DOMAIN)
			return lookup_rowtype_tupdesc_noerror(typentry->domainBaseType,
												  typentry->domainBaseTypmod,
												  noError);
		if (typentry->tupDesc == NULL && !noError)
			ereport(ERROR,
					(errcode(ERRCODE_WRONG_OBJECT_TYPE),
					 errmsg("type %s is not composite",
							format_type_be(type_id))));
		tupDesc = typentry->tupDesc;
	}
	else
		tupDesc = lookup_rowtype_tupdesc_internal(type_id, typmod, noError);
	if (tupDesc != NULL)
		PinTupleDesc(tupDesc);
	return tupDesc;
}

/*
 * Hash function for the hash table of RecordCacheEntry.
 */
static uint32
record_type_typmod_hash(const void *data, size_t size)
{
	RecordCacheEntry *entry = (RecordCacheEntry *) data;

	return hashTupleDesc(entry->tupdesc);
}

/*
 * Match function for the hash table of RecordCacheEntry.
 */
static int
record_type_typmod_compare(const void *a, const void *b, size_t size)
{
	RecordCacheEntry *left = (RecordCacheEntry *) a;
	RecordCacheEntry *right = (RecordCacheEntry *) b;

	return equalTupleDescs(left->tupdesc, right->tupdesc) ? 0 : 1;
}

/*
 * assign_record_type_typmod
 *
 * Given a tuple descriptor for a RECORD type, find or create a cache entry
 * for the type, and set the tupdesc's tdtypmod field to a value that will
 * identify this cache entry to lookup_rowtype_tupdesc.
 */
void
assign_record_type_typmod(TupleDesc tupDesc)
{
	RecordCacheEntry *recentry;
	TupleDesc	entDesc;
	bool		found;
	MemoryContext oldcxt;

	Assert(tupDesc->tdtypeid == RECORDOID);

	if (RecordCacheHash == NULL)
	{
		/* First time through: initialize the hash table */
		HASHCTL		ctl;

		MemSet(&ctl, 0, sizeof(ctl));
		ctl.keysize = sizeof(TupleDesc);	/* just the pointer */
		ctl.entrysize = sizeof(RecordCacheEntry);
		ctl.hash = record_type_typmod_hash;
		ctl.match = record_type_typmod_compare;
		RecordCacheHash = hash_create("Record information cache", 64,
									  &ctl,
									  HASH_ELEM | HASH_FUNCTION | HASH_COMPARE);

		/* Also make sure CacheMemoryContext exists */
		if (!CacheMemoryContext)
			CreateCacheMemoryContext();
	}

	/* Find or create a hashtable entry for this tuple descriptor */
	recentry = (RecordCacheEntry *) hash_search(RecordCacheHash,
												(void *) &tupDesc,
												HASH_ENTER, &found);
	if (found && recentry->tupdesc != NULL)
	{
		tupDesc->tdtypmod = recentry->tupdesc->tdtypmod;
		return;
	}

	/* Not present, so need to manufacture an entry */
	recentry->tupdesc = NULL;
	oldcxt = MemoryContextSwitchTo(CacheMemoryContext);

	/* Look in the SharedRecordTypmodRegistry, if attached */
	entDesc = find_or_make_matching_shared_tupledesc(tupDesc);
	if (entDesc == NULL)
	{
<<<<<<< HEAD
		entDesc = (TupleDesc) lfirst(l);
		if (equalTupleDescs(tupDesc, entDesc, true))
		{
			tupDesc->tdtypmod = entDesc->tdtypmod;

			return;
		}
=======
		/* Reference-counted local cache only. */
		entDesc = CreateTupleDescCopy(tupDesc);
		entDesc->tdrefcount = 1;
		entDesc->tdtypmod = NextRecordTypmod++;
>>>>>>> 9e1c9f95
	}
	ensure_record_cache_typmod_slot_exists(entDesc->tdtypmod);
	RecordCacheArray[entDesc->tdtypmod] = entDesc;
	recentry->tupdesc = entDesc;

	/* Assign a unique tupdesc identifier, too. */
	RecordIdentifierArray[entDesc->tdtypmod] = ++tupledesc_id_counter;

	/* Update the caller's tuple descriptor. */
	tupDesc->tdtypmod = entDesc->tdtypmod;

	MemoryContextSwitchTo(oldcxt);
}

/*
 * assign_record_type_identifier
 *
 * Get an identifier, which will be unique over the lifespan of this backend
 * process, for the current tuple descriptor of the specified composite type.
 * For named composite types, the value is guaranteed to change if the type's
 * definition does.  For registered RECORD types, the value will not change
 * once assigned, since the registered type won't either.  If an anonymous
 * RECORD type is specified, we return a new identifier on each call.
 */
uint64
assign_record_type_identifier(Oid type_id, int32 typmod)
{
	if (type_id != RECORDOID)
	{
		/*
		 * It's a named composite type, so use the regular typcache.
		 */
		TypeCacheEntry *typentry;

		typentry = lookup_type_cache(type_id, TYPECACHE_TUPDESC);
		if (typentry->tupDesc == NULL)
			ereport(ERROR,
					(errcode(ERRCODE_WRONG_OBJECT_TYPE),
					 errmsg("type %s is not composite",
							format_type_be(type_id))));
		Assert(typentry->tupDesc_identifier != 0);
		return typentry->tupDesc_identifier;
	}
	else
	{
		/*
		 * It's a transient record type, so look in our record-type table.
		 */
		if (typmod >= 0 && typmod < RecordCacheArrayLen &&
			RecordCacheArray[typmod] != NULL)
		{
			Assert(RecordIdentifierArray[typmod] != 0);
			return RecordIdentifierArray[typmod];
		}

		/* For anonymous or unrecognized record type, generate a new ID */
		return ++tupledesc_id_counter;
	}
}

/*
 * Return the amount of shmem required to hold a SharedRecordTypmodRegistry.
 * This exists only to avoid exposing private innards of
 * SharedRecordTypmodRegistry in a header.
 */
size_t
SharedRecordTypmodRegistryEstimate(void)
{
	return sizeof(SharedRecordTypmodRegistry);
}

/*
 * Initialize 'registry' in a pre-existing shared memory region, which must be
 * maximally aligned and have space for SharedRecordTypmodRegistryEstimate()
 * bytes.
 *
 * 'area' will be used to allocate shared memory space as required for the
 * typemod registration.  The current process, expected to be a leader process
 * in a parallel query, will be attached automatically and its current record
 * types will be loaded into *registry.  While attached, all calls to
 * assign_record_type_typmod will use the shared registry.  Worker backends
 * will need to attach explicitly.
 *
 * Note that this function takes 'area' and 'segment' as arguments rather than
 * accessing them via CurrentSession, because they aren't installed there
 * until after this function runs.
 */
void
SharedRecordTypmodRegistryInit(SharedRecordTypmodRegistry *registry,
							   dsm_segment *segment,
							   dsa_area *area)
{
	MemoryContext old_context;
	dshash_table *record_table;
	dshash_table *typmod_table;
	int32		typmod;

	Assert(!IsParallelWorker());

	/* We can't already be attached to a shared registry. */
	Assert(CurrentSession->shared_typmod_registry == NULL);
	Assert(CurrentSession->shared_record_table == NULL);
	Assert(CurrentSession->shared_typmod_table == NULL);

	old_context = MemoryContextSwitchTo(TopMemoryContext);

	/* Create the hash table of tuple descriptors indexed by themselves. */
	record_table = dshash_create(area, &srtr_record_table_params, area);

	/* Create the hash table of tuple descriptors indexed by typmod. */
	typmod_table = dshash_create(area, &srtr_typmod_table_params, NULL);

	MemoryContextSwitchTo(old_context);

	/* Initialize the SharedRecordTypmodRegistry. */
	registry->record_table_handle = dshash_get_hash_table_handle(record_table);
	registry->typmod_table_handle = dshash_get_hash_table_handle(typmod_table);
	pg_atomic_init_u32(&registry->next_typmod, NextRecordTypmod);

	/*
	 * Copy all entries from this backend's private registry into the shared
	 * registry.
	 */
	for (typmod = 0; typmod < NextRecordTypmod; ++typmod)
	{
		SharedTypmodTableEntry *typmod_table_entry;
		SharedRecordTableEntry *record_table_entry;
		SharedRecordTableKey record_table_key;
		dsa_pointer shared_dp;
		TupleDesc	tupdesc;
		bool		found;

		tupdesc = RecordCacheArray[typmod];
		if (tupdesc == NULL)
			continue;

		/* Copy the TupleDesc into shared memory. */
		shared_dp = share_tupledesc(area, tupdesc, typmod);

		/* Insert into the typmod table. */
		typmod_table_entry = dshash_find_or_insert(typmod_table,
												   &tupdesc->tdtypmod,
												   &found);
		if (found)
			elog(ERROR, "cannot create duplicate shared record typmod");
		typmod_table_entry->typmod = tupdesc->tdtypmod;
		typmod_table_entry->shared_tupdesc = shared_dp;
		dshash_release_lock(typmod_table, typmod_table_entry);

		/* Insert into the record table. */
		record_table_key.shared = false;
		record_table_key.u.local_tupdesc = tupdesc;
		record_table_entry = dshash_find_or_insert(record_table,
												   &record_table_key,
												   &found);
		if (!found)
		{
			record_table_entry->key.shared = true;
			record_table_entry->key.u.shared_tupdesc = shared_dp;
		}
		dshash_release_lock(record_table, record_table_entry);
	}

	/*
	 * Set up the global state that will tell assign_record_type_typmod and
	 * lookup_rowtype_tupdesc_internal about the shared registry.
	 */
	CurrentSession->shared_record_table = record_table;
	CurrentSession->shared_typmod_table = typmod_table;
	CurrentSession->shared_typmod_registry = registry;

	/*
	 * We install a detach hook in the leader, but only to handle cleanup on
	 * failure during GetSessionDsmHandle().  Once GetSessionDsmHandle() pins
	 * the memory, the leader process will use a shared registry until it
	 * exits.
	 */
	on_dsm_detach(segment, shared_record_typmod_registry_detach, (Datum) 0);
}

/*
 * Attach to 'registry', which must have been initialized already by another
 * backend.  Future calls to assign_record_type_typmod and
 * lookup_rowtype_tupdesc_internal will use the shared registry until the
 * current session is detached.
 */
void
SharedRecordTypmodRegistryAttach(SharedRecordTypmodRegistry *registry)
{
	MemoryContext old_context;
	dshash_table *record_table;
	dshash_table *typmod_table;

	Assert(IsParallelWorker());

	/* We can't already be attached to a shared registry. */
	Assert(CurrentSession != NULL);
	Assert(CurrentSession->segment != NULL);
	Assert(CurrentSession->area != NULL);
	Assert(CurrentSession->shared_typmod_registry == NULL);
	Assert(CurrentSession->shared_record_table == NULL);
	Assert(CurrentSession->shared_typmod_table == NULL);

	/*
	 * We can't already have typmods in our local cache, because they'd clash
	 * with those imported by SharedRecordTypmodRegistryInit.  This should be
	 * a freshly started parallel worker.  If we ever support worker
	 * recycling, a worker would need to zap its local cache in between
	 * servicing different queries, in order to be able to call this and
	 * synchronize typmods with a new leader; but that's problematic because
	 * we can't be very sure that record-typmod-related state hasn't escaped
	 * to anywhere else in the process.
	 */
	Assert(NextRecordTypmod == 0);

	old_context = MemoryContextSwitchTo(TopMemoryContext);

	/* Attach to the two hash tables. */
	record_table = dshash_attach(CurrentSession->area,
								 &srtr_record_table_params,
								 registry->record_table_handle,
								 CurrentSession->area);
	typmod_table = dshash_attach(CurrentSession->area,
								 &srtr_typmod_table_params,
								 registry->typmod_table_handle,
								 NULL);

	MemoryContextSwitchTo(old_context);

	/*
	 * Set up detach hook to run at worker exit.  Currently this is the same
	 * as the leader's detach hook, but in future they might need to be
	 * different.
	 */
	on_dsm_detach(CurrentSession->segment,
				  shared_record_typmod_registry_detach,
				  PointerGetDatum(registry));

	/*
	 * Set up the session state that will tell assign_record_type_typmod and
	 * lookup_rowtype_tupdesc_internal about the shared registry.
	 */
	CurrentSession->shared_typmod_registry = registry;
	CurrentSession->shared_record_table = record_table;
	CurrentSession->shared_typmod_table = typmod_table;
}

/*
 * TypeCacheRelCallback
 *		Relcache inval callback function
 *
 * Delete the cached tuple descriptor (if any) for the given rel's composite
 * type, or for all composite types if relid == InvalidOid.  Also reset
 * whatever info we have cached about the composite type's comparability.
 *
 * This is called when a relcache invalidation event occurs for the given
 * relid.  We must scan the whole typcache hash since we don't know the
 * type OID corresponding to the relid.  We could do a direct search if this
 * were a syscache-flush callback on pg_type, but then we would need all
 * ALTER-TABLE-like commands that could modify a rowtype to issue syscache
 * invals against the rel's pg_type OID.  The extra SI signaling could very
 * well cost more than we'd save, since in most usages there are not very
 * many entries in a backend's typcache.  The risk of bugs-of-omission seems
 * high, too.
 *
 * Another possibility, with only localized impact, is to maintain a second
 * hashtable that indexes composite-type typcache entries by their typrelid.
 * But it's still not clear it's worth the trouble.
 */
static void
TypeCacheRelCallback(Datum arg, Oid relid)
{
	HASH_SEQ_STATUS status;
	TypeCacheEntry *typentry;

	/* TypeCacheHash must exist, else this callback wouldn't be registered */
	hash_seq_init(&status, TypeCacheHash);
	while ((typentry = (TypeCacheEntry *) hash_seq_search(&status)) != NULL)
	{
		if (typentry->typtype == TYPTYPE_COMPOSITE)
		{
			/* Skip if no match, unless we're zapping all composite types */
			if (relid != typentry->typrelid && relid != InvalidOid)
				continue;

			/* Delete tupdesc if we have it */
			if (typentry->tupDesc != NULL)
			{
				/*
				 * Release our refcount, and free the tupdesc if none remain.
				 * (Can't use DecrTupleDescRefCount because this reference is
				 * not logged in current resource owner.)
				 */
				Assert(typentry->tupDesc->tdrefcount > 0);
				if (--typentry->tupDesc->tdrefcount == 0)
					FreeTupleDesc(typentry->tupDesc);
				typentry->tupDesc = NULL;
			}

			/* Reset equality/comparison/hashing validity information */
			typentry->flags = 0;
		}
		else if (typentry->typtype == TYPTYPE_DOMAIN)
		{
			/*
			 * If it's domain over composite, reset flags.  (We don't bother
			 * trying to determine whether the specific base type needs a
			 * reset.)  Note that if we haven't determined whether the base
			 * type is composite, we don't need to reset anything.
			 */
			if (typentry->flags & TCFLAGS_DOMAIN_BASE_IS_COMPOSITE)
				typentry->flags = 0;
		}
	}
}

/*
 * TypeCacheOpcCallback
 *		Syscache inval callback function
 *
 * This is called when a syscache invalidation event occurs for any pg_opclass
 * row.  In principle we could probably just invalidate data dependent on the
 * particular opclass, but since updates on pg_opclass are rare in production
 * it doesn't seem worth a lot of complication: we just mark all cached data
 * invalid.
 *
 * Note that we don't bother watching for updates on pg_amop or pg_amproc.
 * This should be safe because ALTER OPERATOR FAMILY ADD/DROP OPERATOR/FUNCTION
 * is not allowed to be used to add/drop the primary operators and functions
 * of an opclass, only cross-type members of a family; and the latter sorts
 * of members are not going to get cached here.
 */
static void
TypeCacheOpcCallback(Datum arg, int cacheid, uint32 hashvalue)
{
	HASH_SEQ_STATUS status;
	TypeCacheEntry *typentry;

	/* TypeCacheHash must exist, else this callback wouldn't be registered */
	hash_seq_init(&status, TypeCacheHash);
	while ((typentry = (TypeCacheEntry *) hash_seq_search(&status)) != NULL)
	{
		/* Reset equality/comparison/hashing validity information */
		typentry->flags = 0;
	}
}

/*
 * TypeCacheConstrCallback
 *		Syscache inval callback function
 *
 * This is called when a syscache invalidation event occurs for any
 * pg_constraint or pg_type row.  We flush information about domain
 * constraints when this happens.
 *
 * It's slightly annoying that we can't tell whether the inval event was for a
 * domain constraint/type record or not; there's usually more update traffic
 * for table constraints/types than domain constraints, so we'll do a lot of
 * useless flushes.  Still, this is better than the old no-caching-at-all
 * approach to domain constraints.
 */
static void
TypeCacheConstrCallback(Datum arg, int cacheid, uint32 hashvalue)
{
	TypeCacheEntry *typentry;

	/*
	 * Because this is called very frequently, and typically very few of the
	 * typcache entries are for domains, we don't use hash_seq_search here.
	 * Instead we thread all the domain-type entries together so that we can
	 * visit them cheaply.
	 */
	for (typentry = firstDomainTypeEntry;
		 typentry != NULL;
		 typentry = typentry->nextDomain)
	{
		/* Reset domain constraint validity information */
		typentry->flags &= ~TCFLAGS_CHECKED_DOMAIN_CONSTRAINTS;
	}
}


/*
 * build_tuple_node_list
 *
 * Wrap TupleDesc with TupleDescNode. Return all record type in record cache.
 */
List *
build_tuple_node_list(int start)
{
	List *transientTypeList = NIL;
	int i = start;

	if (NextRecordTypmod == 0)
		return transientTypeList;

	for (; i < NextRecordTypmod; i++)
	{
		TupleDesc tmp = RecordCacheArray[i];

		TupleDescNode *node = palloc0(sizeof(TupleDescNode));
		node->type = T_TupleDescNode;
		node->natts = tmp->natts;
		node->tuple = CreateTupleDescCopy(tmp);
		transientTypeList = lappend(transientTypeList, node);
	}

	return transientTypeList;
}

/*
 * Check if given OID is part of the subset that's sortable by comparisons
 */
static inline bool
enum_known_sorted(TypeCacheEnumData *enumdata, Oid arg)
{
	Oid			offset;

	if (arg < enumdata->bitmap_base)
		return false;
	offset = arg - enumdata->bitmap_base;
	if (offset > (Oid) INT_MAX)
		return false;
	return bms_is_member((int) offset, enumdata->sorted_values);
}


/*
 * compare_values_of_enum
 *		Compare two members of an enum type.
 *		Return <0, 0, or >0 according as arg1 <, =, or > arg2.
 *
 * Note: currently, the enumData cache is refreshed only if we are asked
 * to compare an enum value that is not already in the cache.  This is okay
 * because there is no support for re-ordering existing values, so comparisons
 * of previously cached values will return the right answer even if other
 * values have been added since we last loaded the cache.
 *
 * Note: the enum logic has a special-case rule about even-numbered versus
 * odd-numbered OIDs, but we take no account of that rule here; this
 * routine shouldn't even get called when that rule applies.
 */
int
compare_values_of_enum(TypeCacheEntry *tcache, Oid arg1, Oid arg2)
{
	TypeCacheEnumData *enumdata;
	EnumItem   *item1;
	EnumItem   *item2;

	/*
	 * Equal OIDs are certainly equal --- this case was probably handled by
	 * our caller, but we may as well check.
	 */
	if (arg1 == arg2)
		return 0;

	/* Load up the cache if first time through */
	if (tcache->enumData == NULL)
		load_enum_cache_data(tcache);
	enumdata = tcache->enumData;

	/*
	 * If both OIDs are known-sorted, we can just compare them directly.
	 */
	if (enum_known_sorted(enumdata, arg1) &&
		enum_known_sorted(enumdata, arg2))
	{
		if (arg1 < arg2)
			return -1;
		else
			return 1;
	}

	/*
	 * Slow path: we have to identify their actual sort-order positions.
	 */
	item1 = find_enumitem(enumdata, arg1);
	item2 = find_enumitem(enumdata, arg2);

	if (item1 == NULL || item2 == NULL)
	{
		/*
		 * We couldn't find one or both values.  That means the enum has
		 * changed under us, so re-initialize the cache and try again. We
		 * don't bother retrying the known-sorted case in this path.
		 */
		load_enum_cache_data(tcache);
		enumdata = tcache->enumData;

		item1 = find_enumitem(enumdata, arg1);
		item2 = find_enumitem(enumdata, arg2);

		/*
		 * If we still can't find the values, complain: we must have corrupt
		 * data.
		 */
		if (item1 == NULL)
			elog(ERROR, "enum value %u not found in cache for enum %s",
				 arg1, format_type_be(tcache->type_id));
		if (item2 == NULL)
			elog(ERROR, "enum value %u not found in cache for enum %s",
				 arg2, format_type_be(tcache->type_id));
	}

	if (item1->sort_order < item2->sort_order)
		return -1;
	else if (item1->sort_order > item2->sort_order)
		return 1;
	else
		return 0;
}

/*
 * Load (or re-load) the enumData member of the typcache entry.
 */
static void
load_enum_cache_data(TypeCacheEntry *tcache)
{
	TypeCacheEnumData *enumdata;
	Relation	enum_rel;
	SysScanDesc enum_scan;
	HeapTuple	enum_tuple;
	ScanKeyData skey;
	EnumItem   *items;
	int			numitems;
	int			maxitems;
	Oid			bitmap_base;
	Bitmapset  *bitmap;
	MemoryContext oldcxt;
	int			bm_size,
				start_pos;

	/* Check that this is actually an enum */
	if (tcache->typtype != TYPTYPE_ENUM)
		ereport(ERROR,
				(errcode(ERRCODE_WRONG_OBJECT_TYPE),
				 errmsg("%s is not an enum",
						format_type_be(tcache->type_id))));

	/*
	 * Read all the information for members of the enum type.  We collect the
	 * info in working memory in the caller's context, and then transfer it to
	 * permanent memory in CacheMemoryContext.  This minimizes the risk of
	 * leaking memory from CacheMemoryContext in the event of an error partway
	 * through.
	 */
	maxitems = 64;
	items = (EnumItem *) palloc(sizeof(EnumItem) * maxitems);
	numitems = 0;

	/* Scan pg_enum for the members of the target enum type. */
	ScanKeyInit(&skey,
				Anum_pg_enum_enumtypid,
				BTEqualStrategyNumber, F_OIDEQ,
				ObjectIdGetDatum(tcache->type_id));

	enum_rel = table_open(EnumRelationId, AccessShareLock);
	enum_scan = systable_beginscan(enum_rel,
								   EnumTypIdLabelIndexId,
								   true, NULL,
								   1, &skey);

	while (HeapTupleIsValid(enum_tuple = systable_getnext(enum_scan)))
	{
		Form_pg_enum en = (Form_pg_enum) GETSTRUCT(enum_tuple);

		if (numitems >= maxitems)
		{
			maxitems *= 2;
			items = (EnumItem *) repalloc(items, sizeof(EnumItem) * maxitems);
		}
		items[numitems].enum_oid = en->oid;
		items[numitems].sort_order = en->enumsortorder;
		numitems++;
	}

	systable_endscan(enum_scan);
	table_close(enum_rel, AccessShareLock);

	/* Sort the items into OID order */
	qsort(items, numitems, sizeof(EnumItem), enum_oid_cmp);

	/*
	 * Here, we create a bitmap listing a subset of the enum's OIDs that are
	 * known to be in order and can thus be compared with just OID comparison.
	 *
	 * The point of this is that the enum's initial OIDs were certainly in
	 * order, so there is some subset that can be compared via OID comparison;
	 * and we'd rather not do binary searches unnecessarily.
	 *
	 * This is somewhat heuristic, and might identify a subset of OIDs that
	 * isn't exactly what the type started with.  That's okay as long as the
	 * subset is correctly sorted.
	 */
	bitmap_base = InvalidOid;
	bitmap = NULL;
	bm_size = 1;				/* only save sets of at least 2 OIDs */

	for (start_pos = 0; start_pos < numitems - 1; start_pos++)
	{
		/*
		 * Identify longest sorted subsequence starting at start_pos
		 */
		Bitmapset  *this_bitmap = bms_make_singleton(0);
		int			this_bm_size = 1;
		Oid			start_oid = items[start_pos].enum_oid;
		float4		prev_order = items[start_pos].sort_order;
		int			i;

		for (i = start_pos + 1; i < numitems; i++)
		{
			Oid			offset;

			offset = items[i].enum_oid - start_oid;
			/* quit if bitmap would be too large; cutoff is arbitrary */
			if (offset >= 8192)
				break;
			/* include the item if it's in-order */
			if (items[i].sort_order > prev_order)
			{
				prev_order = items[i].sort_order;
				this_bitmap = bms_add_member(this_bitmap, (int) offset);
				this_bm_size++;
			}
		}

		/* Remember it if larger than previous best */
		if (this_bm_size > bm_size)
		{
			bms_free(bitmap);
			bitmap_base = start_oid;
			bitmap = this_bitmap;
			bm_size = this_bm_size;
		}
		else
			bms_free(this_bitmap);

		/*
		 * Done if it's not possible to find a longer sequence in the rest of
		 * the list.  In typical cases this will happen on the first
		 * iteration, which is why we create the bitmaps on the fly instead of
		 * doing a second pass over the list.
		 */
		if (bm_size >= (numitems - start_pos - 1))
			break;
	}

	/* OK, copy the data into CacheMemoryContext */
	oldcxt = MemoryContextSwitchTo(CacheMemoryContext);
	enumdata = (TypeCacheEnumData *)
		palloc(offsetof(TypeCacheEnumData, enum_values) +
			   numitems * sizeof(EnumItem));
	enumdata->bitmap_base = bitmap_base;
	enumdata->sorted_values = bms_copy(bitmap);
	enumdata->num_values = numitems;
	memcpy(enumdata->enum_values, items, numitems * sizeof(EnumItem));
	MemoryContextSwitchTo(oldcxt);

	pfree(items);
	bms_free(bitmap);

	/* And link the finished cache struct into the typcache */
	if (tcache->enumData != NULL)
		pfree(tcache->enumData);
	tcache->enumData = enumdata;
}

/*
 * Locate the EnumItem with the given OID, if present
 */
static EnumItem *
find_enumitem(TypeCacheEnumData *enumdata, Oid arg)
{
	EnumItem	srch;

	/* On some versions of Solaris, bsearch of zero items dumps core */
	if (enumdata->num_values <= 0)
		return NULL;

	srch.enum_oid = arg;
	return bsearch(&srch, enumdata->enum_values, enumdata->num_values,
				   sizeof(EnumItem), enum_oid_cmp);
}

/*
 * qsort comparison function for OID-ordered EnumItems
 */
static int
enum_oid_cmp(const void *left, const void *right)
{
	const EnumItem *l = (const EnumItem *) left;
	const EnumItem *r = (const EnumItem *) right;

	if (l->enum_oid < r->enum_oid)
		return -1;
	else if (l->enum_oid > r->enum_oid)
		return 1;
	else
		return 0;
}

/*
 * Copy 'tupdesc' into newly allocated shared memory in 'area', set its typmod
 * to the given value and return a dsa_pointer.
 */
static dsa_pointer
share_tupledesc(dsa_area *area, TupleDesc tupdesc, uint32 typmod)
{
	dsa_pointer shared_dp;
	TupleDesc	shared;

	shared_dp = dsa_allocate(area, TupleDescSize(tupdesc));
	shared = (TupleDesc) dsa_get_address(area, shared_dp);
	TupleDescCopy(shared, tupdesc);
	shared->tdtypmod = typmod;

	return shared_dp;
}

/*
 * If we are attached to a SharedRecordTypmodRegistry, use it to find or
 * create a shared TupleDesc that matches 'tupdesc'.  Otherwise return NULL.
 * Tuple descriptors returned by this function are not reference counted, and
 * will exist at least as long as the current backend remained attached to the
 * current session.
 */
static TupleDesc
find_or_make_matching_shared_tupledesc(TupleDesc tupdesc)
{
	TupleDesc	result;
	SharedRecordTableKey key;
	SharedRecordTableEntry *record_table_entry;
	SharedTypmodTableEntry *typmod_table_entry;
	dsa_pointer shared_dp;
	bool		found;
	uint32		typmod;

	/* If not even attached, nothing to do. */
	if (CurrentSession->shared_typmod_registry == NULL)
		return NULL;

	/* Try to find a matching tuple descriptor in the record table. */
	key.shared = false;
	key.u.local_tupdesc = tupdesc;
	record_table_entry = (SharedRecordTableEntry *)
		dshash_find(CurrentSession->shared_record_table, &key, false);
	if (record_table_entry)
	{
		Assert(record_table_entry->key.shared);
		dshash_release_lock(CurrentSession->shared_record_table,
							record_table_entry);
		result = (TupleDesc)
			dsa_get_address(CurrentSession->area,
							record_table_entry->key.u.shared_tupdesc);
		Assert(result->tdrefcount == -1);

		return result;
	}

	/* Allocate a new typmod number.  This will be wasted if we error out. */
	typmod = (int)
		pg_atomic_fetch_add_u32(&CurrentSession->shared_typmod_registry->next_typmod,
								1);

	/* Copy the TupleDesc into shared memory. */
	shared_dp = share_tupledesc(CurrentSession->area, tupdesc, typmod);

	/*
	 * Create an entry in the typmod table so that others will understand this
	 * typmod number.
	 */
	PG_TRY();
	{
		typmod_table_entry = (SharedTypmodTableEntry *)
			dshash_find_or_insert(CurrentSession->shared_typmod_table,
								  &typmod, &found);
		if (found)
			elog(ERROR, "cannot create duplicate shared record typmod");
	}
	PG_CATCH();
	{
		dsa_free(CurrentSession->area, shared_dp);
		PG_RE_THROW();
	}
	PG_END_TRY();
	typmod_table_entry->typmod = typmod;
	typmod_table_entry->shared_tupdesc = shared_dp;
	dshash_release_lock(CurrentSession->shared_typmod_table,
						typmod_table_entry);

	/*
	 * Finally create an entry in the record table so others with matching
	 * tuple descriptors can reuse the typmod.
	 */
	record_table_entry = (SharedRecordTableEntry *)
		dshash_find_or_insert(CurrentSession->shared_record_table, &key,
							  &found);
	if (found)
	{
		/*
		 * Someone concurrently inserted a matching tuple descriptor since the
		 * first time we checked.  Use that one instead.
		 */
		dshash_release_lock(CurrentSession->shared_record_table,
							record_table_entry);

		/* Might as well free up the space used by the one we created. */
		found = dshash_delete_key(CurrentSession->shared_typmod_table,
								  &typmod);
		Assert(found);
		dsa_free(CurrentSession->area, shared_dp);

		/* Return the one we found. */
		Assert(record_table_entry->key.shared);
		result = (TupleDesc)
			dsa_get_address(CurrentSession->area,
							record_table_entry->key.shared);
		Assert(result->tdrefcount == -1);

		return result;
	}

	/* Store it and return it. */
	record_table_entry->key.shared = true;
	record_table_entry->key.u.shared_tupdesc = shared_dp;
	dshash_release_lock(CurrentSession->shared_record_table,
						record_table_entry);
	result = (TupleDesc)
		dsa_get_address(CurrentSession->area, shared_dp);
	Assert(result->tdrefcount == -1);

	return result;
}

/*
 * On-DSM-detach hook to forget about the current shared record typmod
 * infrastructure.  This is currently used by both leader and workers.
 */
static void
shared_record_typmod_registry_detach(dsm_segment *segment, Datum datum)
{
	/* Be cautious here: maybe we didn't finish initializing. */
	if (CurrentSession->shared_record_table != NULL)
	{
		dshash_detach(CurrentSession->shared_record_table);
		CurrentSession->shared_record_table = NULL;
	}
	if (CurrentSession->shared_typmod_table != NULL)
	{
		dshash_detach(CurrentSession->shared_typmod_table);
		CurrentSession->shared_typmod_table = NULL;
	}
	CurrentSession->shared_typmod_registry = NULL;
}<|MERGE_RESOLUTION|>--- conflicted
+++ resolved
@@ -222,7 +222,7 @@
 	else
 		t2 = k2->u.local_tupdesc;
 
-	return equalTupleDescs(t1, t2) ? 0 : 1;
+	return equalTupleDescs(t1, t2, true) ? 0 : 1;
 }
 
 /*
@@ -266,15 +266,9 @@
 
 /* arrays of info about registered record types, indexed by assigned typmod */
 static TupleDesc *RecordCacheArray = NULL;
-<<<<<<< HEAD
-static int32 RecordCacheArrayLen = 0;	/* allocated length of array */
-int32 NextRecordTypmod = 0;		/* number of entries used */
-
-static void TypeCacheRelCallback(Datum arg, Oid relid);
-=======
 static uint64 *RecordIdentifierArray = NULL;
 static int32 RecordCacheArrayLen = 0;	/* allocated length of above arrays */
-static int32 NextRecordTypmod = 0;	/* number of entries used */
+int32 NextRecordTypmod = 0;	/* number of entries used */
 
 /*
  * Process-wide counter for generating unique tupledesc identifiers.
@@ -282,7 +276,6 @@
  * as identifiers, so we start the counter at INVALID_TUPLEDESC_IDENTIFIER.
  */
 static uint64 tupledesc_id_counter = INVALID_TUPLEDESC_IDENTIFIER;
->>>>>>> 9e1c9f95
 
 static void load_typcache_tupdesc(TypeCacheEntry *typentry);
 static void load_rangetype_info(TypeCacheEntry *typentry);
@@ -300,10 +293,7 @@
 static bool record_fields_have_compare(TypeCacheEntry *typentry);
 static void cache_record_field_properties(TypeCacheEntry *typentry);
 static bool range_element_has_hashing(TypeCacheEntry *typentry);
-<<<<<<< HEAD
-=======
 static bool range_element_has_extended_hashing(TypeCacheEntry *typentry);
->>>>>>> 9e1c9f95
 static void cache_range_element_properties(TypeCacheEntry *typentry);
 static void TypeCacheRelCallback(Datum arg, Oid relid);
 static void TypeCacheOpcCallback(Datum arg, int cacheid, uint32 hashvalue);
@@ -1495,8 +1485,6 @@
 	return (typentry->flags & TCFLAGS_HAVE_ELEM_HASHING) != 0;
 }
 
-<<<<<<< HEAD
-=======
 static bool
 range_element_has_extended_hashing(TypeCacheEntry *typentry)
 {
@@ -1505,7 +1493,6 @@
 	return (typentry->flags & TCFLAGS_HAVE_ELEM_EXTENDED_HASHING) != 0;
 }
 
->>>>>>> 9e1c9f95
 static void
 cache_range_element_properties(TypeCacheEntry *typentry)
 {
@@ -1520,24 +1507,16 @@
 
 		/* might need to calculate subtype's hash function properties */
 		elementry = lookup_type_cache(typentry->rngelemtype->type_id,
-<<<<<<< HEAD
-									  TYPECACHE_HASH_PROC);
-		if (OidIsValid(elementry->hash_proc))
-			typentry->flags |= TCFLAGS_HAVE_ELEM_HASHING;
-=======
 									  TYPECACHE_HASH_PROC |
 									  TYPECACHE_HASH_EXTENDED_PROC);
 		if (OidIsValid(elementry->hash_proc))
 			typentry->flags |= TCFLAGS_HAVE_ELEM_HASHING;
 		if (OidIsValid(elementry->hash_extended_proc))
 			typentry->flags |= TCFLAGS_HAVE_ELEM_EXTENDED_HASHING;
->>>>>>> 9e1c9f95
 	}
 	typentry->flags |= TCFLAGS_CHECKED_ELEM_PROPERTIES;
 }
 
-<<<<<<< HEAD
-=======
 /*
  * Make sure that RecordCacheArray and RecordIdentifierArray are large enough
  * to store 'typmod'.
@@ -1572,7 +1551,6 @@
 		RecordCacheArrayLen = newlen;
 	}
 }
->>>>>>> 9e1c9f95
 
 /*
  * lookup_rowtype_tupdesc_internal --- internal routine to lookup a rowtype
@@ -1781,7 +1759,7 @@
 	RecordCacheEntry *left = (RecordCacheEntry *) a;
 	RecordCacheEntry *right = (RecordCacheEntry *) b;
 
-	return equalTupleDescs(left->tupdesc, right->tupdesc) ? 0 : 1;
+	return equalTupleDescs(left->tupdesc, right->tupdesc, true) ? 0 : 1;
 }
 
 /*
@@ -1838,20 +1816,10 @@
 	entDesc = find_or_make_matching_shared_tupledesc(tupDesc);
 	if (entDesc == NULL)
 	{
-<<<<<<< HEAD
-		entDesc = (TupleDesc) lfirst(l);
-		if (equalTupleDescs(tupDesc, entDesc, true))
-		{
-			tupDesc->tdtypmod = entDesc->tdtypmod;
-
-			return;
-		}
-=======
 		/* Reference-counted local cache only. */
 		entDesc = CreateTupleDescCopy(tupDesc);
 		entDesc->tdrefcount = 1;
 		entDesc->tdtypmod = NextRecordTypmod++;
->>>>>>> 9e1c9f95
 	}
 	ensure_record_cache_typmod_slot_exists(entDesc->tdtypmod);
 	RecordCacheArray[entDesc->tdtypmod] = entDesc;
