/*-------------------------------------------------------------------------
 *
 * mcxt.c
 *	  POSTGRES memory context management code.
 *
 * This module handles context management operations that are independent
 * of the particular kind of context being operated on.  It calls
 * context-type-specific operations via the function pointers in a
 * context's MemoryContextMethods struct.
 *
 *
 * Portions Copyright (c) 2007-2008, Greenplum inc
 * Portions Copyright (c) 2012-Present Pivotal Software, Inc.
 * Portions Copyright (c) 1996-2009, PostgreSQL Global Development Group
 * Portions Copyright (c) 1994, Regents of the University of California
 *
 *
 * IDENTIFICATION
 *	  $PostgreSQL: pgsql/src/backend/utils/mmgr/mcxt.c,v 1.67 2009/07/16 06:33:44 petere Exp $
 *
 *-------------------------------------------------------------------------
 */

#include "postgres.h"

#include "miscadmin.h"                      /* MyProcPid */
#include "utils/memutils.h"
#include "utils/memaccounting.h"

#include "cdb/cdbvars.h"                    /* gp_process_memory_cutoff_bytes */
#include "inttypes.h"

#ifdef HAVE_STDINT_H
#include <stdint.h>                         /* SIZE_MAX (C99) */
#endif
#ifndef SIZE_MAX
#define SIZE_MAX ((Size)0-(Size)1)          /* for Solaris */
#endif

#ifdef CDB_PALLOC_CALLER_ID
#define CDB_MCXT_WHERE(context) (context)->callerFile, (context)->callerLine
#else
#define CDB_MCXT_WHERE(context) __FILE__, __LINE__
#endif

#if defined(CDB_PALLOC_TAGS) && !defined(CDB_PALLOC_CALLER_ID)
#error "If CDB_PALLOC_TAGS is defined, CDB_PALLOC_CALLER_ID must be defined too"
#endif

/* Maximum allowed length of the name of a context including the parent names prepended */
#define MAX_CONTEXT_NAME_SIZE 200

/*****************************************************************************
 *	  GLOBAL MEMORY															 *
 *****************************************************************************/

/*
 * CurrentMemoryContext
 *		Default memory context for allocations.
 */
MemoryContext CurrentMemoryContext = NULL;

/*
 * Standard top-level contexts. For a description of the purpose of each
 * of these contexts, refer to src/backend/utils/mmgr/README
 */
MemoryContext TopMemoryContext = NULL;
MemoryContext ErrorContext = NULL;
MemoryContext PostmasterContext = NULL;
MemoryContext CacheMemoryContext = NULL;
MemoryContext MessageContext = NULL;
MemoryContext TopTransactionContext = NULL;
MemoryContext CurTransactionContext = NULL;
MemoryContext MemoryAccountMemoryContext = NULL;

/* This is a transient link to the active portal's memory context: */
MemoryContext PortalContext = NULL;


/*****************************************************************************
 *	  EXPORTED ROUTINES														 *
 *****************************************************************************/


/*
 * MemoryContextInit
 *		Start up the memory-context subsystem.
 *
 * This must be called before creating contexts or allocating memory in
 * contexts.  TopMemoryContext and ErrorContext are initialized here;
 * other contexts must be created afterwards.
 *
 * In normal multi-backend operation, this is called once during
 * postmaster startup, and not at all by individual backend startup
 * (since the backends inherit an already-initialized context subsystem
 * by virtue of being forked off the postmaster).
 *
 * In a standalone backend this must be called during backend startup.
 */
void
MemoryContextInit(void)
{
	AssertState(TopMemoryContext == NULL);
	AssertState(CurrentMemoryContext == NULL);
	AssertState(MemoryAccountMemoryContext == NULL);

	/*
	 * Initialize TopMemoryContext as an AllocSetContext with slow growth rate
	 * --- we don't really expect much to be allocated in it.
	 *
	 * (There is special-case code in MemoryContextCreate() for this call.)
	 */
	TopMemoryContext = AllocSetContextCreate((MemoryContext) NULL,
											 "TopMemoryContext",
											 0,
											 8 * 1024,
											 8 * 1024);

	/*
	 * Not having any other place to point CurrentMemoryContext, make it point
	 * to TopMemoryContext.  Caller should change this soon!
	 */
	CurrentMemoryContext = TopMemoryContext;

	/*
	 * Initialize ErrorContext as an AllocSetContext with slow growth rate ---
	 * we don't really expect much to be allocated in it. More to the point,
	 * require it to contain at least 8K at all times. This is the only case
	 * where retained memory in a context is *essential* --- we want to be
	 * sure ErrorContext still has some memory even if we've run out
	 * elsewhere!
	 */
	ErrorContext = AllocSetContextCreate(TopMemoryContext,
										 "ErrorContext",
										 8 * 1024,
										 8 * 1024,
										 8 * 1024);

	MemoryAccounting_Reset();
}

/*
 * MemoryContextReset
 *		Release all space allocated within a context and its descendants,
 *		but don't delete the contexts themselves.
 *
 * The type-specific reset routine handles the context itself, but we
 * have to do the recursion for the children.
 */
void
MemoryContextReset(MemoryContext context)
{
	AssertArg(MemoryContextIsValid(context));

	/* save a function call in common case where there are no children */
	if (context->firstchild != NULL)
		MemoryContextResetChildren(context);

	(*context->methods.reset) (context);
}

/*
 * MemoryContextResetChildren
 *		Release all space allocated within a context's descendants,
 *		but don't delete the contexts themselves.  The named context
 *		itself is not touched.
 */
void
MemoryContextResetChildren(MemoryContext context)
{
	MemoryContext child;

	AssertArg(MemoryContextIsValid(context));

	for (child = context->firstchild; child != NULL; child = child->nextchild)
		MemoryContextReset(child);
}

/*
 * MemoryContextDelete
 *		Delete a context and its descendants, and release all space
 *		allocated therein.
 *
 * The type-specific delete routine removes all subsidiary storage
 * for the context, but we have to delete the context node itself,
 * as well as recurse to get the children.	We must also delink the
 * node from its parent, if it has one.
 */
void
MemoryContextDeleteImpl(MemoryContext context, const char* sfile, const char *func, int sline)
{
	AssertArg(MemoryContextIsValid(context));
	/* We had better not be deleting TopMemoryContext ... */
	Assert(context != TopMemoryContext);
	/* And not CurrentMemoryContext, either */
	Assert(context != CurrentMemoryContext);

#ifdef CDB_PALLOC_CALLER_ID
	context->callerFile = sfile;
	context->callerLine = sline;
#endif

	MemoryContextDeleteChildren(context);

	/*
	 * We delink the context from its parent before deleting it, so that if
	 * there's an error we won't have deleted/busted contexts still attached
	 * to the context tree.  Better a leak than a crash.
	 */
	if (context->parent)
	{
		MemoryContext parent = context->parent;

		if (context == parent->firstchild)
			parent->firstchild = context->nextchild;
		else
		{
			MemoryContext child;

			for (child = parent->firstchild; child; child = child->nextchild)
			{
				if (context == child->nextchild)
				{
					child->nextchild = context->nextchild;
					break;
				}
			}
		}
	}
<<<<<<< HEAD
	(*context->methods.delete_context)(context);
=======
	(*context->methods->delete_context) (context);
>>>>>>> 78a09145
	pfree(context);
}

/*
 * MemoryContextDeleteChildren
 *		Delete all the descendants of the named context and release all
 *		space allocated therein.  The named context itself is not touched.
 */
void
MemoryContextDeleteChildren(MemoryContext context)
{
	AssertArg(MemoryContextIsValid(context));

	/*
	 * MemoryContextDelete will delink the child from me, so just iterate as
	 * long as there is a child.
	 */
	while (context->firstchild != NULL)
		MemoryContextDelete(context->firstchild);
}

/*
 * MemoryContextResetAndDeleteChildren
 *		Release all space allocated within a context and delete all
 *		its descendants.
 *
 * This is a common combination case where we want to preserve the
 * specific context but get rid of absolutely everything under it.
 */
void
MemoryContextResetAndDeleteChildren(MemoryContext context)
{
	AssertArg(MemoryContextIsValid(context));

	MemoryContextDeleteChildren(context);
	(*context->methods.reset) (context);
}

/*
 * GetMemoryChunkSpace
 *		Given a currently-allocated chunk, determine the total space
 *		it occupies (including all memory-allocation overhead).
 *
 * This is useful for measuring the total space occupied by a set of
 * allocated chunks.
 */
Size
GetMemoryChunkSpace(void *pointer)
{
	StandardChunkHeader *header;

	/*
	 * Try to detect bogus pointers handed to us, poorly though we can.
	 * Presumably, a pointer that isn't MAXALIGNED isn't pointing at an
	 * allocated chunk.
	 */
	Assert(pointer != NULL);
	Assert(pointer == (void *) MAXALIGN(pointer));

	/*
	 * OK, it's probably safe to look at the chunk header.
	 */
	header = (StandardChunkHeader *)
		((char *) pointer - STANDARDCHUNKHEADERSIZE);

	AssertArg(MemoryContextIsValid(header->sharedHeader->context));

	return (*header->sharedHeader->context->methods.get_chunk_space) (header->sharedHeader->context,
														 pointer);
}

/*
 * GetMemoryChunkContext
 *		Given a currently-allocated chunk, determine the context
 *		it belongs to.
 */
MemoryContext
GetMemoryChunkContext(void *pointer)
{
	StandardChunkHeader *header;

	/*
	 * Try to detect bogus pointers handed to us, poorly though we can.
	 * Presumably, a pointer that isn't MAXALIGNED isn't pointing at an
	 * allocated chunk.
	 */
	Assert(pointer != NULL);
	Assert(pointer == (void *) MAXALIGN(pointer));

	/*
	 * OK, it's probably safe to look at the chunk header.
	 */
	header = (StandardChunkHeader *)
		((char *) pointer - STANDARDCHUNKHEADERSIZE);

	AssertArg(MemoryContextIsValid(header->sharedHeader->context));

	return header->sharedHeader->context;
}

/*
 * MemoryContextIsEmpty
 *		Is a memory context empty of any allocated space?
 */
bool
MemoryContextIsEmpty(MemoryContext context)
{
	AssertArg(MemoryContextIsValid(context));

	/*
	 * For now, we consider a memory context nonempty if it has any children;
	 * perhaps this should be changed later.
	 */
	if (context->firstchild != NULL)
		return false;
	/* Otherwise use the type-specific inquiry */
	return (*context->methods.is_empty) (context);
}


/*
 * MemoryContextNoteAlloc
 *		Update lifetime cumulative statistics upon allocation from host mem mgr.
 *
 * Called by the context-type-specific memory manager upon successfully
 * obtaining a block of size 'nbytes' from its lower-level source (e.g. malloc).
 */
void
MemoryContextNoteAlloc(MemoryContext context, Size nbytes)
{
    Size            held;

    AssertArg(MemoryContextIsValid(context));

    for (;;)
    {
        Assert(context->allBytesAlloc >= context->allBytesFreed);
        Assert(context->allBytesAlloc - context->allBytesFreed < SIZE_MAX - nbytes);

        context->allBytesAlloc += nbytes;

        held = (Size)(context->allBytesAlloc - context->allBytesFreed);
        if (context->maxBytesHeld < held)
            context->maxBytesHeld = held;

        if (!context->parent)
            break;
        context = context->parent;
    }
}                               /* MemoryContextNoteAlloc */

/*
 * MemoryContextNoteFree
 *		Update lifetime cumulative statistics upon free to host memory manager.
 *
 * Called by the context-type-specific memory manager upon relinquishing a
 * block of size 'nbytes' back to its lower-level source (e.g. free()).
 */
void
MemoryContextNoteFree(MemoryContext context, Size nbytes)
{
    Size    held;

	AssertArg(MemoryContextIsValid(context));

    while (context)
    {
        Assert(context->allBytesAlloc >= context->allBytesFreed + nbytes);
        Assert(context->allBytesFreed + nbytes >= context->allBytesFreed);

        context->allBytesFreed += nbytes;

        held = (Size)(context->allBytesAlloc - context->allBytesFreed);
        if (context->localMinHeld > held)
            context->localMinHeld = held;

        context = context->parent;
    }
}                               /* MemoryContextNoteFree */

/*
 * MemoryContextError
 *		Report failure of a memory context operation.  Does not return.
 */
void
MemoryContextError(int errorcode, MemoryContext context,
		const char *sfile, int sline,
		const char *fmt, ...)
{
	va_list args;
	char    buf[200];

	/*
	 * Don't use elog, as we might have a malloc problem.
	 * Also, don't use write_log, as this method might be
	 * called from syslogger, which does not support
	 * write_log calls
	 */
	write_stderr("Logging memory usage for memory context error");

	MemoryAccounting_SaveToLog();
	MemoryContextStats(TopMemoryContext);

	if(coredump_on_memerror)
	{
		/*
		 * Turn memory context into a SIGSEGV, so will generate
		 * a core dump.
		 *
		 * XXX What is the right way of doing this?
		 */
		((void(*)()) NULL)();
	}

	if(errorcode != ERRCODE_OUT_OF_MEMORY && errorcode != ERRCODE_INTERNAL_ERROR)
	{
		Assert(!"Memory context error: unknown error code.");
	}

	/* Format caller's message. */
	va_start(args, fmt);
	vsnprintf(buf, sizeof(buf)-32, fmt, args);
	va_end(args);

	/*
	 * This might fail if we run out of memory at the system level
	 * (i.e., malloc returned null), and the system is running so
	 * low in memory that ereport cannot format its parameter.
	 * However, we already dumped our usage information using
	 * write_stderr, so we are gonna take a chance by calling ereport.
	 * If we fail, we at least have OOM message in the log. If we succeed,
	 * we will also have the detail error code and location of the error.
	 * Note, ereport should switch to ErrorContext which should have
	 * some preallocated memory to handle this message. Therefore,
	 * our chance of success is quite high
	 */
	ereport(ERROR, (errcode(errorcode),
				errmsg("%s (context '%s') (%s:%d)",
					buf,
					context->name,
					sfile ? sfile : "",
					sline)
		       ));

	/* not reached */
	abort();
}                               /* MemoryContextError */


/*
 * MemoryContextGetCurrentSpace
 *		Return the number of bytes currently occupied by the memory context.
 *
 * This is the amount of space obtained from the lower-level source of the
 * memory (e.g. malloc) and not yet released back to that source.  Includes
 * overhead and free space held and managed within this context by the
 * context-type-specific memory manager.
 */
Size
MemoryContextGetCurrentSpace(MemoryContext context)
{
	AssertArg(MemoryContextIsValid(context));
    Assert(context->allBytesAlloc >= context->allBytesFreed);
    Assert(context->allBytesAlloc - context->allBytesFreed < SIZE_MAX);

    return (Size)(context->allBytesAlloc - context->allBytesFreed);
}                               /* MemoryContextGetCurrentSpace */

/*
 * MemoryContextGetPeakSpace
 *		Return the peak number of bytes occupied by the memory context.
 *
 * This is the maximum value reached by MemoryContextGetCurrentSpace() since
 * the context was created, or since reset by MemoryContextSetPeakSpace().
 */
Size
MemoryContextGetPeakSpace(MemoryContext context)
{
	AssertArg(MemoryContextIsValid(context));
    return context->maxBytesHeld;
}                               /* MemoryContextGetPeakSpace */

/*
 * MemoryContextSetPeakSpace
 *		Resets the peak space statistic to the space currently occupied or
 *      the specified value, whichever is greater.  Returns the former peak
 *      space value.
 *
 * Can be used to observe local maximum usage over an interval and then to
 * restore the overall maximum.
 */
Size
MemoryContextSetPeakSpace(MemoryContext context, Size nbytes)
{
    Size    held;
    Size    oldpeak;

	AssertArg(MemoryContextIsValid(context));
    Assert(context->allBytesAlloc >= context->allBytesFreed);
    Assert(context->allBytesAlloc - context->allBytesFreed < SIZE_MAX);

    oldpeak = context->maxBytesHeld;

    held = (Size)(context->allBytesAlloc - context->allBytesFreed);
    context->maxBytesHeld = Max(held, nbytes);

    return oldpeak;
}                               /* MemoryContextSetPeakSpace */


/*
 * MemoryContextName
 *		Format the name of the memory context into the caller's buffer.
 *
 * Returns ptr to the name string within the supplied buffer.  (The string
 * is built at the tail of the buffer from right to left.)
 */
char *
MemoryContextName(MemoryContext context, MemoryContext relativeTo,
                  char *buf, int bufsize)
{
    MemoryContext   ctx;
    char           *cbp = buf + bufsize - 1;

	AssertArg(MemoryContextIsValid(context));

    if (bufsize <= 0)
        return buf;

    for (ctx = context; ctx && ctx != relativeTo; ctx = ctx->parent)
    {
        const char *name = ctx->name ? ctx->name : "";
        int         len = strlen(name);

        if (cbp - buf < len + 1)
        {
            len = Min(3, cbp - buf);
            cbp -= len;
            memcpy(cbp, "...", len);
            break;
        }
        if (ctx != context)
            *--cbp = '/';
        cbp -= len;
        memcpy(cbp, name, len);
    }

    if (buf < cbp)
    {
        if (!ctx)
            *--cbp = '/';
        else if (ctx == context)
            *--cbp = '.';
    }

    buf[bufsize-1] = '\0';
    return cbp;
}                               /* MemoryContextName */

/*
 * MemoryContext_LogContextStats
 *		Logs memory consumption details of a given context.
 *
 *	Parameters:
 *		siblingCount: number of sibling context of this context in the memory context tree
 *		allAllocated: total bytes allocated in this context
 *		allFreed: total bytes freed in this context
 *		curAvailable: bytes that are allocated in blocks but are not used in any chunks
 *		contextName: name of the context
 */
static void
MemoryContext_LogContextStats(uint64 siblingCount, uint64 allAllocated,
		uint64 allFreed, uint64 curAvailable, const char *contextName)
{
	write_stderr("context: " UINT64_FORMAT ", " UINT64_FORMAT ", " UINT64_FORMAT ", " UINT64_FORMAT ", " UINT64_FORMAT ", %s\n", \
	siblingCount, (allAllocated - allFreed), curAvailable, \
	allAllocated, allFreed, contextName);
}


/*
 * MemoryContextStats_recur
 *		Print statistics about the named context and all its descendants.
 *
 * This is just a debugging utility, so it's not fancy.  The statistics
 * are merely sent to stderr.
 *
 * Parameters:
 * 		topContext: the top of the sub-tree where we start our processing
 * 		rootContext: the root context of the entire tree that can be used
 * 		to generate a bread crumb like context name
 *
 * 		topContexName: the name of the top context
 * 		nameBuffer: a buffer to format the name of any future context
 *		nameBufferSize: size of the nameBuffer
 *		nBlocksTop: number of blocks in the top context
 *		nChunksTop: number of chunks in the top context
 *
 *		currentAvailableTop: free space across all blocks in the top context
 *
 *		allAllocatedTop: total bytes allocated in the top context, including
 *		blocks that are already dropped
 *
 *		allFreedTop: total bytes that were freed in the top context
 *		maxHeldTop: maximum bytes held in the top context
 */
static void
MemoryContextStats_recur(MemoryContext topContext, MemoryContext rootContext,
                         char *topContextName, char *nameBuffer, int nameBufferSize,
                         uint64 nBlocksTop, uint64 nChunksTop,
                         uint64 currentAvailableTop, uint64 allAllocatedTop,
                         uint64 allFreedTop, uint64 maxHeldTop)
{
	MemoryContext   child;
    char*           name;

	AssertArg(MemoryContextIsValid(topContext));

	uint64 nBlocks = 0;
	uint64 nChunks = 0;
	uint64 currentAvailable = 0;
	uint64 allAllocated = 0;
	uint64 allFreed = 0;
	uint64 maxHeld = 0;

	/*
	 * The top context is always supposed to have children contexts. Therefore, it is not
	 * collapse-able with other siblings. So, the siblingCount is set to 1.
	 */
	MemoryContext_LogContextStats(1 /* siblingCount */, allAllocatedTop, allFreedTop, currentAvailableTop, topContextName);

    uint64 cumBlocks = 0;
    uint64 cumChunks = 0;
    uint64 cumCurAvailable = 0;
    uint64 cumAllAllocated = 0;
    uint64 cumAllFreed = 0;
    uint64 cumMaxHeld = 0;

    char prevChildName[MAX_CONTEXT_NAME_SIZE] = "";

    uint64 siblingCount = 0;

	for (child = topContext->firstchild; child != NULL; child = child->nextchild)
	{
		/* Get name and ancestry of this MemoryContext */
		name = MemoryContextName(child, rootContext, nameBuffer, nameBufferSize);

		(*child->methods.stats)(child, &nBlocks, &nChunks, &currentAvailable, &allAllocated, &allFreed, &maxHeld);

		if (child->firstchild == NULL)
		{
			/* To qualify for sibling collapsing the context must not have any child context */

			if (strcmp(name, prevChildName) == 0)
			{
				cumBlocks += nBlocks;
				cumChunks += nChunks;
				cumCurAvailable += currentAvailable;
				cumAllAllocated += allAllocated;
				cumAllFreed += allFreed;
				cumMaxHeld = Max(cumMaxHeld, maxHeld);

				siblingCount++;
			}
			else
			{
				if (siblingCount != 0)
				{
					/*
					 * Output the previous cumulative stat, and start a new run. Note: don't just
					 * pass the new one to MemoryContextStats_recur, as the new one might be the
					 * start of another run of duplicate contexts
					 */

					MemoryContext_LogContextStats(siblingCount, cumAllAllocated, cumAllFreed, cumCurAvailable, prevChildName);
				}

				cumBlocks = nBlocks;
				cumChunks = nChunks;
				cumCurAvailable = currentAvailable;
				cumAllAllocated = allAllocated;
				cumAllFreed = allFreed;
				cumMaxHeld = maxHeld;

				/* Move new name into previous name */
				strncpy(prevChildName, name, MAX_CONTEXT_NAME_SIZE - 1);

				/* The current one is the sole sibling */
				siblingCount = 1;
			}
		}
		else
		{
			/* Does not qualify for sibling collapsing as the context has child context */

			if (siblingCount != 0)
			{
				/*
				 * We have previously collapsed (one or more siblings with empty children) context
				 * stats that we want to print here. Output the previous cumulative stat.
				 */

				MemoryContext_LogContextStats(siblingCount, cumAllAllocated, cumAllFreed, cumCurAvailable, prevChildName);
			}

			MemoryContextStats_recur(child, rootContext, name, nameBuffer, nameBufferSize, nBlocks,
					nChunks, currentAvailable, allAllocated, allFreed, maxHeld);

			/*
			 * We just traversed a child node, so we need to make sure we don't carry over
			 * any child name from previous matching siblings. So, we reset prevChildName,
			 * and all cumulative stats
			 */
			prevChildName[0] = '\0';

			cumBlocks = 0;
			cumChunks = 0;
			cumCurAvailable = 0;
			cumAllAllocated = 0;
			cumAllFreed = 0;
			cumMaxHeld = 0;

			/*
			 * The current one doesn't qualify for collapsing, and we already
			 * printed it and its children by calling MemoryContextStats_recur
			 */
			siblingCount = 0;
		}
	}

	if (siblingCount != 0)
	{
		/* Output any unprinted cumulative stats */

		MemoryContext_LogContextStats(siblingCount, cumAllAllocated, cumAllFreed, cumCurAvailable, prevChildName);
	}
}

/*
 * MemoryContextStats
 *		Prints the usage details of a context.
 *
 * Parameters:
 * 		context: the context of interest.
 */
void
MemoryContextStats(MemoryContext context)
{
    char*     name;
    char      namebuf[MAX_CONTEXT_NAME_SIZE];

	AssertArg(MemoryContextIsValid(context));

    name = MemoryContextName(context, NULL, namebuf, sizeof(namebuf));
    write_stderr("pid %d: Memory statistics for %s/\n", MyProcPid, name);
    write_stderr("context: occurrences_count, currently_allocated, currently_available, total_allocated, total_freed, name\n");

	uint64 nBlocks = 0;
	uint64 nChunks = 0;
	uint64 currentAvailable = 0;
	uint64 allAllocated = 0;
	uint64 allFreed = 0;
	uint64 maxHeld = 0;
	int namebufsize = sizeof(namebuf);

	/* Get the root context's stat and pass it to the MemoryContextStats_recur for printing */
	(*context->methods.stats)(context, &nBlocks, &nChunks, &currentAvailable, &allAllocated, &allFreed, &maxHeld);
	name = MemoryContextName(context, context, namebuf, namebufsize);

    MemoryContextStats_recur(context, context, name, namebuf, namebufsize, nBlocks, nChunks,
    		currentAvailable, allAllocated, allFreed, maxHeld);
}

/*
 * MemoryContextCheck
 *		Check all chunks in the named context.
 *
 * This is just a debugging utility, so it's not fancy.
 */
#ifdef MEMORY_CONTEXT_CHECKING
void
MemoryContextCheck(MemoryContext context)
{
	MemoryContext child;

	AssertArg(MemoryContextIsValid(context));

	(*context->methods.check) (context);
	for (child = context->firstchild; child != NULL; child = child->nextchild)
		MemoryContextCheck(child);
}
#endif

/*
 * MemoryContextContains
 *		Detect whether an allocated chunk of memory belongs to a given
 *		context or not.
 *
 * Note: this test assumes that the pointer was allocated using palloc.
 * If unsure, please use the generic version (MemoryContextContainsGenericAllocation).
 *
 * Caution: this test is reliable as long as the 'pointer' does point to
 * a chunk of memory allocated from *some* context.  If 'pointer' points
 * at memory obtained in some other way, there is a small chance of a
 * false-positive result since the bits right before it might look like
 * a valid chunk header by chance. In the latter case (when the memory
 * was not palloc'ed), we are more likely to crash. Please use the generic
 * version of this method if you have any doubt that the tested memory
 * region may not be palloc'ed.
 */
bool
MemoryContextContains(MemoryContext context, void *pointer)
{
	StandardChunkHeader *header;

	/*
	 * Try to detect bogus pointers handed to us, poorly though we can.
	 * Presumably, a pointer that isn't MAXALIGNED isn't pointing at an
	 * allocated chunk.
	 */
	if (pointer == NULL || pointer != (void *) MAXALIGN(pointer))
	{
		return false;
	}

	/*
	 * OK, it's probably safe to look at the chunk header.
	 */
	header = (StandardChunkHeader *)
		((char *) pointer - STANDARDCHUNKHEADERSIZE);

	if (header->sharedHeader == NULL || (void*)header->sharedHeader != (void *) MAXALIGN(header->sharedHeader) || !AllocSizeIsValid(header->size))
	{
		return false;
	}

	SharedChunkHeader *sharedHeader = (SharedChunkHeader *)header->sharedHeader;

	/*
	 * If the context link doesn't match then we certainly have a non-member
	 * chunk.  Also check for a reasonable-looking size as extra guard against
	 * being fooled by bogus pointers.
	 */
	if (sharedHeader->context == context)
	{
		return true;
	}
	return false;
}

/*
 * MemoryContextContainsGenericAllocation
 *		Detects whether a generic (may or may not be allocated by
 *		palloc) chunk of memory belongs to a given context or not.
 *		Note, the "generic" means it will be ready to
 *		handle chunks not allocated using palloc.
 *
 * Caution: this test has the same problem as MemoryContextContains
 * 		where it can falsely detect a chunk belonging to a context,
 * 		while it does not. In addition, it can also falsely conclude
 * 		that a chunk does *not* belong to a context, while in reality
 * 		it does. The latter weakness stems from its versatility to
 * 		handle non-palloc'ed chunks.
 */
bool
MemoryContextContainsGenericAllocation(MemoryContext context, void *pointer)
{
	StandardChunkHeader *header;

	/*
	 * Try to detect bogus pointers handed to us, poorly though we can.
	 * Presumably, a pointer that isn't MAXALIGNED isn't pointing at an
	 * allocated chunk.
	 */
	if (pointer == NULL || pointer != (void *) MAXALIGN(pointer))
	{
		return false;
	}

	/*
	 * OK, it's probably safe to look at the chunk header.
	 */
	header = (StandardChunkHeader *)
		((char *) pointer - STANDARDCHUNKHEADERSIZE);

	AllocSet set = (AllocSet)context;

	if (header->sharedHeader == set->sharedHeaderList ||
			(set->sharedHeaderList != NULL && set->sharedHeaderList->next == header->sharedHeader) ||
			(set->sharedHeaderList != NULL && set->sharedHeaderList->next != NULL && set->sharedHeaderList->next->next == header->sharedHeader))
	{
		/*
		 * At this point we know that one of the sharedHeader pointers of the
		 * provided context (AllocSet) is the same as the sharedHeader
		 * pointer of the provided chunk. Therefore, the chunk should
		 * belong to the AllocSet (with a false positive chance coming
		 * from some third party allocated memory region having the
		 * same value as the sharedHeaderList pointer address
		 */
		return true;
	}

	/*
	 * We might falsely conclude that the chunk does not belong
	 * to the context, if we fail to match the chunk's sharedHeader
	 * pointer with one of the leading sharedHeader pointers in the
	 * context's sharedHeaderList.
	 */
	return false;
}

/*--------------------
 * MemoryContextCreate
 *		Context-type-independent part of context creation.
 *
 * This is only intended to be called by context-type-specific
 * context creation routines, not by the unwashed masses.
 *
 * The context creation procedure is a little bit tricky because
 * we want to be sure that we don't leave the context tree invalid
 * in case of failure (such as insufficient memory to allocate the
 * context node itself).  The procedure goes like this:
 *	1.	Context-type-specific routine first calls MemoryContextCreate(),
 *		passing the appropriate tag/size/methods values (the methods
 *		pointer will ordinarily point to statically allocated data).
 *		The parent and name parameters usually come from the caller.
 *	2.	MemoryContextCreate() attempts to allocate the context node,
 *		plus space for the name.  If this fails we can ereport() with no
 *		damage done.
 *	3.	We fill in all of the type-independent MemoryContext fields.
 *	4.	We call the type-specific init routine (using the methods pointer).
 *		The init routine is required to make the node minimally valid
 *		with zero chance of failure --- it can't allocate more memory,
 *		for example.
 *	5.	Now we have a minimally valid node that can behave correctly
 *		when told to reset or delete itself.  We link the node to its
 *		parent (if any), making the node part of the context tree.
 *	6.	We return to the context-type-specific routine, which finishes
 *		up type-specific initialization.  This routine can now do things
 *		that might fail (like allocate more memory), so long as it's
 *		sure the node is left in a state that delete will handle.
 *
 * This protocol doesn't prevent us from leaking memory if step 6 fails
 * during creation of a top-level context, since there's no parent link
 * in that case.  However, if you run out of memory while you're building
 * a top-level context, you might as well go home anyway...
 *
 * Normally, the context node and the name are allocated from
 * TopMemoryContext (NOT from the parent context, since the node must
 * survive resets of its parent context!).	However, this routine is itself
 * used to create TopMemoryContext!  If we see that TopMemoryContext is NULL,
 * we assume we are creating TopMemoryContext and use malloc() to allocate
 * the node.
 *
 * Note that the name field of a MemoryContext does not point to
 * separately-allocated storage, so it should not be freed at context
 * deletion.
 *--------------------
 */
MemoryContext
MemoryContextCreate(NodeTag tag, Size size,
					MemoryContextMethods *methods,
					MemoryContext parent,
					const char *name)
{
	MemoryContext node;
	Size		needed = size + strlen(name) + 1;

	/* Get space for node and name */
	if (TopMemoryContext != NULL)
	{
		/* Normal case: allocate the node in TopMemoryContext */
		node = (MemoryContext) MemoryContextAlloc(TopMemoryContext,
												  needed);
	}
	else
	{
		/* Special case for startup: use good ol' malloc */
		node = (MemoryContext) malloc(needed);
		if(!node)
			ereport(ERROR, (errcode(ERRCODE_OUT_OF_MEMORY),
				errmsg("Failed to create memory context: out of memory")
				));
	}

	/* Initialize the node as best we can */
	MemSet(node, 0, size);
	node->type = tag;
	node->methods = *methods;
	node->parent = parent;
	node->firstchild = NULL;
	node->nextchild = NULL;
	node->name = ((char *) node) + size;
	strcpy(node->name, name);

	/* Type-specific routine finishes any other essential initialization */
	(*node->methods.init) (node);

	/* OK to link node to parent (if any) */
	if (parent)
	{
		node->nextchild = parent->firstchild;
		parent->firstchild = node;
	}

	/* Return to type-specific creation routine to finish up */
	return node;
}

/*
 * MemoryContextAlloc
 *		Allocate space within the specified context.
 *
 * This could be turned into a macro, but we'd have to import
 * nodes/memnodes.h into postgres.h which seems a bad idea.
 */
void *
MemoryContextAllocImpl(MemoryContext context, Size size, const char* sfile, const char *sfunc, int sline)
{
	void *ret;

#ifdef PGTRACE_ENABLED
	StandardChunkHeader *header;
#endif
	AssertArg(MemoryContextIsValid(context));

#ifdef CDB_PALLOC_CALLER_ID
	context->callerFile = sfile;
	context->callerLine = sline;
#endif

	if (!AllocSizeIsValid(size))
		MemoryContextError(ERRCODE_INTERNAL_ERROR,
				context, CDB_MCXT_WHERE(context),
				"invalid memory alloc request size %lu",
				(unsigned long)size);

	ret = (*context->methods.alloc) (context, size);
#ifdef PGTRACE_ENABLED
	header = (StandardChunkHeader *)
		((char *) ret - STANDARDCHUNKHEADERSIZE);
	PG_TRACE5(memctxt__alloc, size, header->size, 0, 0, (long) context->name);
#endif

	return ret;
}

/*
 * MemoryContextAllocZero
 *		Like MemoryContextAlloc, but clears allocated memory
 *
 *	We could just call MemoryContextAlloc then clear the memory, but this
 *	is a very common combination, so we provide the combined operation.
 */
void *
MemoryContextAllocZeroImpl(MemoryContext context, Size size, const char* sfile, const char *sfunc, int sline)
{
	void	   *ret;

#ifdef PGTRACE_ENABLED
	StandardChunkHeader *header;
#endif
	AssertArg(MemoryContextIsValid(context));

#ifdef CDB_PALLOC_CALLER_ID
	context->callerFile = sfile;
	context->callerLine = sline;
#endif

	if (!AllocSizeIsValid(size))
		MemoryContextError(ERRCODE_INTERNAL_ERROR,
				context, CDB_MCXT_WHERE(context),
				"invalid memory alloc request size %lu",
				(unsigned long)size);

	ret = (*context->methods.alloc) (context, size);

	MemSetAligned(ret, 0, size);

#ifdef PGTRACE_ENABLED
	header = (StandardChunkHeader *)
		((char *) ret - STANDARDCHUNKHEADERSIZE);
	PG_TRACE5(memctxt__alloc, size, header->size, 0, 0, (long) context->name);
#endif

	return ret;
}

/*
 * MemoryContextAllocZeroAligned
 *		MemoryContextAllocZero where length is suitable for MemSetLoop
 *
 *	This might seem overly specialized, but it's not because newNode()
 *	is so often called with compile-time-constant sizes.
 */
void *
MemoryContextAllocZeroAlignedImpl(MemoryContext context, Size size, const char* sfile, const char *sfunc, int sline)
{
	void	   *ret;

#ifdef PGTRACE_ENABLED
	StandardChunkHeader *header;
#endif

	AssertArg(MemoryContextIsValid(context));

#ifdef CDB_PALLOC_CALLER_ID
	context->callerFile = sfile;
	context->callerLine = sline;
#endif

	if (!AllocSizeIsValid(size))
		MemoryContextError(ERRCODE_INTERNAL_ERROR,
				context, CDB_MCXT_WHERE(context),
				"invalid memory alloc request size %lu",
				(unsigned long)size);

	ret = (*context->methods.alloc) (context, size);

	MemSetLoop(ret, 0, size);

#ifdef PGTRACE_ENABLED
	header = (StandardChunkHeader *)
		((char *) ret - STANDARDCHUNKHEADERSIZE);
	PG_TRACE5(memctxt__alloc, size, header->size, 0, 0, (long) context->name);
#endif

	return ret;
}

/*
 * pfree
 *		Release an allocated chunk.
 */
void
MemoryContextFreeImpl(void *pointer, const char *sfile, const char *sfunc, int sline)
{
	/*
	 * Try to detect bogus pointers handed to us, poorly though we can.
	 * Presumably, a pointer that isn't MAXALIGNED isn't pointing at an
	 * allocated chunk.
	 */
	Assert(pointer != NULL);
	Assert(pointer == (void *) MAXALIGN(pointer));

	/*
	 * OK, it's probably safe to look at the chunk header.
	 */
	StandardChunkHeader* header = (StandardChunkHeader *)
		((char *) pointer - STANDARDCHUNKHEADERSIZE);

	AssertArg(MemoryContextIsValid(header->sharedHeader->context));

#ifdef PGTRACE_ENABLED
	PG_TRACE5(memctxt__free, 0, 0, 
#ifdef MEMORY_CONTEXT_CHECKING
		header->requested_size, header->size,
#else
		0, header->size, 
#endif
		(long) header->sharedHeader->context->name);
#endif

#ifdef CDB_PALLOC_CALLER_ID
	header->sharedHeader->context->callerFile = sfile;
	header->sharedHeader->context->callerLine = sline;
#endif

	if (header->sharedHeader->context->methods.free_p)
		(*header->sharedHeader->context->methods.free_p) (header->sharedHeader->context, pointer);
	else
		Assert(header);   /* this assert never fails. Just here so we can set breakpoint in debugger. */
}

/*
 * repalloc
 *		Adjust the size of a previously allocated chunk.
 */
void *
MemoryContextReallocImpl(void *pointer, Size size, const char *sfile, const char *sfunc, int sline)
{
	StandardChunkHeader *header;
	void *ret;

#ifdef PGTRACE_ENABLED 
	long old_reqsize;
	long old_size;
#endif

	/*
	 * Try to detect bogus pointers handed to us, poorly though we can.
	 * Presumably, a pointer that isn't MAXALIGNED isn't pointing at an
	 * allocated chunk.
	 */
	Assert(pointer != NULL);
	Assert(pointer == (void *) MAXALIGN(pointer));

	/*
	 * OK, it's probably safe to look at the chunk header.
	 */
	header = (StandardChunkHeader *)
		((char *) pointer - STANDARDCHUNKHEADERSIZE);

	AssertArg(MemoryContextIsValid(header->sharedHeader->context));

#ifdef PGTRACE_ENABLED
#ifdef MEMORY_CONTEXT_CHECKING
	old_reqsize = header->requested_size;
#else
	old_reqsize = 0;
#endif
	old_size = header->size;
#endif

#ifdef CDB_PALLOC_CALLER_ID
	header->sharedHeader->context->callerFile = sfile;
	header->sharedHeader->context->callerLine = sline;
#endif

	if (!AllocSizeIsValid(size))
		MemoryContextError(ERRCODE_INTERNAL_ERROR,
				header->sharedHeader->context, CDB_MCXT_WHERE(header->sharedHeader->context),
				"invalid memory alloc request size %lu",
				(unsigned long)size);

	ret = (*header->sharedHeader->context->methods.realloc) (header->sharedHeader->context, pointer, size);

#ifdef PGTRACE_ENABLED
	header = (StandardChunkHeader *)
		((char *) ret - STANDARDCHUNKHEADERSIZE);
	PG_TRACE5(memctxt__realloc, size, header->size, old_reqsize, old_size, (long) header->sharedHeader->context->name);
#endif

	return ret;
}


/*
 * MemoryContextStrdup
 *		Like strdup(), but allocate from the specified context
 */
char *
MemoryContextStrdup(MemoryContext context, const char *string)
{
	char	   *nstr;
	Size		len = strlen(string) + 1;

	nstr = (char *) MemoryContextAlloc(context, len);

	memcpy(nstr, string, len);

	return nstr;
}

/*
 * pnstrdup
 *		Like pstrdup(), but append null byte to a
 *		not-necessarily-null-terminated input string.
 */
char *
pnstrdup(const char *in, Size len)
{
	char	   *out = palloc(len + 1);

	memcpy(out, in, len);
	out[len] = '\0';
	return out;
}


/*
 * floor_log2_Size
 */
int floor_log2_Size(Size sz)
{
    return floor_log2_Size_inline(sz);
}

/*
 * ceil_log2_Size
 */
int ceil_log2_Size(Size sz)
{
    return ceil_log2_Size_inline(sz);
}


#if defined(WIN32) || defined(__CYGWIN__)
/*
 *	Memory support routines for libpgport on Win32
 *
 *	Win32 can't load a library that PGDLLIMPORTs a variable
 *	if the link object files also PGDLLIMPORT the same variable.
 *	For this reason, libpgport can't reference CurrentMemoryContext
 *	in the palloc macro calls.
 *
 *	To fix this, we create several functions here that allow us to
 *	manage memory without doing the inline in libpgport.
 */
void *
pgport_palloc(Size sz)
{
	return palloc(sz);
}


char *
pgport_pstrdup(const char *str)
{
	return pstrdup(str);
}


/* Doesn't reference a PGDLLIMPORT variable, but here for completeness. */
void
pgport_pfree(void *pointer)
{
	pfree(pointer);
}

#endif<|MERGE_RESOLUTION|>--- conflicted
+++ resolved
@@ -227,11 +227,7 @@
 			}
 		}
 	}
-<<<<<<< HEAD
 	(*context->methods.delete_context)(context);
-=======
-	(*context->methods->delete_context) (context);
->>>>>>> 78a09145
 	pfree(context);
 }
 
