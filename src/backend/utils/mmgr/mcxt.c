/*-------------------------------------------------------------------------
 *
 * mcxt.c
 *	  POSTGRES memory context management code.
 *
 * This module handles context management operations that are independent
 * of the particular kind of context being operated on.  It calls
 * context-type-specific operations via the function pointers in a
 * context's MemoryContextMethods struct.
 *
 *
<<<<<<< HEAD
 * Portions Copyright (c) 2007-2008, Greenplum inc
 * Portions Copyright (c) 2012-Present Pivotal Software, Inc.
 * Portions Copyright (c) 1996-2016, PostgreSQL Global Development Group
=======
 * Portions Copyright (c) 1996-2019, PostgreSQL Global Development Group
>>>>>>> 9e1c9f95
 * Portions Copyright (c) 1994, Regents of the University of California
 *
 *
 * IDENTIFICATION
 *	  src/backend/utils/mmgr/mcxt.c
 *
 *-------------------------------------------------------------------------
 */

#include "postgres.h"

#include "mb/pg_wchar.h"
#include "miscadmin.h"
#include "utils/memdebug.h"
#include "utils/memutils.h"

#include "cdb/cdbvars.h"                    /* coredump_on_memerror */
#include "inttypes.h"

#ifdef CDB_PALLOC_CALLER_ID
#define CDB_MCXT_WHERE(context) (context)->callerFile, (context)->callerLine
#else
#define CDB_MCXT_WHERE(context) __FILE__, __LINE__
#endif

#if defined(CDB_PALLOC_TAGS) && !defined(CDB_PALLOC_CALLER_ID)
#error "If CDB_PALLOC_TAGS is defined, CDB_PALLOC_CALLER_ID must be defined too"
#endif

/*****************************************************************************
 *	  GLOBAL MEMORY															 *
 *****************************************************************************/

/*
 * CurrentMemoryContext
 *		Default memory context for allocations.
 */
MemoryContext CurrentMemoryContext = NULL;

/*
 * Standard top-level contexts. For a description of the purpose of each
 * of these contexts, refer to src/backend/utils/mmgr/README
 */
MemoryContext TopMemoryContext = NULL;
MemoryContext ErrorContext = NULL;
MemoryContext PostmasterContext = NULL;
MemoryContext CacheMemoryContext = NULL;
MemoryContext MessageContext = NULL;
MemoryContext TopTransactionContext = NULL;
MemoryContext CurTransactionContext = NULL;
MemoryContext DispatcherContext = NULL;
MemoryContext InterconnectContext = NULL;
MemoryContext OptimizerMemoryContext = NULL;

/* This is a transient link to the active portal's memory context: */
MemoryContext PortalContext = NULL;

static void MemoryContextCallResetCallbacks(MemoryContext context);
static void MemoryContextStatsInternal(MemoryContext context, int level,
									   bool print, int max_children,
									   MemoryContextCounters *totals);
static void MemoryContextStatsPrint(MemoryContext context, void *passthru,
									const char *stats_string);

/*
 * You should not do memory allocations within a critical section, because
 * an out-of-memory error will be escalated to a PANIC. To enforce that
 * rule, the allocation functions Assert that.
 */
/*
 * GPDB_94_MERGE_FIXME: Disabled temporarily, we were unsafe things in GPDB.
 * Fix all the failures and re-enable this later.
 */
#if 0
#define AssertNotInCriticalSection(context) \
	Assert(CritSectionCount == 0 || (context)->allowInCritSection)
#else
#define AssertNotInCriticalSection(context)
#endif

/*****************************************************************************
 *	  EXPORTED ROUTINES														 *
 *****************************************************************************/


/*
 * MemoryContextInit
 *		Start up the memory-context subsystem.
 *
 * This must be called before creating contexts or allocating memory in
 * contexts.  TopMemoryContext and ErrorContext are initialized here;
 * other contexts must be created afterwards.
 *
 * In normal multi-backend operation, this is called once during
 * postmaster startup, and not at all by individual backend startup
 * (since the backends inherit an already-initialized context subsystem
 * by virtue of being forked off the postmaster).  But in an EXEC_BACKEND
 * build, each process must do this for itself.
 *
 * In a standalone backend this must be called during backend startup.
 */
void
MemoryContextInit(void)
{
	AssertState(TopMemoryContext == NULL);

	/*
<<<<<<< HEAD
	 * First, initialize TopMemoryContext, which will hold the MemoryContext
	 * nodes for all other contexts.  (There is special-case code in
	 * MemoryContextCreate() to handle this call.)
=======
	 * First, initialize TopMemoryContext, which is the parent of all others.
>>>>>>> 9e1c9f95
	 */
	TopMemoryContext = AllocSetContextCreate((MemoryContext) NULL,
											 "TopMemoryContext",
											 ALLOCSET_DEFAULT_SIZES);

	/*
	 * Not having any other place to point CurrentMemoryContext, make it point
	 * to TopMemoryContext.  Caller should change this soon!
	 */
	CurrentMemoryContext = TopMemoryContext;

	/*
	 * Initialize ErrorContext as an AllocSetContext with slow growth rate ---
	 * we don't really expect much to be allocated in it. More to the point,
	 * require it to contain at least 8K at all times. This is the only case
	 * where retained memory in a context is *essential* --- we want to be
	 * sure ErrorContext still has some memory even if we've run out
	 * elsewhere! Also, allow allocations in ErrorContext within a critical
	 * section. Otherwise a PANIC will cause an assertion failure in the error
	 * reporting code, before printing out the real cause of the failure.
	 *
	 * This should be the last step in this function, as elog.c assumes memory
	 * management works once ErrorContext is non-null.
	 */
	ErrorContext = AllocSetContextCreate(TopMemoryContext,
										 "ErrorContext",
										 8 * 1024,
										 8 * 1024,
										 8 * 1024);
	MemoryContextAllowInCriticalSection(ErrorContext, true);
}

/*
 * MemoryContextReset
 *		Release all space allocated within a context and delete all its
 *		descendant contexts (but not the named context itself).
 */
void
MemoryContextReset(MemoryContext context)
{
	AssertArg(MemoryContextIsValid(context));

	/* save a function call in common case where there are no children */
	if (context->firstchild != NULL)
		MemoryContextDeleteChildren(context);

	/* save a function call if no pallocs since startup or last reset */
	if (!context->isReset)
		MemoryContextResetOnly(context);
}

/*
 * MemoryContextResetOnly
 *		Release all space allocated within a context.
 *		Nothing is done to the context's descendant contexts.
 */
void
MemoryContextResetOnly(MemoryContext context)
{
	AssertArg(MemoryContextIsValid(context));

	/* Nothing to do if no pallocs since startup or last reset */
	if (!context->isReset)
	{
		MemoryContextCallResetCallbacks(context);

		/*
		 * If context->ident points into the context's memory, it will become
		 * a dangling pointer.  We could prevent that by setting it to NULL
		 * here, but that would break valid coding patterns that keep the
		 * ident elsewhere, e.g. in a parent context.  Another idea is to use
		 * MemoryContextContains(), but we don't require ident strings to be
		 * in separately-palloc'd chunks, so that risks false positives.  So
		 * for now we assume the programmer got it right.
		 */

		context->methods->reset(context);
		context->isReset = true;
		VALGRIND_DESTROY_MEMPOOL(context);
		VALGRIND_CREATE_MEMPOOL(context, 0, false);
	}
}

/*
 * MemoryContextResetChildren
 *		Release all space allocated within a context's descendants,
 *		but don't delete the contexts themselves.  The named context
 *		itself is not touched.
 */
void
MemoryContextResetChildren(MemoryContext context)
{
	MemoryContext child;

	AssertArg(MemoryContextIsValid(context));

	for (child = context->firstchild; child != NULL; child = child->nextchild)
	{
		MemoryContextResetChildren(child);
		MemoryContextResetOnly(child);
	}
}

/*
 * MemoryContextDelete
 *		Delete a context and its descendants, and release all space
 *		allocated therein.
 *
 * The type-specific delete routine removes all storage for the context,
 * but we have to recurse to handle the children.
 * We must also delink the context from its parent, if it has one.
 */
void
MemoryContextDeleteImpl(MemoryContext context, const char* sfile, const char *func, int sline)
{
	MemoryContext parent;

	AssertArg(MemoryContextIsValid(context));
	/* We had better not be deleting TopMemoryContext ... */
	Assert(context != TopMemoryContext);
	/* And not CurrentMemoryContext, either */
	Assert(context != CurrentMemoryContext);

<<<<<<< HEAD
#ifdef CDB_PALLOC_CALLER_ID
	context->callerFile = sfile;
	context->callerLine = sline;
#endif

	MemoryContextDeleteChildren(context);
=======
	/* save a function call in common case where there are no children */
	if (context->firstchild != NULL)
		MemoryContextDeleteChildren(context);
>>>>>>> 9e1c9f95

	/*
	 * It's not entirely clear whether 'tis better to do this before or after
	 * delinking the context; but an error in a callback will likely result in
	 * leaking the whole context (if it's not a root context) if we do it
	 * after, so let's do it before.
	 */
	MemoryContextCallResetCallbacks(context);

	/*
	 * We delink the context from its parent before deleting it, so that if
	 * there's an error we won't have deleted/busted contexts still attached
	 * to the context tree.  Better a leak than a crash.
	 */
	parent = MemoryContextGetParent(context);
	MemoryContextSetParent(context, NULL);

<<<<<<< HEAD
	(*context->methods->delete_context) (context, parent);
=======
	/*
	 * Also reset the context's ident pointer, in case it points into the
	 * context.  This would only matter if someone tries to get stats on the
	 * (already unlinked) context, which is unlikely, but let's be safe.
	 */
	context->ident = NULL;

	context->methods->delete_context(context);

>>>>>>> 9e1c9f95
	VALGRIND_DESTROY_MEMPOOL(context);
}

/*
 * MemoryContextDeleteChildren
 *		Delete all the descendants of the named context and release all
 *		space allocated therein.  The named context itself is not touched.
 */
void
MemoryContextDeleteChildren(MemoryContext context)
{
	AssertArg(MemoryContextIsValid(context));

	/*
	 * MemoryContextDelete will delink the child from me, so just iterate as
	 * long as there is a child.
	 */
	while (context->firstchild != NULL)
		MemoryContextDelete(context->firstchild);
}

/*
 * MemoryContextRegisterResetCallback
 *		Register a function to be called before next context reset/delete.
 *		Such callbacks will be called in reverse order of registration.
 *
 * The caller is responsible for allocating a MemoryContextCallback struct
 * to hold the info about this callback request, and for filling in the
 * "func" and "arg" fields in the struct to show what function to call with
 * what argument.  Typically the callback struct should be allocated within
 * the specified context, since that means it will automatically be freed
 * when no longer needed.
 *
 * There is no API for deregistering a callback once registered.  If you
 * want it to not do anything anymore, adjust the state pointed to by its
 * "arg" to indicate that.
 */
void
MemoryContextRegisterResetCallback(MemoryContext context,
								   MemoryContextCallback *cb)
{
	AssertArg(MemoryContextIsValid(context));

	/* Push onto head so this will be called before older registrants. */
	cb->next = context->reset_cbs;
	context->reset_cbs = cb;
	/* Mark the context as non-reset (it probably is already). */
	context->isReset = false;
}

/*
 * MemoryContextCallResetCallbacks
 *		Internal function to call all registered callbacks for context.
 */
static void
MemoryContextCallResetCallbacks(MemoryContext context)
{
	MemoryContextCallback *cb;

	/*
	 * We pop each callback from the list before calling.  That way, if an
	 * error occurs inside the callback, we won't try to call it a second time
	 * in the likely event that we reset or delete the context later.
	 */
	while ((cb = context->reset_cbs) != NULL)
	{
		context->reset_cbs = cb->next;
		cb->func(cb->arg);
	}
}

/*
 * MemoryContextSetIdentifier
 *		Set the identifier string for a memory context.
 *
 * An identifier can be provided to help distinguish among different contexts
 * of the same kind in memory context stats dumps.  The identifier string
 * must live at least as long as the context it is for; typically it is
 * allocated inside that context, so that it automatically goes away on
 * context deletion.  Pass id = NULL to forget any old identifier.
 */
void
MemoryContextSetIdentifier(MemoryContext context, const char *id)
{
	AssertArg(MemoryContextIsValid(context));
	context->ident = id;
}

/*
 * MemoryContextSetParent
 *		Change a context to belong to a new parent (or no parent).
 *
 * We provide this as an API function because it is sometimes useful to
 * change a context's lifespan after creation.  For example, a context
 * might be created underneath a transient context, filled with data,
 * and then reparented underneath CacheMemoryContext to make it long-lived.
 * In this way no special effort is needed to get rid of the context in case
 * a failure occurs before its contents are completely set up.
 *
 * Callers often assume that this function cannot fail, so don't put any
 * elog(ERROR) calls in it.
 *
 * A possible caller error is to reparent a context under itself, creating
 * a loop in the context graph.  We assert here that context != new_parent,
 * but checking for multi-level loops seems more trouble than it's worth.
 */
void
MemoryContextSetParent(MemoryContext context, MemoryContext new_parent)
{
	AssertArg(MemoryContextIsValid(context));
	AssertArg(context != new_parent);

	/* Fast path if it's got correct parent already */
	if (new_parent == context->parent)
		return;

	/* update memory accounting */
	AllocSetTransferAccounting(context, new_parent);

	/* Delink from existing parent, if any */
	if (context->parent)
	{
		MemoryContext parent = context->parent;

		if (context->prevchild != NULL)
			context->prevchild->nextchild = context->nextchild;
		else
		{
			Assert(parent->firstchild == context);
			parent->firstchild = context->nextchild;
		}

		if (context->nextchild != NULL)
			context->nextchild->prevchild = context->prevchild;
	}

	/* And relink */
	if (new_parent)
	{
		AssertArg(MemoryContextIsValid(new_parent));
		context->parent = new_parent;
		context->prevchild = NULL;
		context->nextchild = new_parent->firstchild;
		if (new_parent->firstchild != NULL)
			new_parent->firstchild->prevchild = context;
		new_parent->firstchild = context;
	}
	else
	{
		context->parent = NULL;
		context->prevchild = NULL;
		context->nextchild = NULL;
	}
}

/*
 * MemoryContextAllowInCriticalSection
 *		Allow/disallow allocations in this memory context within a critical
 *		section.
 *
 * Normally, memory allocations are not allowed within a critical section,
 * because a failure would lead to PANIC.  There are a few exceptions to
 * that, like allocations related to debugging code that is not supposed to
 * be enabled in production.  This function can be used to exempt specific
 * memory contexts from the assertion in palloc().
 */
void
MemoryContextAllowInCriticalSection(MemoryContext context, bool allow)
{
	AssertArg(MemoryContextIsValid(context));

	context->allowInCritSection = allow;
}

/*
 * GetMemoryChunkSpace
 *		Given a currently-allocated chunk, determine the total space
 *		it occupies (including all memory-allocation overhead).
 *
 * This is useful for measuring the total space occupied by a set of
 * allocated chunks.
 */
Size
GetMemoryChunkSpace(void *pointer)
{
	MemoryContext context = GetMemoryChunkContext(pointer);

	return context->methods->get_chunk_space(context, pointer);
}

/*
 * MemoryContextGetParent
 *		Get the parent context (if any) of the specified context
 */
MemoryContext
MemoryContextGetParent(MemoryContext context)
{
	AssertArg(MemoryContextIsValid(context));

	return context->parent;
}

/*
 * MemoryContextIsEmpty
 *		Is a memory context empty of any allocated space?
 */
bool
MemoryContextIsEmpty(MemoryContext context)
{
	AssertArg(MemoryContextIsValid(context));

	/*
	 * For now, we consider a memory context nonempty if it has any children;
	 * perhaps this should be changed later.
	 */
	if (context->firstchild != NULL)
		return false;
	/* Otherwise use the type-specific inquiry */
	return context->methods->is_empty(context);
}

/*
 * MemoryContextError
 *		Report failure of a memory context operation.  Does not return.
 */
void
MemoryContextError(int errorcode, MemoryContext context,
		const char *sfile, int sline,
		const char *fmt, ...)
{
	va_list args;
	char    buf[200];

	/*
	 * Don't use elog, as we might have a malloc problem.
	 * Also, don't use write_log, as this method might be
	 * called from syslogger, which does not support
	 * write_log calls
	 */
	write_stderr("Logging memory usage for memory context error");

	MemoryContextStats(TopMemoryContext);

	if(coredump_on_memerror)
	{
		/*
		 * Turn memory context into a SIGSEGV, so will generate
		 * a core dump.
		 *
		 * XXX What is the right way of doing this?
		 */
		((void(*)()) NULL)();
	}

	if(errorcode != ERRCODE_OUT_OF_MEMORY && errorcode != ERRCODE_INTERNAL_ERROR)
	{
		Assert(!"Memory context error: unknown error code.");
	}

	/* Format caller's message. */
	va_start(args, fmt);
	vsnprintf(buf, sizeof(buf)-32, fmt, args);
	va_end(args);

	/*
	 * This might fail if we run out of memory at the system level
	 * (i.e., malloc returned null), and the system is running so
	 * low in memory that ereport cannot format its parameter.
	 * However, we already dumped our usage information using
	 * write_stderr, so we are gonna take a chance by calling ereport.
	 * If we fail, we at least have OOM message in the log. If we succeed,
	 * we will also have the detail error code and location of the error.
	 * Note, ereport should switch to ErrorContext which should have
	 * some preallocated memory to handle this message. Therefore,
	 * our chance of success is quite high
	 */
	ereport(ERROR, (errcode(errorcode),
				errmsg("%s (context '%s') (%s:%d)",
					buf,
					context->name,
					sfile ? sfile : "",
					sline)
		       ));

	/* not reached */
	abort();
}                               /* MemoryContextError */


void
MemoryContextDeclareAccountingRoot(MemoryContext context)
{
	AssertArg(MemoryContextIsValid(context));

	return (*context->methods->declare_accounting_root) (context);
}

/*
 * MemoryContextGetCurrentSpace
 *		Return the number of bytes currently occupied by the memory context.
 *
 * This is the amount of space obtained from the lower-level source of the
 * memory (e.g. malloc) and not yet released back to that source.  Includes
 * overhead and free space held and managed within this context by the
 * context-type-specific memory manager.
 */
Size
MemoryContextGetCurrentSpace(MemoryContext context)
{
	AssertArg(MemoryContextIsValid(context));

	return (*context->methods->get_current_usage) (context);
}                               /* MemoryContextGetCurrentSpace */

/*
 * MemoryContextGetPeakSpace
 *		Return the peak number of bytes occupied by the memory context.
 *
 * This is the maximum value reached by MemoryContextGetCurrentSpace() since
 * the context was created, or since reset by MemoryContextSetPeakSpace().
 */
Size
MemoryContextGetPeakSpace(MemoryContext context)
{
	AssertArg(MemoryContextIsValid(context));

	return (*context->methods->get_peak_usage) (context);
}                               /* MemoryContextGetPeakSpace */

/*
 * MemoryContextSetPeakSpace
 *		Resets the peak space statistic to the space currently occupied or
 *      the specified value, whichever is greater.  Returns the former peak
 *      space value.
 *
 * Can be used to observe local maximum usage over an interval and then to
 * restore the overall maximum.
 */
Size
MemoryContextSetPeakSpace(MemoryContext context, Size nbytes)
{
	AssertArg(MemoryContextIsValid(context));

	return (*context->methods->set_peak_usage) (context, nbytes);
}                               /* MemoryContextSetPeakSpace */

/*
 * MemoryContextStats
 *		Print statistics about the named context and all its descendants.
 *
 * This is just a debugging utility, so it's not very fancy.  However, we do
 * make some effort to summarize when the output would otherwise be very long.
 * The statistics are sent to stderr.
 */
void
MemoryContextStats(MemoryContext context)
{
	/* A hard-wired limit on the number of children is usually good enough */
	MemoryContextStatsDetail(context, 100);
}

/*
 * MemoryContextStatsDetail
 *
 * Entry point for use if you want to vary the number of child contexts shown.
 */
void
MemoryContextStatsDetail(MemoryContext context, int max_children)
{
	MemoryContextCounters grand_totals;

	memset(&grand_totals, 0, sizeof(grand_totals));

	MemoryContextStatsInternal(context, 0, true, max_children, &grand_totals);

	fprintf(stderr,
			"Grand total: %zu bytes in %zd blocks; %zu free (%zd chunks); %zu used\n",
			grand_totals.totalspace, grand_totals.nblocks,
			grand_totals.freespace, grand_totals.freechunks,
			grand_totals.totalspace - grand_totals.freespace);
}

/*
 * MemoryContextStatsInternal
 *		One recursion level for MemoryContextStats
 *
 * Print this context if print is true, but in any case accumulate counts into
 * *totals (if given).
 */
static void
MemoryContextStatsInternal(MemoryContext context, int level,
						   bool print, int max_children,
						   MemoryContextCounters *totals)
{
	MemoryContextCounters local_totals;
	MemoryContext child;
	int			ichild;

	AssertArg(MemoryContextIsValid(context));

	/* Examine the context itself */
	context->methods->stats(context,
							print ? MemoryContextStatsPrint : NULL,
							(void *) &level,
							totals);

	/*
	 * Examine children.  If there are more than max_children of them, we do
	 * not print the rest explicitly, but just summarize them.
	 */
	memset(&local_totals, 0, sizeof(local_totals));

	for (child = context->firstchild, ichild = 0;
		 child != NULL;
		 child = child->nextchild, ichild++)
	{
		if (ichild < max_children)
			MemoryContextStatsInternal(child, level + 1,
									   print, max_children,
									   totals);
		else
			MemoryContextStatsInternal(child, level + 1,
									   false, max_children,
									   &local_totals);
	}

	/* Deal with excess children */
	if (ichild > max_children)
	{
		if (print)
		{
			int			i;

			for (i = 0; i <= level; i++)
				fprintf(stderr, "  ");
			fprintf(stderr,
					"%d more child contexts containing %zu total in %zd blocks; %zu free (%zd chunks); %zu used\n",
					ichild - max_children,
					local_totals.totalspace,
					local_totals.nblocks,
					local_totals.freespace,
					local_totals.freechunks,
					local_totals.totalspace - local_totals.freespace);
		}

		if (totals)
		{
			totals->nblocks += local_totals.nblocks;
			totals->freechunks += local_totals.freechunks;
			totals->totalspace += local_totals.totalspace;
			totals->freespace += local_totals.freespace;
		}
	}
}

/*
 * MemoryContextStatsPrint
 *		Print callback used by MemoryContextStatsInternal
 *
 * For now, the passthru pointer just points to "int level"; later we might
 * make that more complicated.
 */
static void
MemoryContextStatsPrint(MemoryContext context, void *passthru,
						const char *stats_string)
{
	int			level = *(int *) passthru;
	const char *name = context->name;
	const char *ident = context->ident;
	int			i;

	/*
	 * It seems preferable to label dynahash contexts with just the hash table
	 * name.  Those are already unique enough, so the "dynahash" part isn't
	 * very helpful, and this way is more consistent with pre-v11 practice.
	 */
	if (ident && strcmp(name, "dynahash") == 0)
	{
		name = ident;
		ident = NULL;
	}

	for (i = 0; i < level; i++)
		fprintf(stderr, "  ");
	fprintf(stderr, "%s: %s", name, stats_string);
	if (ident)
	{
		/*
		 * Some contexts may have very long identifiers (e.g., SQL queries).
		 * Arbitrarily truncate at 100 bytes, but be careful not to break
		 * multibyte characters.  Also, replace ASCII control characters, such
		 * as newlines, with spaces.
		 */
		int			idlen = strlen(ident);
		bool		truncated = false;

		if (idlen > 100)
		{
			idlen = pg_mbcliplen(ident, idlen, 100);
			truncated = true;
		}
		fprintf(stderr, ": ");
		while (idlen-- > 0)
		{
			unsigned char c = *ident++;

			if (c < ' ')
				c = ' ';
			fputc(c, stderr);
		}
		if (truncated)
			fprintf(stderr, "...");
	}
	fputc('\n', stderr);
}

/*
 * MemoryContextCheck
 *		Check all chunks in the named context.
 *
 * This is just a debugging utility, so it's not fancy.
 */
#ifdef MEMORY_CONTEXT_CHECKING
void
MemoryContextCheck(MemoryContext context)
{
	MemoryContext child;

	AssertArg(MemoryContextIsValid(context));

	context->methods->check(context);
	for (child = context->firstchild; child != NULL; child = child->nextchild)
		MemoryContextCheck(child);
}
#endif

/*
 * MemoryContextContains
 *		Detect whether an allocated chunk of memory belongs to a given
 *		context or not.
 *
 * Caution: this test is reliable as long as 'pointer' does point to
 * a chunk of memory allocated from *some* context.  If 'pointer' points
 * at memory obtained in some other way, there is a small chance of a
 * false-positive result, since the bits right before it might look like
 * a valid chunk header by chance.
 */
bool
MemoryContextContains(MemoryContext context, void *pointer)
{
	MemoryContext ptr_context;

	/*
	 * NB: Can't use GetMemoryChunkContext() here - that performs assertions
	 * that aren't acceptable here since we might be passed memory not
	 * allocated by any memory context.
	 *
	 * Try to detect bogus pointers handed to us, poorly though we can.
	 * Presumably, a pointer that isn't MAXALIGNED isn't pointing at an
	 * allocated chunk.
	 */
	if (pointer == NULL || pointer != (void *) MAXALIGN(pointer))
	{
		return false;
	}

	/*
	 * OK, it's probably safe to look at the context.
	 */
	ptr_context = *(MemoryContext *) (((char *) pointer) - sizeof(void *));

	return ptr_context == context;
}

/*
 * MemoryContextCreate
 *		Context-type-independent part of context creation.
 *
 * This is only intended to be called by context-type-specific
 * context creation routines, not by the unwashed masses.
 *
 * The memory context creation procedure goes like this:
 *	1.  Context-type-specific routine makes some initial space allocation,
 *		including enough space for the context header.  If it fails,
 *		it can ereport() with no damage done.
 *	2.	Context-type-specific routine sets up all type-specific fields of
 *		the header (those beyond MemoryContextData proper), as well as any
 *		other management fields it needs to have a fully valid context.
 *		Usually, failure in this step is impossible, but if it's possible
 *		the initial space allocation should be freed before ereport'ing.
 *	3.	Context-type-specific routine calls MemoryContextCreate() to fill in
 *		the generic header fields and link the context into the context tree.
 *	4.  We return to the context-type-specific routine, which finishes
 *		up type-specific initialization.  This routine can now do things
 *		that might fail (like allocate more memory), so long as it's
 *		sure the node is left in a state that delete will handle.
 *
 * node: the as-yet-uninitialized common part of the context header node.
 * tag: NodeTag code identifying the memory context type.
 * methods: context-type-specific methods (usually statically allocated).
 * parent: parent context, or NULL if this will be a top-level context.
 * name: name of context (must be statically allocated).
 *
 * Context routines generally assume that MemoryContextCreate can't fail,
 * so this can contain Assert but not elog/ereport.
 */
void
MemoryContextCreate(MemoryContext node,
					NodeTag tag,
					const MemoryContextMethods *methods,
					MemoryContext parent,
					const char *name)
{
<<<<<<< HEAD
	MemoryContext node;
	Size		needed = size + strlen(name) + 1;

	// GPDB_94_MERGE_FIXME: same as AssertNotInCriticalSection
#if 0
	/* creating new memory contexts is not allowed in a critical section */
=======
	/* Creating new memory contexts is not allowed in a critical section */
>>>>>>> 9e1c9f95
	Assert(CritSectionCount == 0);
#endif

<<<<<<< HEAD
	/* Get space for node and name */
	if (TopMemoryContext != NULL)
	{
		/* Normal case: allocate the node in TopMemoryContext */
		node = (MemoryContext) MemoryContextAlloc(TopMemoryContext,
												  needed);
	}
	else
	{
		/* Special case for startup: use good ol' malloc */
		node = (MemoryContext) malloc(needed);
		if(!node)
			ereport(ERROR, (errcode(ERRCODE_OUT_OF_MEMORY),
				errmsg("Failed to create memory context: out of memory")
				));
	}

	/* Initialize the node as best we can */
	MemSet(node, 0, size);
=======
	/* Initialize all standard fields of memory context header */
>>>>>>> 9e1c9f95
	node->type = tag;
	node->isReset = true;
	node->methods = methods;
	node->parent = parent;
	node->firstchild = NULL;
	node->prevchild = NULL;
	node->name = name;
	node->ident = NULL;
	node->reset_cbs = NULL;

	/* OK to link node into context tree */
	if (parent)
	{
		node->nextchild = parent->firstchild;
		if (parent->firstchild != NULL)
			parent->firstchild->prevchild = node;
		parent->firstchild = node;
		/* inherit allowInCritSection flag from parent */
		node->allowInCritSection = parent->allowInCritSection;
	}
	else
	{
		node->nextchild = NULL;
		node->allowInCritSection = false;
	}

	VALGRIND_CREATE_MEMPOOL(node, 0, false);
}

/*
 * MemoryContextAlloc
 *		Allocate space within the specified context.
 *
 * This could be turned into a macro, but we'd have to import
 * nodes/memnodes.h into postgres.h which seems a bad idea.
 */
void *
MemoryContextAlloc(MemoryContext context, Size size)
{
	void	   *ret;

	AssertArg(MemoryContextIsValid(context));
	AssertNotInCriticalSection(context);

#ifdef CDB_PALLOC_CALLER_ID
	context->callerFile = sfile;
	context->callerLine = sline;
#endif

	if (!AllocSizeIsValid(size))
		MemoryContextError(ERRCODE_INTERNAL_ERROR,
				context, CDB_MCXT_WHERE(context),
				"invalid memory alloc request size %lu",
				(unsigned long)size);

	context->isReset = false;

	ret = context->methods->alloc(context, size);
	if (unlikely(ret == NULL))
	{
<<<<<<< HEAD
		MemoryContextError(ERRCODE_OUT_OF_MEMORY,
						   context, CDB_MCXT_WHERE(context),
						   "Out of memory.  Failed on request of size %zu bytes.",
						   size);
=======
		MemoryContextStats(TopMemoryContext);

		/*
		 * Here, and elsewhere in this module, we show the target context's
		 * "name" but not its "ident" (if any) in user-visible error messages.
		 * The "ident" string might contain security-sensitive data, such as
		 * values in SQL commands.
		 */
		ereport(ERROR,
				(errcode(ERRCODE_OUT_OF_MEMORY),
				 errmsg("out of memory"),
				 errdetail("Failed on request of size %zu in memory context \"%s\".",
						   size, context->name)));
>>>>>>> 9e1c9f95
	}

	VALGRIND_MEMPOOL_ALLOC(context, ret, size);

	return ret;
}

/*
 * MemoryContextAllocZero
 *		Like MemoryContextAlloc, but clears allocated memory
 *
 *	We could just call MemoryContextAlloc then clear the memory, but this
 *	is a very common combination, so we provide the combined operation.
 */
void *
MemoryContextAllocZero(MemoryContext context, Size size)
{
	void	   *ret;

	AssertArg(MemoryContextIsValid(context));
	AssertNotInCriticalSection(context);

#ifdef CDB_PALLOC_CALLER_ID
	context->callerFile = sfile;
	context->callerLine = sline;
#endif

	if (!AllocSizeIsValid(size))
		MemoryContextError(ERRCODE_INTERNAL_ERROR,
				context, CDB_MCXT_WHERE(context),
				"invalid memory alloc request size %lu",
				(unsigned long)size);

	context->isReset = false;

	ret = context->methods->alloc(context, size);
	if (unlikely(ret == NULL))
	{
<<<<<<< HEAD
		MemoryContextError(ERRCODE_OUT_OF_MEMORY,
						   context, CDB_MCXT_WHERE(context),
						   "Out of memory.  Failed on request of size %zu bytes.",
						   size);
=======
		MemoryContextStats(TopMemoryContext);
		ereport(ERROR,
				(errcode(ERRCODE_OUT_OF_MEMORY),
				 errmsg("out of memory"),
				 errdetail("Failed on request of size %zu in memory context \"%s\".",
						   size, context->name)));
>>>>>>> 9e1c9f95
	}

	VALGRIND_MEMPOOL_ALLOC(context, ret, size);

	MemSetAligned(ret, 0, size);

	return ret;
}

/*
 * MemoryContextAllocZeroAligned
 *		MemoryContextAllocZero where length is suitable for MemSetLoop
 *
 *	This might seem overly specialized, but it's not because newNode()
 *	is so often called with compile-time-constant sizes.
 */
void *
MemoryContextAllocZeroAligned(MemoryContext context, Size size)
{
	void	   *ret;

	AssertArg(MemoryContextIsValid(context));
	AssertNotInCriticalSection(context);

#ifdef CDB_PALLOC_CALLER_ID
	context->callerFile = sfile;
	context->callerLine = sline;
#endif

	if (!AllocSizeIsValid(size))
		MemoryContextError(ERRCODE_INTERNAL_ERROR,
				context, CDB_MCXT_WHERE(context),
				"invalid memory alloc request size %lu",
				(unsigned long)size);

	context->isReset = false;

	ret = context->methods->alloc(context, size);
	if (unlikely(ret == NULL))
	{
<<<<<<< HEAD
		MemoryContextError(ERRCODE_OUT_OF_MEMORY,
						   context, CDB_MCXT_WHERE(context),
						   "Out of memory.  Failed on request of size %zu bytes.",
						   size);
=======
		MemoryContextStats(TopMemoryContext);
		ereport(ERROR,
				(errcode(ERRCODE_OUT_OF_MEMORY),
				 errmsg("out of memory"),
				 errdetail("Failed on request of size %zu in memory context \"%s\".",
						   size, context->name)));
>>>>>>> 9e1c9f95
	}

	VALGRIND_MEMPOOL_ALLOC(context, ret, size);

	MemSetLoop(ret, 0, size);

	return ret;
}

/*
 * MemoryContextAllocExtended
 *		Allocate space within the specified context using the given flags.
 */
void *
MemoryContextAllocExtended(MemoryContext context, Size size, int flags)
{
	void	   *ret;

	AssertArg(MemoryContextIsValid(context));
	AssertNotInCriticalSection(context);

	if (((flags & MCXT_ALLOC_HUGE) != 0 && !AllocHugeSizeIsValid(size)) ||
		((flags & MCXT_ALLOC_HUGE) == 0 && !AllocSizeIsValid(size)))
		elog(ERROR, "invalid memory alloc request size %zu", size);

	context->isReset = false;

	ret = context->methods->alloc(context, size);
	if (unlikely(ret == NULL))
	{
		if ((flags & MCXT_ALLOC_NO_OOM) == 0)
		{
<<<<<<< HEAD
			MemoryContextError(ERRCODE_OUT_OF_MEMORY,
							   context, CDB_MCXT_WHERE(context),
							   "Out of memory.  Failed on request of size %zu bytes.",
							   size);
=======
			MemoryContextStats(TopMemoryContext);
			ereport(ERROR,
					(errcode(ERRCODE_OUT_OF_MEMORY),
					 errmsg("out of memory"),
					 errdetail("Failed on request of size %zu in memory context \"%s\".",
							   size, context->name)));
>>>>>>> 9e1c9f95
		}
		return NULL;
	}

	VALGRIND_MEMPOOL_ALLOC(context, ret, size);

	if ((flags & MCXT_ALLOC_ZERO) != 0)
		MemSetAligned(ret, 0, size);

	return ret;
}

void *
palloc(Size size)
{
	/* duplicates MemoryContextAlloc to avoid increased overhead */
	void	   *ret;
	MemoryContext context = CurrentMemoryContext;

<<<<<<< HEAD
	AssertArg(MemoryContextIsValid(CurrentMemoryContext));
=======
	AssertArg(MemoryContextIsValid(context));
>>>>>>> 9e1c9f95
	AssertNotInCriticalSection(context);

	if (!AllocSizeIsValid(size))
		elog(ERROR, "invalid memory alloc request size %zu", size);

	context->isReset = false;

	ret = context->methods->alloc(context, size);
	if (unlikely(ret == NULL))
	{
		MemoryContextStats(TopMemoryContext);
		ereport(ERROR,
				(errcode(ERRCODE_OUT_OF_MEMORY),
				 errmsg("out of memory"),
				 errdetail("Failed on request of size %zu in memory context \"%s\".",
						   size, context->name)));
	}

	VALGRIND_MEMPOOL_ALLOC(context, ret, size);

	return ret;
}

void *
palloc0(Size size)
{
	/* duplicates MemoryContextAllocZero to avoid increased overhead */
	void	   *ret;
	MemoryContext context = CurrentMemoryContext;

<<<<<<< HEAD
	AssertArg(MemoryContextIsValid(CurrentMemoryContext));
=======
	AssertArg(MemoryContextIsValid(context));
>>>>>>> 9e1c9f95
	AssertNotInCriticalSection(context);

	if (!AllocSizeIsValid(size))
		elog(ERROR, "invalid memory alloc request size %zu", size);

	context->isReset = false;

	ret = context->methods->alloc(context, size);
	if (unlikely(ret == NULL))
	{
		MemoryContextStats(TopMemoryContext);
		ereport(ERROR,
				(errcode(ERRCODE_OUT_OF_MEMORY),
				 errmsg("out of memory"),
				 errdetail("Failed on request of size %zu in memory context \"%s\".",
						   size, context->name)));
	}

	VALGRIND_MEMPOOL_ALLOC(context, ret, size);

	MemSetAligned(ret, 0, size);

	return ret;
}

void *
palloc_extended(Size size, int flags)
{
	/* duplicates MemoryContextAllocExtended to avoid increased overhead */
	void	   *ret;
	MemoryContext context = CurrentMemoryContext;

	AssertArg(MemoryContextIsValid(context));
	AssertNotInCriticalSection(context);

	if (((flags & MCXT_ALLOC_HUGE) != 0 && !AllocHugeSizeIsValid(size)) ||
		((flags & MCXT_ALLOC_HUGE) == 0 && !AllocSizeIsValid(size)))
		elog(ERROR, "invalid memory alloc request size %zu", size);

	context->isReset = false;

	ret = context->methods->alloc(context, size);
	if (unlikely(ret == NULL))
	{
		if ((flags & MCXT_ALLOC_NO_OOM) == 0)
		{
			MemoryContextStats(TopMemoryContext);
			ereport(ERROR,
					(errcode(ERRCODE_OUT_OF_MEMORY),
					 errmsg("out of memory"),
					 errdetail("Failed on request of size %zu in memory context \"%s\".",
							   size, context->name)));
		}
		return NULL;
	}

	VALGRIND_MEMPOOL_ALLOC(context, ret, size);

	if ((flags & MCXT_ALLOC_ZERO) != 0)
		MemSetAligned(ret, 0, size);

	return ret;
}

/*
 * pfree
 *		Release an allocated chunk.
 */
void
pfree(void *pointer)
{
	MemoryContext context = GetMemoryChunkContext(pointer);

	context->methods->free_p(context, pointer);
	VALGRIND_MEMPOOL_FREE(context, pointer);
}

/*
 * repalloc
 *		Adjust the size of a previously allocated chunk.
 */
void *
repalloc(void *pointer, Size size)
{
	MemoryContext context = GetMemoryChunkContext(pointer);
	void	   *ret;

	if (!AllocSizeIsValid(size))
		elog(ERROR, "invalid memory alloc request size %zu", size);

	AssertNotInCriticalSection(context);

	/* isReset must be false already */
	Assert(!context->isReset);

<<<<<<< HEAD
#ifdef CDB_PALLOC_CALLER_ID
	context->callerFile = sfile;
	context->callerLine = sline;
#endif

	ret = (*context->methods->realloc) (context, pointer, size);
	if (ret == NULL)
		MemoryContextError(ERRCODE_OUT_OF_MEMORY,
						   context, CDB_MCXT_WHERE(context),
						   "Out of memory.  Failed on request of size %zu bytes.",
						   size);
=======
	ret = context->methods->realloc(context, pointer, size);
	if (unlikely(ret == NULL))
	{
		MemoryContextStats(TopMemoryContext);
		ereport(ERROR,
				(errcode(ERRCODE_OUT_OF_MEMORY),
				 errmsg("out of memory"),
				 errdetail("Failed on request of size %zu in memory context \"%s\".",
						   size, context->name)));
	}
>>>>>>> 9e1c9f95

	VALGRIND_MEMPOOL_CHANGE(context, pointer, ret, size);

	return ret;
}

/*
 * MemoryContextAllocHuge
 *		Allocate (possibly-expansive) space within the specified context.
 *
 * See considerations in comment at MaxAllocHugeSize.
 */
void *
MemoryContextAllocHuge(MemoryContext context, Size size)
{
	void	   *ret;

	AssertArg(MemoryContextIsValid(context));
	AssertNotInCriticalSection(context);

	if (!AllocHugeSizeIsValid(size))
		elog(ERROR, "invalid memory alloc request size %zu", size);

	context->isReset = false;

	ret = context->methods->alloc(context, size);
	if (unlikely(ret == NULL))
	{
<<<<<<< HEAD
		MemoryContextError(ERRCODE_OUT_OF_MEMORY,
						   context, CDB_MCXT_WHERE(context),
						   "Out of memory.  Failed on request of size %zu bytes.",
						   size);
=======
		MemoryContextStats(TopMemoryContext);
		ereport(ERROR,
				(errcode(ERRCODE_OUT_OF_MEMORY),
				 errmsg("out of memory"),
				 errdetail("Failed on request of size %zu in memory context \"%s\".",
						   size, context->name)));
>>>>>>> 9e1c9f95
	}

	VALGRIND_MEMPOOL_ALLOC(context, ret, size);

	return ret;
}

/*
 * repalloc_huge
 *		Adjust the size of a previously allocated chunk, permitting a large
 *		value.  The previous allocation need not have been "huge".
 */
void *
repalloc_huge(void *pointer, Size size)
{
	MemoryContext context = GetMemoryChunkContext(pointer);
	void	   *ret;

	if (!AllocHugeSizeIsValid(size))
		elog(ERROR, "invalid memory alloc request size %zu", size);

	AssertNotInCriticalSection(context);

	/* isReset must be false already */
	Assert(!context->isReset);

<<<<<<< HEAD
	ret = (*context->methods->realloc) (context, pointer, size);
	if (ret == NULL)
		MemoryContextError(ERRCODE_OUT_OF_MEMORY,
						   context, CDB_MCXT_WHERE(context),
						   "Out of memory.  Failed on request of size %zu bytes.",
						   size);
=======
	ret = context->methods->realloc(context, pointer, size);
	if (unlikely(ret == NULL))
	{
		MemoryContextStats(TopMemoryContext);
		ereport(ERROR,
				(errcode(ERRCODE_OUT_OF_MEMORY),
				 errmsg("out of memory"),
				 errdetail("Failed on request of size %zu in memory context \"%s\".",
						   size, context->name)));
	}
>>>>>>> 9e1c9f95

	VALGRIND_MEMPOOL_CHANGE(context, pointer, ret, size);

	return ret;
}

/*
 * MemoryContextStrdup
 *		Like strdup(), but allocate from the specified context
 */
char *
MemoryContextStrdup(MemoryContext context, const char *string)
{
	char	   *nstr;
	Size		len = strlen(string) + 1;

	nstr = (char *) MemoryContextAlloc(context, len);

	memcpy(nstr, string, len);

	return nstr;
}

char *
pstrdup(const char *in)
{
	return MemoryContextStrdup(CurrentMemoryContext, in);
}

/*
 * pnstrdup
 *		Like pstrdup(), but append null byte to a
 *		not-necessarily-null-terminated input string.
 */
char *
pnstrdup(const char *in, Size len)
{
	char	   *out;

	len = strnlen(in, len);

	out = palloc(len + 1);
	memcpy(out, in, len);
	out[len] = '\0';

	return out;
}

<<<<<<< HEAD
#if defined(WIN32) || defined(__CYGWIN__)
/*
 *	Memory support routines for libpgport on Win32
 *
 *	Win32 can't load a library that PGDLLIMPORTs a variable
 *	if the link object files also PGDLLIMPORT the same variable.
 *	For this reason, libpgport can't reference CurrentMemoryContext
 *	in the palloc macro calls.
 *
 *	To fix this, we create several functions here that allow us to
 *	manage memory without doing the inline in libpgport.
 */
void *
pgport_palloc(Size sz)
{
	return palloc(sz);
}


char *
pgport_pstrdup(const char *str)
{
	return pstrdup(str);
}


/* Doesn't reference a PGDLLIMPORT variable, but here for completeness. */
void
pgport_pfree(void *pointer)
{
	pfree(pointer);
}

#endif
=======
/*
 * Make copy of string with all trailing newline characters removed.
 */
char *
pchomp(const char *in)
{
	size_t		n;

	n = strlen(in);
	while (n > 0 && in[n - 1] == '\n')
		n--;
	return pnstrdup(in, n);
}
>>>>>>> 9e1c9f95
<|MERGE_RESOLUTION|>--- conflicted
+++ resolved
@@ -9,13 +9,9 @@
  * context's MemoryContextMethods struct.
  *
  *
-<<<<<<< HEAD
  * Portions Copyright (c) 2007-2008, Greenplum inc
  * Portions Copyright (c) 2012-Present Pivotal Software, Inc.
- * Portions Copyright (c) 1996-2016, PostgreSQL Global Development Group
-=======
  * Portions Copyright (c) 1996-2019, PostgreSQL Global Development Group
->>>>>>> 9e1c9f95
  * Portions Copyright (c) 1994, Regents of the University of California
  *
  *
@@ -123,13 +119,7 @@
 	AssertState(TopMemoryContext == NULL);
 
 	/*
-<<<<<<< HEAD
-	 * First, initialize TopMemoryContext, which will hold the MemoryContext
-	 * nodes for all other contexts.  (There is special-case code in
-	 * MemoryContextCreate() to handle this call.)
-=======
 	 * First, initialize TopMemoryContext, which is the parent of all others.
->>>>>>> 9e1c9f95
 	 */
 	TopMemoryContext = AllocSetContextCreate((MemoryContext) NULL,
 											 "TopMemoryContext",
@@ -253,18 +243,14 @@
 	/* And not CurrentMemoryContext, either */
 	Assert(context != CurrentMemoryContext);
 
-<<<<<<< HEAD
 #ifdef CDB_PALLOC_CALLER_ID
 	context->callerFile = sfile;
 	context->callerLine = sline;
 #endif
 
-	MemoryContextDeleteChildren(context);
-=======
 	/* save a function call in common case where there are no children */
 	if (context->firstchild != NULL)
 		MemoryContextDeleteChildren(context);
->>>>>>> 9e1c9f95
 
 	/*
 	 * It's not entirely clear whether 'tis better to do this before or after
@@ -282,9 +268,6 @@
 	parent = MemoryContextGetParent(context);
 	MemoryContextSetParent(context, NULL);
 
-<<<<<<< HEAD
-	(*context->methods->delete_context) (context, parent);
-=======
 	/*
 	 * Also reset the context's ident pointer, in case it points into the
 	 * context.  This would only matter if someone tries to get stats on the
@@ -292,9 +275,8 @@
 	 */
 	context->ident = NULL;
 
-	context->methods->delete_context(context);
-
->>>>>>> 9e1c9f95
+	context->methods->delete_context(context, parent);
+
 	VALGRIND_DESTROY_MEMPOOL(context);
 }
 
@@ -642,6 +624,30 @@
 }                               /* MemoryContextSetPeakSpace */
 
 /*
+ * Find the memory allocated to blocks for this memory context. If recurse is
+ * true, also include children.
+ */
+int64
+MemoryContextMemAllocated(MemoryContext context, bool recurse)
+{
+	int64 total = context->mem_allocated;
+
+	AssertArg(MemoryContextIsValid(context));
+
+	if (recurse)
+	{
+		MemoryContext child = context->firstchild;
+
+		for (child = context->firstchild;
+			 child != NULL;
+			 child = child->nextchild)
+			total += MemoryContextMemAllocated(child, true);
+	}
+
+	return total;
+}
+
+/*
  * MemoryContextStats
  *		Print statistics about the named context and all its descendants.
  *
@@ -857,9 +863,7 @@
 	 * allocated chunk.
 	 */
 	if (pointer == NULL || pointer != (void *) MAXALIGN(pointer))
-	{
 		return false;
-	}
 
 	/*
 	 * OK, it's probably safe to look at the context.
@@ -908,47 +912,19 @@
 					MemoryContext parent,
 					const char *name)
 {
-<<<<<<< HEAD
-	MemoryContext node;
-	Size		needed = size + strlen(name) + 1;
-
 	// GPDB_94_MERGE_FIXME: same as AssertNotInCriticalSection
 #if 0
-	/* creating new memory contexts is not allowed in a critical section */
-=======
 	/* Creating new memory contexts is not allowed in a critical section */
->>>>>>> 9e1c9f95
 	Assert(CritSectionCount == 0);
 #endif
 
-<<<<<<< HEAD
-	/* Get space for node and name */
-	if (TopMemoryContext != NULL)
-	{
-		/* Normal case: allocate the node in TopMemoryContext */
-		node = (MemoryContext) MemoryContextAlloc(TopMemoryContext,
-												  needed);
-	}
-	else
-	{
-		/* Special case for startup: use good ol' malloc */
-		node = (MemoryContext) malloc(needed);
-		if(!node)
-			ereport(ERROR, (errcode(ERRCODE_OUT_OF_MEMORY),
-				errmsg("Failed to create memory context: out of memory")
-				));
-	}
-
-	/* Initialize the node as best we can */
-	MemSet(node, 0, size);
-=======
 	/* Initialize all standard fields of memory context header */
->>>>>>> 9e1c9f95
 	node->type = tag;
 	node->isReset = true;
 	node->methods = methods;
 	node->parent = parent;
 	node->firstchild = NULL;
+	node->mem_allocated = 0;
 	node->prevchild = NULL;
 	node->name = name;
 	node->ident = NULL;
@@ -1004,12 +980,6 @@
 	ret = context->methods->alloc(context, size);
 	if (unlikely(ret == NULL))
 	{
-<<<<<<< HEAD
-		MemoryContextError(ERRCODE_OUT_OF_MEMORY,
-						   context, CDB_MCXT_WHERE(context),
-						   "Out of memory.  Failed on request of size %zu bytes.",
-						   size);
-=======
 		MemoryContextStats(TopMemoryContext);
 
 		/*
@@ -1023,7 +993,6 @@
 				 errmsg("out of memory"),
 				 errdetail("Failed on request of size %zu in memory context \"%s\".",
 						   size, context->name)));
->>>>>>> 9e1c9f95
 	}
 
 	VALGRIND_MEMPOOL_ALLOC(context, ret, size);
@@ -1062,19 +1031,12 @@
 	ret = context->methods->alloc(context, size);
 	if (unlikely(ret == NULL))
 	{
-<<<<<<< HEAD
-		MemoryContextError(ERRCODE_OUT_OF_MEMORY,
-						   context, CDB_MCXT_WHERE(context),
-						   "Out of memory.  Failed on request of size %zu bytes.",
-						   size);
-=======
 		MemoryContextStats(TopMemoryContext);
 		ereport(ERROR,
 				(errcode(ERRCODE_OUT_OF_MEMORY),
 				 errmsg("out of memory"),
 				 errdetail("Failed on request of size %zu in memory context \"%s\".",
 						   size, context->name)));
->>>>>>> 9e1c9f95
 	}
 
 	VALGRIND_MEMPOOL_ALLOC(context, ret, size);
@@ -1115,19 +1077,12 @@
 	ret = context->methods->alloc(context, size);
 	if (unlikely(ret == NULL))
 	{
-<<<<<<< HEAD
-		MemoryContextError(ERRCODE_OUT_OF_MEMORY,
-						   context, CDB_MCXT_WHERE(context),
-						   "Out of memory.  Failed on request of size %zu bytes.",
-						   size);
-=======
 		MemoryContextStats(TopMemoryContext);
 		ereport(ERROR,
 				(errcode(ERRCODE_OUT_OF_MEMORY),
 				 errmsg("out of memory"),
 				 errdetail("Failed on request of size %zu in memory context \"%s\".",
 						   size, context->name)));
->>>>>>> 9e1c9f95
 	}
 
 	VALGRIND_MEMPOOL_ALLOC(context, ret, size);
@@ -1145,124 +1100,6 @@
 MemoryContextAllocExtended(MemoryContext context, Size size, int flags)
 {
 	void	   *ret;
-
-	AssertArg(MemoryContextIsValid(context));
-	AssertNotInCriticalSection(context);
-
-	if (((flags & MCXT_ALLOC_HUGE) != 0 && !AllocHugeSizeIsValid(size)) ||
-		((flags & MCXT_ALLOC_HUGE) == 0 && !AllocSizeIsValid(size)))
-		elog(ERROR, "invalid memory alloc request size %zu", size);
-
-	context->isReset = false;
-
-	ret = context->methods->alloc(context, size);
-	if (unlikely(ret == NULL))
-	{
-		if ((flags & MCXT_ALLOC_NO_OOM) == 0)
-		{
-<<<<<<< HEAD
-			MemoryContextError(ERRCODE_OUT_OF_MEMORY,
-							   context, CDB_MCXT_WHERE(context),
-							   "Out of memory.  Failed on request of size %zu bytes.",
-							   size);
-=======
-			MemoryContextStats(TopMemoryContext);
-			ereport(ERROR,
-					(errcode(ERRCODE_OUT_OF_MEMORY),
-					 errmsg("out of memory"),
-					 errdetail("Failed on request of size %zu in memory context \"%s\".",
-							   size, context->name)));
->>>>>>> 9e1c9f95
-		}
-		return NULL;
-	}
-
-	VALGRIND_MEMPOOL_ALLOC(context, ret, size);
-
-	if ((flags & MCXT_ALLOC_ZERO) != 0)
-		MemSetAligned(ret, 0, size);
-
-	return ret;
-}
-
-void *
-palloc(Size size)
-{
-	/* duplicates MemoryContextAlloc to avoid increased overhead */
-	void	   *ret;
-	MemoryContext context = CurrentMemoryContext;
-
-<<<<<<< HEAD
-	AssertArg(MemoryContextIsValid(CurrentMemoryContext));
-=======
-	AssertArg(MemoryContextIsValid(context));
->>>>>>> 9e1c9f95
-	AssertNotInCriticalSection(context);
-
-	if (!AllocSizeIsValid(size))
-		elog(ERROR, "invalid memory alloc request size %zu", size);
-
-	context->isReset = false;
-
-	ret = context->methods->alloc(context, size);
-	if (unlikely(ret == NULL))
-	{
-		MemoryContextStats(TopMemoryContext);
-		ereport(ERROR,
-				(errcode(ERRCODE_OUT_OF_MEMORY),
-				 errmsg("out of memory"),
-				 errdetail("Failed on request of size %zu in memory context \"%s\".",
-						   size, context->name)));
-	}
-
-	VALGRIND_MEMPOOL_ALLOC(context, ret, size);
-
-	return ret;
-}
-
-void *
-palloc0(Size size)
-{
-	/* duplicates MemoryContextAllocZero to avoid increased overhead */
-	void	   *ret;
-	MemoryContext context = CurrentMemoryContext;
-
-<<<<<<< HEAD
-	AssertArg(MemoryContextIsValid(CurrentMemoryContext));
-=======
-	AssertArg(MemoryContextIsValid(context));
->>>>>>> 9e1c9f95
-	AssertNotInCriticalSection(context);
-
-	if (!AllocSizeIsValid(size))
-		elog(ERROR, "invalid memory alloc request size %zu", size);
-
-	context->isReset = false;
-
-	ret = context->methods->alloc(context, size);
-	if (unlikely(ret == NULL))
-	{
-		MemoryContextStats(TopMemoryContext);
-		ereport(ERROR,
-				(errcode(ERRCODE_OUT_OF_MEMORY),
-				 errmsg("out of memory"),
-				 errdetail("Failed on request of size %zu in memory context \"%s\".",
-						   size, context->name)));
-	}
-
-	VALGRIND_MEMPOOL_ALLOC(context, ret, size);
-
-	MemSetAligned(ret, 0, size);
-
-	return ret;
-}
-
-void *
-palloc_extended(Size size, int flags)
-{
-	/* duplicates MemoryContextAllocExtended to avoid increased overhead */
-	void	   *ret;
-	MemoryContext context = CurrentMemoryContext;
 
 	AssertArg(MemoryContextIsValid(context));
 	AssertNotInCriticalSection(context);
@@ -1296,51 +1133,22 @@
 	return ret;
 }
 
-/*
- * pfree
- *		Release an allocated chunk.
- */
-void
-pfree(void *pointer)
-{
-	MemoryContext context = GetMemoryChunkContext(pointer);
-
-	context->methods->free_p(context, pointer);
-	VALGRIND_MEMPOOL_FREE(context, pointer);
-}
-
-/*
- * repalloc
- *		Adjust the size of a previously allocated chunk.
- */
 void *
-repalloc(void *pointer, Size size)
-{
-	MemoryContext context = GetMemoryChunkContext(pointer);
+palloc(Size size)
+{
+	/* duplicates MemoryContextAlloc to avoid increased overhead */
 	void	   *ret;
+	MemoryContext context = CurrentMemoryContext;
+
+	AssertArg(MemoryContextIsValid(context));
+	AssertNotInCriticalSection(context);
 
 	if (!AllocSizeIsValid(size))
 		elog(ERROR, "invalid memory alloc request size %zu", size);
 
-	AssertNotInCriticalSection(context);
-
-	/* isReset must be false already */
-	Assert(!context->isReset);
-
-<<<<<<< HEAD
-#ifdef CDB_PALLOC_CALLER_ID
-	context->callerFile = sfile;
-	context->callerLine = sline;
-#endif
-
-	ret = (*context->methods->realloc) (context, pointer, size);
-	if (ret == NULL)
-		MemoryContextError(ERRCODE_OUT_OF_MEMORY,
-						   context, CDB_MCXT_WHERE(context),
-						   "Out of memory.  Failed on request of size %zu bytes.",
-						   size);
-=======
-	ret = context->methods->realloc(context, pointer, size);
+	context->isReset = false;
+
+	ret = context->methods->alloc(context, size);
 	if (unlikely(ret == NULL))
 	{
 		MemoryContextStats(TopMemoryContext);
@@ -1350,28 +1158,23 @@
 				 errdetail("Failed on request of size %zu in memory context \"%s\".",
 						   size, context->name)));
 	}
->>>>>>> 9e1c9f95
-
-	VALGRIND_MEMPOOL_CHANGE(context, pointer, ret, size);
+
+	VALGRIND_MEMPOOL_ALLOC(context, ret, size);
 
 	return ret;
 }
 
-/*
- * MemoryContextAllocHuge
- *		Allocate (possibly-expansive) space within the specified context.
- *
- * See considerations in comment at MaxAllocHugeSize.
- */
 void *
-MemoryContextAllocHuge(MemoryContext context, Size size)
-{
+palloc0(Size size)
+{
+	/* duplicates MemoryContextAllocZero to avoid increased overhead */
 	void	   *ret;
+	MemoryContext context = CurrentMemoryContext;
 
 	AssertArg(MemoryContextIsValid(context));
 	AssertNotInCriticalSection(context);
 
-	if (!AllocHugeSizeIsValid(size))
+	if (!AllocSizeIsValid(size))
 		elog(ERROR, "invalid memory alloc request size %zu", size);
 
 	context->isReset = false;
@@ -1379,38 +1182,84 @@
 	ret = context->methods->alloc(context, size);
 	if (unlikely(ret == NULL))
 	{
-<<<<<<< HEAD
-		MemoryContextError(ERRCODE_OUT_OF_MEMORY,
-						   context, CDB_MCXT_WHERE(context),
-						   "Out of memory.  Failed on request of size %zu bytes.",
-						   size);
-=======
 		MemoryContextStats(TopMemoryContext);
 		ereport(ERROR,
 				(errcode(ERRCODE_OUT_OF_MEMORY),
 				 errmsg("out of memory"),
 				 errdetail("Failed on request of size %zu in memory context \"%s\".",
 						   size, context->name)));
->>>>>>> 9e1c9f95
 	}
 
 	VALGRIND_MEMPOOL_ALLOC(context, ret, size);
 
+	MemSetAligned(ret, 0, size);
+
 	return ret;
 }
 
-/*
- * repalloc_huge
- *		Adjust the size of a previously allocated chunk, permitting a large
- *		value.  The previous allocation need not have been "huge".
- */
 void *
-repalloc_huge(void *pointer, Size size)
+palloc_extended(Size size, int flags)
+{
+	/* duplicates MemoryContextAllocExtended to avoid increased overhead */
+	void	   *ret;
+	MemoryContext context = CurrentMemoryContext;
+
+	AssertArg(MemoryContextIsValid(context));
+	AssertNotInCriticalSection(context);
+
+	if (((flags & MCXT_ALLOC_HUGE) != 0 && !AllocHugeSizeIsValid(size)) ||
+		((flags & MCXT_ALLOC_HUGE) == 0 && !AllocSizeIsValid(size)))
+		elog(ERROR, "invalid memory alloc request size %zu", size);
+
+	context->isReset = false;
+
+	ret = context->methods->alloc(context, size);
+	if (unlikely(ret == NULL))
+	{
+		if ((flags & MCXT_ALLOC_NO_OOM) == 0)
+		{
+			MemoryContextStats(TopMemoryContext);
+			ereport(ERROR,
+					(errcode(ERRCODE_OUT_OF_MEMORY),
+					 errmsg("out of memory"),
+					 errdetail("Failed on request of size %zu in memory context \"%s\".",
+							   size, context->name)));
+		}
+		return NULL;
+	}
+
+	VALGRIND_MEMPOOL_ALLOC(context, ret, size);
+
+	if ((flags & MCXT_ALLOC_ZERO) != 0)
+		MemSetAligned(ret, 0, size);
+
+	return ret;
+}
+
+/*
+ * pfree
+ *		Release an allocated chunk.
+ */
+void
+pfree(void *pointer)
+{
+	MemoryContext context = GetMemoryChunkContext(pointer);
+
+	context->methods->free_p(context, pointer);
+	VALGRIND_MEMPOOL_FREE(context, pointer);
+}
+
+/*
+ * repalloc
+ *		Adjust the size of a previously allocated chunk.
+ */
+void *
+repalloc(void *pointer, Size size)
 {
 	MemoryContext context = GetMemoryChunkContext(pointer);
 	void	   *ret;
 
-	if (!AllocHugeSizeIsValid(size))
+	if (!AllocSizeIsValid(size))
 		elog(ERROR, "invalid memory alloc request size %zu", size);
 
 	AssertNotInCriticalSection(context);
@@ -1418,14 +1267,6 @@
 	/* isReset must be false already */
 	Assert(!context->isReset);
 
-<<<<<<< HEAD
-	ret = (*context->methods->realloc) (context, pointer, size);
-	if (ret == NULL)
-		MemoryContextError(ERRCODE_OUT_OF_MEMORY,
-						   context, CDB_MCXT_WHERE(context),
-						   "Out of memory.  Failed on request of size %zu bytes.",
-						   size);
-=======
 	ret = context->methods->realloc(context, pointer, size);
 	if (unlikely(ret == NULL))
 	{
@@ -1436,7 +1277,76 @@
 				 errdetail("Failed on request of size %zu in memory context \"%s\".",
 						   size, context->name)));
 	}
->>>>>>> 9e1c9f95
+
+	VALGRIND_MEMPOOL_CHANGE(context, pointer, ret, size);
+
+	return ret;
+}
+
+/*
+ * MemoryContextAllocHuge
+ *		Allocate (possibly-expansive) space within the specified context.
+ *
+ * See considerations in comment at MaxAllocHugeSize.
+ */
+void *
+MemoryContextAllocHuge(MemoryContext context, Size size)
+{
+	void	   *ret;
+
+	AssertArg(MemoryContextIsValid(context));
+	AssertNotInCriticalSection(context);
+
+	if (!AllocHugeSizeIsValid(size))
+		elog(ERROR, "invalid memory alloc request size %zu", size);
+
+	context->isReset = false;
+
+	ret = context->methods->alloc(context, size);
+	if (unlikely(ret == NULL))
+	{
+		MemoryContextStats(TopMemoryContext);
+		ereport(ERROR,
+				(errcode(ERRCODE_OUT_OF_MEMORY),
+				 errmsg("out of memory"),
+				 errdetail("Failed on request of size %zu in memory context \"%s\".",
+						   size, context->name)));
+	}
+
+	VALGRIND_MEMPOOL_ALLOC(context, ret, size);
+
+	return ret;
+}
+
+/*
+ * repalloc_huge
+ *		Adjust the size of a previously allocated chunk, permitting a large
+ *		value.  The previous allocation need not have been "huge".
+ */
+void *
+repalloc_huge(void *pointer, Size size)
+{
+	MemoryContext context = GetMemoryChunkContext(pointer);
+	void	   *ret;
+
+	if (!AllocHugeSizeIsValid(size))
+		elog(ERROR, "invalid memory alloc request size %zu", size);
+
+	AssertNotInCriticalSection(context);
+
+	/* isReset must be false already */
+	Assert(!context->isReset);
+
+	ret = context->methods->realloc(context, pointer, size);
+	if (unlikely(ret == NULL))
+	{
+		MemoryContextStats(TopMemoryContext);
+		ereport(ERROR,
+				(errcode(ERRCODE_OUT_OF_MEMORY),
+				 errmsg("out of memory"),
+				 errdetail("Failed on request of size %zu in memory context \"%s\".",
+						   size, context->name)));
+	}
 
 	VALGRIND_MEMPOOL_CHANGE(context, pointer, ret, size);
 
@@ -1485,42 +1395,6 @@
 	return out;
 }
 
-<<<<<<< HEAD
-#if defined(WIN32) || defined(__CYGWIN__)
-/*
- *	Memory support routines for libpgport on Win32
- *
- *	Win32 can't load a library that PGDLLIMPORTs a variable
- *	if the link object files also PGDLLIMPORT the same variable.
- *	For this reason, libpgport can't reference CurrentMemoryContext
- *	in the palloc macro calls.
- *
- *	To fix this, we create several functions here that allow us to
- *	manage memory without doing the inline in libpgport.
- */
-void *
-pgport_palloc(Size sz)
-{
-	return palloc(sz);
-}
-
-
-char *
-pgport_pstrdup(const char *str)
-{
-	return pstrdup(str);
-}
-
-
-/* Doesn't reference a PGDLLIMPORT variable, but here for completeness. */
-void
-pgport_pfree(void *pointer)
-{
-	pfree(pointer);
-}
-
-#endif
-=======
 /*
  * Make copy of string with all trailing newline characters removed.
  */
@@ -1533,5 +1407,4 @@
 	while (n > 0 && in[n - 1] == '\n')
 		n--;
 	return pnstrdup(in, n);
-}
->>>>>>> 9e1c9f95
+}