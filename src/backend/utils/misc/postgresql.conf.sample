# -----------------------------
# PostgreSQL configuration file
# -----------------------------
#
# This file consists of lines of the form:
#
#   name = value
#
# (The "=" is optional.)  Whitespace may be used.  Comments are introduced with
# "#" anywhere on a line.  The complete list of parameter names and allowed
# values can be found in the PostgreSQL documentation.
#
# The commented-out settings shown in this file represent the default values.
# Re-commenting a setting is NOT sufficient to revert it to the default value;
# you need to reload the server.
#
# This file is read on server startup and when the server receives a SIGHUP
# signal.  If you edit the file on a running system, you have to SIGHUP the
# server for the changes to take effect, or use "pg_ctl reload".  Some
# parameters, which are marked below, require a server shutdown and restart to
# take effect.
#
# Any parameter can also be given as a command-line option to the server, e.g.,
# "postgres -c log_connections=on".  Some parameters can be changed at run time
# with the "SET" SQL command.
#
# Memory units:  kB = kilobytes        Time units:  ms  = milliseconds
#                MB = megabytes                     s   = seconds
#                GB = gigabytes                     min = minutes
#                                                   h   = hours
#                                                   d   = days


#------------------------------------------------------------------------------
# FILE LOCATIONS
#------------------------------------------------------------------------------

# The default values of these variables are driven from the -D command-line
# option or PGDATA environment variable, represented here as ConfigDir.

#data_directory = 'ConfigDir'		# use data in another directory
					# (change requires restart)
#hba_file = 'ConfigDir/pg_hba.conf'	# host-based authentication file
					# (change requires restart)
#ident_file = 'ConfigDir/pg_ident.conf'	# ident configuration file
					# (change requires restart)

# If external_pid_file is not explicitly set, no extra PID file is written.
#external_pid_file = '(none)'		# write an extra PID file
					# (change requires restart)


#------------------------------------------------------------------------------
# CONNECTIONS AND AUTHENTICATION
#------------------------------------------------------------------------------

# - Connection Settings -

#listen_addresses = '*'			# what IP address(es) to listen on;
					# comma-separated list of addresses;
					# defaults to '*', '*' = all
					# (change requires restart)

#port = 5432				# sets the database listener port for 
      					# a Greenplum instance. The master and 
					# each segment has its own port number. 
# note: Port numbers for the Greenplum system must also be changed in the
# gp_configuration catalog. See the Greenplum Database Administrator Guide 
# for instructions!
#
# WARNING: YOU MUST SHUT DOWN YOUR GREENPLUM SYSTEM BEFORE CHANGING 
# THE PORT NUMBER IN THIS FILE.

#max_connections = 200			# (change requires restart)
# Note:  Increasing max_connections costs ~400 bytes of shared memory per 
# connection slot, plus lock space (see max_locks_per_transaction).
#superuser_reserved_connections = 3	# (change requires restart)
#unix_socket_directory = ''		# (change requires restart)
#unix_socket_group = ''			# (change requires restart)
#unix_socket_permissions = 0777		# begin with 0 to use octal notation
					# (change requires restart)
#bonjour_name = ''			# defaults to the computer name
					# (change requires restart)

# - Security and Authentication -

#authentication_timeout = 1min		# 1s-600s
#ssl = off				# (change requires restart)
#ssl_ciphers = 'ALL:!ADH:!LOW:!EXP:!MD5:@STRENGTH'	# allowed SSL ciphers
					# (change requires restart)
#ssl_renegotiation_limit = 512MB	# amount of data between renegotiations
#password_encryption = on
#db_user_namespace = off

# Kerberos and GSSAPI
#krb_server_keyfile = ''
#krb_srvname = 'postgres'		# (Kerberos only)
#krb_caseins_users = off

# - TCP Keepalives -
# see "man 7 tcp" for details

#tcp_keepalives_idle = 0		# TCP_KEEPIDLE, in seconds;
					# 0 selects the system default
#tcp_keepalives_interval = 0		# TCP_KEEPINTVL, in seconds;
					# 0 selects the system default
#tcp_keepalives_count = 0		# TCP_KEEPCNT;
					# 0 selects the system default


#------------------------------------------------------------------------------
# RESOURCE USAGE (except WAL)
#------------------------------------------------------------------------------

# - Memory -

#shared_buffers = 128MB			# min 128kB
					# (change requires restart)
#temp_buffers = 8MB			# min 800kB
<<<<<<< HEAD
max_prepared_transactions = 250		# can be 0 or more
					# (change requires restart)
# Note:  Increasing max_prepared_transactions costs ~600 bytes of shared memory
# per transaction slot, plus lock space (see max_locks_per_transaction).
#work_mem = 32MB			# min 64kB
#maintenance_work_mem = 64MB		# min 1MB
=======
#max_prepared_transactions = 0		# zero disables the feature
					# (change requires restart)
# Note:  Increasing max_prepared_transactions costs ~600 bytes of shared memory
# per transaction slot, plus lock space (see max_locks_per_transaction).
# It is not advisable to set max_prepared_transactions nonzero unless you
# actively intend to use prepared transactions.
#work_mem = 1MB				# min 64kB
#maintenance_work_mem = 16MB		# min 1MB
>>>>>>> 4d53a2f9
#max_stack_depth = 2MB			# min 100kB

# - Kernel Resource Usage -

#max_files_per_process = 1000		# min 25
					# (change requires restart)
#shared_preload_libraries = ''		# (change requires restart)

# - Cost-Based Vacuum Delay -

#vacuum_cost_delay = 0ms		# 0-100 milliseconds
#vacuum_cost_page_hit = 1		# 0-10000 credits
#vacuum_cost_page_miss = 10		# 0-10000 credits
#vacuum_cost_page_dirty = 20		# 0-10000 credits
#vacuum_cost_limit = 200		# 1-10000 credits

<<<<<<< HEAD
=======
# - Background Writer -

#bgwriter_delay = 200ms			# 10-10000ms between rounds
#bgwriter_lru_maxpages = 100		# 0-1000 max buffers written/round
#bgwriter_lru_multiplier = 2.0		# 0-10.0 multipler on buffers scanned/round

# - Asynchronous Behavior -

#effective_io_concurrency = 1		# 1-1000. 0 disables prefetching


#------------------------------------------------------------------------------
# WRITE AHEAD LOG
#------------------------------------------------------------------------------

# - Settings -

#fsync = on				# turns forced synchronization on or off
#synchronous_commit = on		# immediate fsync at commit
#wal_sync_method = fsync		# the default is the first option 
					# supported by the operating system:
					#   open_datasync
					#   fdatasync
					#   fsync
					#   fsync_writethrough
					#   open_sync
#full_page_writes = on			# recover from partial page writes
#wal_buffers = 64kB			# min 32kB
					# (change requires restart)
#wal_writer_delay = 200ms		# 1-10000 milliseconds

#commit_delay = 0			# range 0-100000, in microseconds
#commit_siblings = 5			# range 1-1000

# - Checkpoints -

#checkpoint_segments = 3		# in logfile segments, min 1, 16MB each
#checkpoint_timeout = 5min		# range 30s-1h
#checkpoint_completion_target = 0.5	# checkpoint target duration, 0.0 - 1.0
#checkpoint_warning = 30s		# 0 disables

# - Archiving -

#archive_mode = off		# allows archiving to be done
				# (change requires restart)
#archive_command = ''		# command to use to archive a logfile segment
#archive_timeout = 0		# force a logfile segment switch after this
				# number of seconds; 0 disables


>>>>>>> 4d53a2f9
#------------------------------------------------------------------------------
# QUERY TUNING
#------------------------------------------------------------------------------

# - Planner Method Configuration -

#enable_bitmapscan = on
#enable_indexscan = on
#enable_seqscan = on
#enable_tidscan = on

#enable_hashjoin = on
#enable_mergejoin = off
#enable_nestloop = off
#gp_enable_adaptive_nestloop = on

#gp_enable_multiphase_agg = on
#gp_enable_preunique = on
#gp_enable_agg_distinct = on
#gp_enable_agg_distinct_pruning = on
#enable_groupagg = on
#enable_hashagg = on
#gp_selectivity_damping_for_scans = on
#gp_selectivity_damping_for_joins = off


#gp_enable_sequential_window_plans = off

#enable_sort = on
#gp_enable_sort_limit = on
#gp_enable_sort_distinct = on

# - Planner Cost Constants -

#seq_page_cost = 1.0			# measured on an arbitrary scale
#random_page_cost = 100			# same scale as above

#cpu_tuple_cost = 0.01			# same scale as above
#cpu_index_tuple_cost = 0.005		# same scale as above
#cpu_operator_cost = 0.0025		# same scale as above
#gp_motion_cost_per_row = 0.0  # (same) (if 0, 2*cpu_tuple_cost is used)

#effective_cache_size = 4MB

# - Other Planner Options -

<<<<<<< HEAD
=======
#default_statistics_target = 100	# range 1-10000
#constraint_exclusion = partition	# on, off, or partition
>>>>>>> 4d53a2f9
#cursor_tuple_fraction = 0.1		# range 0.0-1.0
#from_collapse_limit = 20
#join_collapse_limit = 20		# 1 disables collapsing of explicit
					# JOIN clauses
#gp_segments_for_planner = 0     # if 0, actual number of segments is used

#gp_enable_direct_dispatch = on

optimizer_analyze_root_partition = on # stats collection on root partitions

#------------------------------------------------------------------------------
# ERROR REPORTING AND LOGGING
#------------------------------------------------------------------------------

# - Set gp_reraise_signal to on to generate core files on SIGSEGV

#gp_reraise_signal = off

# - Where to Log -

#log_truncate_on_rotation = off		# If on, an existing log file of the
					# same name as the new log file will be
					# truncated rather than appended to.
					# But such truncation only occurs on
					# time-driven rotation, not on restarts
					# or size-driven rotation.  Default is
					# off, meaning append to existing files
					# in all cases.
#log_rotation_age = 1d			# Automatic rotation of logfiles will
					# happen after that time.  0 disables.
#log_rotation_size = 10MB		# Automatic rotation of logfiles will 
					# happen after that much log output.
					# 0 disables.

# - When to Log -

#client_min_messages = notice		# values in order of decreasing detail:
					#   debug5
					#   debug4
					#   debug3
					#   debug2
					#   debug1
					#   log
					#   notice
					#   warning
					#   error

#log_min_messages = warning		# values in order of decreasing detail:
					#   debug5
					#   debug4
					#   debug3
					#   debug2
					#   debug1
					#   info
					#   notice
					#   warning
					#   error
					#   log
					#   fatal
					#   panic

#log_error_verbosity = default		# terse, default, or verbose messages

#log_min_error_statement = error	# values in order of decreasing detail:
				 	#   debug5
					#   debug4
					#   debug3
					#   debug2
					#   debug1
				 	#   info
					#   notice
					#   warning
					#   error
					#   log
					#   fatal
					#   panic (effectively off)

#log_min_duration_statement = -1	# -1 is disabled, 0 logs all statements
					# and their durations, > 0 logs only
					# statements running at least this number
					# of milliseconds

# - What to Log -

#debug_print_parse = off
#debug_print_rewritten = off
#debug_print_prelim_plan = off
#debug_print_slice_table = off
#debug_print_plan = off
#debug_pretty_print = on
#log_checkpoints = off
#log_connections = off
#log_disconnections = off
#log_duration = off
#log_hostname = off
<<<<<<< HEAD

#log_statement = 'none'			# none, mod, ddl, all
#log_temp_files = -1			# Log temporary files equal or larger
					# than the specified number of kilobytes.
					# -1 disables;  0 logs all temp files
=======
#log_line_prefix = ''			# special values:
					#   %u = user name
					#   %d = database name
					#   %r = remote host and port
					#   %h = remote host
					#   %p = process ID
					#   %t = timestamp without milliseconds
					#   %m = timestamp with milliseconds
					#   %i = command tag
					#   %c = session ID
					#   %l = session line number
					#   %s = session start timestamp
					#   %v = virtual transaction ID
					#   %x = transaction ID (0 if none)
					#   %q = stop here in non-session
					#        processes
					#   %% = '%'
					# e.g. '<%u%%%d> '
#log_lock_waits = off			# log lock waits >= deadlock_timeout
#log_statement = 'none'			# none, ddl, mod, all
#log_temp_files = -1			# log temporary files equal or larger
					# than the specified size in kilobytes;
					# -1 disables, 0 logs all temp files
>>>>>>> 4d53a2f9
#log_timezone = unknown			# actually, defaults to TZ environment
					# setting

#------------------------------------------------------------------------------
# PL/JAVA
#------------------------------------------------------------------------------
#pljava_classpath = ''                      # ':' separated list of installed jar files
#pljava_vmoptions = ''                      # Options sent to the JVM on startup
#pljava_statement_cache_size = 0            # Size of the prepared statement MRU cache
#pljava_release_lingering_savepoints = off  # on/off to release/abort lingering savepoints


#------------------------------------------------------------------------------
# PERFORMANCE MONITOR
#------------------------------------------------------------------------------

#gp_enable_gpperfmon=on		# Enable the performance monitor
#gpperfmon_port=8888		# Port used by the performance monitor daemons

										
#------------------------------------------------------------------------------
# EMAIL ALERTS
#------------------------------------------------------------------------------

# Configure the DNS name of the SMTP server you want to use,
# the port it runs on (which will be either 25 or 587), and
# the SASL authentication information used to connect to it.

#gp_email_smtp_server = 'localhost:25'      # SMTP server hostname and port (don't forget the port!)
#gp_email_smtp_userid = ''					# Userid used to authenticate with SMTP server, if needed
#gp_email_smtp_password = ''				# Password/Passphrase used to authenticate with SMTP server, if needed

# Here you need to specify e-mail addresses.  The email_from address doesn't actually need 
# to be a valid e-mail address, but it is much better if it is, because delivery failure notifications
# go to that address.  The email_to is a list of recipients who will get the alerts.
#
# The e-mail addresses need to be in the form of userid@domain.com, not just userid.
# If email_to list is empty, it disables e-mail alerts.
#
# e-mail addresses can be just the actual e-mail address, userid@domain.com, or can be a
# human readable name with attached e-mail address in the form 'Joe Smith <userid@domain.com>".
# If using the latter format, the e-mail address must be between '<' and '>'.  The first part of
# the string can be any text, and if used for the gp_email_from address, can help differentiate the e-mails
# from different servers (for example:  'my test GPDB system <userid@domain.com>").

#gp_email_from = ''						# Who do we say the e-mails are from?  and who is the return-path?
#gp_email_to = ''						# Semicolon separated list of recipients that will get e-mail alerts.
										# empty means disable e-mail alerts.

#------------------------------------------------------------------------------
# SNMP INFORM/TRAP ALERTS
#------------------------------------------------------------------------------

# Configure the gp_snmp_monitor_address to be the system your SNMP monitor runs on, or a proxy
# that will relay the message to the SNMP monitor.  You can specify transport, DNS name, and port:
# [<transport-specifier>:]<transport-address>[:port]
#
# where <transport-specifier> can be 'udp', 'tcp', 'udpv6', 'tcpv6', or 'unix' for unix domain sockets (optional).
# For udp or tcp, the port is typically 162. 
# For a SNMP monitor running locally, you might use 'localhost:162', but more typically
# the SNMP monitor is running on some other machine.
# You can send to multiple network monitors by using a comma separated list of addresses.
#
# if gp_snmp_peername is empty, snmp alerts are disabled.

#gp_snmp_monitor_address = ''     		# name or IP address(es) (and optionally the port) of the SNMP monitor(s) that will receive the alerts.
#gp_snmp_community = 'public'			# Change to whatever community string you use in your monitor
#gp_snmp_use_inform_or_trap = 'trap'    # Set to 'inform' or 'trap', we will send SNMP v2c inform, or SNMP v2c trap.

#------------------------------------------------------------------------------
# RUNTIME STATISTICS
#------------------------------------------------------------------------------

# - ANALYZE Statistics on Database Contents -

#default_statistics_target = 100	# range 1 - 10000 (target # of
					# histogram bins)
#gp_analyze_relative_error = 0.25	# range 0.0 - 1.0 (target relative
					# error fraction)
					
# - Query/Index Statistics Collector -

#track_activities = on
#track_counts = off
#track_functions = none			# none, pl, all
#track_activity_query_size = 1024
#update_process_title = on
#stats_temp_directory = 'pg_stat_tmp'

#stats_queue_level = off


# - Statistics Monitoring -

#log_parser_stats = off
#log_planner_stats = off
#log_executor_stats = off
#log_statement_stats = off


gp_autostats_mode=on_no_stats		# none, on_no_stats, on_change. see documentation for semantics.
gp_autostats_on_change_threshold=2147483647 # [0..INT_MAX]. see documentation for semantics.
log_autostats=off	# print additional autostats information

#------------------------------------------------------------------------------
# AUTOVACUUM PARAMETERS
#------------------------------------------------------------------------------

#autovacuum = on			# Enable autovacuum subprocess?  'on' 
					# requires track_counts to also be on.
#log_autovacuum_min_duration = -1	# -1 disables, 0 logs all actions and
					# their durations, > 0 logs only
					# actions running at least this number
					# of milliseconds.
#autovacuum_max_workers = 3		# max number of autovacuum subprocesses
#autovacuum_naptime = 1min		# time between autovacuum runs
#autovacuum_vacuum_threshold = 50	# min number of row updates before
					# vacuum
#autovacuum_analyze_threshold = 50	# min number of row updates before 
					# analyze
#autovacuum_vacuum_scale_factor = 0.2	# fraction of table size before vacuum
#autovacuum_analyze_scale_factor = 0.1	# fraction of table size before analyze
#autovacuum_freeze_max_age = 200000000	# maximum XID age before forced vacuum
					# (change requires restart)
#autovacuum_vacuum_cost_delay = 20ms	# default vacuum cost delay for
					# autovacuum, in milliseconds;
					# -1 means use vacuum_cost_delay
#autovacuum_vacuum_cost_limit = -1	# default vacuum cost limit for
					# autovacuum, -1 means use
					# vacuum_cost_limit

#------------------------------------------------------------------------------
# CLIENT CONNECTION DEFAULTS
#------------------------------------------------------------------------------

# - Statement Behavior -

#search_path = '"$user",public'		# schema names
#default_tablespace = ''		# a tablespace name, '' uses the default
#check_function_bodies = on
#default_transaction_isolation = 'read committed'
#default_transaction_read_only = off
#session_replication_role = 'origin'
<<<<<<< HEAD
#statement_timeout = 0			# 0 is disabled
#idle_session_gang_timeout = 18s 	# in milliseconds, 0 is disabled
#vacuum_freeze_min_age = 100000000
#bytea_output='escape'
=======
#statement_timeout = 0			# in milliseconds, 0 is disabled
#vacuum_freeze_min_age = 50000000
#vacuum_freeze_table_age = 150000000
#xmlbinary = 'base64'
#xmloption = 'content'
>>>>>>> 4d53a2f9

# - Locale and Formatting -

#datestyle = 'iso, mdy'
#intervalstyle = 'postgres'
#timezone = unknown			# actually, defaults to TZ environment
					# setting
#timezone_abbreviations = 'Default'     # Select the set of available time zone
					# abbreviations.  Currently, there are
					#   Default
					#   Australia
					#   India
					# You can create your own file in
					# share/timezonesets/.
#extra_float_digits = 0			# min -15, max 2
#client_encoding = sql_ascii		# actually, defaults to database
					# encoding

# These settings are initialized by initdb, but they can be changed.
#lc_messages = 'C'			# locale for system error message
					# strings
#lc_monetary = 'C'			# locale for monetary formatting
#lc_numeric = 'C'			# locale for number formatting
#lc_time = 'C'				# locale for time formatting

# default configuration for text search
#default_text_search_config = 'pg_catalog.simple'

# - Other Defaults -

#dynamic_library_path = '$libdir'
#explain_pretty_print = on
#local_preload_libraries = ''


#------------------------------------------------------------------------------
# LOCK MANAGEMENT
#------------------------------------------------------------------------------

#deadlock_timeout = 1s
#max_locks_per_transaction = 128		# min 10
					# (change requires restart)
# Note:  Each lock table slot uses ~270 bytes of shared memory, and there are
# max_locks_per_transaction * (max_connections + max_prepared_transactions)
# lock table slots.


#---------------------------------------------------------------------------
# RESOURCE SCHEDULING
#---------------------------------------------------------------------------

#max_resource_queues = 9		# no. of resource queues to create.
#max_resource_portals_per_transaction = 64	# no. of portals per backend.
#resource_select_only = on		# resource lock SELECT queries only.
#resource_cleanup_gangs_on_wait = on	# Cleanup idle reader gangs before
										# resource lockwait.
gp_resqueue_memory_policy = 'eager_free'	# memory request based queueing. 
									# eager_free, auto or none

#---------------------------------------------------------------------------
# EXTERNAL TABLES
#---------------------------------------------------------------------------
#gp_external_enable_exec = on   # enable external tables with EXECUTE.

#---------------------------------------------------------------------------
# APPEND ONLY TABLES
#---------------------------------------------------------------------------
#gp_safefswritesize = 0   # minimum size for safe AO writes in a non-mature fs
max_appendonly_tables = 10000 # Maximum number of append only tables that can 
							  # participate in writing data concurrently.
#------------------------------------------------------------------------------
# VERSION/PLATFORM COMPATIBILITY
#------------------------------------------------------------------------------

# - Previous PostgreSQL Versions -

#add_missing_from = off
#array_nulls = on
#backslash_quote = safe_encoding	# on, off, or safe_encoding
#escape_string_warning = on
#regex_flavor = advanced		# advanced, extended, or basic
#standard_conforming_strings = on
#synchronize_seqscans = on

# - Other Platforms and Clients -

#transform_null_equals = off


#---------------------------------------------------------------------------
# GREENPLUM ARRAY CONFIGURATION
#---------------------------------------------------------------------------

#---------------------------------------------------------------------------
# GREENPLUM ARRAY TUNING
#---------------------------------------------------------------------------

# - Interconnect -

#gp_max_packet_size = 8192
gp_interconnect_type=udpifc

# - Worker Process Creation -

gp_connections_per_thread = 0
gp_segment_connect_timeout = 600s

# - Resource limits -
gp_vmem_protect_limit = 8192  #Virtual memory limit (in MB).
#gp_vmem_idle_resource_timeout = 18000 # idle-time before gang-release, in milliseconds (zero disables release).

#------------------------------------------------------------------------------
# CUSTOMIZED OPTIONS
#------------------------------------------------------------------------------

#custom_variable_classes = ''			# list of custom variable class names
gp_backup_directIO = off				# enable\disable dump with direct IO
gp_backup_directIO_read_chunk_mb = 20	# Size of read Chunk buffer in directIO dump (in MB)<|MERGE_RESOLUTION|>--- conflicted
+++ resolved
@@ -117,23 +117,12 @@
 #shared_buffers = 128MB			# min 128kB
 					# (change requires restart)
 #temp_buffers = 8MB			# min 800kB
-<<<<<<< HEAD
 max_prepared_transactions = 250		# can be 0 or more
 					# (change requires restart)
 # Note:  Increasing max_prepared_transactions costs ~600 bytes of shared memory
 # per transaction slot, plus lock space (see max_locks_per_transaction).
 #work_mem = 32MB			# min 64kB
 #maintenance_work_mem = 64MB		# min 1MB
-=======
-#max_prepared_transactions = 0		# zero disables the feature
-					# (change requires restart)
-# Note:  Increasing max_prepared_transactions costs ~600 bytes of shared memory
-# per transaction slot, plus lock space (see max_locks_per_transaction).
-# It is not advisable to set max_prepared_transactions nonzero unless you
-# actively intend to use prepared transactions.
-#work_mem = 1MB				# min 64kB
-#maintenance_work_mem = 16MB		# min 1MB
->>>>>>> 4d53a2f9
 #max_stack_depth = 2MB			# min 100kB
 
 # - Kernel Resource Usage -
@@ -150,59 +139,10 @@
 #vacuum_cost_page_dirty = 20		# 0-10000 credits
 #vacuum_cost_limit = 200		# 1-10000 credits
 
-<<<<<<< HEAD
-=======
-# - Background Writer -
-
-#bgwriter_delay = 200ms			# 10-10000ms between rounds
-#bgwriter_lru_maxpages = 100		# 0-1000 max buffers written/round
-#bgwriter_lru_multiplier = 2.0		# 0-10.0 multipler on buffers scanned/round
-
 # - Asynchronous Behavior -
 
 #effective_io_concurrency = 1		# 1-1000. 0 disables prefetching
 
-
-#------------------------------------------------------------------------------
-# WRITE AHEAD LOG
-#------------------------------------------------------------------------------
-
-# - Settings -
-
-#fsync = on				# turns forced synchronization on or off
-#synchronous_commit = on		# immediate fsync at commit
-#wal_sync_method = fsync		# the default is the first option 
-					# supported by the operating system:
-					#   open_datasync
-					#   fdatasync
-					#   fsync
-					#   fsync_writethrough
-					#   open_sync
-#full_page_writes = on			# recover from partial page writes
-#wal_buffers = 64kB			# min 32kB
-					# (change requires restart)
-#wal_writer_delay = 200ms		# 1-10000 milliseconds
-
-#commit_delay = 0			# range 0-100000, in microseconds
-#commit_siblings = 5			# range 1-1000
-
-# - Checkpoints -
-
-#checkpoint_segments = 3		# in logfile segments, min 1, 16MB each
-#checkpoint_timeout = 5min		# range 30s-1h
-#checkpoint_completion_target = 0.5	# checkpoint target duration, 0.0 - 1.0
-#checkpoint_warning = 30s		# 0 disables
-
-# - Archiving -
-
-#archive_mode = off		# allows archiving to be done
-				# (change requires restart)
-#archive_command = ''		# command to use to archive a logfile segment
-#archive_timeout = 0		# force a logfile segment switch after this
-				# number of seconds; 0 disables
-
-
->>>>>>> 4d53a2f9
 #------------------------------------------------------------------------------
 # QUERY TUNING
 #------------------------------------------------------------------------------
@@ -249,11 +189,6 @@
 
 # - Other Planner Options -
 
-<<<<<<< HEAD
-=======
-#default_statistics_target = 100	# range 1-10000
-#constraint_exclusion = partition	# on, off, or partition
->>>>>>> 4d53a2f9
 #cursor_tuple_fraction = 0.1		# range 0.0-1.0
 #from_collapse_limit = 20
 #join_collapse_limit = 20		# 1 disables collapsing of explicit
@@ -349,37 +284,11 @@
 #log_disconnections = off
 #log_duration = off
 #log_hostname = off
-<<<<<<< HEAD
 
 #log_statement = 'none'			# none, mod, ddl, all
 #log_temp_files = -1			# Log temporary files equal or larger
 					# than the specified number of kilobytes.
 					# -1 disables;  0 logs all temp files
-=======
-#log_line_prefix = ''			# special values:
-					#   %u = user name
-					#   %d = database name
-					#   %r = remote host and port
-					#   %h = remote host
-					#   %p = process ID
-					#   %t = timestamp without milliseconds
-					#   %m = timestamp with milliseconds
-					#   %i = command tag
-					#   %c = session ID
-					#   %l = session line number
-					#   %s = session start timestamp
-					#   %v = virtual transaction ID
-					#   %x = transaction ID (0 if none)
-					#   %q = stop here in non-session
-					#        processes
-					#   %% = '%'
-					# e.g. '<%u%%%d> '
-#log_lock_waits = off			# log lock waits >= deadlock_timeout
-#log_statement = 'none'			# none, ddl, mod, all
-#log_temp_files = -1			# log temporary files equal or larger
-					# than the specified size in kilobytes;
-					# -1 disables, 0 logs all temp files
->>>>>>> 4d53a2f9
 #log_timezone = unknown			# actually, defaults to TZ environment
 					# setting
 
@@ -523,18 +432,11 @@
 #default_transaction_isolation = 'read committed'
 #default_transaction_read_only = off
 #session_replication_role = 'origin'
-<<<<<<< HEAD
 #statement_timeout = 0			# 0 is disabled
 #idle_session_gang_timeout = 18s 	# in milliseconds, 0 is disabled
-#vacuum_freeze_min_age = 100000000
-#bytea_output='escape'
-=======
-#statement_timeout = 0			# in milliseconds, 0 is disabled
 #vacuum_freeze_min_age = 50000000
 #vacuum_freeze_table_age = 150000000
-#xmlbinary = 'base64'
-#xmloption = 'content'
->>>>>>> 4d53a2f9
+#bytea_output='escape'
 
 # - Locale and Formatting -
 
