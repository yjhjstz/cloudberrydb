--- conflicted
+++ resolved
@@ -12,12 +12,9 @@
 top_builddir = ../../../..
 include $(top_builddir)/src/Makefile.global
 
-<<<<<<< HEAD
-OBJS = assert.o debugutils.o elog.o
-=======
 OBJS = \
 	assert.o \
 	elog.o
->>>>>>> d457cb4e
+OBJS += debugutils.o
 
 include $(top_srcdir)/src/backend/common.mk