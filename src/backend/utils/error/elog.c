--- conflicted
+++ resolved
@@ -279,7 +279,6 @@
 
 
 /*
-<<<<<<< HEAD
  * elog_internalerror -- report an internal error
  *
  * GPDB only
@@ -305,8 +304,6 @@
 
 
 /*
-=======
->>>>>>> 4d53a2f9
  * errstart --- begin an error-reporting cycle
  *
  * Create a stack entry and store the given parameters in it.  Subsequently,
@@ -511,10 +508,7 @@
 	edata->funcname = funcname;
 	/* the default text domain is the backend's */
 	edata->domain = domain ? domain : PG_TEXTDOMAIN("postgres");
-<<<<<<< HEAD
 	edata->omit_location = true;
-=======
->>>>>>> 4d53a2f9
 	/* Select default errcode based on elevel */
 	if (elevel >= ERROR)
 	{
@@ -1075,29 +1069,6 @@
 
 
 /*
- * errmsg_plural --- add a primary error message text to the current error,
- * with support for pluralization of the message text
- */
-int
-errmsg_plural(const char *fmt_singular, const char *fmt_plural,
-			  unsigned long n,...)
-{
-	ErrorData  *edata = &errordata[errordata_stack_depth];
-	MemoryContext oldcontext;
-
-	recursion_depth++;
-	CHECK_STACK_DEPTH();
-	oldcontext = MemoryContextSwitchTo(ErrorContext);
-
-	EVALUATE_MESSAGE_PLURAL(message, false);
-
-	MemoryContextSwitchTo(oldcontext);
-	recursion_depth--;
-	return 0;					/* return value does not matter */
-}
-
-
-/*
  * errdetail --- add a detail error message text to the current error
  */
 int
@@ -1170,29 +1141,6 @@
 	MemoryContextSwitchTo(oldcontext);
 	recursion_depth--;
 	errno = edata->saved_errno; /*CDB*/
-	return 0;					/* return value does not matter */
-}
-
-
-/*
- * errdetail_plural --- add a detail error message text to the current error,
- * with support for pluralization of the message text
- */
-int
-errdetail_plural(const char *fmt_singular, const char *fmt_plural,
-				 unsigned long n,...)
-{
-	ErrorData  *edata = &errordata[errordata_stack_depth];
-	MemoryContext oldcontext;
-
-	recursion_depth++;
-	CHECK_STACK_DEPTH();
-	oldcontext = MemoryContextSwitchTo(ErrorContext);
-
-	EVALUATE_MESSAGE_PLURAL(detail, false);
-
-	MemoryContextSwitchTo(oldcontext);
-	recursion_depth--;
 	return 0;					/* return value does not matter */
 }
 
@@ -2344,13 +2292,8 @@
 	tz = log_timezone ? log_timezone : gmt_timezone;
 
 	pg_strftime(formatted_log_time, FORMATTED_TS_LEN,
-<<<<<<< HEAD
 				/* leave room for microseconds... */
 				"%Y-%m-%d %H:%M:%S        %Z",
-=======
-	/* leave room for milliseconds... */
-				"%Y-%m-%d %H:%M:%S     %Z",
->>>>>>> 4d53a2f9
 				pg_localtime(&stamp_time, tz));
 
 	/* 'paste' microseconds into place... */
