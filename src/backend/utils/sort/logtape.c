--- conflicted
+++ resolved
@@ -67,11 +67,7 @@
  * There will always be the same number of runs as input tapes, and the same
  * number of input tapes as participants (worker Tuplesortstates).
  *
-<<<<<<< HEAD
- * Portions Copyright (c) 1996-2020, PostgreSQL Global Development Group
-=======
  * Portions Copyright (c) 1996-2021, PostgreSQL Global Development Group
->>>>>>> d457cb4e
  * Portions Copyright (c) 1994, Regents of the University of California
  *
  * IDENTIFICATION
@@ -216,10 +212,7 @@
 	long	   *freeBlocks;		/* resizable array holding minheap */
 	long		nFreeBlocks;	/* # of currently free blocks */
 	Size		freeBlocksLen;	/* current allocated length of freeBlocks[] */
-<<<<<<< HEAD
-=======
 	bool		enable_prealloc;	/* preallocate write blocks? */
->>>>>>> d457cb4e
 
 	/* The array of logical tapes. */
 	int			nTapes;			/* # of logical tapes in set */
@@ -357,11 +350,7 @@
 static inline void
 swap_nodes(long *heap, unsigned long a, unsigned long b)
 {
-<<<<<<< HEAD
-	unsigned long swap;
-=======
 	long		swap;
->>>>>>> d457cb4e
 
 	swap = heap[a];
 	heap[a] = heap[b];
@@ -375,11 +364,7 @@
 }
 
 static inline unsigned long
-<<<<<<< HEAD
-right_offset(unsigned i)
-=======
 right_offset(unsigned long i)
->>>>>>> d457cb4e
 {
 	return 2 * i + 2;
 }
@@ -391,9 +376,20 @@
 }
 
 /*
-<<<<<<< HEAD
- * Select the lowest currently unused block by taking the first element from
- * the freelist min heap.
+ * Get the next block for writing.
+ */
+static long
+ltsGetBlock(LogicalTapeSet *lts, LogicalTape *lt)
+{
+	if (lts->enable_prealloc)
+		return ltsGetPreallocBlock(lts, lt);
+	else
+		return ltsGetFreeBlock(lts);
+}
+
+/*
+ * Select the lowest currently unused block from the tape set's global free
+ * list min heap.
  */
 static long
 ltsGetFreeBlock(LogicalTapeSet *lts)
@@ -449,28 +445,12 @@
 
 /*
  * Return the lowest free block number from the tape's preallocation list.
- * Refill the preallocation list if necessary.
-=======
- * Get the next block for writing.
- */
-static long
-ltsGetBlock(LogicalTapeSet *lts, LogicalTape *lt)
-{
-	if (lts->enable_prealloc)
-		return ltsGetPreallocBlock(lts, lt);
-	else
-		return ltsGetFreeBlock(lts);
-}
-
-/*
- * Select the lowest currently unused block from the tape set's global free
- * list min heap.
->>>>>>> d457cb4e
+ * Refill the preallocation list with blocks from the tape set's free list if
+ * necessary.
  */
 static long
 ltsGetPreallocBlock(LogicalTapeSet *lts, LogicalTape *lt)
 {
-<<<<<<< HEAD
 	/* sorted in descending order, so return the last element */
 	if (lt->nprealloc > 0)
 		return lt->prealloc[--lt->nprealloc];
@@ -480,74 +460,6 @@
 		lt->prealloc_size = TAPE_WRITE_PREALLOC_MIN;
 		lt->prealloc = (long *) palloc(sizeof(long) * lt->prealloc_size);
 	}
-=======
-	long	   *heap = lts->freeBlocks;
-	long		blocknum;
-	int			heapsize;
-	unsigned long pos;
-
-	/* freelist empty; allocate a new block */
-	if (lts->nFreeBlocks == 0)
-		return lts->nBlocksAllocated++;
-
-	if (lts->nFreeBlocks == 1)
-	{
-		lts->nFreeBlocks--;
-		return lts->freeBlocks[0];
-	}
-
-	/* take top of minheap */
-	blocknum = heap[0];
-
-	/* replace with end of minheap array */
-	heap[0] = heap[--lts->nFreeBlocks];
-
-	/* sift down */
-	pos = 0;
-	heapsize = lts->nFreeBlocks;
-	while (true)
-	{
-		unsigned long left = left_offset(pos);
-		unsigned long right = right_offset(pos);
-		unsigned long min_child;
-
-		if (left < heapsize && right < heapsize)
-			min_child = (heap[left] < heap[right]) ? left : right;
-		else if (left < heapsize)
-			min_child = left;
-		else if (right < heapsize)
-			min_child = right;
-		else
-			break;
-
-		if (heap[min_child] >= heap[pos])
-			break;
-
-		swap_nodes(heap, min_child, pos);
-		pos = min_child;
-	}
-
-	return blocknum;
-}
-
-/*
- * Return the lowest free block number from the tape's preallocation list.
- * Refill the preallocation list with blocks from the tape set's free list if
- * necessary.
- */
-static long
-ltsGetPreallocBlock(LogicalTapeSet *lts, LogicalTape *lt)
-{
-	/* sorted in descending order, so return the last element */
-	if (lt->nprealloc > 0)
-		return lt->prealloc[--lt->nprealloc];
-
-	if (lt->prealloc == NULL)
-	{
-		lt->prealloc_size = TAPE_WRITE_PREALLOC_MIN;
-		lt->prealloc = (long *) palloc(sizeof(long) * lt->prealloc_size);
-	}
->>>>>>> d457cb4e
 	else if (lt->prealloc_size < TAPE_WRITE_PREALLOC_MAX)
 	{
 		/* when the preallocation list runs out, double the size */
@@ -595,11 +507,7 @@
 		 * If the freelist becomes very large, just return and leak this free
 		 * block.
 		 */
-<<<<<<< HEAD
-		if (lts->freeBlocksLen * 2 > MaxAllocSize)
-=======
 		if (lts->freeBlocksLen * 2 * sizeof(long) > MaxAllocSize)
->>>>>>> d457cb4e
 			return;
 
 		lts->freeBlocksLen *= 2;
@@ -824,9 +732,7 @@
 		lts->pfile = BufFileCreateShared(fileset, filename, work_set);
 	}
 	else
-	{
 		lts->pfile = BufFileCreateTemp("LogicalTape", false);
-	}
 
 	return lts;
 }
@@ -895,11 +801,8 @@
 		Assert(lt->firstBlockNumber == -1);
 		Assert(lt->pos == 0);
 
-<<<<<<< HEAD
-		lt->curBlockNumber = ltsGetPreallocBlock(lts, lt);
-=======
 		lt->curBlockNumber = ltsGetBlock(lts, lt);
->>>>>>> d457cb4e
+
 		lt->firstBlockNumber = lt->curBlockNumber;
 
 		TapeBlockGetTrailer(lt->buffer)->prev = -1L;
@@ -923,11 +826,7 @@
 			 * First allocate the next block, so that we can store it in the
 			 * 'next' pointer of this block.
 			 */
-<<<<<<< HEAD
-			nextBlockNumber = ltsGetPreallocBlock(lts, lt);
-=======
 			nextBlockNumber = ltsGetBlock(lts, lt);
->>>>>>> d457cb4e
 
 			/* set the next-pointer and dump the current block. */
 			TapeBlockGetTrailer(lt->buffer)->next = nextBlockNumber;
@@ -1380,6 +1279,7 @@
 long
 LogicalTapeSetBlocks(LogicalTapeSet *lts)
 {
+#if 0
 #ifdef USE_ASSERT_CHECKING
 	for (int i = 0; i < lts->nTapes; i++)
 	{
@@ -1387,6 +1287,7 @@
 
 		Assert(!lt->writing || lt->buffer == NULL);
 	}
+#endif
 #endif
 	return lts->nBlocksWritten - lts->nHoleBlocks;
 }