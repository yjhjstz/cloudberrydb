--- conflicted
+++ resolved
@@ -87,13 +87,9 @@
  * above.  Nonetheless, with large workMem we can have many tapes.
  *
  *
-<<<<<<< HEAD
  * Portions Copyright (c) 2007-2008, Greenplum inc
  * Portions Copyright (c) 2012-Present Pivotal Software, Inc.
- * Portions Copyright (c) 1996-2010, PostgreSQL Global Development Group
-=======
  * Portions Copyright (c) 1996-2011, PostgreSQL Global Development Group
->>>>>>> a4bebdd9
  * Portions Copyright (c) 1994, Regents of the University of California
  *
  * IDENTIFICATION
@@ -511,9 +507,9 @@
  */
 
 /* When using this macro, beware of double evaluation of len */
-#define LogicalTapeReadExact(tapeset, tapenum, ptr, len) \
+#define LogicalTapeReadExact(tapeset, lt, ptr, len) \
 	do { \
-		if (LogicalTapeRead(tapeset, tapenum, ptr, len) != (size_t) (len)) \
+		if (LogicalTapeRead(tapeset, lt, ptr, len) != (size_t) (len)) \
 			elog(ERROR, "unexpected end of data"); \
 	} while(0)
 
@@ -545,10 +541,10 @@
 static int comparetup_cluster(const SortTuple *a, const SortTuple *b,
 				   Tuplesortstate *state);
 static void copytup_cluster(Tuplesortstate *state, SortTuple *stup, void *tup);
-static void writetup_cluster(Tuplesortstate *state, int tapenum,
+static void writetup_cluster(Tuplesortstate *state, LogicalTape *lt,
 				 SortTuple *stup);
-static void readtup_cluster(Tuplesortstate *state, SortTuple *stup,
-				int tapenum, unsigned int len);
+static void readtup_cluster(Tuplesortstate *state, TuplesortPos *pos, SortTuple *stup,
+				LogicalTape *lt, unsigned int len);
 static int comparetup_index_btree(const SortTuple *a, const SortTuple *b,
 					   Tuplesortstate *state);
 static int comparetup_index_hash(const SortTuple *a, const SortTuple *b,
@@ -756,7 +752,7 @@
 						Relation indexRel,
 						int workMem, bool randomAccess)
 {
-	Tuplesortstate *state = tuplesort_begin_common(workMem, randomAccess);
+	Tuplesortstate *state = tuplesort_begin_common(workMem, randomAccess, true);
 	MemoryContext oldcontext;
 
 	Assert(indexRel->rd_rel->relam == BTREE_AM_OID);
@@ -887,13 +883,9 @@
 }
 
 Tuplesortstate *
-<<<<<<< HEAD
-tuplesort_begin_datum(ScanState *ss, Oid datumType,
-					  Oid sortOperator, bool nullsFirstFlag,
-=======
-tuplesort_begin_datum(Oid datumType, Oid sortOperator, Oid sortCollation,
+tuplesort_begin_datum(ScanState *ss,
+					  Oid datumType, Oid sortOperator, Oid sortCollation,
 					  bool nullsFirstFlag,
->>>>>>> a4bebdd9
 					  int workMem, bool randomAccess)
 {
 	Tuplesortstate *state = tuplesort_begin_common(workMem, randomAccess, true);
@@ -1735,12 +1727,12 @@
 	MemoryContext oldcontext = MemoryContextSwitchTo(state->sortcontext);
 	SortTuple	stup;
 
-	if (!tuplesort_gettuple_common(state, forward, &stup, should_free))
+	if (!tuplesort_gettuple_common_pos(state, &state->pos, forward, &stup, should_free))
 		stup.tuple = NULL;
 
 	MemoryContextSwitchTo(oldcontext);
 
-	return stup.tuple;
+	return (HeapTuple) stup.tuple;
 }
 
 /*
@@ -2931,15 +2923,11 @@
 	size_t readSize;
 
 	Assert(lt);
-	readSize = LogicalTapeRead(state->tapeset, lt, (void *)&len, sizeof(len));
-
-<<<<<<< HEAD
+	readSize = LogicalTapeRead(state->tapeset, lt,
+							   (void *) &len, sizeof(len));
+
 	if (readSize != sizeof(len))
 	{
-=======
-	if (LogicalTapeRead(state->tapeset, tapenum,
-						&len, sizeof(len)) != sizeof(len))
->>>>>>> a4bebdd9
 		elog(ERROR, "unexpected end of tape");
 	}
 
@@ -3151,28 +3139,19 @@
 			 LogicalTape *lt, uint32 len)
 {
 	uint32 tuplen;
-	size_t readSize;
-
-<<<<<<< HEAD
+
 	stup->tuple = (MemTuple) palloc(memtuple_size_from_uint32(len));
 	USEMEM(state, GetMemoryChunkSpace(stup->tuple));
 	memtuple_set_mtlen(stup->tuple, len);
 
 	Assert(lt);
-	readSize = LogicalTapeRead(state->tapeset, lt,
-				(void *) ((char *)stup->tuple + sizeof(uint32)),
-				memtuple_size_from_uint32(len) - sizeof(uint32));
-
-	if (readSize != (size_t) (memtuple_size_from_uint32(len) - sizeof(uint32))) 
-		elog(ERROR, "unexpected end of data");
+	LogicalTapeReadExact(state->tapeset, lt,
+						 (void *) ((char *)stup->tuple + sizeof(uint32)),
+						 memtuple_size_from_uint32(len) - sizeof(uint32));
 
 	if (state->randomAccess)	/* need trailing length word? */
-	{
-		readSize = LogicalTapeRead(state->tapeset, lt, (void *)&tuplen, sizeof(tuplen));
-
-		if(readSize != sizeof(tuplen))
-			elog(ERROR, "unexpected end of data");
-	}
+		LogicalTapeReadExact(state->tapeset, lt,
+							 (void *) &tuplen, sizeof(tuplen));
 
 	/* For shareinput on sort, the reader will not set mt_bind.  In this case,
 	 * we will not call compare.
@@ -3180,24 +3159,6 @@
 	AssertImply(!state->mt_bind, state->status == TSS_SORTEDONTAPE);
 	if(state->mt_bind)
 		stup->datum1 = memtuple_getattr(stup->tuple, state->mt_bind, state->scanKeys[0].sk_attno, &stup->isnull1);
-=======
-	USEMEM(state, GetMemoryChunkSpace(tuple));
-	/* read in the tuple proper */
-	tuple->t_len = tuplen;
-	LogicalTapeReadExact(state->tapeset, tapenum,
-						 tupbody, tupbodylen);
-	if (state->randomAccess)	/* need trailing length word? */
-		LogicalTapeReadExact(state->tapeset, tapenum,
-							 &tuplen, sizeof(tuplen));
-	stup->tuple = (void *) tuple;
-	/* set up first-column key value */
-	htup.t_len = tuple->t_len + MINIMAL_TUPLE_OFFSET;
-	htup.t_data = (HeapTupleHeader) ((char *) tuple - MINIMAL_TUPLE_OFFSET);
-	stup->datum1 = heap_getattr(&htup,
-								state->scanKeys[0].sk_attno,
-								state->tupDesc,
-								&stup->isnull1);
->>>>>>> a4bebdd9
 }
 
 static void
@@ -3299,11 +3260,11 @@
 
 		ecxt_scantuple = GetPerTupleExprContext(state->estate)->ecxt_scantuple;
 
-		ExecStoreTuple(ltup, ecxt_scantuple, InvalidBuffer, false);
+		ExecStoreHeapTuple(ltup, ecxt_scantuple, InvalidBuffer, false);
 		FormIndexDatum(state->indexInfo, ecxt_scantuple, state->estate,
 					   l_index_values, l_index_isnull);
 
-		ExecStoreTuple(rtup, ecxt_scantuple, InvalidBuffer, false);
+		ExecStoreHeapTuple(rtup, ecxt_scantuple, InvalidBuffer, false);
 		FormIndexDatum(state->indexInfo, ecxt_scantuple, state->estate,
 					   r_index_values, r_index_isnull);
 
@@ -3342,20 +3303,20 @@
 }
 
 static void
-writetup_cluster(Tuplesortstate *state, int tapenum, SortTuple *stup)
+writetup_cluster(Tuplesortstate *state, LogicalTape *lt, SortTuple *stup)
 {
 	HeapTuple	tuple = (HeapTuple) stup->tuple;
 	unsigned int tuplen = tuple->t_len + sizeof(ItemPointerData) + sizeof(int);
 
 	/* We need to store t_self, but not other fields of HeapTupleData */
-	LogicalTapeWrite(state->tapeset, tapenum,
+	LogicalTapeWrite(state->tapeset, lt,
 					 &tuplen, sizeof(tuplen));
-	LogicalTapeWrite(state->tapeset, tapenum,
+	LogicalTapeWrite(state->tapeset, lt,
 					 &tuple->t_self, sizeof(ItemPointerData));
-	LogicalTapeWrite(state->tapeset, tapenum,
+	LogicalTapeWrite(state->tapeset, lt,
 					 tuple->t_data, tuple->t_len);
 	if (state->randomAccess)	/* need trailing length word? */
-		LogicalTapeWrite(state->tapeset, tapenum,
+		LogicalTapeWrite(state->tapeset, lt,
 						 &tuplen, sizeof(tuplen));
 
 	FREEMEM(state, GetMemoryChunkSpace(tuple));
@@ -3363,8 +3324,8 @@
 }
 
 static void
-readtup_cluster(Tuplesortstate *state, SortTuple *stup,
-				int tapenum, unsigned int tuplen)
+readtup_cluster(Tuplesortstate *state, TuplesortPos *pos, SortTuple *stup,
+				LogicalTape *lt, unsigned int tuplen)
 {
 	unsigned int t_len = tuplen - sizeof(ItemPointerData) - sizeof(int);
 	HeapTuple	tuple = (HeapTuple) palloc(t_len + HEAPTUPLESIZE);
@@ -3373,15 +3334,17 @@
 	/* Reconstruct the HeapTupleData header */
 	tuple->t_data = (HeapTupleHeader) ((char *) tuple + HEAPTUPLESIZE);
 	tuple->t_len = t_len;
-	LogicalTapeReadExact(state->tapeset, tapenum,
+	LogicalTapeReadExact(state->tapeset, lt,
 						 &tuple->t_self, sizeof(ItemPointerData));
 	/* We don't currently bother to reconstruct t_tableOid */
+#if 0
 	tuple->t_tableOid = InvalidOid;
+#endif
 	/* Read in the tuple body */
-	LogicalTapeReadExact(state->tapeset, tapenum,
+	LogicalTapeReadExact(state->tapeset, lt,
 						 tuple->t_data, tuple->t_len);
 	if (state->randomAccess)	/* need trailing length word? */
-		LogicalTapeReadExact(state->tapeset, tapenum,
+		LogicalTapeReadExact(state->tapeset, lt,
 							 &tuplen, sizeof(tuplen));
 	stup->tuple = (void *) tuple;
 	/* set up first-column key value, if it's a simple column */
@@ -3616,32 +3579,16 @@
 {
 	unsigned int tuplen = len - sizeof(unsigned int);
 	IndexTuple	tuple = (IndexTuple) palloc(tuplen);
-	size_t readSize;
 
 	Assert(lt); 
 	USEMEM(state, GetMemoryChunkSpace(tuple));
-<<<<<<< HEAD
-
-	readSize = LogicalTapeRead(state->tapeset, lt, (void *)tuple, tuplen);
-
-	if(readSize != tuplen)
-		elog(ERROR, "unexpected end of data");
+
+	LogicalTapeReadExact(state->tapeset, lt, (void *) tuple, tuplen);
 
 	if (state->randomAccess)	/* need trailing length word? */
-	{
-		readSize = LogicalTapeRead(state->tapeset, lt, (void *)&tuplen, sizeof(tuplen));
-
-		if (readSize != sizeof(tuplen))
-			elog(ERROR, "unexpected end of data");
-	}
-
-=======
-	LogicalTapeReadExact(state->tapeset, tapenum,
-						 tuple, tuplen);
-	if (state->randomAccess)	/* need trailing length word? */
-		LogicalTapeReadExact(state->tapeset, tapenum,
-							 &tuplen, sizeof(tuplen));
->>>>>>> a4bebdd9
+		LogicalTapeReadExact(state->tapeset, lt,
+							 (void *) &tuplen, sizeof(tuplen));
+
 	stup->tuple = (void *) tuple;
 	/* set up first-column key value */
 	stup->datum1 = index_getattr(tuple,
@@ -3739,7 +3686,6 @@
 readtup_datum(Tuplesortstate *state, TuplesortPos *pos, SortTuple *stup,
 			  LogicalTape *lt, unsigned int len)
 {
-	size_t readSize;
 	unsigned int tuplen = len - sizeof(unsigned int);
 
 	Assert(lt); 
@@ -3754,15 +3700,8 @@
 	else if (state->datumTypeByVal)
 	{
 		Assert(tuplen == sizeof(Datum));
-<<<<<<< HEAD
-		readSize = LogicalTapeRead(state->tapeset, lt, (void *)&stup->datum1, tuplen);
-
-		if (readSize != tuplen) 
-			elog(ERROR, "unexpected end of data");
-=======
-		LogicalTapeReadExact(state->tapeset, tapenum,
-							 &stup->datum1, tuplen);
->>>>>>> a4bebdd9
+		LogicalTapeReadExact(state->tapeset, lt,
+							 (void *) &stup->datum1, tuplen);
 		stup->isnull1 = false;
 		stup->tuple = NULL;
 	}
@@ -3770,16 +3709,8 @@
 	{
 		void	   *raddr = palloc(tuplen);
 
-<<<<<<< HEAD
-		readSize = LogicalTapeRead(state->tapeset, lt, raddr, tuplen);
-
-		if(readSize != tuplen)
-			elog(ERROR, "unexpected end of data");
-
-=======
-		LogicalTapeReadExact(state->tapeset, tapenum,
+		LogicalTapeReadExact(state->tapeset, lt,
 							 raddr, tuplen);
->>>>>>> a4bebdd9
 		stup->datum1 = PointerGetDatum(raddr);
 		stup->isnull1 = false;
 		stup->tuple = raddr;
@@ -3787,17 +3718,8 @@
 	}
 
 	if (state->randomAccess)	/* need trailing length word? */
-<<<<<<< HEAD
-	{
-		readSize = LogicalTapeRead(state->tapeset, lt, (void *)&tuplen, sizeof(tuplen));
-
-		if (readSize != sizeof(tuplen)) 
-			elog(ERROR, "unexpected end of data");
-	}
-=======
-		LogicalTapeReadExact(state->tapeset, tapenum,
-							 &tuplen, sizeof(tuplen));
->>>>>>> a4bebdd9
+		LogicalTapeReadExact(state->tapeset, lt,
+							 (void *) &tuplen, sizeof(tuplen));
 }
 
 static void
@@ -3870,7 +3792,7 @@
 		const char *rwfile_prefix, bool isWriter,
 		TupleDesc tupDesc,
 		int nkeys, AttrNumber *attNums,
-		Oid *sortOperators, bool *nullsFirstFlags,
+		Oid *sortOperators, Oid *sortCollations, bool *nullsFirstFlags,
 		int workMem, bool randomAccess)
 {
 	Tuplesortstate *state;
@@ -3888,7 +3810,7 @@
 		 * rwfile_prefix.
 		 */
 		state = tuplesort_begin_heap(NULL, tupDesc, nkeys, attNums,
-									 sortOperators, nullsFirstFlags,
+									 sortOperators, sortCollations, nullsFirstFlags,
 									 workMem, randomAccess);
 
 		state->pfile_rwfile_prefix = MemoryContextStrdup(state->sortcontext, rwfile_prefix);
