/*-------------------------------------------------------------------------
 *
 * tsquery_rewrite.c
 *	  Utilities for reconstructing tsquery
 *
 * Portions Copyright (c) 1996-2016, PostgreSQL Global Development Group
 *
 *
 * IDENTIFICATION
 *	  src/backend/utils/adt/tsquery_rewrite.c
 *
 *-------------------------------------------------------------------------
 */

#include "postgres.h"

#include "catalog/pg_type.h"
#include "executor/spi.h"
#include "miscadmin.h"
#include "tsearch/ts_utils.h"
#include "utils/builtins.h"


/*
 * If "node" is equal to "ex", return a copy of "subs" instead.
 * If "ex" matches a subset of node's children, return a modified version
 * of "node" in which those children are replaced with a copy of "subs".
 * Otherwise return "node" unmodified.
 *
 * The QTN_NOCHANGE bit is set in successfully modified nodes, so that
 * we won't uselessly recurse into them.
 * Also, set *isfind true if we make a replacement.
 */
static QTNode *
findeq(QTNode *node, QTNode *ex, QTNode *subs, bool *isfind)
{
	/* Can't match unless signature matches and node type matches. */
	if ((node->sign & ex->sign) != ex->sign ||
		node->valnode->type != ex->valnode->type)
		return node;

	/* Ignore nodes marked NOCHANGE, too. */
	if (node->flags & QTN_NOCHANGE)
		return node;

	if (node->valnode->type == QI_OPR)
	{
		/* Must be same operator. */
		if (node->valnode->qoperator.oper != ex->valnode->qoperator.oper)
			return node;

		if (node->nchild == ex->nchild)
		{
			/*
			 * Simple case: when same number of children, match if equal.
			 * (This is reliable when the children were sorted earlier.)
			 */
			if (QTNEq(node, ex))
			{
				/* Match; delete node and return a copy of subs instead. */
				QTNFree(node);
				if (subs)
				{
					node = QTNCopy(subs);
					node->flags |= QTN_NOCHANGE;
				}
				else
					node = NULL;
				*isfind = true;
			}
		}
		else if (node->nchild > ex->nchild && ex->nchild > 0)
		{
			/*
			 * AND and OR are commutative/associative, so we should check if a
			 * subset of the children match.  For example, if node is A|B|C,
			 * and ex is B|C, we have a match after we notionally convert node
			 * to A|(B|C).  This does not work for NOT or PHRASE nodes, but we
			 * can't get here for those node types because they have a fixed
			 * number of children.
			 *
			 * Because we expect that the children are sorted, it suffices to
			 * make one pass through the two lists to find the matches.
			 */
			bool	   *matched;
			int			nmatched;
			int			i,
						j;

			/* Assert that the subset rule is OK */
			Assert(node->valnode->qoperator.oper == OP_AND ||
				   node->valnode->qoperator.oper == OP_OR);

			/* matched[] will record which children of node matched */
			matched = (bool *) palloc0(node->nchild * sizeof(bool));
			nmatched = 0;
			i = j = 0;
			while (i < node->nchild && j < ex->nchild)
			{
				int			cmp = QTNodeCompare(node->child[i], ex->child[j]);

				if (cmp == 0)
				{
					/* match! */
					matched[i] = true;
					nmatched++;
					i++, j++;
				}
				else if (cmp < 0)
				{
					/* node->child[i] has no match, ignore it */
					i++;
				}
				else
				{
					/* ex->child[j] has no match; we can give up immediately */
					break;
				}
			}

			if (nmatched == ex->nchild)
			{
				/* collapse out the matched children of node */
				j = 0;
				for (i = 0; i < node->nchild; i++)
				{
					if (matched[i])
						QTNFree(node->child[i]);
					else
						node->child[j++] = node->child[i];
				}

				/* and instead insert a copy of subs */
				if (subs)
				{
					subs = QTNCopy(subs);
					subs->flags |= QTN_NOCHANGE;
					node->child[j++] = subs;
				}

				node->nchild = j;

				/*
				 * At this point we might have a node with zero or one child,
				 * which should be simplified.  But we leave it to our caller
				 * (dofindsubquery) to take care of that.
				 */

				/*
				 * Re-sort the node to put new child in the right place.  This
				 * is a bit bogus, because it won't matter for findsubquery's
				 * remaining processing, and it's insufficient to prepare the
				 * tree for another search (we would need to re-flatten as
				 * well, and we don't want to do that because we'd lose the
				 * QTN_NOCHANGE marking on the new child).  But it's needed to
				 * keep the results the same as the regression tests expect.
				 */
				QTNSort(node);

				*isfind = true;
			}

			pfree(matched);
		}
	}
	else
	{
		Assert(node->valnode->type == QI_VAL);

		if (node->valnode->qoperand.valcrc != ex->valnode->qoperand.valcrc)
			return node;
		else if (QTNEq(node, ex))
		{
			QTNFree(node);
			if (subs)
			{
				node = QTNCopy(subs);
				node->flags |= QTN_NOCHANGE;
			}
			else
			{
				node = NULL;
			}
			*isfind = true;
		}
	}

	return node;
}

/*
 * Recursive guts of findsubquery(): attempt to replace "ex" with "subs"
 * at the root node, and if we failed to do so, recursively match against
 * child nodes.
 *
 * Delete any void subtrees resulting from the replacement.
 * In the following example '5' is replaced by empty operand:
 *
 *	  AND		->	  6
 *	 /	 \
 *	5	 OR
 *		/  \
 *	   6	5
 */
static QTNode *
dofindsubquery(QTNode *root, QTNode *ex, QTNode *subs, bool *isfind)
{
	/* since this function recurses, it could be driven to stack overflow. */
	check_stack_depth();

	/* also, since it's a bit expensive, let's check for query cancel. */
	CHECK_FOR_INTERRUPTS();

	/* match at the node itself */
	root = findeq(root, ex, subs, isfind);

	/* unless we matched here, consider matches at child nodes */
	if (root && (root->flags & QTN_NOCHANGE) == 0 &&
		root->valnode->type == QI_OPR)
	{
		int			i,
					j = 0;

		/*
		 * Any subtrees that are replaced by NULL must be dropped from the
		 * tree.
		 */
		for (i = 0; i < root->nchild; i++)
		{
			root->child[j] = dofindsubquery(root->child[i], ex, subs, isfind);
			if (root->child[j])
				j++;
		}

		root->nchild = j;

		/*
		 * If we have just zero or one remaining child node, simplify out this
		 * operator node.
		 */
		if (root->nchild == 0)
		{
			QTNFree(root);
			root = NULL;
		}
		else if (root->nchild == 1 && root->valnode->qoperator.oper != OP_NOT)
		{
			QTNode	   *nroot = root->child[0];

			pfree(root);
			root = nroot;
		}
	}

	return root;
}

/*
 * Substitute "subs" for "ex" throughout the QTNode tree at root.
 *
 * If isfind isn't NULL, set *isfind to show whether we made any substitution.
 *
 * Both "root" and "ex" must have been through QTNTernary and QTNSort
 * to ensure reliable matching.
 */
QTNode *
findsubquery(QTNode *root, QTNode *ex, QTNode *subs, bool *isfind)
{
	bool		DidFind = false;

	root = dofindsubquery(root, ex, subs, &DidFind);

	if (isfind)
		*isfind = DidFind;

	return root;
}

Datum
tsquery_rewrite_query(PG_FUNCTION_ARGS)
{
	TSQuery		query = PG_GETARG_TSQUERY_COPY(0);
	text	   *in = PG_GETARG_TEXT_P(1);
	TSQuery		rewrited = query;
	MemoryContext outercontext = CurrentMemoryContext;
	MemoryContext oldcontext;
	QTNode	   *tree;
	char	   *buf;
	SPIPlanPtr	plan;
	Portal		portal;
	bool		isnull;
<<<<<<< HEAD
	int64			i;
=======
>>>>>>> b5bce6c1

	if (query->size == 0)
	{
		PG_FREE_IF_COPY(in, 1);
		PG_RETURN_POINTER(rewrited);
	}

	tree = QT2QTN(GETQUERY(query), GETOPERAND(query));
	QTNTernary(tree);
	QTNSort(tree);

	buf = text_to_cstring(in);

	SPI_connect();

	if ((plan = SPI_prepare(buf, 0, NULL)) == NULL)
		elog(ERROR, "SPI_prepare(\"%s\") failed", buf);

	if ((portal = SPI_cursor_open(NULL, plan, NULL, NULL, true)) == NULL)
		elog(ERROR, "SPI_cursor_open(\"%s\") failed", buf);

	SPI_cursor_fetch(portal, true, 100);

	if (SPI_tuptable == NULL ||
		SPI_tuptable->tupdesc->natts != 2 ||
		SPI_gettypeid(SPI_tuptable->tupdesc, 1) != TSQUERYOID ||
		SPI_gettypeid(SPI_tuptable->tupdesc, 2) != TSQUERYOID)
		ereport(ERROR,
				(errcode(ERRCODE_INVALID_PARAMETER_VALUE),
				 errmsg("ts_rewrite query must return two tsquery columns")));

	while (SPI_processed > 0 && tree)
	{
		uint64		i;

		for (i = 0; i < SPI_processed && tree; i++)
		{
			Datum		qdata = SPI_getbinval(SPI_tuptable->vals[i], SPI_tuptable->tupdesc, 1, &isnull);
			Datum		sdata;

			if (isnull)
				continue;

			sdata = SPI_getbinval(SPI_tuptable->vals[i], SPI_tuptable->tupdesc, 2, &isnull);

			if (!isnull)
			{
				TSQuery		qtex = DatumGetTSQuery(qdata);
				TSQuery		qtsubs = DatumGetTSQuery(sdata);
				QTNode	   *qex,
						   *qsubs = NULL;

				if (qtex->size == 0)
				{
					if (qtex != (TSQuery) DatumGetPointer(qdata))
						pfree(qtex);
					if (qtsubs != (TSQuery) DatumGetPointer(sdata))
						pfree(qtsubs);
					continue;
				}

				qex = QT2QTN(GETQUERY(qtex), GETOPERAND(qtex));

				QTNTernary(qex);
				QTNSort(qex);

				if (qtsubs->size)
					qsubs = QT2QTN(GETQUERY(qtsubs), GETOPERAND(qtsubs));

				oldcontext = MemoryContextSwitchTo(outercontext);
				tree = findsubquery(tree, qex, qsubs, NULL);
				MemoryContextSwitchTo(oldcontext);

				QTNFree(qex);
				if (qtex != (TSQuery) DatumGetPointer(qdata))
					pfree(qtex);
				QTNFree(qsubs);
				if (qtsubs != (TSQuery) DatumGetPointer(sdata))
					pfree(qtsubs);

				if (tree)
				{
					/* ready the tree for another pass */
					QTNClearFlags(tree, QTN_NOCHANGE);
					QTNTernary(tree);
					QTNSort(tree);
				}
			}
		}

		SPI_freetuptable(SPI_tuptable);
		SPI_cursor_fetch(portal, true, 100);
	}

	SPI_freetuptable(SPI_tuptable);
	SPI_cursor_close(portal);
	SPI_freeplan(plan);
	SPI_finish();

	if (tree)
	{
		QTNBinary(tree);
		rewrited = QTN2QT(tree);
		QTNFree(tree);
		PG_FREE_IF_COPY(query, 0);
	}
	else
	{
		SET_VARSIZE(rewrited, HDRSIZETQ);
		rewrited->size = 0;
	}

	pfree(buf);
	PG_FREE_IF_COPY(in, 1);
	PG_RETURN_POINTER(rewrited);
}

Datum
tsquery_rewrite(PG_FUNCTION_ARGS)
{
	TSQuery		query = PG_GETARG_TSQUERY_COPY(0);
	TSQuery		ex = PG_GETARG_TSQUERY(1);
	TSQuery		subst = PG_GETARG_TSQUERY(2);
	TSQuery		rewrited = query;
	QTNode	   *tree,
			   *qex,
			   *subs = NULL;

	if (query->size == 0 || ex->size == 0)
	{
		PG_FREE_IF_COPY(ex, 1);
		PG_FREE_IF_COPY(subst, 2);
		PG_RETURN_POINTER(rewrited);
	}

	tree = QT2QTN(GETQUERY(query), GETOPERAND(query));
	QTNTernary(tree);
	QTNSort(tree);

	qex = QT2QTN(GETQUERY(ex), GETOPERAND(ex));
	QTNTernary(qex);
	QTNSort(qex);

	if (subst->size)
		subs = QT2QTN(GETQUERY(subst), GETOPERAND(subst));

	tree = findsubquery(tree, qex, subs, NULL);

	QTNFree(qex);
	QTNFree(subs);

	if (!tree)
	{
		SET_VARSIZE(rewrited, HDRSIZETQ);
		rewrited->size = 0;
		PG_FREE_IF_COPY(ex, 1);
		PG_FREE_IF_COPY(subst, 2);
		PG_RETURN_POINTER(rewrited);
	}
	else
	{
		QTNBinary(tree);
		rewrited = QTN2QT(tree);
		QTNFree(tree);
	}

	PG_FREE_IF_COPY(query, 0);
	PG_FREE_IF_COPY(ex, 1);
	PG_FREE_IF_COPY(subst, 2);
	PG_RETURN_POINTER(rewrited);
}<|MERGE_RESOLUTION|>--- conflicted
+++ resolved
@@ -289,10 +289,6 @@
 	SPIPlanPtr	plan;
 	Portal		portal;
 	bool		isnull;
-<<<<<<< HEAD
-	int64			i;
-=======
->>>>>>> b5bce6c1
 
 	if (query->size == 0)
 	{
