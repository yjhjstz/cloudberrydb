--- conflicted
+++ resolved
@@ -222,11 +222,7 @@
 			QTNFree(root);
 			root = NULL;
 		}
-<<<<<<< HEAD
-		else if (root->nchild == 1 && root->valnode->operator.oper != OP_NOT)
-=======
 		else if (root->nchild == 1 && root->valnode->qoperator.oper != OP_NOT)
->>>>>>> 78a09145
 		{
 			QTNode	   *nroot = root->child[0];
 
