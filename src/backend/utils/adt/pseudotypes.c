/*-------------------------------------------------------------------------
 *
 * pseudotypes.c
 *	  Functions for the system pseudo-types.
 *
 * A pseudo-type isn't really a type and never has any operations, but
 * we do need to supply input and output functions to satisfy the links
 * in the pseudo-type's entry in pg_type.  In most cases the functions
 * just throw an error if invoked.  (XXX the error messages here cover
 * the most common case, but might be confusing in some contexts.  Can
 * we do better?)
 *
 *
 * Portions Copyright (c) 1996-2021, PostgreSQL Global Development Group
 * Portions Copyright (c) 1994, Regents of the University of California
 *
 *
 * IDENTIFICATION
 *	  src/backend/utils/adt/pseudotypes.c
 *
 *-------------------------------------------------------------------------
 */
#include "postgres.h"

#include "libpq/pqformat.h"
#include "utils/array.h"
#include "utils/builtins.h"
#include "utils/rangetypes.h"
#include "utils/multirangetypes.h"


/*
 * These macros generate input and output functions for a pseudo-type that
 * will reject all input and output attempts.  (But for some types, only
 * the input function need be dummy.)
 */
#define PSEUDOTYPE_DUMMY_INPUT_FUNC(typname) \
Datum \
typname##_in(PG_FUNCTION_ARGS) \
{ \
	ereport(ERROR, \
			(errcode(ERRCODE_FEATURE_NOT_SUPPORTED), \
			 errmsg("cannot accept a value of type %s", #typname))); \
\
	PG_RETURN_VOID();			/* keep compiler quiet */ \
} \
\
extern int no_such_variable

#define PSEUDOTYPE_DUMMY_IO_FUNCS(typname) \
PSEUDOTYPE_DUMMY_INPUT_FUNC(typname); \
\
Datum \
typname##_out(PG_FUNCTION_ARGS) \
{ \
	ereport(ERROR, \
			(errcode(ERRCODE_FEATURE_NOT_SUPPORTED), \
			 errmsg("cannot display a value of type %s", #typname))); \
\
	PG_RETURN_VOID();			/* keep compiler quiet */ \
} \
\
extern int no_such_variable

/*
 * Likewise for binary send/receive functions.  We don't bother with these
 * at all for many pseudotypes, but some have them.  (By convention, if
 * a type has a send function it should have a receive function, even if
 * that's only dummy.)
 */
#define PSEUDOTYPE_DUMMY_RECEIVE_FUNC(typname) \
Datum \
typname##_recv(PG_FUNCTION_ARGS) \
{ \
	ereport(ERROR, \
			(errcode(ERRCODE_FEATURE_NOT_SUPPORTED), \
			 errmsg("cannot accept a value of type %s", #typname))); \
\
	PG_RETURN_VOID();			/* keep compiler quiet */ \
} \
\
extern int no_such_variable

#define PSEUDOTYPE_DUMMY_BINARY_IO_FUNCS(typname) \
PSEUDOTYPE_DUMMY_RECEIVE_FUNC(typname); \
\
Datum \
typname##_send(PG_FUNCTION_ARGS) \
{ \
	ereport(ERROR, \
			(errcode(ERRCODE_FEATURE_NOT_SUPPORTED), \
			 errmsg("cannot display a value of type %s", #typname))); \
\
	PG_RETURN_VOID();			/* keep compiler quiet */ \
} \
\
extern int no_such_variable


/*
 * cstring
 *
 * cstring is marked as a pseudo-type because we don't want people using it
 * in tables.  But it's really a perfectly functional type, so provide
 * a full set of working I/O functions for it.  Among other things, this
 * allows manual invocation of datatype I/O functions, along the lines of
 * "SELECT foo_in('blah')" or "SELECT foo_out(some-foo-value)".
 */
Datum
cstring_in(PG_FUNCTION_ARGS)
{
	char	   *str = PG_GETARG_CSTRING(0);

	PG_RETURN_CSTRING(pstrdup(str));
}

Datum
cstring_out(PG_FUNCTION_ARGS)
{
	char	   *str = PG_GETARG_CSTRING(0);

	PG_RETURN_CSTRING(pstrdup(str));
}

Datum
cstring_recv(PG_FUNCTION_ARGS)
{
	StringInfo	buf = (StringInfo) PG_GETARG_POINTER(0);
	char	   *str;
	int			nbytes;

	str = pq_getmsgtext(buf, buf->len - buf->cursor, &nbytes);
	PG_RETURN_CSTRING(str);
}

Datum
cstring_send(PG_FUNCTION_ARGS)
{
	char	   *str = PG_GETARG_CSTRING(0);
	StringInfoData buf;

	pq_begintypsend(&buf);
	pq_sendtext(&buf, str, strlen(str));
	PG_RETURN_BYTEA_P(pq_endtypsend(&buf));
}

/*
 * anyarray
 *
 * We need to allow output of anyarray so that, e.g., pg_statistic columns
 * can be printed.  Input has to be disallowed, however.
 *
 * XXX anyarray_recv could actually be made to work, since the incoming
 * array data would contain the element type OID.  It seems unlikely that
 * it'd be sufficiently type-safe, though.
 */
PSEUDOTYPE_DUMMY_INPUT_FUNC(anyarray);
PSEUDOTYPE_DUMMY_RECEIVE_FUNC(anyarray);

Datum
anyarray_out(PG_FUNCTION_ARGS)
{
	return array_out(fcinfo);
}

Datum
anyarray_send(PG_FUNCTION_ARGS)
{
	return array_send(fcinfo);
}

/*
 * anycompatiblearray
 *
 * We may as well allow output, since we do for anyarray.
 */
PSEUDOTYPE_DUMMY_INPUT_FUNC(anycompatiblearray);
PSEUDOTYPE_DUMMY_RECEIVE_FUNC(anycompatiblearray);

Datum
anycompatiblearray_out(PG_FUNCTION_ARGS)
{
	return array_out(fcinfo);
}

Datum
anycompatiblearray_send(PG_FUNCTION_ARGS)
{
	return array_send(fcinfo);
}

/*
 * anyenum
 *
 * We may as well allow output, since enum_out will in fact work.
 */
PSEUDOTYPE_DUMMY_INPUT_FUNC(anyenum);

Datum
anyenum_out(PG_FUNCTION_ARGS)
{
	return enum_out(fcinfo);
}

/*
 * anyrange
 *
 * We may as well allow output, since range_out will in fact work.
 */
PSEUDOTYPE_DUMMY_INPUT_FUNC(anyrange);

Datum
anyrange_out(PG_FUNCTION_ARGS)
{
	return range_out(fcinfo);
}

/*
 * anycompatiblerange
 *
 * We may as well allow output, since range_out will in fact work.
 */
PSEUDOTYPE_DUMMY_INPUT_FUNC(anycompatiblerange);

Datum
anycompatiblerange_out(PG_FUNCTION_ARGS)
{
	return range_out(fcinfo);
}

/*
 * anycompatiblemultirange
 *
 * We may as well allow output, since multirange_out will in fact work.
 */
PSEUDOTYPE_DUMMY_INPUT_FUNC(anycompatiblemultirange);

Datum
anycompatiblemultirange_out(PG_FUNCTION_ARGS)
{
	return multirange_out(fcinfo);
}

/*
 * anymultirange_in		- input routine for pseudo-type ANYMULTIRANGE.
 */
Datum
anymultirange_in(PG_FUNCTION_ARGS)
{
	ereport(ERROR,
			(errcode(ERRCODE_FEATURE_NOT_SUPPORTED),
			 errmsg("cannot accept a value of type %s", "anymultirange")));

	PG_RETURN_VOID();			/* keep compiler quiet */
}

/*
 * anymultirange_out		- output routine for pseudo-type ANYMULTIRANGE.
 *
 * We may as well allow this, since multirange_out will in fact work.
 */
Datum
anymultirange_out(PG_FUNCTION_ARGS)
{
	return multirange_out(fcinfo);
}

/*
 * void
 *
 * We support void_in so that PL functions can return VOID without any
 * special hack in the PL handler.  Whatever value the PL thinks it's
 * returning will just be ignored.  Conversely, void_out and void_send
 * are needed so that "SELECT function_returning_void(...)" works.
 */
Datum
void_in(PG_FUNCTION_ARGS)
{
	PG_RETURN_VOID();			/* you were expecting something different? */
}

Datum
void_out(PG_FUNCTION_ARGS)
{
	PG_RETURN_CSTRING(pstrdup(""));
}

Datum
void_recv(PG_FUNCTION_ARGS)
{
	/*
	 * Note that since we consume no bytes, an attempt to send anything but an
	 * empty string will result in an "invalid message format" error.
	 */
	PG_RETURN_VOID();
}

Datum
void_send(PG_FUNCTION_ARGS)
{
	StringInfoData buf;

	/* send an empty string */
	pq_begintypsend(&buf);
	PG_RETURN_BYTEA_P(pq_endtypsend(&buf));
}

/*
 * shell
 *
 * shell_in and shell_out are entered in pg_type for "shell" types
 * (those not yet filled in).  They should be unreachable, but we
 * set them up just in case some code path tries to do I/O without
 * having checked pg_type.typisdefined anywhere along the way.
 */
Datum
shell_in(PG_FUNCTION_ARGS)
{
	ereport(ERROR,
			(errcode(ERRCODE_FEATURE_NOT_SUPPORTED),
			 errmsg("cannot accept a value of a shell type")));

	PG_RETURN_VOID();			/* keep compiler quiet */
}

Datum
shell_out(PG_FUNCTION_ARGS)
{
	ereport(ERROR,
			(errcode(ERRCODE_FEATURE_NOT_SUPPORTED),
			 errmsg("cannot display a value of a shell type")));

	PG_RETURN_VOID();			/* keep compiler quiet */
}


/*
 * pg_node_tree
 *
 * pg_node_tree isn't really a pseudotype --- it's real enough to be a table
 * column --- but it presently has no operations of its own, and disallows
 * input too, so its I/O functions seem to fit here as much as anywhere.
 *
 * We must disallow input of pg_node_tree values because the SQL functions
 * that operate on the type are not secure against malformed input.
 * We do want to allow output, though.
 */
PSEUDOTYPE_DUMMY_INPUT_FUNC(pg_node_tree);
PSEUDOTYPE_DUMMY_RECEIVE_FUNC(pg_node_tree);

Datum
pg_node_tree_out(PG_FUNCTION_ARGS)
{
	return textout(fcinfo);
}

Datum
pg_node_tree_send(PG_FUNCTION_ARGS)
{
	return textsend(fcinfo);
}

/*
<<<<<<< HEAD
 * anytable_in		- input routine for multiset pseudotype
 */
Datum
anytable_in(PG_FUNCTION_ARGS)
{
	ereport(ERROR,
			(errcode(ERRCODE_FEATURE_NOT_SUPPORTED),
			 errmsg("cannot accept a value of type anytable")));

	PG_RETURN_VOID();			/* keep compiler quiet */
}

/*
 * anytable_out		- output routine for multiset pseudotype.
 */
Datum
anytable_out(PG_FUNCTION_ARGS)
{
	ereport(ERROR,
			(errcode(ERRCODE_FEATURE_NOT_SUPPORTED),
			 errmsg("cannot display a value of type anytable")));

	PG_RETURN_VOID();			/* keep compiler quiet */
}

/*
 * pg_ddl_command_in	- input routine for type PG_DDL_COMMAND.
=======
 * pg_ddl_command
>>>>>>> d457cb4e
 *
 * Like pg_node_tree, pg_ddl_command isn't really a pseudotype; it's here
 * for the same reasons as that one.
 *
 * We don't have any good way to output this type directly, so punt
 * for output as well as input.
 */
PSEUDOTYPE_DUMMY_IO_FUNCS(pg_ddl_command);
PSEUDOTYPE_DUMMY_BINARY_IO_FUNCS(pg_ddl_command);


/*
 * Dummy I/O functions for various other pseudotypes.
 */
PSEUDOTYPE_DUMMY_IO_FUNCS(any);
PSEUDOTYPE_DUMMY_IO_FUNCS(trigger);
PSEUDOTYPE_DUMMY_IO_FUNCS(event_trigger);
PSEUDOTYPE_DUMMY_IO_FUNCS(language_handler);
PSEUDOTYPE_DUMMY_IO_FUNCS(fdw_handler);
PSEUDOTYPE_DUMMY_IO_FUNCS(table_am_handler);
PSEUDOTYPE_DUMMY_IO_FUNCS(index_am_handler);
PSEUDOTYPE_DUMMY_IO_FUNCS(tsm_handler);
PSEUDOTYPE_DUMMY_IO_FUNCS(internal);
PSEUDOTYPE_DUMMY_IO_FUNCS(anyelement);
PSEUDOTYPE_DUMMY_IO_FUNCS(anynonarray);
PSEUDOTYPE_DUMMY_IO_FUNCS(anycompatible);
PSEUDOTYPE_DUMMY_IO_FUNCS(anycompatiblenonarray);<|MERGE_RESOLUTION|>--- conflicted
+++ resolved
@@ -361,7 +361,6 @@
 }
 
 /*
-<<<<<<< HEAD
  * anytable_in		- input routine for multiset pseudotype
  */
 Datum
@@ -388,10 +387,7 @@
 }
 
 /*
- * pg_ddl_command_in	- input routine for type PG_DDL_COMMAND.
-=======
  * pg_ddl_command
->>>>>>> d457cb4e
  *
  * Like pg_node_tree, pg_ddl_command isn't really a pseudotype; it's here
  * for the same reasons as that one.
