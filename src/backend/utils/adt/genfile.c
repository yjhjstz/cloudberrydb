/*-------------------------------------------------------------------------
 *
 * genfile.c
 *		Functions for direct access to files
 *
 *
 * Copyright (c) 2004-2021, PostgreSQL Global Development Group
 *
 * Author: Andreas Pflug <pgadmin@pse-consulting.de>
 *
 * IDENTIFICATION
 *	  src/backend/utils/adt/genfile.c
 *
 *-------------------------------------------------------------------------
 */
#include "postgres.h"

#include <sys/file.h>
#include <sys/stat.h>
#include <unistd.h>
#include <dirent.h>

#include "access/htup_details.h"
#include "access/xlog_internal.h"
#include "catalog/pg_authid.h"
#include "catalog/pg_tablespace_d.h"
#include "catalog/pg_type.h"
#include "funcapi.h"
#include "mb/pg_wchar.h"
#include "miscadmin.h"
#include "postmaster/syslogger.h"
#include "storage/fd.h"
#include "utils/acl.h"
#include "utils/builtins.h"
#include "utils/memutils.h"
#include "utils/syscache.h"
#include "utils/timestamp.h"
#include "utils/datetime.h"


#ifdef WIN32

#ifdef rename
#undef rename
#endif

#ifdef unlink
#undef unlink
#endif
#endif


/*
 * Convert a "text" filename argument to C string, and check it's allowable.
 *
 * Filename may be absolute or relative to the DataDir, but we only allow
 * absolute paths that match DataDir or Log_directory.
 *
 * This does a privilege check against the 'pg_read_server_files' role, so
 * this function is really only appropriate for callers who are only checking
 * 'read' access.  Do not use this function if you are looking for a check
 * for 'write' or 'program' access without updating it to access the type
 * of check as an argument and checking the appropriate role membership.
 */
static char *
convert_and_check_filename(text *arg)
{
	char	   *filename;

	filename = text_to_cstring(arg);
	canonicalize_path(filename);	/* filename can change length here */

	/*
	 * Members of the 'pg_read_server_files' role are allowed to access any
	 * files on the server as the PG user, so no need to do any further checks
	 * here.
	 */
	if (is_member_of_role(GetUserId(), ROLE_PG_READ_SERVER_FILES))
		return filename;

	/*
	 * User isn't a member of the pg_read_server_files role, so check if it's
	 * allowable
	 */
	if (is_absolute_path(filename))
	{
		/* Disallow '/a/b/data/..' */
		if (path_contains_parent_reference(filename))
			ereport(ERROR,
					(errcode(ERRCODE_INSUFFICIENT_PRIVILEGE),
					 errmsg("reference to parent directory (\"..\") not allowed")));

		/*
		 * Allow absolute paths if within DataDir or Log_directory, even
		 * though Log_directory might be outside DataDir.
		 */
		if (!path_is_prefix_of_path(DataDir, filename) &&
			(!is_absolute_path(Log_directory) ||
			 !path_is_prefix_of_path(Log_directory, filename)))
			ereport(ERROR,
					(errcode(ERRCODE_INSUFFICIENT_PRIVILEGE),
					 errmsg("absolute path not allowed")));
	}
	else if (!path_is_relative_and_below_cwd(filename))
		ereport(ERROR,
				(errcode(ERRCODE_INSUFFICIENT_PRIVILEGE),
				 errmsg("path must be in or below the current directory")));

	return filename;
}

/*
 * check for superuser, bark if not.
 */
static void
requireSuperuser(void)
{
	if (!superuser())
		ereport(ERROR,
				(errcode(ERRCODE_INSUFFICIENT_PRIVILEGE),
			  (errmsg("only superuser may access generic file functions"))));
}

/*
 * Read a section of a file, returning it as bytea
 *
 * Caller is responsible for all permissions checking.
 *
 * We read the whole of the file when bytes_to_read is negative.
 */
static bytea *
read_binary_file(const char *filename, int64 seek_offset, int64 bytes_to_read,
				 bool missing_ok)
{
	bytea	   *buf;
	size_t		nbytes = 0;
	FILE	   *file;

	/* clamp request size to what we can actually deliver */
	if (bytes_to_read > (int64) (MaxAllocSize - VARHDRSZ))
		ereport(ERROR,
				(errcode(ERRCODE_INVALID_PARAMETER_VALUE),
				 errmsg("requested length too large")));

	if ((file = AllocateFile(filename, PG_BINARY_R)) == NULL)
	{
		if (missing_ok && errno == ENOENT)
			return NULL;
		else
			ereport(ERROR,
					(errcode_for_file_access(),
					 errmsg("could not open file \"%s\" for reading: %m",
							filename)));
	}

	if (fseeko(file, (off_t) seek_offset,
			   (seek_offset >= 0) ? SEEK_SET : SEEK_END) != 0)
		ereport(ERROR,
				(errcode_for_file_access(),
				 errmsg("could not seek in file \"%s\": %m", filename)));

	if (bytes_to_read >= 0)
	{
		/* If passed explicit read size just do it */
		buf = (bytea *) palloc((Size) bytes_to_read + VARHDRSZ);

		nbytes = fread(VARDATA(buf), 1, (size_t) bytes_to_read, file);
	}
	else
	{
		/* Negative read size, read rest of file */
		StringInfoData sbuf;

		initStringInfo(&sbuf);
		/* Leave room in the buffer for the varlena length word */
		sbuf.len += VARHDRSZ;
		Assert(sbuf.len < sbuf.maxlen);

		while (!(feof(file) || ferror(file)))
		{
			size_t		rbytes;

			/* Minimum amount to read at a time */
#define MIN_READ_SIZE 4096

			/*
			 * If not at end of file, and sbuf.len is equal to MaxAllocSize -
			 * 1, then either the file is too large, or there is nothing left
			 * to read. Attempt to read one more byte to see if the end of
			 * file has been reached. If not, the file is too large; we'd
			 * rather give the error message for that ourselves.
			 */
			if (sbuf.len == MaxAllocSize - 1)
			{
				char		rbuf[1];

				if (fread(rbuf, 1, 1, file) != 0 || !feof(file))
					ereport(ERROR,
							(errcode(ERRCODE_PROGRAM_LIMIT_EXCEEDED),
							 errmsg("file length too large")));
				else
					break;
			}

			/* OK, ensure that we can read at least MIN_READ_SIZE */
			enlargeStringInfo(&sbuf, MIN_READ_SIZE);

			/*
			 * stringinfo.c likes to allocate in powers of 2, so it's likely
			 * that much more space is available than we asked for.  Use all
			 * of it, rather than making more fread calls than necessary.
			 */
			rbytes = fread(sbuf.data + sbuf.len, 1,
						   (size_t) (sbuf.maxlen - sbuf.len - 1), file);
			sbuf.len += rbytes;
			nbytes += rbytes;
		}

		/* Now we can commandeer the stringinfo's buffer as the result */
		buf = (bytea *) sbuf.data;
	}

	if (ferror(file))
		ereport(ERROR,
				(errcode_for_file_access(),
				 errmsg("could not read file \"%s\": %m", filename)));

	SET_VARSIZE(buf, nbytes + VARHDRSZ);

	FreeFile(file);

	return buf;
}

/*
 * Similar to read_binary_file, but we verify that the contents are valid
 * in the database encoding.
 */
static text *
read_text_file(const char *filename, int64 seek_offset, int64 bytes_to_read,
			   bool missing_ok)
{
	bytea	   *buf;

	buf = read_binary_file(filename, seek_offset, bytes_to_read, missing_ok);

	if (buf != NULL)
	{
		/* Make sure the input is valid */
		pg_verifymbstr(VARDATA(buf), VARSIZE(buf) - VARHDRSZ, false);

		/* OK, we can cast it to text safely */
		return (text *) buf;
	}
	else
		return NULL;
}

/*
 * Read a section of a file, returning it as text
 *
 * This function is kept to support adminpack 1.0.
 */
Datum
pg_read_file(PG_FUNCTION_ARGS)
{
	text	   *filename_t = PG_GETARG_TEXT_PP(0);
	int64		seek_offset = 0;
	int64		bytes_to_read = -1;
	bool		missing_ok = false;
	char	   *filename;
	text	   *result;

	if (!superuser())
		ereport(ERROR,
				(errcode(ERRCODE_INSUFFICIENT_PRIVILEGE),
				 errmsg("must be superuser to read files with adminpack 1.0"),
		/* translator: %s is a SQL function name */
				 errhint("Consider using %s, which is part of core, instead.",
						 "pg_read_file()")));

	/* handle optional arguments */
	if (PG_NARGS() >= 3)
	{
		seek_offset = PG_GETARG_INT64(1);
		bytes_to_read = PG_GETARG_INT64(2);

		if (bytes_to_read < 0)
			ereport(ERROR,
					(errcode(ERRCODE_INVALID_PARAMETER_VALUE),
					 errmsg("requested length cannot be negative")));
	}
	if (PG_NARGS() >= 4)
		missing_ok = PG_GETARG_BOOL(3);

	filename = convert_and_check_filename(filename_t);

	result = read_text_file(filename, seek_offset, bytes_to_read, missing_ok);
	if (result)
		PG_RETURN_TEXT_P(result);
	else
		PG_RETURN_NULL();
}

/*
 * Read a section of a file, returning it as text
 *
 * No superuser check done here- instead privileges are handled by the
 * GRANT system.
 */
Datum
pg_read_file_v2(PG_FUNCTION_ARGS)
{
	text	   *filename_t = PG_GETARG_TEXT_PP(0);
	int64		seek_offset = 0;
	int64		bytes_to_read = -1;
	bool		missing_ok = false;
	char	   *filename;
	text	   *result;

	/* handle optional arguments */
	if (PG_NARGS() >= 3)
	{
		seek_offset = PG_GETARG_INT64(1);
		bytes_to_read = PG_GETARG_INT64(2);

		if (bytes_to_read < 0)
			ereport(ERROR,
					(errcode(ERRCODE_INVALID_PARAMETER_VALUE),
					 errmsg("requested length cannot be negative")));
	}
	if (PG_NARGS() >= 4)
		missing_ok = PG_GETARG_BOOL(3);

	filename = convert_and_check_filename(filename_t);

	result = read_text_file(filename, seek_offset, bytes_to_read, missing_ok);
	if (result)
		PG_RETURN_TEXT_P(result);
	else
		PG_RETURN_NULL();
}

/*
 * Read a section of a file, returning it as bytea
 */
Datum
pg_read_binary_file(PG_FUNCTION_ARGS)
{
	text	   *filename_t = PG_GETARG_TEXT_PP(0);
	int64		seek_offset = 0;
	int64		bytes_to_read = -1;
	bool		missing_ok = false;
	char	   *filename;
	bytea	   *result;

	/* handle optional arguments */
	if (PG_NARGS() >= 3)
	{
		seek_offset = PG_GETARG_INT64(1);
		bytes_to_read = PG_GETARG_INT64(2);

		if (bytes_to_read < 0)
			ereport(ERROR,
					(errcode(ERRCODE_INVALID_PARAMETER_VALUE),
					 errmsg("requested length cannot be negative")));
	}
	if (PG_NARGS() >= 4)
		missing_ok = PG_GETARG_BOOL(3);

	filename = convert_and_check_filename(filename_t);

	result = read_binary_file(filename, seek_offset,
							  bytes_to_read, missing_ok);
	if (result)
		PG_RETURN_BYTEA_P(result);
	else
		PG_RETURN_NULL();
}


/*
 * Wrapper functions for the 1 and 3 argument variants of pg_read_file_v2()
 * and pg_read_binary_file().
 *
 * These are necessary to pass the sanity check in opr_sanity, which checks
 * that all built-in functions that share the implementing C function take
 * the same number of arguments.
 */
Datum
pg_read_file_off_len(PG_FUNCTION_ARGS)
{
	return pg_read_file_v2(fcinfo);
}

Datum
pg_read_file_all(PG_FUNCTION_ARGS)
{
	return pg_read_file_v2(fcinfo);
}

Datum
pg_read_binary_file_off_len(PG_FUNCTION_ARGS)
{
	return pg_read_binary_file(fcinfo);
}

Datum
pg_read_binary_file_all(PG_FUNCTION_ARGS)
{
	return pg_read_binary_file(fcinfo);
}

/*
 * stat a file
 */
Datum
pg_stat_file(PG_FUNCTION_ARGS)
{
	text	   *filename_t = PG_GETARG_TEXT_PP(0);
	char	   *filename;
	struct stat fst;
	Datum		values[6];
	bool		isnull[6];
	HeapTuple	tuple;
	TupleDesc	tupdesc;
	bool		missing_ok = false;

	/* check the optional argument */
	if (PG_NARGS() == 2)
		missing_ok = PG_GETARG_BOOL(1);

	filename = convert_and_check_filename(filename_t);

	if (stat(filename, &fst) < 0)
	{
		if (missing_ok && errno == ENOENT)
			PG_RETURN_NULL();
		else
			ereport(ERROR,
					(errcode_for_file_access(),
					 errmsg("could not stat file \"%s\": %m", filename)));
	}

	/*
	 * This record type had better match the output parameters declared for me
	 * in pg_proc.h.
	 */
	tupdesc = CreateTemplateTupleDesc(6);
	TupleDescInitEntry(tupdesc, (AttrNumber) 1,
					   "size", INT8OID, -1, 0);
	TupleDescInitEntry(tupdesc, (AttrNumber) 2,
					   "access", TIMESTAMPTZOID, -1, 0);
	TupleDescInitEntry(tupdesc, (AttrNumber) 3,
					   "modification", TIMESTAMPTZOID, -1, 0);
	TupleDescInitEntry(tupdesc, (AttrNumber) 4,
					   "change", TIMESTAMPTZOID, -1, 0);
	TupleDescInitEntry(tupdesc, (AttrNumber) 5,
					   "creation", TIMESTAMPTZOID, -1, 0);
	TupleDescInitEntry(tupdesc, (AttrNumber) 6,
					   "isdir", BOOLOID, -1, 0);
	BlessTupleDesc(tupdesc);

	memset(isnull, false, sizeof(isnull));

	values[0] = Int64GetDatum((int64) fst.st_size);
	values[1] = TimestampTzGetDatum(time_t_to_timestamptz(fst.st_atime));
	values[2] = TimestampTzGetDatum(time_t_to_timestamptz(fst.st_mtime));
	/* Unix has file status change time, while Win32 has creation time */
#if !defined(WIN32) && !defined(__CYGWIN__)
	values[3] = TimestampTzGetDatum(time_t_to_timestamptz(fst.st_ctime));
	isnull[4] = true;
#else
	isnull[3] = true;
	values[4] = TimestampTzGetDatum(time_t_to_timestamptz(fst.st_ctime));
#endif
	values[5] = BoolGetDatum(S_ISDIR(fst.st_mode));

	tuple = heap_form_tuple(tupdesc, values, isnull);

	pfree(filename);

	PG_RETURN_DATUM(HeapTupleGetDatum(tuple));
}

/*
 * stat a file (1 argument version)
 *
 * note: this wrapper is necessary to pass the sanity check in opr_sanity,
 * which checks that all built-in functions that share the implementing C
 * function take the same number of arguments
 */
Datum
pg_stat_file_1arg(PG_FUNCTION_ARGS)
{
	return pg_stat_file(fcinfo);
}

/*
 * List a directory (returns the filenames only)
 */
Datum
pg_ls_dir(PG_FUNCTION_ARGS)
{
	ReturnSetInfo *rsinfo = (ReturnSetInfo *) fcinfo->resultinfo;
	char	   *location;
	bool		missing_ok = false;
	bool		include_dot_dirs = false;
	bool		randomAccess;
	TupleDesc	tupdesc;
	Tuplestorestate *tupstore;
	DIR		   *dirdesc;
	struct dirent *de;
	MemoryContext oldcontext;

	location = convert_and_check_filename(PG_GETARG_TEXT_PP(0));

	/* check the optional arguments */
	if (PG_NARGS() == 3)
	{
		if (!PG_ARGISNULL(1))
			missing_ok = PG_GETARG_BOOL(1);
		if (!PG_ARGISNULL(2))
			include_dot_dirs = PG_GETARG_BOOL(2);
	}

	/* check to see if caller supports us returning a tuplestore */
	if (rsinfo == NULL || !IsA(rsinfo, ReturnSetInfo))
		ereport(ERROR,
				(errcode(ERRCODE_FEATURE_NOT_SUPPORTED),
				 errmsg("set-valued function called in context that cannot accept a set")));
	if (!(rsinfo->allowedModes & SFRM_Materialize))
		ereport(ERROR,
				(errcode(ERRCODE_SYNTAX_ERROR),
				 errmsg("materialize mode required, but it is not allowed in this context")));

	/* The tupdesc and tuplestore must be created in ecxt_per_query_memory */
	oldcontext = MemoryContextSwitchTo(rsinfo->econtext->ecxt_per_query_memory);

	tupdesc = CreateTemplateTupleDesc(1);
	TupleDescInitEntry(tupdesc, (AttrNumber) 1, "pg_ls_dir", TEXTOID, -1, 0);

	randomAccess = (rsinfo->allowedModes & SFRM_Materialize_Random) != 0;
	tupstore = tuplestore_begin_heap(randomAccess, false, work_mem);
	rsinfo->returnMode = SFRM_Materialize;
	rsinfo->setResult = tupstore;
	rsinfo->setDesc = tupdesc;

	MemoryContextSwitchTo(oldcontext);

	dirdesc = AllocateDir(location);
	if (!dirdesc)
	{
		/* Return empty tuplestore if appropriate */
		if (missing_ok && errno == ENOENT)
			return (Datum) 0;
		/* Otherwise, we can let ReadDir() throw the error */
	}

	while ((de = ReadDir(dirdesc, location)) != NULL)
	{
		Datum		values[1];
		bool		nulls[1];

		if (!include_dot_dirs &&
			(strcmp(de->d_name, ".") == 0 ||
			 strcmp(de->d_name, "..") == 0))
			continue;

		values[0] = CStringGetTextDatum(de->d_name);
		nulls[0] = false;

		tuplestore_putvalues(tupstore, tupdesc, values, nulls);
	}

	FreeDir(dirdesc);
	return (Datum) 0;
}

/*
 * List a directory (1 argument version)
 *
 * note: this wrapper is necessary to pass the sanity check in opr_sanity,
 * which checks that all built-in functions that share the implementing C
 * function take the same number of arguments.
 */
Datum
pg_ls_dir_1arg(PG_FUNCTION_ARGS)
{
	return pg_ls_dir(fcinfo);
}

<<<<<<< HEAD
/* ------------------------------------
 * generic file handling functions
 */

Datum
pg_file_write(PG_FUNCTION_ARGS)
{
	FILE	   *f;
	char	   *filename;
	text	   *data;
	int64		count = 0;

	requireSuperuser();

	filename = convert_and_check_filename(PG_GETARG_TEXT_P(0));
	data = PG_GETARG_TEXT_P(1);

	if (!PG_GETARG_BOOL(2))
	{
		struct stat fst;

		if (stat(filename, &fst) >= 0)
			ereport(ERROR,
					(errcode(ERRCODE_DUPLICATE_FILE),
					 errmsg("file \"%s\" exists", filename)));

		f = fopen(filename, "wb");
	}
	else
		f = fopen(filename, "ab");

	if (!f)
		ereport(ERROR,
				(errcode_for_file_access(),
				 errmsg("could not open file \"%s\" for writing: %m",
						filename)));

	if (VARSIZE(data) != 0)
	{
		count = fwrite(VARDATA(data), 1, VARSIZE(data) - VARHDRSZ, f);

		if (count != VARSIZE(data) - VARHDRSZ)
			ereport(ERROR,
					(errcode_for_file_access(),
					 errmsg("could not write file \"%s\": %m", filename)));
	}
	fclose(f);

	PG_RETURN_INT64(count);
}


Datum
pg_file_rename(PG_FUNCTION_ARGS)
{
	char	   *fn1,
			   *fn2,
			   *fn3;
	int			rc;

	requireSuperuser();

	if (PG_ARGISNULL(0) || PG_ARGISNULL(1))
		PG_RETURN_NULL();

	fn1 = convert_and_check_filename(PG_GETARG_TEXT_P(0));
	fn2 = convert_and_check_filename(PG_GETARG_TEXT_P(1));
	if (PG_ARGISNULL(2))
		fn3 = 0;
	else
		fn3 = convert_and_check_filename(PG_GETARG_TEXT_P(2));

	if (access(fn1, W_OK) < 0)
	{
		ereport(WARNING,
				(errcode_for_file_access(),
				 errmsg("file \"%s\" is not accessible: %m", fn1)));

		PG_RETURN_BOOL(false);
	}

	if (fn3 && access(fn2, W_OK) < 0)
	{
		ereport(WARNING,
				(errcode_for_file_access(),
				 errmsg("file \"%s\" is not accessible: %m", fn2)));

		PG_RETURN_BOOL(false);
	}

	rc = access(fn3 ? fn3 : fn2, 2);
	if (rc >= 0 || errno != ENOENT)
	{
		ereport(ERROR,
				(errcode(ERRCODE_DUPLICATE_FILE),
				 errmsg("cannot rename to target file \"%s\"",
						fn3 ? fn3 : fn2)));
	}

	if (fn3)
	{
		if (rename(fn2, fn3) != 0)
		{
			ereport(ERROR,
					(errcode_for_file_access(),
					 errmsg("could not rename \"%s\" to \"%s\": %m",
							fn2, fn3)));
		}
		if (rename(fn1, fn2) != 0)
		{
			ereport(WARNING,
					(errcode_for_file_access(),
					 errmsg("could not rename \"%s\" to \"%s\": %m",
							fn1, fn2)));

			if (rename(fn3, fn2) != 0)
			{
				ereport(ERROR,
						(errcode_for_file_access(),
						 errmsg("could not rename \"%s\" back to \"%s\": %m",
								fn3, fn2)));
			}
			else
			{
				ereport(ERROR,
						(errcode(ERRCODE_UNDEFINED_FILE),
						 errmsg("renaming \"%s\" to \"%s\" was reverted",
								fn2, fn3)));
			}
		}
	}
	else if (rename(fn1, fn2) != 0)
	{
		ereport(ERROR,
				(errcode_for_file_access(),
				 errmsg("could not rename \"%s\" to \"%s\": %m", fn1, fn2)));
	}

	PG_RETURN_BOOL(true);
}


Datum
pg_file_unlink(PG_FUNCTION_ARGS)
{
	char	   *filename;

	requireSuperuser();

	filename = convert_and_check_filename(PG_GETARG_TEXT_P(0));

	if (access(filename, W_OK) < 0)
	{
		if (errno == ENOENT)
			PG_RETURN_BOOL(false);
		else
			ereport(ERROR,
					(errcode_for_file_access(),
					 errmsg("file \"%s\" is not accessible: %m", filename)));
	}

	if (unlink(filename) < 0)
	{
		ereport(WARNING,
				(errcode_for_file_access(),
				 errmsg("could not unlink file \"%s\": %m", filename)));

		PG_RETURN_BOOL(false);
	}
	PG_RETURN_BOOL(true);
}


Datum
pg_file_length(PG_FUNCTION_ARGS)
{
	text	   *filename_t = PG_GETARG_TEXT_P(0);
	char	   *filename;
	struct stat fst;

	requireSuperuser();

	filename = convert_and_check_filename(filename_t);

	if (stat(filename, &fst) < 0)
		ereport(ERROR,
				(errcode_for_file_access(),
				 errmsg("could not stat file \"%s\": %m", filename)));

	PG_RETURN_INT64((int64) fst.st_size);
}


/*
 * This function returns the name and creation time of the log files, the creation
 * time is parsed from the file name. It's different from 'pg_ls_dir_files' because
 * it returns the modification time of the log files.
 */
Datum
pg_logdir_ls(PG_FUNCTION_ARGS)
{
	FuncCallContext *funcctx;
	struct dirent *de;
	directory_fctx *fctx;
    bool prefix_is_gpdb = true;

	if (!superuser())
		ereport(ERROR,
				(errcode(ERRCODE_INSUFFICIENT_PRIVILEGE),
				 (errmsg("only superuser can list the log directory"))));

	if (strcmp(Log_filename, "gpdb-%Y-%m-%d_%H%M%S.csv") != 0 &&
        strcmp(Log_filename, "gpdb-%Y-%m-%d_%H%M%S.log") != 0 &&
        strcmp(Log_filename, "postgresql-%Y-%m-%d_%H%M%S.log") != 0 )
		ereport(ERROR,
				(errcode(ERRCODE_INVALID_PARAMETER_VALUE),
				 (errmsg("the log_filename parameter must equal 'gpdb-%%Y-%%m-%%d_%%H%%M%%S.csv'"))));

	if (strncmp(Log_filename, "gpdb", 4) != 0)
		prefix_is_gpdb = false;

	if (SRF_IS_FIRSTCALL())
	{
		MemoryContext oldcontext;
		TupleDesc	tupdesc;

		funcctx = SRF_FIRSTCALL_INIT();
		oldcontext = MemoryContextSwitchTo(funcctx->multi_call_memory_ctx);

		fctx = palloc(sizeof(directory_fctx));

		tupdesc = CreateTemplateTupleDesc(2);
		TupleDescInitEntry(tupdesc, (AttrNumber) 1, "starttime",
						   TIMESTAMPOID, -1, 0);
		TupleDescInitEntry(tupdesc, (AttrNumber) 2, "filename",
						   TEXTOID, -1, 0);

		funcctx->attinmeta = TupleDescGetAttInMetadata(tupdesc);

		fctx->location = pstrdup(Log_directory);
		fctx->dirdesc = AllocateDir(fctx->location);

		if (!fctx->dirdesc)
			ereport(ERROR,
					(errcode_for_file_access(),
					 errmsg("could not read directory \"%s\": %m",
							fctx->location)));

		funcctx->user_fctx = fctx;
		MemoryContextSwitchTo(oldcontext);
	}

	funcctx = SRF_PERCALL_SETUP();
	fctx = (directory_fctx *) funcctx->user_fctx;

	while ((de = ReadDir(fctx->dirdesc, fctx->location)) != NULL)
	{
		char	   *values[2];
		HeapTuple	tuple;
		char		timestampbuf[32];
		char	   *field[MAXDATEFIELDS];
		char		lowstr[MAXDATELEN + 1];
		int			dtype;
		int			nf,
					ftype[MAXDATEFIELDS];
		fsec_t		fsec;
		int			tz = 0;
		struct pg_tm date;

        if (prefix_is_gpdb)
        {
            int end = 17;
            /*
		     * Default format: gpdb-YYYY-MM-DD_HHMMSS.log or gpdb-YYYY-MM-DD_HHMMSS.csv
		     */
		    if (strlen(de->d_name) != 26
			    || strncmp(de->d_name, "gpdb-", 5) != 0
			    || de->d_name[15] != '_'
			    || (strcmp(de->d_name + 22, ".log") != 0 && strcmp(de->d_name + 22, ".csv") != 0))
            {
			    
                /* 
                 * Not our normal format.  Maybe old format without TIME fields?
                 */
             
                if (strlen(de->d_name) != 26
			    || strncmp(de->d_name, "gpdb-", 5) != 0
			    || de->d_name[15] != '_'
			    || (strcmp(de->d_name + 22, ".log") != 0 && strcmp(de->d_name + 22, ".csv") != 0))
                    continue;

                end = 10;

            }
		    /* extract timestamp portion of filename */
		    snprintf(timestampbuf, sizeof(timestampbuf), "%s", de->d_name + 5);
		    timestampbuf[end] = '\0';
        }
        else
        {
		    /*
		     * Default format: postgresql-YYYY-MM-DD_HHMMSS.log
		     */
		    if (strlen(de->d_name) != 32
			    || strncmp(de->d_name, "postgresql-", 11) != 0
			    || de->d_name[21] != '_'
			    || strcmp(de->d_name + 28, ".log") != 0)
			    continue;

		    /* extract timestamp portion of filename */
			snprintf(timestampbuf, sizeof(timestampbuf), "%s", de->d_name + 11);
		    timestampbuf[17] = '\0';
        }

		/* parse and decode expected timestamp to verify it's OK format */
		if (ParseDateTime(timestampbuf, lowstr, MAXDATELEN, field, ftype, MAXDATEFIELDS, &nf))
			continue;

		if (DecodeDateTime(field, ftype, nf, &dtype, &date, &fsec, &tz))
			continue;

		/* Seems the timestamp is OK; prepare and return tuple */

		values[0] = timestampbuf;
		values[1] = palloc(strlen(fctx->location) + strlen(de->d_name) + 2);
		sprintf(values[1], "%s/%s", fctx->location, de->d_name);

		tuple = BuildTupleFromCStrings(funcctx->attinmeta, values);

		SRF_RETURN_NEXT(funcctx, HeapTupleGetDatum(tuple));
	}

	FreeDir(fctx->dirdesc);
	SRF_RETURN_DONE(funcctx);
}


/* Generic function to return a directory listing of files */
=======
/*
 * Generic function to return a directory listing of files.
 *
 * If the directory isn't there, silently return an empty set if missing_ok.
 * Other unreadable-directory cases throw an error.
 */
>>>>>>> d457cb4e
static Datum
pg_ls_dir_files(FunctionCallInfo fcinfo, const char *dir, bool missing_ok)
{
	ReturnSetInfo *rsinfo = (ReturnSetInfo *) fcinfo->resultinfo;
	bool		randomAccess;
	TupleDesc	tupdesc;
	Tuplestorestate *tupstore;
	DIR		   *dirdesc;
	struct dirent *de;
	MemoryContext oldcontext;

	/* check to see if caller supports us returning a tuplestore */
	if (rsinfo == NULL || !IsA(rsinfo, ReturnSetInfo))
		ereport(ERROR,
				(errcode(ERRCODE_FEATURE_NOT_SUPPORTED),
				 errmsg("set-valued function called in context that cannot accept a set")));
	if (!(rsinfo->allowedModes & SFRM_Materialize))
		ereport(ERROR,
				(errcode(ERRCODE_SYNTAX_ERROR),
				 errmsg("materialize mode required, but it is not allowed in this context")));

	/* The tupdesc and tuplestore must be created in ecxt_per_query_memory */
	oldcontext = MemoryContextSwitchTo(rsinfo->econtext->ecxt_per_query_memory);

	if (get_call_result_type(fcinfo, NULL, &tupdesc) != TYPEFUNC_COMPOSITE)
		elog(ERROR, "return type must be a row type");

	randomAccess = (rsinfo->allowedModes & SFRM_Materialize_Random) != 0;
	tupstore = tuplestore_begin_heap(randomAccess, false, work_mem);
	rsinfo->returnMode = SFRM_Materialize;
	rsinfo->setResult = tupstore;
	rsinfo->setDesc = tupdesc;

	MemoryContextSwitchTo(oldcontext);

	/*
	 * Now walk the directory.  Note that we must do this within a single SRF
	 * call, not leave the directory open across multiple calls, since we
	 * can't count on the SRF being run to completion.
	 */
	dirdesc = AllocateDir(dir);
	if (!dirdesc)
	{
		/* Return empty tuplestore if appropriate */
		if (missing_ok && errno == ENOENT)
			return (Datum) 0;
		/* Otherwise, we can let ReadDir() throw the error */
	}

	while ((de = ReadDir(dirdesc, dir)) != NULL)
	{
		Datum		values[3];
		bool		nulls[3];
		char		path[MAXPGPATH * 2];
		struct stat attrib;

		/* Skip hidden files */
		if (de->d_name[0] == '.')
			continue;

		/* Get the file info */
		snprintf(path, sizeof(path), "%s/%s", dir, de->d_name);
		if (stat(path, &attrib) < 0)
		{
			/* Ignore concurrently-deleted files, else complain */
			if (errno == ENOENT)
				continue;
			ereport(ERROR,
					(errcode_for_file_access(),
					 errmsg("could not stat file \"%s\": %m", path)));
		}

		/* Ignore anything but regular files */
		if (!S_ISREG(attrib.st_mode))
			continue;

		values[0] = CStringGetTextDatum(de->d_name);
		values[1] = Int64GetDatum((int64) attrib.st_size);
		values[2] = TimestampTzGetDatum(time_t_to_timestamptz(attrib.st_mtime));
		memset(nulls, 0, sizeof(nulls));

		tuplestore_putvalues(tupstore, tupdesc, values, nulls);
	}

	FreeDir(dirdesc);
	return (Datum) 0;
}

/* Function to return the list of files in the log directory */
Datum
pg_ls_logdir(PG_FUNCTION_ARGS)
{
	return pg_ls_dir_files(fcinfo, Log_directory, false);
}

/* Function to return the list of files in the WAL directory */
Datum
pg_ls_waldir(PG_FUNCTION_ARGS)
{
	return pg_ls_dir_files(fcinfo, XLOGDIR, false);
}

/*
 * Generic function to return the list of files in pgsql_tmp
 */
static Datum
pg_ls_tmpdir(FunctionCallInfo fcinfo, Oid tblspc)
{
	char		path[MAXPGPATH];

	if (!SearchSysCacheExists1(TABLESPACEOID, ObjectIdGetDatum(tblspc)))
		ereport(ERROR,
				(errcode(ERRCODE_UNDEFINED_OBJECT),
				 errmsg("tablespace with OID %u does not exist",
						tblspc)));

	TempTablespacePath(path, tblspc);
	return pg_ls_dir_files(fcinfo, path, true);
}

/*
 * Function to return the list of temporary files in the pg_default tablespace's
 * pgsql_tmp directory
 */
Datum
pg_ls_tmpdir_noargs(PG_FUNCTION_ARGS)
{
	return pg_ls_tmpdir(fcinfo, DEFAULTTABLESPACE_OID);
}

/*
 * Function to return the list of temporary files in the specified tablespace's
 * pgsql_tmp directory
 */
Datum
pg_ls_tmpdir_1arg(PG_FUNCTION_ARGS)
{
	return pg_ls_tmpdir(fcinfo, PG_GETARG_OID(0));
}

/*
 * Function to return the list of files in the WAL archive status directory.
 */
Datum
pg_ls_archive_statusdir(PG_FUNCTION_ARGS)
{
	return pg_ls_dir_files(fcinfo, XLOGDIR "/archive_status", true);
}<|MERGE_RESOLUTION|>--- conflicted
+++ resolved
@@ -48,6 +48,19 @@
 #undef unlink
 #endif
 #endif
+
+// previous prototype for functions
+extern Datum pg_file_write(PG_FUNCTION_ARGS);
+extern Datum pg_file_rename(PG_FUNCTION_ARGS);
+extern Datum pg_file_unlink(PG_FUNCTION_ARGS);
+extern Datum pg_logdir_ls(PG_FUNCTION_ARGS);
+
+typedef struct
+{
+	char	*location;
+	DIR		*dirdesc;
+	bool	include_dot_dirs;
+} directory_fctx;
 
 
 /*
@@ -590,25 +603,21 @@
 	return pg_ls_dir(fcinfo);
 }
 
-<<<<<<< HEAD
 /* ------------------------------------
- * generic file handling functions
- */
-
-Datum
-pg_file_write(PG_FUNCTION_ARGS)
-{
-	FILE	   *f;
-	char	   *filename;
-	text	   *data;
-	int64		count = 0;
-
-	requireSuperuser();
-
-	filename = convert_and_check_filename(PG_GETARG_TEXT_P(0));
-	data = PG_GETARG_TEXT_P(1);
-
-	if (!PG_GETARG_BOOL(2))
+ * pg_file_write_internal - Workhorse for pg_file_write functions.
+ *
+ * This handles the actual work for pg_file_write.
+ */
+static int64
+pg_file_write_internal(text *file, text *data, bool replace)
+{
+	FILE       *f;
+	char       *filename;
+	int64           count = 0;
+
+	filename = convert_and_check_filename(file);
+
+	if (!replace)
 	{
 		struct stat fst;
 
@@ -617,51 +626,86 @@
 					(errcode(ERRCODE_DUPLICATE_FILE),
 					 errmsg("file \"%s\" exists", filename)));
 
-		f = fopen(filename, "wb");
+		f = AllocateFile(filename, "wb");
 	}
 	else
-		f = fopen(filename, "ab");
+		f = AllocateFile(filename, "ab");
 
 	if (!f)
 		ereport(ERROR,
 				(errcode_for_file_access(),
 				 errmsg("could not open file \"%s\" for writing: %m",
-						filename)));
-
-	if (VARSIZE(data) != 0)
-	{
-		count = fwrite(VARDATA(data), 1, VARSIZE(data) - VARHDRSZ, f);
-
-		if (count != VARSIZE(data) - VARHDRSZ)
-			ereport(ERROR,
-					(errcode_for_file_access(),
-					 errmsg("could not write file \"%s\": %m", filename)));
-	}
-	fclose(f);
+					 filename)));
+
+	count = fwrite(VARDATA_ANY(data), 1, VARSIZE_ANY_EXHDR(data), f);
+	if (count != VARSIZE_ANY_EXHDR(data) || FreeFile(f))
+		ereport(ERROR,
+				(errcode_for_file_access(),
+				 errmsg("could not write file \"%s\": %m", filename)));
+
+	return (count);
+}
+
+/* ------------------------------------
+ * pg_file_write - old version
+ *
+ * keep the superuser check
+ */
+Datum
+pg_file_write(PG_FUNCTION_ARGS)
+{
+	text	   *file = PG_GETARG_TEXT_PP(0);
+	text	   *data = PG_GETARG_TEXT_PP(1);
+	bool		replace = PG_GETARG_BOOL(2);
+	int64		count = 0;
+
+	requireSuperuser();
+
+	count = pg_file_write_internal(file, data, replace);
 
 	PG_RETURN_INT64(count);
 }
 
-
-Datum
-pg_file_rename(PG_FUNCTION_ARGS)
+/* ------------------------------------
+ * pg_file_write_v1_1 - Version 1.1
+ *
+ * No superuser check done here- instead privileges are handled by the
+ * GRANT system.
+ */
+Datum
+pg_file_write_v1_1(PG_FUNCTION_ARGS)
+{
+	text	   *file = PG_GETARG_TEXT_PP(0);
+	text	   *data = PG_GETARG_TEXT_PP(1);
+	bool		replace = PG_GETARG_BOOL(2);
+	int64		count = 0;
+
+	count = pg_file_write_internal(file, data, replace);
+
+	PG_RETURN_INT64(count);
+}
+
+
+/* ------------------------------------
+ * pg_file_rename_internal - Workhorse for pg_file_rename functions.
+ *
+ * This handles the actual work for pg_file_rename.
+ */
+static bool
+pg_file_rename_internal(text *file1, text *file2, text *file3)
 {
 	char	   *fn1,
 			   *fn2,
 			   *fn3;
 	int			rc;
 
-	requireSuperuser();
-
-	if (PG_ARGISNULL(0) || PG_ARGISNULL(1))
-		PG_RETURN_NULL();
-
-	fn1 = convert_and_check_filename(PG_GETARG_TEXT_P(0));
-	fn2 = convert_and_check_filename(PG_GETARG_TEXT_P(1));
-	if (PG_ARGISNULL(2))
-		fn3 = 0;
+	fn1 = convert_and_check_filename(file1);
+	fn2 = convert_and_check_filename(file2);
+
+	if (file3 == NULL)
+		fn3 = NULL;
 	else
-		fn3 = convert_and_check_filename(PG_GETARG_TEXT_P(2));
+		fn3 = convert_and_check_filename(file3);
 
 	if (access(fn1, W_OK) < 0)
 	{
@@ -669,7 +713,7 @@
 				(errcode_for_file_access(),
 				 errmsg("file \"%s\" is not accessible: %m", fn1)));
 
-		PG_RETURN_BOOL(false);
+		return false;
 	}
 
 	if (fn3 && access(fn2, W_OK) < 0)
@@ -678,10 +722,10 @@
 				(errcode_for_file_access(),
 				 errmsg("file \"%s\" is not accessible: %m", fn2)));
 
-		PG_RETURN_BOOL(false);
-	}
-
-	rc = access(fn3 ? fn3 : fn2, 2);
+		return false;
+	}
+
+	rc = access(fn3 ? fn3 : fn2, W_OK);
 	if (rc >= 0 || errno != ENOENT)
 	{
 		ereport(ERROR,
@@ -729,10 +773,75 @@
 				 errmsg("could not rename \"%s\" to \"%s\": %m", fn1, fn2)));
 	}
 
-	PG_RETURN_BOOL(true);
-}
-
-
+	return true;
+}
+
+/* ------------------------------------
+ * pg_file_rename - old version
+ *
+ * keep the superuser check
+ */
+Datum
+pg_file_rename(PG_FUNCTION_ARGS)
+{
+	text	   *file1;
+	text	   *file2;
+	text	   *file3;
+	bool		result;
+
+	requireSuperuser();
+
+	if (PG_ARGISNULL(0) || PG_ARGISNULL(1))
+		PG_RETURN_NULL();
+
+	file1 = PG_GETARG_TEXT_PP(0);
+	file2 = PG_GETARG_TEXT_PP(1);
+
+	if (PG_ARGISNULL(2))
+		file3 = NULL;
+	else
+		file3 = PG_GETARG_TEXT_PP(2);
+
+	result = pg_file_rename_internal(file1, file2, file3);
+
+	PG_RETURN_BOOL(result);
+}
+
+/* ------------------------------------
+ * pg_file_rename_v1_1 - Version 1.1
+ *
+ * No superuser check done here- instead privileges are handled by the
+ * GRANT system.
+ */
+Datum
+pg_file_rename_v1_1(PG_FUNCTION_ARGS)
+{
+	text	   *file1;
+	text	   *file2;
+	text	   *file3;
+	bool		result;
+
+	if (PG_ARGISNULL(0) || PG_ARGISNULL(1))
+		PG_RETURN_NULL();
+
+	file1 = PG_GETARG_TEXT_PP(0);
+	file2 = PG_GETARG_TEXT_PP(1);
+
+	if (PG_ARGISNULL(2))
+		file3 = NULL;
+	else
+		file3 = PG_GETARG_TEXT_PP(2);
+
+	result = pg_file_rename_internal(file1, file2, file3);
+
+	PG_RETURN_BOOL(result);
+}
+
+/* ------------------------------------
+ * pg_file_unlink - old version
+ *
+ * keep the superuser check
+ */
 Datum
 pg_file_unlink(PG_FUNCTION_ARGS)
 {
@@ -740,7 +849,7 @@
 
 	requireSuperuser();
 
-	filename = convert_and_check_filename(PG_GETARG_TEXT_P(0));
+	filename = convert_and_check_filename(PG_GETARG_TEXT_PP(0));
 
 	if (access(filename, W_OK) < 0)
 	{
@@ -763,6 +872,40 @@
 	PG_RETURN_BOOL(true);
 }
 
+/* ------------------------------------
+ * pg_file_unlink_v1_1 - Version 1.1
+ *
+ * No superuser check done here- instead privileges are handled by the
+ * GRANT system.
+ */
+Datum
+pg_file_unlink_v1_1(PG_FUNCTION_ARGS)
+{
+	char	   *filename;
+
+	filename = convert_and_check_filename(PG_GETARG_TEXT_PP(0));
+
+	if (access(filename, W_OK) < 0)
+	{
+		if (errno == ENOENT)
+			PG_RETURN_BOOL(false);
+		else
+			ereport(ERROR,
+					(errcode_for_file_access(),
+					 errmsg("file \"%s\" is not accessible: %m", filename)));
+	}
+
+	if (unlink(filename) < 0)
+	{
+		ereport(WARNING,
+				(errcode_for_file_access(),
+				 errmsg("could not unlink file \"%s\": %m", filename)));
+
+		PG_RETURN_BOOL(false);
+	}
+	PG_RETURN_BOOL(true);
+}
+
 
 Datum
 pg_file_length(PG_FUNCTION_ARGS)
@@ -784,27 +927,17 @@
 }
 
 
-/*
- * This function returns the name and creation time of the log files, the creation
- * time is parsed from the file name. It's different from 'pg_ls_dir_files' because
- * it returns the modification time of the log files.
- */
-Datum
-pg_logdir_ls(PG_FUNCTION_ARGS)
+static Datum
+pg_logdir_ls_internal(FunctionCallInfo fcinfo)
 {
 	FuncCallContext *funcctx;
 	struct dirent *de;
 	directory_fctx *fctx;
-    bool prefix_is_gpdb = true;
-
-	if (!superuser())
-		ereport(ERROR,
-				(errcode(ERRCODE_INSUFFICIENT_PRIVILEGE),
-				 (errmsg("only superuser can list the log directory"))));
+	bool prefix_is_gpdb = true;
 
 	if (strcmp(Log_filename, "gpdb-%Y-%m-%d_%H%M%S.csv") != 0 &&
-        strcmp(Log_filename, "gpdb-%Y-%m-%d_%H%M%S.log") != 0 &&
-        strcmp(Log_filename, "postgresql-%Y-%m-%d_%H%M%S.log") != 0 )
+		strcmp(Log_filename, "gpdb-%Y-%m-%d_%H%M%S.log") != 0 &&
+		strcmp(Log_filename, "postgresql-%Y-%m-%d_%H%M%S.log") != 0)
 		ereport(ERROR,
 				(errcode(ERRCODE_INVALID_PARAMETER_VALUE),
 				 (errmsg("the log_filename parameter must equal 'gpdb-%%Y-%%m-%%d_%%H%%M%%S.csv'"))));
@@ -836,7 +969,7 @@
 		if (!fctx->dirdesc)
 			ereport(ERROR,
 					(errcode_for_file_access(),
-					 errmsg("could not read directory \"%s\": %m",
+					 errmsg("could not open directory \"%s\": %m",
 							fctx->location)));
 
 		funcctx->user_fctx = fctx;
@@ -860,50 +993,35 @@
 		int			tz = 0;
 		struct pg_tm date;
 
-        if (prefix_is_gpdb)
-        {
-            int end = 17;
-            /*
-		     * Default format: gpdb-YYYY-MM-DD_HHMMSS.log or gpdb-YYYY-MM-DD_HHMMSS.csv
-		     */
-		    if (strlen(de->d_name) != 26
-			    || strncmp(de->d_name, "gpdb-", 5) != 0
-			    || de->d_name[15] != '_'
-			    || (strcmp(de->d_name + 22, ".log") != 0 && strcmp(de->d_name + 22, ".csv") != 0))
-            {
-			    
-                /* 
-                 * Not our normal format.  Maybe old format without TIME fields?
-                 */
-             
-                if (strlen(de->d_name) != 26
-			    || strncmp(de->d_name, "gpdb-", 5) != 0
-			    || de->d_name[15] != '_'
-			    || (strcmp(de->d_name + 22, ".log") != 0 && strcmp(de->d_name + 22, ".csv") != 0))
-                    continue;
-
-                end = 10;
-
-            }
-		    /* extract timestamp portion of filename */
-		    snprintf(timestampbuf, sizeof(timestampbuf), "%s", de->d_name + 5);
-		    timestampbuf[end] = '\0';
-        }
-        else
-        {
-		    /*
-		     * Default format: postgresql-YYYY-MM-DD_HHMMSS.log
-		     */
-		    if (strlen(de->d_name) != 32
-			    || strncmp(de->d_name, "postgresql-", 11) != 0
-			    || de->d_name[21] != '_'
-			    || strcmp(de->d_name + 28, ".log") != 0)
-			    continue;
-
-		    /* extract timestamp portion of filename */
+		if (prefix_is_gpdb)
+		{
+			/*
+			 * Default format: gpdb-YYYY-MM-DD_HHMMSS.log or gpdb-YYYY-MM-DD_HHMMSS.csv
+			 */
+			if (strlen(de->d_name) != 26
+				|| strncmp(de->d_name, "gpdb-", 5) != 0
+				|| de->d_name[15] != '_'
+				|| (strcmp(de->d_name + 22, ".log") != 0 && strcmp(de->d_name + 22, ".csv") != 0))
+				continue;
+			/* extract timestamp portion of filename */
+			snprintf(timestampbuf, sizeof(timestampbuf), "%s", de->d_name + 5);
+			timestampbuf[17] = '\0';
+		}
+		else
+		{
+			/*
+			 * Default format: postgresql-YYYY-MM-DD_HHMMSS.log
+			 */
+			if (strlen(de->d_name) != 32
+				|| strncmp(de->d_name, "postgresql-", 11) != 0
+				|| de->d_name[21] != '_'
+				|| strcmp(de->d_name + 28, ".log") != 0)
+				continue;
+
+			/* extract timestamp portion of filename */
 			snprintf(timestampbuf, sizeof(timestampbuf), "%s", de->d_name + 11);
-		    timestampbuf[17] = '\0';
-        }
+			timestampbuf[17] = '\0';
+		}
 
 		/* parse and decode expected timestamp to verify it's OK format */
 		if (ParseDateTime(timestampbuf, lowstr, MAXDATELEN, field, ftype, MAXDATEFIELDS, &nf))
@@ -915,8 +1033,7 @@
 		/* Seems the timestamp is OK; prepare and return tuple */
 
 		values[0] = timestampbuf;
-		values[1] = palloc(strlen(fctx->location) + strlen(de->d_name) + 2);
-		sprintf(values[1], "%s/%s", fctx->location, de->d_name);
+		values[1] = psprintf("%s/%s", fctx->location, de->d_name);
 
 		tuple = BuildTupleFromCStrings(funcctx->attinmeta, values);
 
@@ -927,16 +1044,35 @@
 	SRF_RETURN_DONE(funcctx);
 }
 
+/* ------------------------------------
+ * pg_logdir_ls - Old version
+ *
+ * keep the superuser check
+ */
+Datum
+pg_logdir_ls(PG_FUNCTION_ARGS)
+{
+	if (!superuser())
+		ereport(ERROR,
+				(errcode(ERRCODE_INSUFFICIENT_PRIVILEGE),
+				 (errmsg("only superuser can list the log directory"))));
+
+	return (pg_logdir_ls_internal(fcinfo));
+}
+
+/* ------------------------------------
+ * pg_logdir_ls_v1_1 - Version 1.1
+ *
+ * No superuser check done here- instead privileges are handled by the
+ * GRANT system.
+ */
+Datum
+pg_logdir_ls_v1_1(PG_FUNCTION_ARGS)
+{
+	return (pg_logdir_ls_internal(fcinfo));
+}
 
 /* Generic function to return a directory listing of files */
-=======
-/*
- * Generic function to return a directory listing of files.
- *
- * If the directory isn't there, silently return an empty set if missing_ok.
- * Other unreadable-directory cases throw an error.
- */
->>>>>>> d457cb4e
 static Datum
 pg_ls_dir_files(FunctionCallInfo fcinfo, const char *dir, bool missing_ok)
 {
