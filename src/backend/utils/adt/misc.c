--- conflicted
+++ resolved
@@ -8,11 +8,7 @@
  *
  *
  * IDENTIFICATION
-<<<<<<< HEAD
- *	  $PostgreSQL: pgsql/src/backend/utils/adt/misc.c,v 1.71 2009/06/11 14:49:03 momjian Exp $
-=======
  *	  $PostgreSQL: pgsql/src/backend/utils/adt/misc.c,v 1.59 2008/04/04 16:57:21 momjian Exp $
->>>>>>> f260edb1
  *
  *-------------------------------------------------------------------------
  */
@@ -59,20 +55,13 @@
 
 /*
  * current_query()
-<<<<<<< HEAD
  *	Expose the current query to the user (useful in stored procedures)
  *	We might want to use ActivePortal->sourceText someday.
-=======
- *  Expose the current query to the user (useful in stored procedures)
->>>>>>> f260edb1
  */
 Datum
 current_query(PG_FUNCTION_ARGS)
 {
-<<<<<<< HEAD
 	/* there is no easy way to access the more concise 'query_string' */
-=======
->>>>>>> f260edb1
 	if (debug_query_string)
 		PG_RETURN_TEXT_P(cstring_to_text(debug_query_string));
 	else
