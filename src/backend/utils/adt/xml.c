/*-------------------------------------------------------------------------
 *
 * xml.c
 *	  XML data type support.
 *
 *
 * Portions Copyright (c) 1996-2011, PostgreSQL Global Development Group
 * Portions Copyright (c) 1994, Regents of the University of California
 *
 * src/backend/utils/adt/xml.c
 *
 *-------------------------------------------------------------------------
 */

/*
 * Generally, XML type support is only available when libxml use was
 * configured during the build.  But even if that is not done, the
 * type and all the functions are available, but most of them will
 * fail.  For one thing, this avoids having to manage variant catalog
 * installations.  But it also has nice effects such as that you can
 * dump a database containing XML type data even if the server is not
 * linked with libxml.  Thus, make sure xml_out() works even if nothing
 * else does.
 */

/*
 * Notes on memory management:
 *
 * Sometimes libxml allocates global structures in the hope that it can reuse
 * them later on.  This makes it impractical to change the xmlMemSetup
 * functions on-the-fly; that is likely to lead to trying to pfree() chunks
 * allocated with malloc() or vice versa.  Since libxml might be used by
 * loadable modules, eg libperl, our only safe choices are to change the
 * functions at postmaster/backend launch or not at all.  Since we'd rather
 * not activate libxml in sessions that might never use it, the latter choice
 * is the preferred one.  However, for debugging purposes it can be awfully
 * handy to constrain libxml's allocations to be done in a specific palloc
 * context, where they're easy to track.  Therefore there is code here that
 * can be enabled in debug builds to redirect libxml's allocations into a
 * special context LibxmlContext.  It's not recommended to turn this on in
 * a production build because of the possibility of bad interactions with
 * external modules.
 */
/* #define USE_LIBXMLCONTEXT */

#include "postgres.h"

#ifdef USE_LIBXML
#include <libxml/chvalid.h>
#include <libxml/parser.h>
#include <libxml/parserInternals.h>
#include <libxml/tree.h>
#include <libxml/uri.h>
#include <libxml/xmlerror.h>
#include <libxml/xmlwriter.h>
#include <libxml/xpath.h>
#include <libxml/xpathInternals.h>
#endif   /* USE_LIBXML */

#include "catalog/namespace.h"
#include "catalog/pg_type.h"
#include "commands/dbcommands.h"
#include "executor/executor.h"
#include "executor/spi.h"
#include "fmgr.h"
#include "lib/stringinfo.h"
#include "libpq/pqformat.h"
#include "mb/pg_wchar.h"
#include "miscadmin.h"
#include "nodes/execnodes.h"
#include "nodes/nodeFuncs.h"
#include "utils/array.h"
#include "utils/builtins.h"
#include "utils/date.h"
#include "utils/datetime.h"
#include "utils/lsyscache.h"
#include "utils/memutils.h"
#include "utils/syscache.h"
#include "utils/xml.h"


/* GUC variables */
int xmlbinary;
int xmloption;

#ifdef USE_LIBXML

static StringInfo xml_err_buf = NULL;

static xmlParserInputPtr xmlPgEntityLoader(const char *URL, const char *ID,
				  xmlParserCtxtPtr ctxt);
static void xml_errorHandler(void *ctxt, const char *msg,...);
static void xml_ereport_by_code(int level, int sqlcode,
					const char *msg, int errcode);

#ifdef USE_LIBXMLCONTEXT

static MemoryContext LibxmlContext = NULL;

static void xml_memory_init(void);
static void *xml_palloc(size_t size);
static void *xml_repalloc(void *ptr, size_t size);
static void xml_pfree(void *ptr);
static char *xml_pstrdup(const char *string);
#endif   /* USE_LIBXMLCONTEXT */

static xmlChar *xml_text2xmlChar(text *in);
static int parse_xml_decl(const xmlChar *str, size_t *lenp,
			   xmlChar **version, xmlChar **encoding, int *standalone);
static bool print_xml_decl(StringInfo buf, const xmlChar *version,
			   pg_enc encoding, int standalone);
static xmlDocPtr xml_parse(text *data, XmlOptionType xmloption_arg,
		  bool preserve_whitespace, int encoding);
static text *xml_xmlnodetoxmltype(xmlNodePtr cur);
#endif   /* USE_LIBXML */

static StringInfo query_to_xml_internal(const char *query, char *tablename,
					  const char *xmlschema, bool nulls, bool tableforest,
					  const char *targetns, bool top_level);
static const char *map_sql_table_to_xmlschema(TupleDesc tupdesc, Oid relid,
						 bool nulls, bool tableforest, const char *targetns);
static const char *map_sql_schema_to_xmlschema_types(Oid nspid,
								  List *relid_list, bool nulls,
								  bool tableforest, const char *targetns);
static const char *map_sql_catalog_to_xmlschema_types(List *nspid_list,
								   bool nulls, bool tableforest,
								   const char *targetns);
static const char *map_sql_type_to_xml_name(Oid typeoid, int typmod);
static const char *map_sql_typecoll_to_xmlschema_types(List *tupdesc_list);
static const char *map_sql_type_to_xmlschema_type(Oid typeoid, int typmod);
static void SPI_sql_row_to_xmlelement(uint64 rownum, StringInfo result,
						  char *tablename, bool nulls, bool tableforest,
						  const char *targetns, bool top_level);

#define NO_XML_SUPPORT() \
	ereport(ERROR, \
			(errcode(ERRCODE_FEATURE_NOT_SUPPORTED), \
			 errmsg("unsupported XML feature"), \
			 errdetail("This functionality requires the server to be built with libxml support."), \
			 errhint("You need to rebuild PostgreSQL using --with-libxml.")))


/* from SQL/XML:2008 section 4.9 */
#define NAMESPACE_XSD "http://www.w3.org/2001/XMLSchema"
#define NAMESPACE_XSI "http://www.w3.org/2001/XMLSchema-instance"
#define NAMESPACE_SQLXML "http://standards.iso.org/iso/9075/2003/sqlxml"


#ifdef USE_LIBXML

static int
xmlChar_to_encoding(const xmlChar *encoding_name)
{
	int			encoding = pg_char_to_encoding((const char *) encoding_name);

	if (encoding < 0)
		ereport(ERROR,
				(errcode(ERRCODE_INVALID_PARAMETER_VALUE),
				 errmsg("invalid encoding name \"%s\"",
						(const char *) encoding_name)));
	return encoding;
}
#endif


/*
 * xml_in uses a plain C string to VARDATA conversion, so for the time being
 * we use the conversion function for the text datatype.
 *
 * This is only acceptable so long as xmltype and text use the same
 * representation.
 */
Datum
xml_in(PG_FUNCTION_ARGS)
{
#ifdef USE_LIBXML
	char	   *s = PG_GETARG_CSTRING(0);
	xmltype    *vardata;
	xmlDocPtr	doc;

	vardata = (xmltype *) cstring_to_text(s);

	/*
	 * Parse the data to check if it is well-formed XML data.  Assume that
	 * ERROR occurred if parsing failed.
	 */
	doc = xml_parse(vardata, xmloption, true, GetDatabaseEncoding());
	xmlFreeDoc(doc);

	PG_RETURN_XML_P(vardata);
#else
	NO_XML_SUPPORT();
	return 0;
#endif
}


#define PG_XML_DEFAULT_VERSION "1.0"


/*
 * xml_out_internal uses a plain VARDATA to C string conversion, so for the
 * time being we use the conversion function for the text datatype.
 *
 * This is only acceptable so long as xmltype and text use the same
 * representation.
 */
static char *
xml_out_internal(xmltype *x, pg_enc target_encoding)
{
	char	   *str = text_to_cstring((text *) x);

#ifdef USE_LIBXML
	size_t		len = strlen(str);
	xmlChar    *version;
	int			standalone;
	int			res_code;

	if ((res_code = parse_xml_decl((xmlChar *) str,
								   &len, &version, NULL, &standalone)) == 0)
	{
		StringInfoData buf;

		initStringInfo(&buf);

		if (!print_xml_decl(&buf, version, target_encoding, standalone))
		{
			/*
			 * If we are not going to produce an XML declaration, eat a single
			 * newline in the original string to prevent empty first lines in
			 * the output.
			 */
			if (*(str + len) == '\n')
				len += 1;
		}
		appendStringInfoString(&buf, str + len);

		pfree(str);

		return buf.data;
	}

	xml_ereport_by_code(WARNING, ERRCODE_INTERNAL_ERROR,
						"could not parse XML declaration in stored value",
						res_code);
#endif
	return str;
}


Datum
xml_out(PG_FUNCTION_ARGS)
{
	xmltype    *x = PG_GETARG_XML_P(0);

	/*
	 * xml_out removes the encoding property in all cases.  This is because we
	 * cannot control from here whether the datum will be converted to a
	 * different client encoding, so we'd do more harm than good by including
	 * it.
	 */
	PG_RETURN_CSTRING(xml_out_internal(x, 0));
}


Datum
xml_recv(PG_FUNCTION_ARGS)
{
#ifdef USE_LIBXML
	StringInfo	buf = (StringInfo) PG_GETARG_POINTER(0);
	xmltype    *result;
	char	   *str;
	char	   *newstr;
	int			nbytes;
	xmlDocPtr	doc;
	xmlChar    *encodingStr = NULL;
	int			encoding;

	/*
	 * Read the data in raw format. We don't know yet what the encoding is, as
	 * that information is embedded in the xml declaration; so we have to
	 * parse that before converting to server encoding.
	 */
	nbytes = buf->len - buf->cursor;
	str = (char *) pq_getmsgbytes(buf, nbytes);

	/*
	 * We need a null-terminated string to pass to parse_xml_decl().  Rather
	 * than make a separate copy, make the temporary result one byte bigger
	 * than it needs to be.
	 */
	result = palloc(nbytes + 1 + VARHDRSZ);
	SET_VARSIZE(result, nbytes + VARHDRSZ);
	memcpy(VARDATA(result), str, nbytes);
	str = VARDATA(result);
	str[nbytes] = '\0';

	parse_xml_decl((xmlChar *) str, NULL, NULL, &encodingStr, NULL);

	/*
	 * If encoding wasn't explicitly specified in the XML header, treat it as
	 * UTF-8, as that's the default in XML. This is different from xml_in(),
	 * where the input has to go through the normal client to server encoding
	 * conversion.
	 */
	encoding = encodingStr ? xmlChar_to_encoding(encodingStr) : PG_UTF8;

	/*
	 * Parse the data to check if it is well-formed XML data.  Assume that
	 * xml_parse will throw ERROR if not.
	 */
	doc = xml_parse(result, xmloption, true, encoding);
	xmlFreeDoc(doc);

	/* Now that we know what we're dealing with, convert to server encoding */
	newstr = (char *) pg_do_encoding_conversion((unsigned char *) str,
												nbytes,
												encoding,
												GetDatabaseEncoding());

	if (newstr != str)
	{
		pfree(result);
		result = (xmltype *) cstring_to_text(newstr);
		pfree(newstr);
	}

	PG_RETURN_XML_P(result);
#else
	NO_XML_SUPPORT();
	return 0;
#endif
}


Datum
xml_send(PG_FUNCTION_ARGS)
{
	xmltype    *x = PG_GETARG_XML_P(0);
	char	   *outval;
	StringInfoData buf;

	/*
	 * xml_out_internal doesn't convert the encoding, it just prints the right
	 * declaration. pq_sendtext will do the conversion.
	 */
	outval = xml_out_internal(x, pg_get_client_encoding());

	pq_begintypsend(&buf);
	pq_sendtext(&buf, outval, strlen(outval));
	pfree(outval);
	PG_RETURN_BYTEA_P(pq_endtypsend(&buf));
}


#ifdef USE_LIBXML
static void
appendStringInfoText(StringInfo str, const text *t)
{
	appendBinaryStringInfo(str, VARDATA(t), VARSIZE(t) - VARHDRSZ);
}
#endif


static xmltype *
stringinfo_to_xmltype(StringInfo buf)
{
	return (xmltype *) cstring_to_text_with_len(buf->data, buf->len);
}


static xmltype *
cstring_to_xmltype(const char *string)
{
	return (xmltype *) cstring_to_text(string);
}


#ifdef USE_LIBXML
static xmltype *
xmlBuffer_to_xmltype(xmlBufferPtr buf)
{
	return (xmltype *) cstring_to_text_with_len((char *) xmlBufferContent(buf),
												xmlBufferLength(buf));
}
#endif


Datum
xmlcomment(PG_FUNCTION_ARGS)
{
#ifdef USE_LIBXML
	text	   *arg = PG_GETARG_TEXT_P(0);
	char	   *argdata = VARDATA(arg);
	int			len = VARSIZE(arg) - VARHDRSZ;
	StringInfoData buf;
	int			i;

	/* check for "--" in string or "-" at the end */
	for (i = 1; i < len; i++)
	{
		if (argdata[i] == '-' && argdata[i - 1] == '-')
			ereport(ERROR,
					(errcode(ERRCODE_INVALID_XML_COMMENT),
					 errmsg("invalid XML comment")));
	}
	if (len > 0 && argdata[len - 1] == '-')
		ereport(ERROR,
				(errcode(ERRCODE_INVALID_XML_COMMENT),
				 errmsg("invalid XML comment")));

	initStringInfo(&buf);
	appendStringInfo(&buf, "<!--");
	appendStringInfoText(&buf, arg);
	appendStringInfo(&buf, "-->");

	PG_RETURN_XML_P(stringinfo_to_xmltype(&buf));
#else
	NO_XML_SUPPORT();
	return 0;
#endif
}



/*
 * TODO: xmlconcat needs to merge the notations and unparsed entities
 * of the argument values.  Not very important in practice, though.
 */
xmltype *
xmlconcat(List *args)
{
#ifdef USE_LIBXML
	int			global_standalone = 1;
	xmlChar    *global_version = NULL;
	bool		global_version_no_value = false;
	StringInfoData buf;
	ListCell   *v;

	initStringInfo(&buf);
	foreach(v, args)
	{
		xmltype    *x = DatumGetXmlP(PointerGetDatum(lfirst(v)));
		size_t		len;
		xmlChar    *version;
		int			standalone;
		char	   *str;

		len = VARSIZE(x) - VARHDRSZ;
		str = text_to_cstring((text *) x);

		parse_xml_decl((xmlChar *) str, &len, &version, NULL, &standalone);

		if (standalone == 0 && global_standalone == 1)
			global_standalone = 0;
		if (standalone < 0)
			global_standalone = -1;

		if (!version)
			global_version_no_value = true;
		else if (!global_version)
			global_version = version;
		else if (xmlStrcmp(version, global_version) != 0)
			global_version_no_value = true;

		appendStringInfoString(&buf, str + len);
		pfree(str);
	}

	if (!global_version_no_value || global_standalone >= 0)
	{
		StringInfoData buf2;

		initStringInfo(&buf2);

		print_xml_decl(&buf2,
					   (!global_version_no_value) ? global_version : NULL,
					   0,
					   global_standalone);

		appendStringInfoString(&buf2, buf.data);
		buf = buf2;
	}

	return stringinfo_to_xmltype(&buf);
#else
	NO_XML_SUPPORT();
	return NULL;
#endif
}


/*
 * XMLAGG support
 */
Datum
xmlconcat2(PG_FUNCTION_ARGS)
{
	if (PG_ARGISNULL(0))
	{
		if (PG_ARGISNULL(1))
			PG_RETURN_NULL();
		else
			PG_RETURN_XML_P(PG_GETARG_XML_P(1));
	}
	else if (PG_ARGISNULL(1))
		PG_RETURN_XML_P(PG_GETARG_XML_P(0));
	else
		PG_RETURN_XML_P(xmlconcat(list_make2(PG_GETARG_XML_P(0),
											 PG_GETARG_XML_P(1))));
}


Datum
texttoxml(PG_FUNCTION_ARGS)
{
	text	   *data = PG_GETARG_TEXT_P(0);

	PG_RETURN_XML_P(xmlparse(data, xmloption, true));
}


Datum
xmltotext(PG_FUNCTION_ARGS)
{
	xmltype    *data = PG_GETARG_XML_P(0);

	/* It's actually binary compatible. */
	PG_RETURN_TEXT_P((text *) data);
}


text *
xmltotext_with_xmloption(xmltype *data, XmlOptionType xmloption_arg)
{
	if (xmloption_arg == XMLOPTION_DOCUMENT && !xml_is_document(data))
		ereport(ERROR,
				(errcode(ERRCODE_NOT_AN_XML_DOCUMENT),
				 errmsg("not an XML document")));

	/* It's actually binary compatible, save for the above check. */
	return (text *) data;
}


xmltype *
xmlelement(XmlExprState *xmlExpr, ExprContext *econtext)
{
#ifdef USE_LIBXML
	XmlExpr    *xexpr = (XmlExpr *) xmlExpr->xprstate.expr;
	xmltype    *result;
	List	   *named_arg_strings;
	List	   *arg_strings;
	int			i;
	ListCell   *arg;
	ListCell   *narg;
	xmlBufferPtr buf = NULL;
	xmlTextWriterPtr writer = NULL;

	/*
	 * We first evaluate all the arguments, then start up libxml and create
	 * the result.  This avoids issues if one of the arguments involves a call
	 * to some other function or subsystem that wants to use libxml on its own
	 * terms.
	 */
	named_arg_strings = NIL;
	i = 0;
	foreach(arg, xmlExpr->named_args)
	{
		ExprState  *e = (ExprState *) lfirst(arg);
		Datum		value;
		bool		isnull;
		char	   *str;

		value = ExecEvalExpr(e, econtext, &isnull, NULL);
		if (isnull)
			str = NULL;
		else
			str = map_sql_value_to_xml_value(value, exprType((Node *) e->expr), false);
		named_arg_strings = lappend(named_arg_strings, str);
		i++;
	}

	arg_strings = NIL;
	foreach(arg, xmlExpr->args)
	{
		ExprState  *e = (ExprState *) lfirst(arg);
		Datum		value;
		bool		isnull;
		char	   *str;

		value = ExecEvalExpr(e, econtext, &isnull, NULL);
		/* here we can just forget NULL elements immediately */
		if (!isnull)
		{
			str = map_sql_value_to_xml_value(value,
										   exprType((Node *) e->expr), true);
			arg_strings = lappend(arg_strings, str);
		}
	}

	/* now safe to run libxml */
	pg_xml_init();

	PG_TRY();
	{
		buf = xmlBufferCreate();
		if (!buf)
			xml_ereport(ERROR, ERRCODE_OUT_OF_MEMORY,
						"could not allocate xmlBuffer");
		writer = xmlNewTextWriterMemory(buf, 0);
		if (!writer)
			xml_ereport(ERROR, ERRCODE_OUT_OF_MEMORY,
						"could not allocate xmlTextWriter");

		xmlTextWriterStartElement(writer, (xmlChar *) xexpr->name);

		forboth(arg, named_arg_strings, narg, xexpr->arg_names)
		{
			char	   *str = (char *) lfirst(arg);
			char	   *argname = strVal(lfirst(narg));

			if (str)
				xmlTextWriterWriteAttribute(writer,
											(xmlChar *) argname,
											(xmlChar *) str);
		}

		foreach(arg, arg_strings)
		{
			char	   *str = (char *) lfirst(arg);

			xmlTextWriterWriteRaw(writer, (xmlChar *) str);
		}

		xmlTextWriterEndElement(writer);

		/* we MUST do this now to flush data out to the buffer ... */
		xmlFreeTextWriter(writer);
		writer = NULL;

		result = xmlBuffer_to_xmltype(buf);
	}
	PG_CATCH();
	{
		if (writer)
			xmlFreeTextWriter(writer);
		if (buf)
			xmlBufferFree(buf);
		PG_RE_THROW();
	}
	PG_END_TRY();

	xmlBufferFree(buf);

	return result;
#else
	NO_XML_SUPPORT();
	return NULL;
#endif
}

xmltype *
xmlparse(text *data, XmlOptionType xmloption_arg, bool preserve_whitespace)
{
#ifdef USE_LIBXML
	xmlDocPtr	doc;

	doc = xml_parse(data, xmloption_arg, preserve_whitespace,
					GetDatabaseEncoding());
	xmlFreeDoc(doc);

	return (xmltype *) data;
#else
	NO_XML_SUPPORT();
	return NULL;
#endif
}


xmltype *
xmlpi(char *target, text *arg, bool arg_is_null, bool *result_is_null)
{
#ifdef USE_LIBXML
	xmltype    *result;
	StringInfoData buf;

	if (pg_strcasecmp(target, "xml") == 0)
		ereport(ERROR,
				(errcode(ERRCODE_SYNTAX_ERROR), /* really */
				 errmsg("invalid XML processing instruction"),
				 errdetail("XML processing instruction target name cannot be \"%s\".", target)));

	/*
	 * Following the SQL standard, the null check comes after the syntax check
	 * above.
	 */
	*result_is_null = arg_is_null;
	if (*result_is_null)
		return NULL;

	initStringInfo(&buf);

	appendStringInfo(&buf, "<?%s", target);

	if (arg != NULL)
	{
		char	   *string;

		string = text_to_cstring(arg);
		if (strstr(string, "?>") != NULL)
			ereport(ERROR,
					(errcode(ERRCODE_INVALID_XML_PROCESSING_INSTRUCTION),
					 errmsg("invalid XML processing instruction"),
			errdetail("XML processing instruction cannot contain \"?>\".")));

		appendStringInfoChar(&buf, ' ');
		appendStringInfoString(&buf, string + strspn(string, " "));
		pfree(string);
	}
	appendStringInfoString(&buf, "?>");

	result = stringinfo_to_xmltype(&buf);
	pfree(buf.data);
	return result;
#else
	NO_XML_SUPPORT();
	return NULL;
#endif
}


xmltype *
xmlroot(xmltype *data, text *version, int standalone)
{
#ifdef USE_LIBXML
	char	   *str;
	size_t		len;
	xmlChar    *orig_version;
	int			orig_standalone;
	StringInfoData buf;

	len = VARSIZE(data) - VARHDRSZ;
	str = text_to_cstring((text *) data);

	parse_xml_decl((xmlChar *) str, &len, &orig_version, NULL, &orig_standalone);

	if (version)
		orig_version = xml_text2xmlChar(version);
	else
		orig_version = NULL;

	switch (standalone)
	{
		case XML_STANDALONE_YES:
			orig_standalone = 1;
			break;
		case XML_STANDALONE_NO:
			orig_standalone = 0;
			break;
		case XML_STANDALONE_NO_VALUE:
			orig_standalone = -1;
			break;
		case XML_STANDALONE_OMITTED:
			/* leave original value */
			break;
	}

	initStringInfo(&buf);
	print_xml_decl(&buf, orig_version, 0, orig_standalone);
	appendStringInfoString(&buf, str + len);

	return stringinfo_to_xmltype(&buf);
#else
	NO_XML_SUPPORT();
	return NULL;
#endif
}


/*
 * Validate document (given as string) against DTD (given as external link)
 *
 * This has been removed because it is a security hole: unprivileged users
 * should not be able to use Postgres to fetch arbitrary external files,
 * which unfortunately is exactly what libxml is willing to do with the DTD
 * parameter.
 */
Datum
xmlvalidate(PG_FUNCTION_ARGS)
{
	ereport(ERROR,
			(errcode(ERRCODE_FEATURE_NOT_SUPPORTED),
			 errmsg("xmlvalidate is not implemented")));
	return 0;
}


bool
xml_is_document(xmltype *arg)
{
#ifdef USE_LIBXML
	bool		result;
	xmlDocPtr	doc = NULL;
	MemoryContext ccxt = CurrentMemoryContext;

	/* We want to catch ereport(INVALID_XML_DOCUMENT) and return false */
	PG_TRY();
	{
		doc = xml_parse((text *) arg, XMLOPTION_DOCUMENT, true,
						GetDatabaseEncoding());
		result = true;
	}
	PG_CATCH();
	{
		ErrorData  *errdata;
		MemoryContext ecxt;

		ecxt = MemoryContextSwitchTo(ccxt);
		errdata = CopyErrorData();
		if (errdata->sqlerrcode == ERRCODE_INVALID_XML_DOCUMENT)
		{
			FlushErrorState();
			result = false;
		}
		else
		{
			MemoryContextSwitchTo(ecxt);
			PG_RE_THROW();
		}
	}
	PG_END_TRY();

	if (doc)
		xmlFreeDoc(doc);

	return result;
#else							/* not USE_LIBXML */
	NO_XML_SUPPORT();
	return false;
#endif   /* not USE_LIBXML */
}


#ifdef USE_LIBXML

/*
 * pg_xml_init --- set up for use of libxml
 *
 * This should be called by each function that is about to use libxml
 * facilities.	It has two responsibilities: verify compatibility with the
 * loaded libxml version (done on first call in a session) and establish
 * or re-establish our libxml error handler.  The latter needs to be done
 * anytime we might have passed control to add-on modules (eg libperl) which
 * might have set their own error handler for libxml.
 *
 * This is exported for use by contrib/xml2, as well as other code that might
 * wish to share use of this module's libxml error handler.
 *
 * TODO: xmlChar is utf8-char, make proper tuning (initdb with enc!=utf8 and
 * check)
 */
void
pg_xml_init(void)
{
	static bool first_time = true;

	if (first_time)
	{
		/* Stuff we need do only once per session */
		MemoryContext oldcontext;

		/*
		 * Currently, we have no pure UTF-8 support for internals -- check if
		 * we can work.
		 */
		if (sizeof(char) != sizeof(xmlChar))
			ereport(ERROR,
					(errmsg("could not initialize XML library"),
					 errdetail("libxml2 has incompatible char type: sizeof(char)=%u, sizeof(xmlChar)=%u.",
							   (int) sizeof(char), (int) sizeof(xmlChar))));

		/* create error buffer in permanent context */
		oldcontext = MemoryContextSwitchTo(TopMemoryContext);
		xml_err_buf = makeStringInfo();
		MemoryContextSwitchTo(oldcontext);

		/* Now that xml_err_buf exists, safe to call xml_errorHandler */
		xmlSetGenericErrorFunc(NULL, xml_errorHandler);

		/* set up our entity loader, too */
		xmlSetExternalEntityLoader(xmlPgEntityLoader);

#ifdef USE_LIBXMLCONTEXT
		/* Set up memory allocation our way, too */
		xml_memory_init();
#endif

		/* Check library compatibility */
		LIBXML_TEST_VERSION;

		first_time = false;
	}
	else
	{
		/* Reset pre-existing buffer to empty */
		Assert(xml_err_buf != NULL);
		resetStringInfo(xml_err_buf);

		/*
		 * We re-establish the error callback function every time.  This makes
		 * it safe for other subsystems (PL/Perl, say) to also use libxml with
		 * their own callbacks ... so long as they likewise set up the
		 * callbacks on every use. It's cheap enough to not be worth worrying
		 * about, anyway.
		 */
		xmlSetGenericErrorFunc(NULL, xml_errorHandler);

		/* set up our entity loader, too */
		xmlSetExternalEntityLoader(xmlPgEntityLoader);
	}
}


/*
 * SQL/XML allows storing "XML documents" or "XML content".  "XML
 * documents" are specified by the XML specification and are parsed
 * easily by libxml.  "XML content" is specified by SQL/XML as the
 * production "XMLDecl? content".  But libxml can only parse the
 * "content" part, so we have to parse the XML declaration ourselves
 * to complete this.
 */

#define CHECK_XML_SPACE(p) \
	do { \
		if (!xmlIsBlank_ch(*(p))) \
			return XML_ERR_SPACE_REQUIRED; \
	} while (0)

#define SKIP_XML_SPACE(p) \
	while (xmlIsBlank_ch(*(p))) (p)++

/* Letter | Digit | '.' | '-' | '_' | ':' | CombiningChar | Extender */
/* Beware of multiple evaluations of argument! */
#define PG_XMLISNAMECHAR(c) \
	(xmlIsBaseChar_ch(c) || xmlIsIdeographicQ(c) \
			|| xmlIsDigit_ch(c) \
			|| c == '.' || c == '-' || c == '_' || c == ':' \
			|| xmlIsCombiningQ(c) \
			|| xmlIsExtender_ch(c))

/* pnstrdup, but deal with xmlChar not char; len is measured in xmlChars */
static xmlChar *
xml_pnstrdup(const xmlChar *str, size_t len)
{
	xmlChar    *result;

	result = (xmlChar *) palloc((len + 1) * sizeof(xmlChar));
	memcpy(result, str, len * sizeof(xmlChar));
	result[len] = 0;
	return result;
}

/*
 * str is the null-terminated input string.  Remaining arguments are
 * output arguments; each can be NULL if value is not wanted.
 * version and encoding are returned as locally-palloc'd strings.
 * Result is 0 if OK, an error code if not.
 */
static int
parse_xml_decl(const xmlChar *str, size_t *lenp,
			   xmlChar **version, xmlChar **encoding, int *standalone)
{
	const xmlChar *p;
	const xmlChar *save_p;
	size_t		len;
	int			utf8char;
	int			utf8len;

	pg_xml_init();

	/* Initialize output arguments to "not present" */
	if (version)
		*version = NULL;
	if (encoding)
		*encoding = NULL;
	if (standalone)
		*standalone = -1;

	p = str;

	if (xmlStrncmp(p, (xmlChar *) "<?xml", 5) != 0)
		goto finished;

	/* if next char is name char, it's a PI like <?xml-stylesheet ...?> */
	utf8len = strlen((const char *) (p + 5));
	utf8char = xmlGetUTF8Char(p + 5, &utf8len);
	if (PG_XMLISNAMECHAR(utf8char))
		goto finished;

	p += 5;

	/* version */
	CHECK_XML_SPACE(p);
	SKIP_XML_SPACE(p);
	if (xmlStrncmp(p, (xmlChar *) "version", 7) != 0)
		return XML_ERR_VERSION_MISSING;
	p += 7;
	SKIP_XML_SPACE(p);
	if (*p != '=')
		return XML_ERR_VERSION_MISSING;
	p += 1;
	SKIP_XML_SPACE(p);

	if (*p == '\'' || *p == '"')
	{
		const xmlChar *q;

		q = xmlStrchr(p + 1, *p);
		if (!q)
			return XML_ERR_VERSION_MISSING;

		if (version)
			*version = xml_pnstrdup(p + 1, q - p - 1);
		p = q + 1;
	}
	else
		return XML_ERR_VERSION_MISSING;

	/* encoding */
	save_p = p;
	SKIP_XML_SPACE(p);
	if (xmlStrncmp(p, (xmlChar *) "encoding", 8) == 0)
	{
		CHECK_XML_SPACE(save_p);
		p += 8;
		SKIP_XML_SPACE(p);
		if (*p != '=')
			return XML_ERR_MISSING_ENCODING;
		p += 1;
		SKIP_XML_SPACE(p);

		if (*p == '\'' || *p == '"')
		{
			const xmlChar *q;

			q = xmlStrchr(p + 1, *p);
			if (!q)
				return XML_ERR_MISSING_ENCODING;

			if (encoding)
				*encoding = xml_pnstrdup(p + 1, q - p - 1);
			p = q + 1;
		}
		else
			return XML_ERR_MISSING_ENCODING;
	}
	else
	{
		p = save_p;
	}

	/* standalone */
	save_p = p;
	SKIP_XML_SPACE(p);
	if (xmlStrncmp(p, (xmlChar *) "standalone", 10) == 0)
	{
		CHECK_XML_SPACE(save_p);
		p += 10;
		SKIP_XML_SPACE(p);
		if (*p != '=')
			return XML_ERR_STANDALONE_VALUE;
		p += 1;
		SKIP_XML_SPACE(p);
		if (xmlStrncmp(p, (xmlChar *) "'yes'", 5) == 0 ||
			xmlStrncmp(p, (xmlChar *) "\"yes\"", 5) == 0)
		{
			if (standalone)
				*standalone = 1;
			p += 5;
		}
		else if (xmlStrncmp(p, (xmlChar *) "'no'", 4) == 0 ||
				 xmlStrncmp(p, (xmlChar *) "\"no\"", 4) == 0)
		{
			if (standalone)
				*standalone = 0;
			p += 4;
		}
		else
			return XML_ERR_STANDALONE_VALUE;
	}
	else
	{
		p = save_p;
	}

	SKIP_XML_SPACE(p);
	if (xmlStrncmp(p, (xmlChar *) "?>", 2) != 0)
		return XML_ERR_XMLDECL_NOT_FINISHED;
	p += 2;

finished:
	len = p - str;

	for (p = str; p < str + len; p++)
		if (*p > 127)
			return XML_ERR_INVALID_CHAR;

	if (lenp)
		*lenp = len;

	return XML_ERR_OK;
}


/*
 * Write an XML declaration.  On output, we adjust the XML declaration
 * as follows.  (These rules are the moral equivalent of the clause
 * "Serialization of an XML value" in the SQL standard.)
 *
 * We try to avoid generating an XML declaration if possible.  This is
 * so that you don't get trivial things like xml '<foo/>' resulting in
 * '<?xml version="1.0"?><foo/>', which would surely be annoying.  We
 * must provide a declaration if the standalone property is specified
 * or if we include an encoding declaration.  If we have a
 * declaration, we must specify a version (XML requires this).
 * Otherwise we only make a declaration if the version is not "1.0",
 * which is the default version specified in SQL:2003.
 */
static bool
print_xml_decl(StringInfo buf, const xmlChar *version,
			   pg_enc encoding, int standalone)
{
	pg_xml_init();				/* why is this here? */

	if ((version && strcmp((char *) version, PG_XML_DEFAULT_VERSION) != 0)
		|| (encoding && encoding != PG_UTF8)
		|| standalone != -1)
	{
		appendStringInfoString(buf, "<?xml");

		if (version)
			appendStringInfo(buf, " version=\"%s\"", version);
		else
			appendStringInfo(buf, " version=\"%s\"", PG_XML_DEFAULT_VERSION);

		if (encoding && encoding != PG_UTF8)
		{
			/*
			 * XXX might be useful to convert this to IANA names (ISO-8859-1
			 * instead of LATIN1 etc.); needs field experience
			 */
			appendStringInfo(buf, " encoding=\"%s\"",
							 pg_encoding_to_char(encoding));
		}

		if (standalone == 1)
			appendStringInfoString(buf, " standalone=\"yes\"");
		else if (standalone == 0)
			appendStringInfoString(buf, " standalone=\"no\"");
		appendStringInfoString(buf, "?>");

		return true;
	}
	else
		return false;
}


/*
 * Convert a C string to XML internal representation
 *
 * Note: it is caller's responsibility to xmlFreeDoc() the result,
 * else a permanent memory leak will ensue!
 *
 * TODO maybe libxml2's xmlreader is better? (do not construct DOM,
 * yet do not use SAX - see xmlreader.c)
 */
static xmlDocPtr
xml_parse(text *data, XmlOptionType xmloption_arg, bool preserve_whitespace,
		  int encoding)
{
	int32		len;
	xmlChar    *string;
	xmlChar    *utf8string;
	xmlParserCtxtPtr ctxt;
	xmlDocPtr	doc;

	len = VARSIZE(data) - VARHDRSZ;		/* will be useful later */
	string = xml_text2xmlChar(data);

	utf8string = pg_do_encoding_conversion(string,
										   len,
										   encoding,
										   PG_UTF8);

	/* Start up libxml and its parser (no-ops if already done) */
	pg_xml_init();
	xmlInitParser();

	ctxt = xmlNewParserCtxt();
	if (ctxt == NULL)
		xml_ereport(ERROR, ERRCODE_OUT_OF_MEMORY,
					"could not allocate parser context");

	/* Use a TRY block to ensure the ctxt is released */
	PG_TRY();
	{
		if (xmloption_arg == XMLOPTION_DOCUMENT)
		{
			/*
			 * Note, that here we try to apply DTD defaults
			 * (XML_PARSE_DTDATTR) according to SQL/XML:2008 GR 10.16.7.d:
			 * 'Default values defined by internal DTD are applied'. As for
			 * external DTDs, we try to support them too, (see SQL/XML:2008 GR
			 * 10.16.7.e)
			 */
			doc = xmlCtxtReadDoc(ctxt, utf8string,
								 NULL,
								 "UTF-8",
								 XML_PARSE_NOENT | XML_PARSE_DTDATTR
						   | (preserve_whitespace ? 0 : XML_PARSE_NOBLANKS));
			if (doc == NULL)
				xml_ereport(ERROR, ERRCODE_INVALID_XML_DOCUMENT,
							"invalid XML document");
		}
		else
		{
			int			res_code;
			size_t		count;
			xmlChar    *version;
			int			standalone;

			res_code = parse_xml_decl(utf8string,
									  &count, &version, NULL, &standalone);
			if (res_code != 0)
				xml_ereport_by_code(ERROR, ERRCODE_INVALID_XML_CONTENT,
							  "invalid XML content: invalid XML declaration",
									res_code);

			doc = xmlNewDoc(version);
			Assert(doc->encoding == NULL);
			doc->encoding = xmlStrdup((const xmlChar *) "UTF-8");
			doc->standalone = standalone;

			res_code = xmlParseBalancedChunkMemory(doc, NULL, NULL, 0,
												   utf8string + count, NULL);
			if (res_code != 0)
			{
				xmlFreeDoc(doc);
				xml_ereport(ERROR, ERRCODE_INVALID_XML_CONTENT,
							"invalid XML content");
			}
		}
	}
	PG_CATCH();
	{
		xmlFreeParserCtxt(ctxt);
		PG_RE_THROW();
	}
	PG_END_TRY();

	xmlFreeParserCtxt(ctxt);

	return doc;
}


/*
 * xmlChar<->text conversions
 */
static xmlChar *
xml_text2xmlChar(text *in)
{
	return (xmlChar *) text_to_cstring(in);
}


#ifdef USE_LIBXMLCONTEXT

/*
 * Manage the special context used for all libxml allocations (but only
 * in special debug builds; see notes at top of file)
 */
static void
xml_memory_init(void)
{
	/* Create memory context if not there already */
	if (LibxmlContext == NULL)
		LibxmlContext = AllocSetContextCreate(TopMemoryContext,
											  "LibxmlContext",
											  ALLOCSET_DEFAULT_MINSIZE,
											  ALLOCSET_DEFAULT_INITSIZE,
											  ALLOCSET_DEFAULT_MAXSIZE);

	/* Re-establish the callbacks even if already set */
	xmlMemSetup(xml_pfree, xml_palloc, xml_repalloc, xml_pstrdup);
}

/*
 * Wrappers for memory management functions
 */
static void *
xml_palloc(size_t size)
{
	return MemoryContextAlloc(LibxmlContext, size);
}


static void *
xml_repalloc(void *ptr, size_t size)
{
	return repalloc(ptr, size);
}


static void
xml_pfree(void *ptr)
{
	/* At least some parts of libxml assume xmlFree(NULL) is allowed */
	if (ptr)
		pfree(ptr);
}


static char *
xml_pstrdup(const char *string)
{
	return MemoryContextStrdup(LibxmlContext, string);
}
#endif   /* USE_LIBXMLCONTEXT */


/*
 * xmlPgEntityLoader --- entity loader callback function
 *
 * Silently prevent any external entity URL from being loaded.  We don't want
 * to throw an error, so instead make the entity appear to expand to an empty
 * string.
 *
 * We would prefer to allow loading entities that exist in the system's
 * global XML catalog; but the available libxml2 APIs make that a complex
 * and fragile task.  For now, just shut down all external access.
 */
static xmlParserInputPtr
xmlPgEntityLoader(const char *URL, const char *ID,
				  xmlParserCtxtPtr ctxt)
{
	return xmlNewStringInputStream(ctxt, (const xmlChar *) "");
}


/*
 * xml_ereport --- report an XML-related error
 *
 * The "msg" is the SQL-level message; some can be adopted from the SQL/XML
 * standard.  This function adds libxml's native error message, if any, as
 * detail.
 *
 * This is exported for modules that want to share the core libxml error
 * handler.  Note that pg_xml_init() *must* have been called previously.
 */
void
xml_ereport(int level, int sqlcode, const char *msg)
{
	char	   *detail;

	/*
	 * It might seem that we should just pass xml_err_buf->data directly to
	 * errdetail.  However, we want to clean out xml_err_buf before throwing
	 * error, in case there is another function using libxml further down the
	 * call stack.
	 */
	if (xml_err_buf->len > 0)
	{
		detail = pstrdup(xml_err_buf->data);
		resetStringInfo(xml_err_buf);
	}
	else
		detail = NULL;

	if (detail)
	{
		size_t		len;

		/* libxml error messages end in '\n'; get rid of it */
		len = strlen(detail);
		if (len > 0 && detail[len - 1] == '\n')
			detail[len - 1] = '\0';

		ereport(level,
				(errcode(sqlcode),
				 errmsg_internal("%s", msg),
				 errdetail("%s", detail)));
	}
	else
	{
		ereport(level,
				(errcode(sqlcode),
				 errmsg_internal("%s", msg)));
	}
}


/*
 * Error handler for libxml error messages
 */
static void
xml_errorHandler(void *ctxt, const char *msg,...)
{
	/* Append the formatted text to xml_err_buf */
	for (;;)
	{
		va_list		args;
		bool		success;

		/* Try to format the data. */
		va_start(args, msg);
		success = appendStringInfoVA(xml_err_buf, msg, args);
		va_end(args);

		if (success)
			break;

		/* Double the buffer size and try again. */
		enlargeStringInfo(xml_err_buf, xml_err_buf->maxlen);
	}
}


/*
 * Wrapper for "ereport" function for XML-related errors.  The "msg"
 * is the SQL-level message; some can be adopted from the SQL/XML
 * standard.  This function uses "code" to create a textual detail
 * message.  At the moment, we only need to cover those codes that we
 * may raise in this file.
 */
static void
xml_ereport_by_code(int level, int sqlcode,
					const char *msg, int code)
{
	const char *det;

	switch (code)
	{
		case XML_ERR_INVALID_CHAR:
			det = gettext_noop("Invalid character value.");
			break;
		case XML_ERR_SPACE_REQUIRED:
			det = gettext_noop("Space required.");
			break;
		case XML_ERR_STANDALONE_VALUE:
			det = gettext_noop("standalone accepts only 'yes' or 'no'.");
			break;
		case XML_ERR_VERSION_MISSING:
			det = gettext_noop("Malformed declaration: missing version.");
			break;
		case XML_ERR_MISSING_ENCODING:
			det = gettext_noop("Missing encoding in text declaration.");
			break;
		case XML_ERR_XMLDECL_NOT_FINISHED:
			det = gettext_noop("Parsing XML declaration: '?>' expected.");
			break;
		default:
			det = gettext_noop("Unrecognized libxml error code: %d.");
			break;
	}

	ereport(level,
			(errcode(sqlcode),
			 errmsg_internal("%s", msg),
			 errdetail(det, code)));
}


/*
 * Convert one char in the current server encoding to a Unicode codepoint.
 */
static pg_wchar
sqlchar_to_unicode(char *s)
{
	char	   *utf8string;
	pg_wchar	ret[2];			/* need space for trailing zero */

	utf8string = (char *) pg_do_encoding_conversion((unsigned char *) s,
													pg_mblen(s),
													GetDatabaseEncoding(),
													PG_UTF8);

	pg_encoding_mb2wchar_with_len(PG_UTF8, utf8string, ret,
								  pg_encoding_mblen(PG_UTF8, utf8string));

	if (utf8string != s)
		pfree(utf8string);

	return ret[0];
}


static bool
is_valid_xml_namefirst(pg_wchar c)
{
	/* (Letter | '_' | ':') */
	return (xmlIsBaseCharQ(c) || xmlIsIdeographicQ(c)
			|| c == '_' || c == ':');
}


static bool
is_valid_xml_namechar(pg_wchar c)
{
	/* Letter | Digit | '.' | '-' | '_' | ':' | CombiningChar | Extender */
	return (xmlIsBaseCharQ(c) || xmlIsIdeographicQ(c)
			|| xmlIsDigitQ(c)
			|| c == '.' || c == '-' || c == '_' || c == ':'
			|| xmlIsCombiningQ(c)
			|| xmlIsExtenderQ(c));
}
#endif   /* USE_LIBXML */


/*
 * Map SQL identifier to XML name; see SQL/XML:2008 section 9.1.
 */
char *
map_sql_identifier_to_xml_name(char *ident, bool fully_escaped,
							   bool escape_period)
{
#ifdef USE_LIBXML
	StringInfoData buf;
	char	   *p;

	/*
	 * SQL/XML doesn't make use of this case anywhere, so it's probably a
	 * mistake.
	 */
	Assert(fully_escaped || !escape_period);

	initStringInfo(&buf);

	for (p = ident; *p; p += pg_mblen(p))
	{
		if (*p == ':' && (p == ident || fully_escaped))
			appendStringInfo(&buf, "_x003A_");
		else if (*p == '_' && *(p + 1) == 'x')
			appendStringInfo(&buf, "_x005F_");
		else if (fully_escaped && p == ident &&
				 pg_strncasecmp(p, "xml", 3) == 0)
		{
			if (*p == 'x')
				appendStringInfo(&buf, "_x0078_");
			else
				appendStringInfo(&buf, "_x0058_");
		}
		else if (escape_period && *p == '.')
			appendStringInfo(&buf, "_x002E_");
		else
		{
			pg_wchar	u = sqlchar_to_unicode(p);

			if ((p == ident)
				? !is_valid_xml_namefirst(u)
				: !is_valid_xml_namechar(u))
				appendStringInfo(&buf, "_x%04X_", (unsigned int) u);
			else
				appendBinaryStringInfo(&buf, p, pg_mblen(p));
		}
	}

	return buf.data;
#else							/* not USE_LIBXML */
	NO_XML_SUPPORT();
	return NULL;
#endif   /* not USE_LIBXML */
}


/*
 * Map a Unicode codepoint into the current server encoding.
 */
static char *
unicode_to_sqlchar(pg_wchar c)
{
	unsigned char utf8string[5];	/* need room for trailing zero */
	char	   *result;

	memset(utf8string, 0, sizeof(utf8string));
	unicode_to_utf8(c, utf8string);

	result = (char *) pg_do_encoding_conversion(utf8string,
												pg_encoding_mblen(PG_UTF8,
														(char *) utf8string),
												PG_UTF8,
												GetDatabaseEncoding());
	/* if pg_do_encoding_conversion didn't strdup, we must */
	if (result == (char *) utf8string)
		result = pstrdup(result);
	return result;
}


/*
 * Map XML name to SQL identifier; see SQL/XML:2008 section 9.3.
 */
char *
map_xml_name_to_sql_identifier(char *name)
{
	StringInfoData buf;
	char	   *p;

	initStringInfo(&buf);

	for (p = name; *p; p += pg_mblen(p))
	{
		if (*p == '_' && *(p + 1) == 'x'
			&& isxdigit((unsigned char) *(p + 2))
			&& isxdigit((unsigned char) *(p + 3))
			&& isxdigit((unsigned char) *(p + 4))
			&& isxdigit((unsigned char) *(p + 5))
			&& *(p + 6) == '_')
		{
			unsigned int u;

			sscanf(p + 2, "%X", &u);
			appendStringInfoString(&buf, unicode_to_sqlchar(u));
			p += 6;
		}
		else
			appendBinaryStringInfo(&buf, p, pg_mblen(p));
	}

	return buf.data;
}

/*
 * Map SQL value to XML value; see SQL/XML:2008 section 9.8.
 *
 * When xml_escape_strings is true, then certain characters in string
 * values are replaced by entity references (&lt; etc.), as specified
<<<<<<< HEAD
 * in SQL/XML:2008 section 9.8 GR 9) a) iii).   This is normally what is
 * wanted.  The false case is mainly useful when the resulting value
=======
 * in SQL/XML:2008 section 9.8 GR 9) a) iii).	This is normally what is
 * wanted.	The false case is mainly useful when the resulting value
>>>>>>> a4bebdd9
 * is used with xmlTextWriterWriteAttribute() to write out an
 * attribute, because that function does the escaping itself.
 */
char *
map_sql_value_to_xml_value(Datum value, Oid type, bool xml_escape_strings)
{
	if (type_is_array_domain(type))
	{
		ArrayType  *array;
		Oid			elmtype;
		int16		elmlen;
		bool		elmbyval;
		char		elmalign;
		int			num_elems;
		Datum	   *elem_values;
		bool	   *elem_nulls;
		StringInfoData buf;
		int			i;

		array = DatumGetArrayTypeP(value);
		elmtype = ARR_ELEMTYPE(array);
		get_typlenbyvalalign(elmtype, &elmlen, &elmbyval, &elmalign);

		deconstruct_array(array, elmtype,
						  elmlen, elmbyval, elmalign,
						  &elem_values, &elem_nulls,
						  &num_elems);

		initStringInfo(&buf);

		for (i = 0; i < num_elems; i++)
		{
			if (elem_nulls[i])
				continue;
			appendStringInfoString(&buf, "<element>");
			appendStringInfoString(&buf,
								   map_sql_value_to_xml_value(elem_values[i],
															  elmtype, true));
			appendStringInfoString(&buf, "</element>");
		}

		pfree(elem_values);
		pfree(elem_nulls);

		return buf.data;
	}
	else
	{
		Oid			typeOut;
		bool		isvarlena;
		char	   *str;

		/*
		 * Special XSD formatting for some data types
		 */
		switch (type)
		{
			case BOOLOID:
				if (DatumGetBool(value))
					return "true";
				else
					return "false";

			case DATEOID:
				{
					DateADT		date;
					struct pg_tm tm;
					char		buf[MAXDATELEN + 1];

					date = DatumGetDateADT(value);
					/* XSD doesn't support infinite values */
					if (DATE_NOT_FINITE(date))
						ereport(ERROR,
								(errcode(ERRCODE_DATETIME_VALUE_OUT_OF_RANGE),
								 errmsg("date out of range"),
								 errdetail("XML does not support infinite date values.")));
					j2date(date + POSTGRES_EPOCH_JDATE,
						   &(tm.tm_year), &(tm.tm_mon), &(tm.tm_mday));
					EncodeDateOnly(&tm, USE_XSD_DATES, buf);

					return pstrdup(buf);
				}

			case TIMESTAMPOID:
				{
					Timestamp	timestamp;
					struct pg_tm tm;
					fsec_t		fsec;
					char	   *tzn = NULL;
					char		buf[MAXDATELEN + 1];

					timestamp = DatumGetTimestamp(value);

					/* XSD doesn't support infinite values */
					if (TIMESTAMP_NOT_FINITE(timestamp))
						ereport(ERROR,
								(errcode(ERRCODE_DATETIME_VALUE_OUT_OF_RANGE),
								 errmsg("timestamp out of range"),
								 errdetail("XML does not support infinite timestamp values.")));
					else if (timestamp2tm(timestamp, NULL, &tm, &fsec, NULL, NULL) == 0)
						EncodeDateTime(&tm, fsec, NULL, &tzn, USE_XSD_DATES, buf);
					else
						ereport(ERROR,
								(errcode(ERRCODE_DATETIME_VALUE_OUT_OF_RANGE),
								 errmsg("timestamp out of range")));

					return pstrdup(buf);
				}

			case TIMESTAMPTZOID:
				{
					TimestampTz timestamp;
					struct pg_tm tm;
					int			tz;
					fsec_t		fsec;
					char	   *tzn = NULL;
					char		buf[MAXDATELEN + 1];

					timestamp = DatumGetTimestamp(value);

					/* XSD doesn't support infinite values */
					if (TIMESTAMP_NOT_FINITE(timestamp))
						ereport(ERROR,
								(errcode(ERRCODE_DATETIME_VALUE_OUT_OF_RANGE),
								 errmsg("timestamp out of range"),
								 errdetail("XML does not support infinite timestamp values.")));
					else if (timestamp2tm(timestamp, &tz, &tm, &fsec, &tzn, NULL) == 0)
						EncodeDateTime(&tm, fsec, &tz, &tzn, USE_XSD_DATES, buf);
					else
						ereport(ERROR,
								(errcode(ERRCODE_DATETIME_VALUE_OUT_OF_RANGE),
								 errmsg("timestamp out of range")));

					return pstrdup(buf);
				}

#ifdef USE_LIBXML
			case BYTEAOID:
				{
					bytea	   *bstr = DatumGetByteaPP(value);
					xmlBufferPtr buf = NULL;
					xmlTextWriterPtr writer = NULL;
					char	   *result;

					pg_xml_init();

					PG_TRY();
					{
						buf = xmlBufferCreate();
						if (!buf)
							xml_ereport(ERROR, ERRCODE_OUT_OF_MEMORY,
										"could not allocate xmlBuffer");
						writer = xmlNewTextWriterMemory(buf, 0);
						if (!writer)
							xml_ereport(ERROR, ERRCODE_OUT_OF_MEMORY,
										"could not allocate xmlTextWriter");

						if (xmlbinary == XMLBINARY_BASE64)
							xmlTextWriterWriteBase64(writer, VARDATA_ANY(bstr),
												 0, VARSIZE_ANY_EXHDR(bstr));
						else
							xmlTextWriterWriteBinHex(writer, VARDATA_ANY(bstr),
												 0, VARSIZE_ANY_EXHDR(bstr));

						/* we MUST do this now to flush data out to the buffer */
						xmlFreeTextWriter(writer);
						writer = NULL;

						result = pstrdup((const char *) xmlBufferContent(buf));
					}
					PG_CATCH();
					{
						if (writer)
							xmlFreeTextWriter(writer);
						if (buf)
							xmlBufferFree(buf);
						PG_RE_THROW();
					}
					PG_END_TRY();

					xmlBufferFree(buf);

					return result;
				}
#endif   /* USE_LIBXML */

		}

		/*
		 * otherwise, just use the type's native text representation
		 */
		getTypeOutputInfo(type, &typeOut, &isvarlena);
		str = OidOutputFunctionCall(typeOut, value);

		/* ... exactly as-is for XML, and when escaping is not wanted */
		if (type == XMLOID || !xml_escape_strings)
			return str;

		/* otherwise, translate special characters as needed */
		return escape_xml(str);
	}
}


/*
 * Escape characters in text that have special meanings in XML.
 *
 * Returns a palloc'd string.
 *
 * NB: this is intentionally not dependent on libxml.
 */
char *
escape_xml(const char *str)
{
	StringInfoData buf;
	const char *p;

	initStringInfo(&buf);
	for (p = str; *p; p++)
	{
		switch (*p)
		{
			case '&':
				appendStringInfoString(&buf, "&amp;");
				break;
			case '<':
				appendStringInfoString(&buf, "&lt;");
				break;
			case '>':
				appendStringInfoString(&buf, "&gt;");
				break;
			case '\r':
				appendStringInfoString(&buf, "&#x0d;");
				break;
			default:
				appendStringInfoCharMacro(&buf, *p);
				break;
		}
	}
	return buf.data;
}


static char *
_SPI_strdup(const char *s)
{
	size_t		len = strlen(s) + 1;
	char	   *ret = SPI_palloc(len);

	memcpy(ret, s, len);
	return ret;
}


/*
 * SQL to XML mapping functions
 *
 * What follows below was at one point intentionally organized so that
 * you can read along in the SQL/XML standard. The functions are
 * mostly split up the way the clauses lay out in the standards
 * document, and the identifiers are also aligned with the standard
 * text.  Unfortunately, SQL/XML:2006 reordered the clauses
 * differently than SQL/XML:2003, so the order below doesn't make much
 * sense anymore.
 *
 * There are many things going on there:
 *
 * There are two kinds of mappings: Mapping SQL data (table contents)
 * to XML documents, and mapping SQL structure (the "schema") to XML
 * Schema.  And there are functions that do both at the same time.
 *
 * Then you can map a database, a schema, or a table, each in both
 * ways.  This breaks down recursively: Mapping a database invokes
 * mapping schemas, which invokes mapping tables, which invokes
 * mapping rows, which invokes mapping columns, although you can't
 * call the last two from the outside.  Because of this, there are a
 * number of xyz_internal() functions which are to be called both from
 * the function manager wrapper and from some upper layer in a
 * recursive call.
 *
 * See the documentation about what the common function arguments
 * nulls, tableforest, and targetns mean.
 *
 * Some style guidelines for XML output: Use double quotes for quoting
 * XML attributes.  Indent XML elements by two spaces, but remember
 * that a lot of code is called recursively at different levels, so
 * it's better not to indent rather than create output that indents
 * and outdents weirdly.  Add newlines to make the output look nice.
 */


/*
 * Visibility of objects for XML mappings; see SQL/XML:2008 section
 * 4.10.8.
 */

/*
 * Given a query, which must return type oid as first column, produce
 * a list of Oids with the query results.
 */
static List *
query_to_oid_list(const char *query)
{
	uint64			i;
	List	   *list = NIL;

	SPI_execute(query, true, 0);

	for (i = 0; i < SPI_processed; i++)
	{
		Datum		oid;
		bool		isnull;

		oid = SPI_getbinval(SPI_tuptable->vals[i],
							SPI_tuptable->tupdesc,
							1,
							&isnull);
		if (!isnull)
			list = lappend_oid(list, DatumGetObjectId(oid));
	}

	return list;
}


static List *
schema_get_xml_visible_tables(Oid nspid)
{
	StringInfoData query;

	initStringInfo(&query);
	appendStringInfo(&query, "SELECT oid FROM pg_catalog.pg_class WHERE relnamespace = %u AND relkind IN ('r', 'v') AND pg_catalog.has_table_privilege (oid, 'SELECT') ORDER BY relname;", nspid);

	return query_to_oid_list(query.data);
}


/*
 * Including the system schemas is probably not useful for a database
 * mapping.
 */
#define XML_VISIBLE_SCHEMAS_EXCLUDE "(nspname ~ '^pg_' OR nspname = 'information_schema')"

#define XML_VISIBLE_SCHEMAS "SELECT oid FROM pg_catalog.pg_namespace WHERE pg_catalog.has_schema_privilege (oid, 'USAGE') AND NOT " XML_VISIBLE_SCHEMAS_EXCLUDE


static List *
database_get_xml_visible_schemas(void)
{
	return query_to_oid_list(XML_VISIBLE_SCHEMAS " ORDER BY nspname;");
}


static List *
database_get_xml_visible_tables(void)
{
	/* At the moment there is no order required here. */
	return query_to_oid_list("SELECT oid FROM pg_catalog.pg_class WHERE relkind IN ('r', 'v') AND pg_catalog.has_table_privilege (pg_class.oid, 'SELECT') AND relnamespace IN (" XML_VISIBLE_SCHEMAS ");");
}


/*
 * Map SQL table to XML and/or XML Schema document; see SQL/XML:2008
 * section 9.11.
 */

static StringInfo
table_to_xml_internal(Oid relid,
					  const char *xmlschema, bool nulls, bool tableforest,
					  const char *targetns, bool top_level)
{
	StringInfoData query;

	initStringInfo(&query);
	appendStringInfo(&query, "SELECT * FROM %s",
					 DatumGetCString(DirectFunctionCall1(regclassout,
												  ObjectIdGetDatum(relid))));
	return query_to_xml_internal(query.data, get_rel_name(relid),
								 xmlschema, nulls, tableforest,
								 targetns, top_level);
}


Datum
table_to_xml(PG_FUNCTION_ARGS)
{
	Oid			relid = PG_GETARG_OID(0);
	bool		nulls = PG_GETARG_BOOL(1);
	bool		tableforest = PG_GETARG_BOOL(2);
	const char *targetns = text_to_cstring(PG_GETARG_TEXT_PP(3));

	PG_RETURN_XML_P(stringinfo_to_xmltype(table_to_xml_internal(relid, NULL,
														  nulls, tableforest,
														   targetns, true)));
}


Datum
query_to_xml(PG_FUNCTION_ARGS)
{
	char	   *query = text_to_cstring(PG_GETARG_TEXT_PP(0));
	bool		nulls = PG_GETARG_BOOL(1);
	bool		tableforest = PG_GETARG_BOOL(2);
	const char *targetns = text_to_cstring(PG_GETARG_TEXT_PP(3));

	PG_RETURN_XML_P(stringinfo_to_xmltype(query_to_xml_internal(query, NULL,
													NULL, nulls, tableforest,
														   targetns, true)));
}


Datum
cursor_to_xml(PG_FUNCTION_ARGS)
{
	char	   *name = text_to_cstring(PG_GETARG_TEXT_PP(0));
	int32		count = PG_GETARG_INT32(1);
	bool		nulls = PG_GETARG_BOOL(2);
	bool		tableforest = PG_GETARG_BOOL(3);
	const char *targetns = text_to_cstring(PG_GETARG_TEXT_PP(4));

	StringInfoData result;
	Portal		portal;
	uint64			i;

	initStringInfo(&result);

	SPI_connect();
	portal = SPI_cursor_find(name);
	if (portal == NULL)
		ereport(ERROR,
				(errcode(ERRCODE_UNDEFINED_CURSOR),
				 errmsg("cursor \"%s\" does not exist", name)));

	SPI_cursor_fetch(portal, true, count);
	for (i = 0; i < SPI_processed; i++)
		SPI_sql_row_to_xmlelement(i, &result, NULL, nulls,
								  tableforest, targetns, true);

	SPI_finish();

	PG_RETURN_XML_P(stringinfo_to_xmltype(&result));
}


/*
 * Write the start tag of the root element of a data mapping.
 *
 * top_level means that this is the very top level of the eventual
 * output.  For example, when the user calls table_to_xml, then a call
 * with a table name to this function is the top level.  When the user
 * calls database_to_xml, then a call with a schema name to this
 * function is not the top level.  If top_level is false, then the XML
 * namespace declarations are omitted, because they supposedly already
 * appeared earlier in the output.  Repeating them is not wrong, but
 * it looks ugly.
 */
static void
xmldata_root_element_start(StringInfo result, const char *eltname,
						   const char *xmlschema, const char *targetns,
						   bool top_level)
{
	/* This isn't really wrong but currently makes no sense. */
	Assert(top_level || !xmlschema);

	appendStringInfo(result, "<%s", eltname);
	if (top_level)
	{
		appendStringInfoString(result, " xmlns:xsi=\"" NAMESPACE_XSI "\"");
		if (strlen(targetns) > 0)
			appendStringInfo(result, " xmlns=\"%s\"", targetns);
	}
	if (xmlschema)
	{
		/* FIXME: better targets */
		if (strlen(targetns) > 0)
			appendStringInfo(result, " xsi:schemaLocation=\"%s #\"", targetns);
		else
			appendStringInfo(result, " xsi:noNamespaceSchemaLocation=\"#\"");
	}
	appendStringInfo(result, ">\n\n");
}


static void
xmldata_root_element_end(StringInfo result, const char *eltname)
{
	appendStringInfo(result, "</%s>\n", eltname);
}


static StringInfo
query_to_xml_internal(const char *query, char *tablename,
					  const char *xmlschema, bool nulls, bool tableforest,
					  const char *targetns, bool top_level)
{
	StringInfo	result;
	char	   *xmltn;
	uint64			i;

	if (tablename)
		xmltn = map_sql_identifier_to_xml_name(tablename, true, false);
	else
		xmltn = "table";

	result = makeStringInfo();

	SPI_connect();
	if (SPI_execute(query, true, 0) != SPI_OK_SELECT)
		ereport(ERROR,
				(errcode(ERRCODE_DATA_EXCEPTION),
				 errmsg("invalid query")));

	if (!tableforest)
		xmldata_root_element_start(result, xmltn, xmlschema,
								   targetns, top_level);

	if (xmlschema)
		appendStringInfo(result, "%s\n\n", xmlschema);

	for (i = 0; i < SPI_processed; i++)
		SPI_sql_row_to_xmlelement(i, result, tablename, nulls,
								  tableforest, targetns, top_level);

	if (!tableforest)
		xmldata_root_element_end(result, xmltn);

	SPI_finish();

	return result;
}


Datum
table_to_xmlschema(PG_FUNCTION_ARGS)
{
	Oid			relid = PG_GETARG_OID(0);
	bool		nulls = PG_GETARG_BOOL(1);
	bool		tableforest = PG_GETARG_BOOL(2);
	const char *targetns = text_to_cstring(PG_GETARG_TEXT_PP(3));
	const char *result;
	Relation	rel;

	rel = heap_open(relid, AccessShareLock);
	result = map_sql_table_to_xmlschema(rel->rd_att, relid, nulls,
										tableforest, targetns);
	heap_close(rel, NoLock);

	PG_RETURN_XML_P(cstring_to_xmltype(result));
}


Datum
query_to_xmlschema(PG_FUNCTION_ARGS)
{
	char	   *query = text_to_cstring(PG_GETARG_TEXT_PP(0));
	bool		nulls = PG_GETARG_BOOL(1);
	bool		tableforest = PG_GETARG_BOOL(2);
	const char *targetns = text_to_cstring(PG_GETARG_TEXT_PP(3));
	const char *result;
	SPIPlanPtr	plan;
	Portal		portal;

	SPI_connect();

	if ((plan = SPI_prepare(query, 0, NULL)) == NULL)
		elog(ERROR, "SPI_prepare(\"%s\") failed", query);

	if ((portal = SPI_cursor_open(NULL, plan, NULL, NULL, true)) == NULL)
		elog(ERROR, "SPI_cursor_open(\"%s\") failed", query);

	result = _SPI_strdup(map_sql_table_to_xmlschema(portal->tupDesc,
													InvalidOid, nulls,
													tableforest, targetns));
	SPI_cursor_close(portal);
	SPI_finish();

	PG_RETURN_XML_P(cstring_to_xmltype(result));
}


Datum
cursor_to_xmlschema(PG_FUNCTION_ARGS)
{
	char	   *name = text_to_cstring(PG_GETARG_TEXT_PP(0));
	bool		nulls = PG_GETARG_BOOL(1);
	bool		tableforest = PG_GETARG_BOOL(2);
	const char *targetns = text_to_cstring(PG_GETARG_TEXT_PP(3));
	const char *xmlschema;
	Portal		portal;

	SPI_connect();
	portal = SPI_cursor_find(name);
	if (portal == NULL)
		ereport(ERROR,
				(errcode(ERRCODE_UNDEFINED_CURSOR),
				 errmsg("cursor \"%s\" does not exist", name)));

	xmlschema = _SPI_strdup(map_sql_table_to_xmlschema(portal->tupDesc,
													   InvalidOid, nulls,
													 tableforest, targetns));
	SPI_finish();

	PG_RETURN_XML_P(cstring_to_xmltype(xmlschema));
}


Datum
table_to_xml_and_xmlschema(PG_FUNCTION_ARGS)
{
	Oid			relid = PG_GETARG_OID(0);
	bool		nulls = PG_GETARG_BOOL(1);
	bool		tableforest = PG_GETARG_BOOL(2);
	const char *targetns = text_to_cstring(PG_GETARG_TEXT_PP(3));
	Relation	rel;
	const char *xmlschema;

	rel = heap_open(relid, AccessShareLock);
	xmlschema = map_sql_table_to_xmlschema(rel->rd_att, relid, nulls,
										   tableforest, targetns);
	heap_close(rel, NoLock);

	PG_RETURN_XML_P(stringinfo_to_xmltype(table_to_xml_internal(relid,
											   xmlschema, nulls, tableforest,
														   targetns, true)));
}


Datum
query_to_xml_and_xmlschema(PG_FUNCTION_ARGS)
{
	char	   *query = text_to_cstring(PG_GETARG_TEXT_PP(0));
	bool		nulls = PG_GETARG_BOOL(1);
	bool		tableforest = PG_GETARG_BOOL(2);
	const char *targetns = text_to_cstring(PG_GETARG_TEXT_PP(3));

	const char *xmlschema;
	SPIPlanPtr	plan;
	Portal		portal;

	SPI_connect();

	if ((plan = SPI_prepare(query, 0, NULL)) == NULL)
		elog(ERROR, "SPI_prepare(\"%s\") failed", query);

	if ((portal = SPI_cursor_open(NULL, plan, NULL, NULL, true)) == NULL)
		elog(ERROR, "SPI_cursor_open(\"%s\") failed", query);

	xmlschema = _SPI_strdup(map_sql_table_to_xmlschema(portal->tupDesc,
								  InvalidOid, nulls, tableforest, targetns));
	SPI_cursor_close(portal);
	SPI_finish();

	PG_RETURN_XML_P(stringinfo_to_xmltype(query_to_xml_internal(query, NULL,
											   xmlschema, nulls, tableforest,
														   targetns, true)));
}


/*
 * Map SQL schema to XML and/or XML Schema document; see SQL/XML:2008
 * sections 9.13, 9.14.
 */

static StringInfo
schema_to_xml_internal(Oid nspid, const char *xmlschema, bool nulls,
					   bool tableforest, const char *targetns, bool top_level)
{
	StringInfo	result;
	char	   *xmlsn;
	List	   *relid_list;
	ListCell   *cell;

	xmlsn = map_sql_identifier_to_xml_name(get_namespace_name(nspid),
										   true, false);
	result = makeStringInfo();

	xmldata_root_element_start(result, xmlsn, xmlschema, targetns, top_level);

	if (xmlschema)
		appendStringInfo(result, "%s\n\n", xmlschema);

	SPI_connect();

	relid_list = schema_get_xml_visible_tables(nspid);

	SPI_push();

	foreach(cell, relid_list)
	{
		Oid			relid = lfirst_oid(cell);
		StringInfo	subres;

		subres = table_to_xml_internal(relid, NULL, nulls, tableforest,
									   targetns, false);

		appendStringInfoString(result, subres->data);
		appendStringInfoChar(result, '\n');
	}

	SPI_pop();
	SPI_finish();

	xmldata_root_element_end(result, xmlsn);

	return result;
}


Datum
schema_to_xml(PG_FUNCTION_ARGS)
{
	Name		name = PG_GETARG_NAME(0);
	bool		nulls = PG_GETARG_BOOL(1);
	bool		tableforest = PG_GETARG_BOOL(2);
	const char *targetns = text_to_cstring(PG_GETARG_TEXT_PP(3));

	char	   *schemaname;
	Oid			nspid;

	schemaname = NameStr(*name);
	nspid = LookupExplicitNamespace(schemaname);

	PG_RETURN_XML_P(stringinfo_to_xmltype(schema_to_xml_internal(nspid, NULL,
									   nulls, tableforest, targetns, true)));
}


/*
 * Write the start element of the root element of an XML Schema mapping.
 */
static void
xsd_schema_element_start(StringInfo result, const char *targetns)
{
	appendStringInfoString(result,
						   "<xsd:schema\n"
						   "    xmlns:xsd=\"" NAMESPACE_XSD "\"");
	if (strlen(targetns) > 0)
		appendStringInfo(result,
						 "\n"
						 "    targetNamespace=\"%s\"\n"
						 "    elementFormDefault=\"qualified\"",
						 targetns);
	appendStringInfoString(result,
						   ">\n\n");
}


static void
xsd_schema_element_end(StringInfo result)
{
	appendStringInfoString(result, "</xsd:schema>");
}


static StringInfo
schema_to_xmlschema_internal(const char *schemaname, bool nulls,
							 bool tableforest, const char *targetns)
{
	Oid			nspid;
	List	   *relid_list;
	List	   *tupdesc_list;
	ListCell   *cell;
	StringInfo	result;

	result = makeStringInfo();

	nspid = LookupExplicitNamespace(schemaname);

	xsd_schema_element_start(result, targetns);

	SPI_connect();

	relid_list = schema_get_xml_visible_tables(nspid);

	tupdesc_list = NIL;
	foreach(cell, relid_list)
	{
		Relation	rel;

		rel = heap_open(lfirst_oid(cell), AccessShareLock);
		tupdesc_list = lappend(tupdesc_list, CreateTupleDescCopy(rel->rd_att));
		heap_close(rel, NoLock);
	}

	appendStringInfoString(result,
						   map_sql_typecoll_to_xmlschema_types(tupdesc_list));

	appendStringInfoString(result,
						 map_sql_schema_to_xmlschema_types(nspid, relid_list,
											  nulls, tableforest, targetns));

	xsd_schema_element_end(result);

	SPI_finish();

	return result;
}


Datum
schema_to_xmlschema(PG_FUNCTION_ARGS)
{
	Name		name = PG_GETARG_NAME(0);
	bool		nulls = PG_GETARG_BOOL(1);
	bool		tableforest = PG_GETARG_BOOL(2);
	const char *targetns = text_to_cstring(PG_GETARG_TEXT_PP(3));

	PG_RETURN_XML_P(stringinfo_to_xmltype(schema_to_xmlschema_internal(NameStr(*name),
											 nulls, tableforest, targetns)));
}


Datum
schema_to_xml_and_xmlschema(PG_FUNCTION_ARGS)
{
	Name		name = PG_GETARG_NAME(0);
	bool		nulls = PG_GETARG_BOOL(1);
	bool		tableforest = PG_GETARG_BOOL(2);
	const char *targetns = text_to_cstring(PG_GETARG_TEXT_PP(3));
	char	   *schemaname;
	Oid			nspid;
	StringInfo	xmlschema;

	schemaname = NameStr(*name);
	nspid = LookupExplicitNamespace(schemaname);

	xmlschema = schema_to_xmlschema_internal(schemaname, nulls,
											 tableforest, targetns);

	PG_RETURN_XML_P(stringinfo_to_xmltype(schema_to_xml_internal(nspid,
													  xmlschema->data, nulls,
											  tableforest, targetns, true)));
}


/*
 * Map SQL database to XML and/or XML Schema document; see SQL/XML:2008
 * sections 9.16, 9.17.
 */

static StringInfo
database_to_xml_internal(const char *xmlschema, bool nulls,
						 bool tableforest, const char *targetns)
{
	StringInfo	result;
	List	   *nspid_list;
	ListCell   *cell;
	char	   *xmlcn;

	xmlcn = map_sql_identifier_to_xml_name(get_database_name(MyDatabaseId),
										   true, false);
	result = makeStringInfo();

	xmldata_root_element_start(result, xmlcn, xmlschema, targetns, true);

	if (xmlschema)
		appendStringInfo(result, "%s\n\n", xmlschema);

	SPI_connect();

	nspid_list = database_get_xml_visible_schemas();

	SPI_push();

	foreach(cell, nspid_list)
	{
		Oid			nspid = lfirst_oid(cell);
		StringInfo	subres;

		subres = schema_to_xml_internal(nspid, NULL, nulls,
										tableforest, targetns, false);

		appendStringInfoString(result, subres->data);
		appendStringInfoChar(result, '\n');
	}

	SPI_pop();
	SPI_finish();

	xmldata_root_element_end(result, xmlcn);

	return result;
}


Datum
database_to_xml(PG_FUNCTION_ARGS)
{
	bool		nulls = PG_GETARG_BOOL(0);
	bool		tableforest = PG_GETARG_BOOL(1);
	const char *targetns = text_to_cstring(PG_GETARG_TEXT_PP(2));

	PG_RETURN_XML_P(stringinfo_to_xmltype(database_to_xml_internal(NULL, nulls,
													tableforest, targetns)));
}


static StringInfo
database_to_xmlschema_internal(bool nulls, bool tableforest,
							   const char *targetns)
{
	List	   *relid_list;
	List	   *nspid_list;
	List	   *tupdesc_list;
	ListCell   *cell;
	StringInfo	result;

	result = makeStringInfo();

	xsd_schema_element_start(result, targetns);

	SPI_connect();

	relid_list = database_get_xml_visible_tables();
	nspid_list = database_get_xml_visible_schemas();

	tupdesc_list = NIL;
	foreach(cell, relid_list)
	{
		Relation	rel;

		rel = heap_open(lfirst_oid(cell), AccessShareLock);
		tupdesc_list = lappend(tupdesc_list, CreateTupleDescCopy(rel->rd_att));
		heap_close(rel, NoLock);
	}

	appendStringInfoString(result,
						   map_sql_typecoll_to_xmlschema_types(tupdesc_list));

	appendStringInfoString(result,
						   map_sql_catalog_to_xmlschema_types(nspid_list, nulls, tableforest, targetns));

	xsd_schema_element_end(result);

	SPI_finish();

	return result;
}


Datum
database_to_xmlschema(PG_FUNCTION_ARGS)
{
	bool		nulls = PG_GETARG_BOOL(0);
	bool		tableforest = PG_GETARG_BOOL(1);
	const char *targetns = text_to_cstring(PG_GETARG_TEXT_PP(2));

	PG_RETURN_XML_P(stringinfo_to_xmltype(database_to_xmlschema_internal(nulls,
													tableforest, targetns)));
}


Datum
database_to_xml_and_xmlschema(PG_FUNCTION_ARGS)
{
	bool		nulls = PG_GETARG_BOOL(0);
	bool		tableforest = PG_GETARG_BOOL(1);
	const char *targetns = text_to_cstring(PG_GETARG_TEXT_PP(2));
	StringInfo	xmlschema;

	xmlschema = database_to_xmlschema_internal(nulls, tableforest, targetns);

	PG_RETURN_XML_P(stringinfo_to_xmltype(database_to_xml_internal(xmlschema->data,
											 nulls, tableforest, targetns)));
}


/*
 * Map a multi-part SQL name to an XML name; see SQL/XML:2008 section
 * 9.2.
 */
static char *
map_multipart_sql_identifier_to_xml_name(char *a, char *b, char *c, char *d)
{
	StringInfoData result;

	initStringInfo(&result);

	if (a)
		appendStringInfo(&result, "%s",
						 map_sql_identifier_to_xml_name(a, true, true));
	if (b)
		appendStringInfo(&result, ".%s",
						 map_sql_identifier_to_xml_name(b, true, true));
	if (c)
		appendStringInfo(&result, ".%s",
						 map_sql_identifier_to_xml_name(c, true, true));
	if (d)
		appendStringInfo(&result, ".%s",
						 map_sql_identifier_to_xml_name(d, true, true));

	return result.data;
}


/*
 * Map an SQL table to an XML Schema document; see SQL/XML:2008
 * section 9.11.
 *
 * Map an SQL table to XML Schema data types; see SQL/XML:2008 section
 * 9.9.
 */
static const char *
map_sql_table_to_xmlschema(TupleDesc tupdesc, Oid relid, bool nulls,
						   bool tableforest, const char *targetns)
{
	int			i;
	char	   *xmltn;
	char	   *tabletypename;
	char	   *rowtypename;
	StringInfoData result;

	initStringInfo(&result);

	if (OidIsValid(relid))
	{
		HeapTuple	tuple;
		Form_pg_class reltuple;

		tuple = SearchSysCache1(RELOID, ObjectIdGetDatum(relid));
		if (!HeapTupleIsValid(tuple))
			elog(ERROR, "cache lookup failed for relation %u", relid);
		reltuple = (Form_pg_class) GETSTRUCT(tuple);

		xmltn = map_sql_identifier_to_xml_name(NameStr(reltuple->relname),
											   true, false);

		tabletypename = map_multipart_sql_identifier_to_xml_name("TableType",
											 get_database_name(MyDatabaseId),
								  get_namespace_name(reltuple->relnamespace),
												 NameStr(reltuple->relname));

		rowtypename = map_multipart_sql_identifier_to_xml_name("RowType",
											 get_database_name(MyDatabaseId),
								  get_namespace_name(reltuple->relnamespace),
												 NameStr(reltuple->relname));

		ReleaseSysCache(tuple);
	}
	else
	{
		if (tableforest)
			xmltn = "row";
		else
			xmltn = "table";

		tabletypename = "TableType";
		rowtypename = "RowType";
	}

	xsd_schema_element_start(&result, targetns);

	appendStringInfoString(&result,
				   map_sql_typecoll_to_xmlschema_types(list_make1(tupdesc)));

	appendStringInfo(&result,
					 "<xsd:complexType name=\"%s\">\n"
					 "  <xsd:sequence>\n",
					 rowtypename);

	for (i = 0; i < tupdesc->natts; i++)
	{
		if (tupdesc->attrs[i]->attisdropped)
			continue;
		appendStringInfo(&result,
			   "    <xsd:element name=\"%s\" type=\"%s\"%s></xsd:element>\n",
		  map_sql_identifier_to_xml_name(NameStr(tupdesc->attrs[i]->attname),
										 true, false),
				   map_sql_type_to_xml_name(tupdesc->attrs[i]->atttypid, -1),
						 nulls ? " nillable=\"true\"" : " minOccurs=\"0\"");
	}

	appendStringInfoString(&result,
						   "  </xsd:sequence>\n"
						   "</xsd:complexType>\n\n");

	if (!tableforest)
	{
		appendStringInfo(&result,
						 "<xsd:complexType name=\"%s\">\n"
						 "  <xsd:sequence>\n"
						 "    <xsd:element name=\"row\" type=\"%s\" minOccurs=\"0\" maxOccurs=\"unbounded\"/>\n"
						 "  </xsd:sequence>\n"
						 "</xsd:complexType>\n\n",
						 tabletypename, rowtypename);

		appendStringInfo(&result,
						 "<xsd:element name=\"%s\" type=\"%s\"/>\n\n",
						 xmltn, tabletypename);
	}
	else
		appendStringInfo(&result,
						 "<xsd:element name=\"%s\" type=\"%s\"/>\n\n",
						 xmltn, rowtypename);

	xsd_schema_element_end(&result);

	return result.data;
}


/*
 * Map an SQL schema to XML Schema data types; see SQL/XML:2008
 * section 9.12.
 */
static const char *
map_sql_schema_to_xmlschema_types(Oid nspid, List *relid_list, bool nulls,
								  bool tableforest, const char *targetns)
{
	char	   *dbname;
	char	   *nspname;
	char	   *xmlsn;
	char	   *schematypename;
	StringInfoData result;
	ListCell   *cell;

	dbname = get_database_name(MyDatabaseId);
	nspname = get_namespace_name(nspid);

	initStringInfo(&result);

	xmlsn = map_sql_identifier_to_xml_name(nspname, true, false);

	schematypename = map_multipart_sql_identifier_to_xml_name("SchemaType",
															  dbname,
															  nspname,
															  NULL);

	appendStringInfo(&result,
					 "<xsd:complexType name=\"%s\">\n", schematypename);
	if (!tableforest)
		appendStringInfoString(&result,
							   "  <xsd:all>\n");
	else
		appendStringInfoString(&result,
							   "  <xsd:sequence>\n");

	foreach(cell, relid_list)
	{
		Oid			relid = lfirst_oid(cell);
		char	   *relname = get_rel_name(relid);
		char	   *xmltn = map_sql_identifier_to_xml_name(relname, true, false);
		char	   *tabletypename = map_multipart_sql_identifier_to_xml_name(tableforest ? "RowType" : "TableType",
																	  dbname,
																	 nspname,
																	relname);

		if (!tableforest)
			appendStringInfo(&result,
							 "    <xsd:element name=\"%s\" type=\"%s\"/>\n",
							 xmltn, tabletypename);
		else
			appendStringInfo(&result,
							 "    <xsd:element name=\"%s\" type=\"%s\" minOccurs=\"0\" maxOccurs=\"unbounded\"/>\n",
							 xmltn, tabletypename);
	}

	if (!tableforest)
		appendStringInfoString(&result,
							   "  </xsd:all>\n");
	else
		appendStringInfoString(&result,
							   "  </xsd:sequence>\n");
	appendStringInfoString(&result,
						   "</xsd:complexType>\n\n");

	appendStringInfo(&result,
					 "<xsd:element name=\"%s\" type=\"%s\"/>\n\n",
					 xmlsn, schematypename);

	return result.data;
}


/*
 * Map an SQL catalog to XML Schema data types; see SQL/XML:2008
 * section 9.15.
 */
static const char *
map_sql_catalog_to_xmlschema_types(List *nspid_list, bool nulls,
								   bool tableforest, const char *targetns)
{
	char	   *dbname;
	char	   *xmlcn;
	char	   *catalogtypename;
	StringInfoData result;
	ListCell   *cell;

	dbname = get_database_name(MyDatabaseId);

	initStringInfo(&result);

	xmlcn = map_sql_identifier_to_xml_name(dbname, true, false);

	catalogtypename = map_multipart_sql_identifier_to_xml_name("CatalogType",
															   dbname,
															   NULL,
															   NULL);

	appendStringInfo(&result,
					 "<xsd:complexType name=\"%s\">\n", catalogtypename);
	appendStringInfoString(&result,
						   "  <xsd:all>\n");

	foreach(cell, nspid_list)
	{
		Oid			nspid = lfirst_oid(cell);
		char	   *nspname = get_namespace_name(nspid);
		char	   *xmlsn = map_sql_identifier_to_xml_name(nspname, true, false);
		char	   *schematypename = map_multipart_sql_identifier_to_xml_name("SchemaType",
																	  dbname,
																	 nspname,
																	   NULL);

		appendStringInfo(&result,
						 "    <xsd:element name=\"%s\" type=\"%s\"/>\n",
						 xmlsn, schematypename);
	}

	appendStringInfoString(&result,
						   "  </xsd:all>\n");
	appendStringInfoString(&result,
						   "</xsd:complexType>\n\n");

	appendStringInfo(&result,
					 "<xsd:element name=\"%s\" type=\"%s\"/>\n\n",
					 xmlcn, catalogtypename);

	return result.data;
}


/*
 * Map an SQL data type to an XML name; see SQL/XML:2008 section 9.4.
 */
static const char *
map_sql_type_to_xml_name(Oid typeoid, int typmod)
{
	StringInfoData result;

	initStringInfo(&result);

	switch (typeoid)
	{
		case BPCHAROID:
			if (typmod == -1)
				appendStringInfo(&result, "CHAR");
			else
				appendStringInfo(&result, "CHAR_%d", typmod - VARHDRSZ);
			break;
		case VARCHAROID:
			if (typmod == -1)
				appendStringInfo(&result, "VARCHAR");
			else
				appendStringInfo(&result, "VARCHAR_%d", typmod - VARHDRSZ);
			break;
		case NUMERICOID:
			if (typmod == -1)
				appendStringInfo(&result, "NUMERIC");
			else
				appendStringInfo(&result, "NUMERIC_%d_%d",
								 ((typmod - VARHDRSZ) >> 16) & 0xffff,
								 (typmod - VARHDRSZ) & 0xffff);
			break;
		case INT4OID:
			appendStringInfo(&result, "INTEGER");
			break;
		case INT2OID:
			appendStringInfo(&result, "SMALLINT");
			break;
		case INT8OID:
			appendStringInfo(&result, "BIGINT");
			break;
		case FLOAT4OID:
			appendStringInfo(&result, "REAL");
			break;
		case FLOAT8OID:
			appendStringInfo(&result, "DOUBLE");
			break;
		case BOOLOID:
			appendStringInfo(&result, "BOOLEAN");
			break;
		case TIMEOID:
			if (typmod == -1)
				appendStringInfo(&result, "TIME");
			else
				appendStringInfo(&result, "TIME_%d", typmod);
			break;
		case TIMETZOID:
			if (typmod == -1)
				appendStringInfo(&result, "TIME_WTZ");
			else
				appendStringInfo(&result, "TIME_WTZ_%d", typmod);
			break;
		case TIMESTAMPOID:
			if (typmod == -1)
				appendStringInfo(&result, "TIMESTAMP");
			else
				appendStringInfo(&result, "TIMESTAMP_%d", typmod);
			break;
		case TIMESTAMPTZOID:
			if (typmod == -1)
				appendStringInfo(&result, "TIMESTAMP_WTZ");
			else
				appendStringInfo(&result, "TIMESTAMP_WTZ_%d", typmod);
			break;
		case DATEOID:
			appendStringInfo(&result, "DATE");
			break;
		case XMLOID:
			appendStringInfo(&result, "XML");
			break;
		default:
			{
				HeapTuple	tuple;
				Form_pg_type typtuple;

				tuple = SearchSysCache1(TYPEOID, ObjectIdGetDatum(typeoid));
				if (!HeapTupleIsValid(tuple))
					elog(ERROR, "cache lookup failed for type %u", typeoid);
				typtuple = (Form_pg_type) GETSTRUCT(tuple);

				appendStringInfoString(&result,
									   map_multipart_sql_identifier_to_xml_name((typtuple->typtype == TYPTYPE_DOMAIN) ? "Domain" : "UDT",
											 get_database_name(MyDatabaseId),
								  get_namespace_name(typtuple->typnamespace),
												NameStr(typtuple->typname)));

				ReleaseSysCache(tuple);
			}
	}

	return result.data;
}


/*
 * Map a collection of SQL data types to XML Schema data types; see
 * SQL/XML:2008 section 9.7.
 */
static const char *
map_sql_typecoll_to_xmlschema_types(List *tupdesc_list)
{
	List	   *uniquetypes = NIL;
	int			i;
	StringInfoData result;
	ListCell   *cell0;

	/* extract all column types used in the set of TupleDescs */
	foreach(cell0, tupdesc_list)
	{
		TupleDesc	tupdesc = (TupleDesc) lfirst(cell0);

		for (i = 0; i < tupdesc->natts; i++)
		{
			if (tupdesc->attrs[i]->attisdropped)
				continue;
			uniquetypes = list_append_unique_oid(uniquetypes,
												 tupdesc->attrs[i]->atttypid);
		}
	}

	/* add base types of domains */
	foreach(cell0, uniquetypes)
	{
		Oid			typid = lfirst_oid(cell0);
		Oid			basetypid = getBaseType(typid);

		if (basetypid != typid)
			uniquetypes = list_append_unique_oid(uniquetypes, basetypid);
	}

	/* Convert to textual form */
	initStringInfo(&result);

	foreach(cell0, uniquetypes)
	{
		appendStringInfo(&result, "%s\n",
						 map_sql_type_to_xmlschema_type(lfirst_oid(cell0),
														-1));
	}

	return result.data;
}


/*
 * Map an SQL data type to a named XML Schema data type; see
 * SQL/XML:2008 sections 9.5 and 9.6.
 *
 * (The distinction between 9.5 and 9.6 is basically that 9.6 adds
<<<<<<< HEAD
 * a name attribute, which this function does.  The name-less version
=======
 * a name attribute, which this function does.	The name-less version
>>>>>>> a4bebdd9
 * 9.5 doesn't appear to be required anywhere.)
 */
static const char *
map_sql_type_to_xmlschema_type(Oid typeoid, int typmod)
{
	StringInfoData result;
	const char *typename = map_sql_type_to_xml_name(typeoid, typmod);

	initStringInfo(&result);

	if (typeoid == XMLOID)
	{
		appendStringInfo(&result,
						 "<xsd:complexType mixed=\"true\">\n"
						 "  <xsd:sequence>\n"
						 "    <xsd:any name=\"element\" minOccurs=\"0\" maxOccurs=\"unbounded\" processContents=\"skip\"/>\n"
						 "  </xsd:sequence>\n"
						 "</xsd:complexType>\n");
	}
	else
	{
		appendStringInfo(&result,
						 "<xsd:simpleType name=\"%s\">\n", typename);

		switch (typeoid)
		{
			case BPCHAROID:
			case VARCHAROID:
			case TEXTOID:
				appendStringInfo(&result,
								 "  <xsd:restriction base=\"xsd:string\">\n");
				if (typmod != -1)
					appendStringInfo(&result,
									 "    <xsd:maxLength value=\"%d\"/>\n",
									 typmod - VARHDRSZ);
				appendStringInfo(&result,
								 "  </xsd:restriction>\n");
				break;

			case BYTEAOID:
				appendStringInfo(&result,
								 "  <xsd:restriction base=\"xsd:%s\">\n"
								 "  </xsd:restriction>\n",
				xmlbinary == XMLBINARY_BASE64 ? "base64Binary" : "hexBinary");
				break;

			case NUMERICOID:
				if (typmod != -1)
					appendStringInfo(&result,
								 "  <xsd:restriction base=\"xsd:decimal\">\n"
									 "    <xsd:totalDigits value=\"%d\"/>\n"
								   "    <xsd:fractionDigits value=\"%d\"/>\n"
									 "  </xsd:restriction>\n",
									 ((typmod - VARHDRSZ) >> 16) & 0xffff,
									 (typmod - VARHDRSZ) & 0xffff);
				break;

			case INT2OID:
				appendStringInfo(&result,
								 "  <xsd:restriction base=\"xsd:short\">\n"
								 "    <xsd:maxInclusive value=\"%d\"/>\n"
								 "    <xsd:minInclusive value=\"%d\"/>\n"
								 "  </xsd:restriction>\n",
								 SHRT_MAX, SHRT_MIN);
				break;

			case INT4OID:
				appendStringInfo(&result,
								 "  <xsd:restriction base=\"xsd:int\">\n"
								 "    <xsd:maxInclusive value=\"%d\"/>\n"
								 "    <xsd:minInclusive value=\"%d\"/>\n"
								 "  </xsd:restriction>\n",
								 INT_MAX, INT_MIN);
				break;

			case INT8OID:
				appendStringInfo(&result,
								 "  <xsd:restriction base=\"xsd:long\">\n"
					   "    <xsd:maxInclusive value=\"" INT64_FORMAT "\"/>\n"
					   "    <xsd:minInclusive value=\"" INT64_FORMAT "\"/>\n"
								 "  </xsd:restriction>\n",
							   (((uint64) 1) << (sizeof(int64) * 8 - 1)) - 1,
								 (((uint64) 1) << (sizeof(int64) * 8 - 1)));
				break;

			case FLOAT4OID:
				appendStringInfo(&result,
				"  <xsd:restriction base=\"xsd:float\"></xsd:restriction>\n");
				break;

			case FLOAT8OID:
				appendStringInfo(&result,
								 "  <xsd:restriction base=\"xsd:double\"></xsd:restriction>\n");
				break;

			case BOOLOID:
				appendStringInfo(&result,
								 "  <xsd:restriction base=\"xsd:boolean\"></xsd:restriction>\n");
				break;

			case TIMEOID:
			case TIMETZOID:
				{
					const char *tz = (typeoid == TIMETZOID ? "(+|-)\\p{Nd}{2}:\\p{Nd}{2}" : "");

					if (typmod == -1)
						appendStringInfo(&result,
									"  <xsd:restriction base=\"xsd:time\">\n"
										 "    <xsd:pattern value=\"\\p{Nd}{2}:\\p{Nd}{2}:\\p{Nd}{2}(.\\p{Nd}+)?%s\"/>\n"
										 "  </xsd:restriction>\n", tz);
					else if (typmod == 0)
						appendStringInfo(&result,
									"  <xsd:restriction base=\"xsd:time\">\n"
										 "    <xsd:pattern value=\"\\p{Nd}{2}:\\p{Nd}{2}:\\p{Nd}{2}%s\"/>\n"
										 "  </xsd:restriction>\n", tz);
					else
						appendStringInfo(&result,
									"  <xsd:restriction base=\"xsd:time\">\n"
										 "    <xsd:pattern value=\"\\p{Nd}{2}:\\p{Nd}{2}:\\p{Nd}{2}.\\p{Nd}{%d}%s\"/>\n"
							"  </xsd:restriction>\n", typmod - VARHDRSZ, tz);
					break;
				}

			case TIMESTAMPOID:
			case TIMESTAMPTZOID:
				{
					const char *tz = (typeoid == TIMESTAMPTZOID ? "(+|-)\\p{Nd}{2}:\\p{Nd}{2}" : "");

					if (typmod == -1)
						appendStringInfo(&result,
								"  <xsd:restriction base=\"xsd:dateTime\">\n"
										 "    <xsd:pattern value=\"\\p{Nd}{4}-\\p{Nd}{2}-\\p{Nd}{2}T\\p{Nd}{2}:\\p{Nd}{2}:\\p{Nd}{2}(.\\p{Nd}+)?%s\"/>\n"
										 "  </xsd:restriction>\n", tz);
					else if (typmod == 0)
						appendStringInfo(&result,
								"  <xsd:restriction base=\"xsd:dateTime\">\n"
										 "    <xsd:pattern value=\"\\p{Nd}{4}-\\p{Nd}{2}-\\p{Nd}{2}T\\p{Nd}{2}:\\p{Nd}{2}:\\p{Nd}{2}%s\"/>\n"
										 "  </xsd:restriction>\n", tz);
					else
						appendStringInfo(&result,
								"  <xsd:restriction base=\"xsd:dateTime\">\n"
										 "    <xsd:pattern value=\"\\p{Nd}{4}-\\p{Nd}{2}-\\p{Nd}{2}T\\p{Nd}{2}:\\p{Nd}{2}:\\p{Nd}{2}.\\p{Nd}{%d}%s\"/>\n"
							"  </xsd:restriction>\n", typmod - VARHDRSZ, tz);
					break;
				}

			case DATEOID:
				appendStringInfo(&result,
								 "  <xsd:restriction base=\"xsd:date\">\n"
								 "    <xsd:pattern value=\"\\p{Nd}{4}-\\p{Nd}{2}-\\p{Nd}{2}\"/>\n"
								 "  </xsd:restriction>\n");
				break;

			default:
				if (get_typtype(typeoid) == TYPTYPE_DOMAIN)
				{
					Oid			base_typeoid;
					int32		base_typmod = -1;

					base_typeoid = getBaseTypeAndTypmod(typeoid, &base_typmod);

					appendStringInfo(&result,
									 "  <xsd:restriction base=\"%s\"/>\n",
						map_sql_type_to_xml_name(base_typeoid, base_typmod));
				}
				break;
		}
		appendStringInfo(&result,
						 "</xsd:simpleType>\n");
	}

	return result.data;
}


/*
 * Map an SQL row to an XML element, taking the row from the active
<<<<<<< HEAD
 * SPI cursor.  See also SQL/XML:2008 section 9.10.
=======
 * SPI cursor.	See also SQL/XML:2008 section 9.10.
>>>>>>> a4bebdd9
 */
static void
SPI_sql_row_to_xmlelement(uint64 rownum, StringInfo result, char *tablename,
						  bool nulls, bool tableforest,
						  const char *targetns, bool top_level)
{
	int			i;
	char	   *xmltn;

	if (tablename)
		xmltn = map_sql_identifier_to_xml_name(tablename, true, false);
	else
	{
		if (tableforest)
			xmltn = "row";
		else
			xmltn = "table";
	}

	if (tableforest)
		xmldata_root_element_start(result, xmltn, NULL, targetns, top_level);
	else
		appendStringInfoString(result, "<row>\n");

	for (i = 1; i <= SPI_tuptable->tupdesc->natts; i++)
	{
		char	   *colname;
		Datum		colval;
		bool		isnull;

		colname = map_sql_identifier_to_xml_name(SPI_fname(SPI_tuptable->tupdesc, i),
												 true, false);
		colval = SPI_getbinval(SPI_tuptable->vals[rownum],
							   SPI_tuptable->tupdesc,
							   i,
							   &isnull);
		if (isnull)
		{
			if (nulls)
				appendStringInfo(result, "  <%s xsi:nil=\"true\"/>\n", colname);
		}
		else
			appendStringInfo(result, "  <%s>%s</%s>\n",
							 colname,
							 map_sql_value_to_xml_value(colval,
							  SPI_gettypeid(SPI_tuptable->tupdesc, i), true),
							 colname);
	}

	if (tableforest)
	{
		xmldata_root_element_end(result, xmltn);
		appendStringInfoChar(result, '\n');
	}
	else
		appendStringInfoString(result, "</row>\n\n");
}


/*
 * XPath related functions
 */

#ifdef USE_LIBXML
/*
 * Convert XML node to text (dump subtree in case of element,
 * return value otherwise)
 */
static text *
xml_xmlnodetoxmltype(xmlNodePtr cur)
{
	xmltype    *result;

	if (cur->type == XML_ELEMENT_NODE)
	{
		xmlBufferPtr buf;
		xmlNodePtr	cur_copy;

		buf = xmlBufferCreate();

		/*
		 * The result of xmlNodeDump() won't contain namespace definitions
		 * from parent nodes, but xmlCopyNode() duplicates a node along with
		 * its required namespace definitions.
		 */
		cur_copy = xmlCopyNode(cur, 1);

		if (cur_copy == NULL)
			xml_ereport(ERROR, ERRCODE_OUT_OF_MEMORY,
						"could not copy node");

		PG_TRY();
		{
			xmlNodeDump(buf, NULL, cur_copy, 0, 1);
			result = xmlBuffer_to_xmltype(buf);
		}
		PG_CATCH();
		{
			xmlFreeNode(cur_copy);
			xmlBufferFree(buf);
			PG_RE_THROW();
		}
		PG_END_TRY();
		xmlFreeNode(cur_copy);
		xmlBufferFree(buf);
	}
	else
	{
		xmlChar    *str;

		str = xmlXPathCastNodeToString(cur);
		PG_TRY();
		{
			result = (xmltype *) cstring_to_text((char *) str);
		}
		PG_CATCH();
		{
			xmlFree(str);
			PG_RE_THROW();
		}
		PG_END_TRY();
		xmlFree(str);
	}

	return result;
}
#endif


/*
 * Common code for xpath() and xmlexists()
 *
 * Evaluate XPath expression and return number of nodes in res_items
 * and array of XML values in astate.
 *
 * It is up to the user to ensure that the XML passed is in fact
 * an XML document - XPath doesn't work easily on fragments without
 * a context node being known.
 */
#ifdef USE_LIBXML
static void
xpath_internal(text *xpath_expr_text, xmltype *data, ArrayType *namespaces,
			   int *res_nitems, ArrayBuildState **astate)
{
	xmlParserCtxtPtr ctxt = NULL;
	xmlDocPtr	doc = NULL;
	xmlXPathContextPtr xpathctx = NULL;
	xmlXPathCompExprPtr xpathcomp = NULL;
	xmlXPathObjectPtr xpathobj = NULL;
	char	   *datastr;
	int32		len;
	int32		xpath_len;
	xmlChar    *string;
	xmlChar    *xpath_expr;
	int			i;
	int			ndim;
	Datum	   *ns_names_uris;
	bool	   *ns_names_uris_nulls;
	int			ns_count;

	/*
	 * Namespace mappings are passed as text[].  If an empty array is passed
	 * (ndim = 0, "0-dimensional"), then there are no namespace mappings.
	 * Else, a 2-dimensional array with length of the second axis being equal
	 * to 2 should be passed, i.e., every subarray contains 2 elements, the
	 * first element defining the name, the second one the URI.  Example:
	 * ARRAY[ARRAY['myns', 'http://example.com'], ARRAY['myns2',
	 * 'http://example2.com']].
	 */
	ndim = namespaces ? ARR_NDIM(namespaces) : 0;
	if (ndim != 0)
	{
		int		   *dims;

		dims = ARR_DIMS(namespaces);

		if (ndim != 2 || dims[1] != 2)
			ereport(ERROR,
					(errcode(ERRCODE_DATA_EXCEPTION),
					 errmsg("invalid array for XML namespace mapping"),
					 errdetail("The array must be two-dimensional with length of the second axis equal to 2.")));

		Assert(ARR_ELEMTYPE(namespaces) == TEXTOID);

		deconstruct_array(namespaces, TEXTOID, -1, false, 'i',
						  &ns_names_uris, &ns_names_uris_nulls,
						  &ns_count);

		Assert((ns_count % 2) == 0);	/* checked above */
		ns_count /= 2;			/* count pairs only */
	}
	else
	{
		ns_names_uris = NULL;
		ns_names_uris_nulls = NULL;
		ns_count = 0;
	}

	datastr = VARDATA(data);
	len = VARSIZE(data) - VARHDRSZ;
	xpath_len = VARSIZE(xpath_expr_text) - VARHDRSZ;
	if (xpath_len == 0)
		ereport(ERROR,
				(errcode(ERRCODE_DATA_EXCEPTION),
				 errmsg("empty XPath expression")));

	string = (xmlChar *) palloc((len + 1) * sizeof(xmlChar));
	memcpy(string, datastr, len);
	string[len] = '\0';

	xpath_expr = (xmlChar *) palloc((xpath_len + 1) * sizeof(xmlChar));
	memcpy(xpath_expr, VARDATA(xpath_expr_text), xpath_len);
	xpath_expr[xpath_len] = '\0';

	pg_xml_init();
	xmlInitParser();

	PG_TRY();
	{
		/*
		 * redundant XML parsing (two parsings for the same value during one
		 * command execution are possible)
		 */
		ctxt = xmlNewParserCtxt();
		if (ctxt == NULL)
			xml_ereport(ERROR, ERRCODE_OUT_OF_MEMORY,
						"could not allocate parser context");
		doc = xmlCtxtReadMemory(ctxt, (char *) string, len, NULL, NULL, 0);
		if (doc == NULL)
			xml_ereport(ERROR, ERRCODE_INVALID_XML_DOCUMENT,
						"could not parse XML document");
		xpathctx = xmlXPathNewContext(doc);
		if (xpathctx == NULL)
			xml_ereport(ERROR, ERRCODE_OUT_OF_MEMORY,
						"could not allocate XPath context");
		xpathctx->node = xmlDocGetRootElement(doc);
		if (xpathctx->node == NULL)
			xml_ereport(ERROR, ERRCODE_INTERNAL_ERROR,
						"could not find root XML element");

		/* register namespaces, if any */
		if (ns_count > 0)
		{
			for (i = 0; i < ns_count; i++)
			{
				char	   *ns_name;
				char	   *ns_uri;

				if (ns_names_uris_nulls[i * 2] ||
					ns_names_uris_nulls[i * 2 + 1])
					ereport(ERROR,
							(errcode(ERRCODE_NULL_VALUE_NOT_ALLOWED),
					  errmsg("neither namespace name nor URI may be null")));
				ns_name = TextDatumGetCString(ns_names_uris[i * 2]);
				ns_uri = TextDatumGetCString(ns_names_uris[i * 2 + 1]);
				if (xmlXPathRegisterNs(xpathctx,
									   (xmlChar *) ns_name,
									   (xmlChar *) ns_uri) != 0)
					ereport(ERROR,		/* is this an internal error??? */
							(errmsg("could not register XML namespace with name \"%s\" and URI \"%s\"",
									ns_name, ns_uri)));
			}
		}

		xpathcomp = xmlXPathCompile(xpath_expr);
		if (xpathcomp == NULL)	/* TODO: show proper XPath error details */
			xml_ereport(ERROR, ERRCODE_INTERNAL_ERROR,
						"invalid XPath expression");

		/*
		 * Version 2.6.27 introduces a function named
		 * xmlXPathCompiledEvalToBoolean, which would be enough for xmlexists,
		 * but we can derive the existence by whether any nodes are returned,
		 * thereby preventing a library version upgrade and keeping the code
		 * the same.
		 */
		xpathobj = xmlXPathCompiledEval(xpathcomp, xpathctx);
		if (xpathobj == NULL)	/* TODO: reason? */
			xml_ereport(ERROR, ERRCODE_INTERNAL_ERROR,
						"could not create XPath object");

		/* return empty array in cases when nothing is found */
		if (xpathobj->nodesetval == NULL)
			*res_nitems = 0;
		else
			*res_nitems = xpathobj->nodesetval->nodeNr;

		if (*res_nitems && astate)
		{
			*astate = NULL;
			for (i = 0; i < xpathobj->nodesetval->nodeNr; i++)
			{
				Datum		elem;
				bool		elemisnull = false;

				elem = PointerGetDatum(xml_xmlnodetoxmltype(xpathobj->nodesetval->nodeTab[i]));
				*astate = accumArrayResult(*astate, elem,
										   elemisnull, XMLOID,
										   CurrentMemoryContext);
			}
		}
	}
	PG_CATCH();
	{
		if (xpathobj)
			xmlXPathFreeObject(xpathobj);
		if (xpathcomp)
			xmlXPathFreeCompExpr(xpathcomp);
		if (xpathctx)
			xmlXPathFreeContext(xpathctx);
		if (doc)
			xmlFreeDoc(doc);
		if (ctxt)
			xmlFreeParserCtxt(ctxt);
		PG_RE_THROW();
	}
	PG_END_TRY();

	xmlXPathFreeObject(xpathobj);
	xmlXPathFreeCompExpr(xpathcomp);
	xmlXPathFreeContext(xpathctx);
	xmlFreeDoc(doc);
	xmlFreeParserCtxt(ctxt);
}
#endif   /* USE_LIBXML */

/*
 * Evaluate XPath expression and return array of XML values.
 *
 * As we have no support of XQuery sequences yet, this function seems
 * to be the most useful one (array of XML functions plays a role of
 * some kind of substitution for XQuery sequences).
 */
Datum
xpath(PG_FUNCTION_ARGS)
{
#ifdef USE_LIBXML
	text	   *xpath_expr_text = PG_GETARG_TEXT_P(0);
	xmltype    *data = PG_GETARG_XML_P(1);
	ArrayType  *namespaces = PG_GETARG_ARRAYTYPE_P(2);
	int			res_nitems;
	ArrayBuildState *astate;

	xpath_internal(xpath_expr_text, data, namespaces,
				   &res_nitems, &astate);

	if (res_nitems == 0)
		PG_RETURN_ARRAYTYPE_P(construct_empty_array(XMLOID));
	else
		PG_RETURN_ARRAYTYPE_P(DatumGetArrayTypeP(makeArrayResult(astate, CurrentMemoryContext)));
#else
	NO_XML_SUPPORT();
	return 0;
#endif
}

/*
 * Determines if the node specified by the supplied XPath exists
 * in a given XML document, returning a boolean.
 */
Datum
xmlexists(PG_FUNCTION_ARGS)
{
#ifdef USE_LIBXML
	text	   *xpath_expr_text = PG_GETARG_TEXT_P(0);
	xmltype    *data = PG_GETARG_XML_P(1);
	int			res_nitems;

	xpath_internal(xpath_expr_text, data, NULL,
				   &res_nitems, NULL);

	PG_RETURN_BOOL(res_nitems > 0);
#else
	NO_XML_SUPPORT();
	return 0;
#endif
}

/*
 * Determines if the node specified by the supplied XPath exists
<<<<<<< HEAD
=======
 * in a given XML document, returning a boolean.
 */
Datum
xmlexists(PG_FUNCTION_ARGS)
{
#ifdef USE_LIBXML
	text	   *xpath_expr_text = PG_GETARG_TEXT_P(0);
	xmltype    *data = PG_GETARG_XML_P(1);
	int			res_nitems;

	xpath_internal(xpath_expr_text, data, NULL,
				   &res_nitems, NULL);

	PG_RETURN_BOOL(res_nitems > 0);
#else
	NO_XML_SUPPORT();
	return 0;
#endif
}

/*
 * Determines if the node specified by the supplied XPath exists
>>>>>>> a4bebdd9
 * in a given XML document, returning a boolean. Differs from
 * xmlexists as it supports namespaces and is not defined in SQL/XML.
 */
Datum
xpath_exists(PG_FUNCTION_ARGS)
{
#ifdef USE_LIBXML
	text	   *xpath_expr_text = PG_GETARG_TEXT_P(0);
	xmltype    *data = PG_GETARG_XML_P(1);
	ArrayType  *namespaces = PG_GETARG_ARRAYTYPE_P(2);
	int			res_nitems;

	xpath_internal(xpath_expr_text, data, namespaces,
				   &res_nitems, NULL);

	PG_RETURN_BOOL(res_nitems > 0);
#else
	NO_XML_SUPPORT();
	return 0;
#endif
}

/*
 * Functions for checking well-formed-ness
 */

#ifdef USE_LIBXML
static bool
wellformed_xml(text *data, XmlOptionType xmloption_arg)
{
	bool		result;
	xmlDocPtr	doc = NULL;

	/* We want to catch any exceptions and return false */
	PG_TRY();
	{
		doc = xml_parse(data, xmloption_arg, true, GetDatabaseEncoding());
		result = true;
	}
	PG_CATCH();
	{
		FlushErrorState();
		result = false;
	}
	PG_END_TRY();

	if (doc)
		xmlFreeDoc(doc);

	return result;
}
#endif

Datum
xml_is_well_formed(PG_FUNCTION_ARGS)
{
#ifdef USE_LIBXML
	text	   *data = PG_GETARG_TEXT_P(0);

	PG_RETURN_BOOL(wellformed_xml(data, xmloption));
#else
	NO_XML_SUPPORT();
	return 0;
#endif   /* not USE_LIBXML */
}

Datum
xml_is_well_formed_document(PG_FUNCTION_ARGS)
{
#ifdef USE_LIBXML
	text	   *data = PG_GETARG_TEXT_P(0);

	PG_RETURN_BOOL(wellformed_xml(data, XMLOPTION_DOCUMENT));
#else
	NO_XML_SUPPORT();
	return 0;
#endif   /* not USE_LIBXML */
}

Datum
xml_is_well_formed_content(PG_FUNCTION_ARGS)
{
#ifdef USE_LIBXML
	text	   *data = PG_GETARG_TEXT_P(0);

	PG_RETURN_BOOL(wellformed_xml(data, XMLOPTION_CONTENT));
#else
	NO_XML_SUPPORT();
	return 0;
#endif   /* not USE_LIBXML */
}<|MERGE_RESOLUTION|>--- conflicted
+++ resolved
@@ -1637,13 +1637,8 @@
  *
  * When xml_escape_strings is true, then certain characters in string
  * values are replaced by entity references (&lt; etc.), as specified
-<<<<<<< HEAD
  * in SQL/XML:2008 section 9.8 GR 9) a) iii).   This is normally what is
  * wanted.  The false case is mainly useful when the resulting value
-=======
- * in SQL/XML:2008 section 9.8 GR 9) a) iii).	This is normally what is
- * wanted.	The false case is mainly useful when the resulting value
->>>>>>> a4bebdd9
  * is used with xmlTextWriterWriteAttribute() to write out an
  * attribute, because that function does the escaping itself.
  */
@@ -3035,11 +3030,7 @@
  * SQL/XML:2008 sections 9.5 and 9.6.
  *
  * (The distinction between 9.5 and 9.6 is basically that 9.6 adds
-<<<<<<< HEAD
  * a name attribute, which this function does.  The name-less version
-=======
- * a name attribute, which this function does.	The name-less version
->>>>>>> a4bebdd9
  * 9.5 doesn't appear to be required anywhere.)
  */
 static const char *
@@ -3217,11 +3208,7 @@
 
 /*
  * Map an SQL row to an XML element, taking the row from the active
-<<<<<<< HEAD
  * SPI cursor.  See also SQL/XML:2008 section 9.10.
-=======
- * SPI cursor.	See also SQL/XML:2008 section 9.10.
->>>>>>> a4bebdd9
  */
 static void
 SPI_sql_row_to_xmlelement(uint64 rownum, StringInfo result, char *tablename,
@@ -3602,31 +3589,6 @@
 
 /*
  * Determines if the node specified by the supplied XPath exists
-<<<<<<< HEAD
-=======
- * in a given XML document, returning a boolean.
- */
-Datum
-xmlexists(PG_FUNCTION_ARGS)
-{
-#ifdef USE_LIBXML
-	text	   *xpath_expr_text = PG_GETARG_TEXT_P(0);
-	xmltype    *data = PG_GETARG_XML_P(1);
-	int			res_nitems;
-
-	xpath_internal(xpath_expr_text, data, NULL,
-				   &res_nitems, NULL);
-
-	PG_RETURN_BOOL(res_nitems > 0);
-#else
-	NO_XML_SUPPORT();
-	return 0;
-#endif
-}
-
-/*
- * Determines if the node specified by the supplied XPath exists
->>>>>>> a4bebdd9
  * in a given XML document, returning a boolean. Differs from
  * xmlexists as it supports namespaces and is not defined in SQL/XML.
  */
