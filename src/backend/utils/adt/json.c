/*-------------------------------------------------------------------------
 *
 * json.c
 *		JSON data type support.
 *
 * Portions Copyright (c) 1996-2021, PostgreSQL Global Development Group
 * Portions Copyright (c) 1994, Regents of the University of California
 *
 * IDENTIFICATION
 *	  src/backend/utils/adt/json.c
 *
 *-------------------------------------------------------------------------
 */
#include "postgres.h"

#include "catalog/pg_type.h"
#include "funcapi.h"
#include "libpq/pqformat.h"
#include "miscadmin.h"
#include "parser/parse_coerce.h"
#include "utils/array.h"
#include "utils/builtins.h"
#include "utils/date.h"
#include "utils/datetime.h"
#include "utils/json.h"
#include "utils/jsonfuncs.h"
#include "utils/lsyscache.h"
#include "utils/typcache.h"

typedef enum					/* type categories for datum_to_json */
{
	JSONTYPE_NULL,				/* null, so we didn't bother to identify */
	JSONTYPE_BOOL,				/* boolean (built-in types only) */
	JSONTYPE_NUMERIC,			/* numeric (ditto) */
	JSONTYPE_DATE,				/* we use special formatting for datetimes */
	JSONTYPE_TIMESTAMP,
	JSONTYPE_TIMESTAMPTZ,
	JSONTYPE_JSON,				/* JSON itself (and JSONB) */
	JSONTYPE_ARRAY,				/* array */
	JSONTYPE_COMPOSITE,			/* composite */
	JSONTYPE_CAST,				/* something with an explicit cast to JSON */
	JSONTYPE_OTHER				/* all else */
} JsonTypeCategory;

typedef struct JsonAggState
{
	StringInfo	str;
	JsonTypeCategory key_category;
	Oid			key_output_func;
	JsonTypeCategory val_category;
	Oid			val_output_func;
} JsonAggState;

static void composite_to_json(Datum composite, StringInfo result,
							  bool use_line_feeds);
static void array_dim_to_json(StringInfo result, int dim, int ndims, int *dims,
							  Datum *vals, bool *nulls, int *valcount,
							  JsonTypeCategory tcategory, Oid outfuncoid,
							  bool use_line_feeds);
static void array_to_json_internal(Datum array, StringInfo result,
								   bool use_line_feeds);
static void json_categorize_type(Oid typoid,
								 JsonTypeCategory *tcategory,
								 Oid *outfuncoid);
static void datum_to_json(Datum val, bool is_null, StringInfo result,
						  JsonTypeCategory tcategory, Oid outfuncoid,
						  bool key_scalar);
static void add_json(Datum val, bool is_null, StringInfo result,
					 Oid val_type, bool key_scalar);
static text *catenate_stringinfo_string(StringInfo buffer, const char *addon);

/*
 * Input.
 */
Datum
json_in(PG_FUNCTION_ARGS)
{
	char	   *json = PG_GETARG_CSTRING(0);
	text	   *result = cstring_to_text(json);
	JsonLexContext *lex;

	/* validate it */
	lex = makeJsonLexContext(result, false);
	pg_parse_json_or_ereport(lex, &nullSemAction);

	/* Internal representation is the same as text, for now */
	PG_RETURN_TEXT_P(result);
}

/*
 * Output.
 */
Datum
json_out(PG_FUNCTION_ARGS)
{
	/* we needn't detoast because text_to_cstring will handle that */
	Datum		txt = PG_GETARG_DATUM(0);

	PG_RETURN_CSTRING(TextDatumGetCString(txt));
}

/*
 * Binary send.
 */
Datum
json_send(PG_FUNCTION_ARGS)
{
	text	   *t = PG_GETARG_TEXT_PP(0);
	StringInfoData buf;

	pq_begintypsend(&buf);
	pq_sendtext(&buf, VARDATA_ANY(t), VARSIZE_ANY_EXHDR(t));
	PG_RETURN_BYTEA_P(pq_endtypsend(&buf));
}

/*
 * Binary receive.
 */
Datum
json_recv(PG_FUNCTION_ARGS)
{
	StringInfo	buf = (StringInfo) PG_GETARG_POINTER(0);
	char	   *str;
	int			nbytes;
	JsonLexContext *lex;

	str = pq_getmsgtext(buf, buf->len - buf->cursor, &nbytes);

	/* Validate it. */
	lex = makeJsonLexContextCstringLen(str, nbytes, GetDatabaseEncoding(), false);
	pg_parse_json_or_ereport(lex, &nullSemAction);

	PG_RETURN_TEXT_P(cstring_to_text_with_len(str, nbytes));
}

/*
<<<<<<< HEAD
 * makeJsonLexContext
 *
 * lex constructor, with or without StringInfo object
 * for de-escaped lexemes.
 *
 * Without is better as it makes the processing faster, so only make one
 * if really required.
 *
 * If you already have the json as a text* value, use the first of these
 * functions, otherwise use  makeJsonLexContextCstringLen().
 */
JsonLexContext *
makeJsonLexContext(text *json, bool need_escapes)
{
	return makeJsonLexContextCstringLen(VARDATA_ANY(json),
										VARSIZE_ANY_EXHDR(json),
										need_escapes);
}

JsonLexContext *
makeJsonLexContextCstringLen(char *json, int len, bool need_escapes)
{
	JsonLexContext *lex = palloc0(sizeof(JsonLexContext));

	lex->input = lex->token_terminator = lex->line_start = json;
	lex->line_number = 1;
	lex->input_length = len;
	if (need_escapes)
		lex->strval = makeStringInfo();
	return lex;
}

/*
 * pg_parse_json
 *
 * Publicly visible entry point for the JSON parser.
 *
 * lex is a lexing context, set up for the json to be processed by calling
 * makeJsonLexContext(). sem is a structure of function pointers to semantic
 * action routines to be called at appropriate spots during parsing, and a
 * pointer to a state object to be passed to those routines.
 */
void
pg_parse_json(JsonLexContext *lex, JsonSemAction *sem)
{
	JsonTokenType tok;

	/* get the initial token */
	json_lex(lex);

	tok = lex_peek(lex);

	/* parse by recursive descent */
	switch (tok)
	{
		case JSON_TOKEN_OBJECT_START:
			parse_object(lex, sem);
			break;
		case JSON_TOKEN_ARRAY_START:
			parse_array(lex, sem);
			break;
		default:
			parse_scalar(lex, sem); /* json can be a bare scalar */
	}

	lex_expect(JSON_PARSE_END, lex, JSON_TOKEN_END);

}

/*
 * json_count_array_elements
 *
 * Returns number of array elements in lex context at start of array token
 * until end of array token at same nesting level.
 *
 * Designed to be called from array_start routines.
 */
int
json_count_array_elements(JsonLexContext *lex)
{
	JsonLexContext copylex;
	int			count;

	/*
	 * It's safe to do this with a shallow copy because the lexical routines
	 * don't scribble on the input. They do scribble on the other pointers
	 * etc, so doing this with a copy makes that safe.
	 */
	memcpy(&copylex, lex, sizeof(JsonLexContext));
	copylex.strval = NULL;		/* not interested in values here */
	copylex.lex_level++;

	count = 0;
	lex_expect(JSON_PARSE_ARRAY_START, &copylex, JSON_TOKEN_ARRAY_START);
	if (lex_peek(&copylex) != JSON_TOKEN_ARRAY_END)
	{
		do
		{
			count++;
			parse_array_element(&copylex, &nullSemAction);
		}
		while (lex_accept(&copylex, JSON_TOKEN_COMMA, NULL));
	}
	lex_expect(JSON_PARSE_ARRAY_NEXT, &copylex, JSON_TOKEN_ARRAY_END);

	return count;
}

/*
 *	Recursive Descent parse routines. There is one for each structural
 *	element in a json document:
 *	  - scalar (string, number, true, false, null)
 *	  - array  ( [ ] )
 *	  - array element
 *	  - object ( { } )
 *	  - object field
 */
static inline void
parse_scalar(JsonLexContext *lex, JsonSemAction *sem)
{
	char	   *val = NULL;
	json_scalar_action sfunc = sem->scalar;
	char	  **valaddr;
	JsonTokenType tok = lex_peek(lex);

	valaddr = sfunc == NULL ? NULL : &val;

	/* a scalar must be a string, a number, true, false, or null */
	switch (tok)
	{
		case JSON_TOKEN_TRUE:
			lex_accept(lex, JSON_TOKEN_TRUE, valaddr);
			break;
		case JSON_TOKEN_FALSE:
			lex_accept(lex, JSON_TOKEN_FALSE, valaddr);
			break;
		case JSON_TOKEN_NULL:
			lex_accept(lex, JSON_TOKEN_NULL, valaddr);
			break;
		case JSON_TOKEN_NUMBER:
			lex_accept(lex, JSON_TOKEN_NUMBER, valaddr);
			break;
		case JSON_TOKEN_STRING:
			lex_accept(lex, JSON_TOKEN_STRING, valaddr);
			break;
		default:
			report_parse_error(JSON_PARSE_VALUE, lex);
	}

	if (sfunc != NULL)
		(*sfunc) (sem->semstate, val, tok);
}

static void
parse_object_field(JsonLexContext *lex, JsonSemAction *sem)
{
	/*
	 * An object field is "fieldname" : value where value can be a scalar,
	 * object or array.  Note: in user-facing docs and error messages, we
	 * generally call a field name a "key".
	 */

	char	   *fname = NULL;	/* keep compiler quiet */
	json_ofield_action ostart = sem->object_field_start;
	json_ofield_action oend = sem->object_field_end;
	bool		isnull;
	char	  **fnameaddr = NULL;
	JsonTokenType tok;

	if (ostart != NULL || oend != NULL)
		fnameaddr = &fname;

	if (!lex_accept(lex, JSON_TOKEN_STRING, fnameaddr))
		report_parse_error(JSON_PARSE_STRING, lex);

	lex_expect(JSON_PARSE_OBJECT_LABEL, lex, JSON_TOKEN_COLON);

	tok = lex_peek(lex);
	isnull = tok == JSON_TOKEN_NULL;

	if (ostart != NULL)
		(*ostart) (sem->semstate, fname, isnull);

	switch (tok)
	{
		case JSON_TOKEN_OBJECT_START:
			parse_object(lex, sem);
			break;
		case JSON_TOKEN_ARRAY_START:
			parse_array(lex, sem);
			break;
		default:
			parse_scalar(lex, sem);
	}

	if (oend != NULL)
		(*oend) (sem->semstate, fname, isnull);
}

static void
parse_object(JsonLexContext *lex, JsonSemAction *sem)
{
	/*
	 * an object is a possibly empty sequence of object fields, separated by
	 * commas and surrounded by curly braces.
	 */
	json_struct_action ostart = sem->object_start;
	json_struct_action oend = sem->object_end;
	JsonTokenType tok;

	check_stack_depth();

	if (ostart != NULL)
		(*ostart) (sem->semstate);

	/*
	 * Data inside an object is at a higher nesting level than the object
	 * itself. Note that we increment this after we call the semantic routine
	 * for the object start and restore it before we call the routine for the
	 * object end.
	 */
	lex->lex_level++;

	/* we know this will succeed, just clearing the token */
	lex_expect(JSON_PARSE_OBJECT_START, lex, JSON_TOKEN_OBJECT_START);

	tok = lex_peek(lex);
	switch (tok)
	{
		case JSON_TOKEN_STRING:
			parse_object_field(lex, sem);
			while (lex_accept(lex, JSON_TOKEN_COMMA, NULL))
				parse_object_field(lex, sem);
			break;
		case JSON_TOKEN_OBJECT_END:
			break;
		default:
			/* case of an invalid initial token inside the object */
			report_parse_error(JSON_PARSE_OBJECT_START, lex);
	}

	lex_expect(JSON_PARSE_OBJECT_NEXT, lex, JSON_TOKEN_OBJECT_END);

	lex->lex_level--;

	if (oend != NULL)
		(*oend) (sem->semstate);
}

static void
parse_array_element(JsonLexContext *lex, JsonSemAction *sem)
{
	json_aelem_action astart = sem->array_element_start;
	json_aelem_action aend = sem->array_element_end;
	JsonTokenType tok = lex_peek(lex);

	bool		isnull;

	isnull = tok == JSON_TOKEN_NULL;

	if (astart != NULL)
		(*astart) (sem->semstate, isnull);

	/* an array element is any object, array or scalar */
	switch (tok)
	{
		case JSON_TOKEN_OBJECT_START:
			parse_object(lex, sem);
			break;
		case JSON_TOKEN_ARRAY_START:
			parse_array(lex, sem);
			break;
		default:
			parse_scalar(lex, sem);
	}

	if (aend != NULL)
		(*aend) (sem->semstate, isnull);
}

static void
parse_array(JsonLexContext *lex, JsonSemAction *sem)
{
	/*
	 * an array is a possibly empty sequence of array elements, separated by
	 * commas and surrounded by square brackets.
	 */
	json_struct_action astart = sem->array_start;
	json_struct_action aend = sem->array_end;

	check_stack_depth();

	if (astart != NULL)
		(*astart) (sem->semstate);

	/*
	 * Data inside an array is at a higher nesting level than the array
	 * itself. Note that we increment this after we call the semantic routine
	 * for the array start and restore it before we call the routine for the
	 * array end.
	 */
	lex->lex_level++;

	lex_expect(JSON_PARSE_ARRAY_START, lex, JSON_TOKEN_ARRAY_START);
	if (lex_peek(lex) != JSON_TOKEN_ARRAY_END)
	{

		parse_array_element(lex, sem);

		while (lex_accept(lex, JSON_TOKEN_COMMA, NULL))
			parse_array_element(lex, sem);
	}

	lex_expect(JSON_PARSE_ARRAY_NEXT, lex, JSON_TOKEN_ARRAY_END);

	lex->lex_level--;

	if (aend != NULL)
		(*aend) (sem->semstate);
}

/*
 * Lex one token from the input stream.
 */
static inline void
json_lex(JsonLexContext *lex)
{
	char	   *s;
	int			len;

	/* Skip leading whitespace. */
	s = lex->token_terminator;
	len = s - lex->input;
	while (len < lex->input_length &&
		   (*s == ' ' || *s == '\t' || *s == '\n' || *s == '\r'))
	{
		if (*s == '\n')
			++lex->line_number;
		++s;
		++len;
	}
	lex->token_start = s;

	/* Determine token type. */
	if (len >= lex->input_length)
	{
		lex->token_start = NULL;
		lex->prev_token_terminator = lex->token_terminator;
		lex->token_terminator = s;
		lex->token_type = JSON_TOKEN_END;
	}
	else
		switch (*s)
		{
				/* Single-character token, some kind of punctuation mark. */
			case '{':
				lex->prev_token_terminator = lex->token_terminator;
				lex->token_terminator = s + 1;
				lex->token_type = JSON_TOKEN_OBJECT_START;
				break;
			case '}':
				lex->prev_token_terminator = lex->token_terminator;
				lex->token_terminator = s + 1;
				lex->token_type = JSON_TOKEN_OBJECT_END;
				break;
			case '[':
				lex->prev_token_terminator = lex->token_terminator;
				lex->token_terminator = s + 1;
				lex->token_type = JSON_TOKEN_ARRAY_START;
				break;
			case ']':
				lex->prev_token_terminator = lex->token_terminator;
				lex->token_terminator = s + 1;
				lex->token_type = JSON_TOKEN_ARRAY_END;
				break;
			case ',':
				lex->prev_token_terminator = lex->token_terminator;
				lex->token_terminator = s + 1;
				lex->token_type = JSON_TOKEN_COMMA;
				break;
			case ':':
				lex->prev_token_terminator = lex->token_terminator;
				lex->token_terminator = s + 1;
				lex->token_type = JSON_TOKEN_COLON;
				break;
			case '"':
				/* string */
				json_lex_string(lex);
				lex->token_type = JSON_TOKEN_STRING;
				break;
			case '-':
				/* Negative number. */
				json_lex_number(lex, s + 1, NULL, NULL);
				lex->token_type = JSON_TOKEN_NUMBER;
				break;
			case '0':
			case '1':
			case '2':
			case '3':
			case '4':
			case '5':
			case '6':
			case '7':
			case '8':
			case '9':
				/* Positive number. */
				json_lex_number(lex, s, NULL, NULL);
				lex->token_type = JSON_TOKEN_NUMBER;
				break;
			default:
				{
					char	   *p;

					/*
					 * We're not dealing with a string, number, legal
					 * punctuation mark, or end of string.  The only legal
					 * tokens we might find here are true, false, and null,
					 * but for error reporting purposes we scan until we see a
					 * non-alphanumeric character.  That way, we can report
					 * the whole word as an unexpected token, rather than just
					 * some unintuitive prefix thereof.
					 */
					for (p = s; p - s < lex->input_length - len && JSON_ALPHANUMERIC_CHAR(*p); p++)
						 /* skip */ ;

					/*
					 * We got some sort of unexpected punctuation or an
					 * otherwise unexpected character, so just complain about
					 * that one character.
					 */
					if (p == s)
					{
						lex->prev_token_terminator = lex->token_terminator;
						lex->token_terminator = s + 1;
						report_invalid_token(lex);
					}

					/*
					 * We've got a real alphanumeric token here.  If it
					 * happens to be true, false, or null, all is well.  If
					 * not, error out.
					 */
					lex->prev_token_terminator = lex->token_terminator;
					lex->token_terminator = p;
					if (p - s == 4)
					{
						if (memcmp(s, "true", 4) == 0)
							lex->token_type = JSON_TOKEN_TRUE;
						else if (memcmp(s, "null", 4) == 0)
							lex->token_type = JSON_TOKEN_NULL;
						else
							report_invalid_token(lex);
					}
					else if (p - s == 5 && memcmp(s, "false", 5) == 0)
						lex->token_type = JSON_TOKEN_FALSE;
					else
						report_invalid_token(lex);

				}
		}						/* end of switch */
}

/*
 * The next token in the input stream is known to be a string; lex it.
 */
static inline void
json_lex_string(JsonLexContext *lex)
{
	char	   *s;
	int			len;
	int			hi_surrogate = -1;

	if (lex->strval != NULL)
		resetStringInfo(lex->strval);

	Assert(lex->input_length > 0);
	s = lex->token_start;
	len = lex->token_start - lex->input;
	for (;;)
	{
		s++;
		len++;
		/* Premature end of the string. */
		if (len >= lex->input_length)
		{
			lex->token_terminator = s;
			report_invalid_token(lex);
		}
		else if (*s == '"')
			break;
		else if ((unsigned char) *s < 32)
		{
			/* Per RFC4627, these characters MUST be escaped. */
			/* Since *s isn't printable, exclude it from the context string */
			lex->token_terminator = s;
			ereport(ERROR,
					(errcode(ERRCODE_INVALID_TEXT_REPRESENTATION),
					 errmsg("invalid input syntax for type %s", "json"),
					 errdetail("Character with value 0x%02x must be escaped.",
							   (unsigned char) *s),
					 report_json_context(lex)));
		}
		else if (*s == '\\')
		{
			/* OK, we have an escape character. */
			s++;
			len++;
			if (len >= lex->input_length)
			{
				lex->token_terminator = s;
				report_invalid_token(lex);
			}
			else if (*s == 'u')
			{
				int			i;
				int			ch = 0;

				for (i = 1; i <= 4; i++)
				{
					s++;
					len++;
					if (len >= lex->input_length)
					{
						lex->token_terminator = s;
						report_invalid_token(lex);
					}
					else if (*s >= '0' && *s <= '9')
						ch = (ch * 16) + (*s - '0');
					else if (*s >= 'a' && *s <= 'f')
						ch = (ch * 16) + (*s - 'a') + 10;
					else if (*s >= 'A' && *s <= 'F')
						ch = (ch * 16) + (*s - 'A') + 10;
					else
					{
						lex->token_terminator = s + pg_mblen(s);
						ereport(ERROR,
								(errcode(ERRCODE_INVALID_TEXT_REPRESENTATION),
								 errmsg("invalid input syntax for type %s",
										"json"),
								 errdetail("\"\\u\" must be followed by four hexadecimal digits."),
								 report_json_context(lex)));
					}
				}
				if (lex->strval != NULL)
				{
					char		utf8str[5];
					int			utf8len;

					if (ch >= 0xd800 && ch <= 0xdbff)
					{
						if (hi_surrogate != -1)
							ereport(ERROR,
									(errcode(ERRCODE_INVALID_TEXT_REPRESENTATION),
									 errmsg("invalid input syntax for type %s",
											"json"),
									 errdetail("Unicode high surrogate must not follow a high surrogate."),
									 report_json_context(lex)));
						hi_surrogate = (ch & 0x3ff) << 10;
						continue;
					}
					else if (ch >= 0xdc00 && ch <= 0xdfff)
					{
						if (hi_surrogate == -1)
							ereport(ERROR,
									(errcode(ERRCODE_INVALID_TEXT_REPRESENTATION),
									 errmsg("invalid input syntax for type %s", "json"),
									 errdetail("Unicode low surrogate must follow a high surrogate."),
									 report_json_context(lex)));
						ch = 0x10000 + hi_surrogate + (ch & 0x3ff);
						hi_surrogate = -1;
					}

					if (hi_surrogate != -1)
						ereport(ERROR,
								(errcode(ERRCODE_INVALID_TEXT_REPRESENTATION),
								 errmsg("invalid input syntax for type %s", "json"),
								 errdetail("Unicode low surrogate must follow a high surrogate."),
								 report_json_context(lex)));

					/*
					 * For UTF8, replace the escape sequence by the actual
					 * utf8 character in lex->strval. Do this also for other
					 * encodings if the escape designates an ASCII character,
					 * otherwise raise an error.
					 */

					if (ch == 0)
					{
						/* We can't allow this, since our TEXT type doesn't */
						ereport(ERROR,
								(errcode(ERRCODE_UNTRANSLATABLE_CHARACTER),
								 errmsg("unsupported Unicode escape sequence"),
								 errdetail("\\u0000 cannot be converted to text."),
								 report_json_context(lex)));
					}
					else if (GetDatabaseEncoding() == PG_UTF8)
					{
						unicode_to_utf8(ch, (unsigned char *) utf8str);
						utf8len = pg_utf_mblen((unsigned char *) utf8str);
						appendBinaryStringInfo(lex->strval, utf8str, utf8len);
					}
					else if (ch <= 0x007f)
					{
						/*
						 * This is the only way to designate things like a
						 * form feed character in JSON, so it's useful in all
						 * encodings.
						 */
						appendStringInfoChar(lex->strval, (char) ch);
					}
					else
					{
						ereport(ERROR,
								(errcode(ERRCODE_UNTRANSLATABLE_CHARACTER),
								 errmsg("unsupported Unicode escape sequence"),
								 errdetail("Unicode escape values cannot be used for code point values above 007F when the server encoding is not UTF8."),
								 report_json_context(lex)));
					}

				}
			}
			else if (lex->strval != NULL)
			{
				if (hi_surrogate != -1)
					ereport(ERROR,
							(errcode(ERRCODE_INVALID_TEXT_REPRESENTATION),
							 errmsg("invalid input syntax for type %s",
									"json"),
							 errdetail("Unicode low surrogate must follow a high surrogate."),
							 report_json_context(lex)));

				switch (*s)
				{
					case '"':
					case '\\':
					case '/':
						appendStringInfoChar(lex->strval, *s);
						break;
					case 'b':
						appendStringInfoChar(lex->strval, '\b');
						break;
					case 'f':
						appendStringInfoChar(lex->strval, '\f');
						break;
					case 'n':
						appendStringInfoChar(lex->strval, '\n');
						break;
					case 'r':
						appendStringInfoChar(lex->strval, '\r');
						break;
					case 't':
						appendStringInfoChar(lex->strval, '\t');
						break;
					default:
						/* Not a valid string escape, so error out. */
						lex->token_terminator = s + pg_mblen(s);
						ereport(ERROR,
								(errcode(ERRCODE_INVALID_TEXT_REPRESENTATION),
								 errmsg("invalid input syntax for type %s",
										"json"),
								 errdetail("Escape sequence \"\\%s\" is invalid.",
										   extract_mb_char(s)),
								 report_json_context(lex)));
				}
			}
			else if (strchr("\"\\/bfnrt", *s) == NULL)
			{
				/*
				 * Simpler processing if we're not bothered about de-escaping
				 *
				 * It's very tempting to remove the strchr() call here and
				 * replace it with a switch statement, but testing so far has
				 * shown it's not a performance win.
				 */
				lex->token_terminator = s + pg_mblen(s);
				ereport(ERROR,
						(errcode(ERRCODE_INVALID_TEXT_REPRESENTATION),
						 errmsg("invalid input syntax for type %s", "json"),
						 errdetail("Escape sequence \"\\%s\" is invalid.",
								   extract_mb_char(s)),
						 report_json_context(lex)));
			}

		}
		else if (lex->strval != NULL)
		{
			if (hi_surrogate != -1)
				ereport(ERROR,
						(errcode(ERRCODE_INVALID_TEXT_REPRESENTATION),
						 errmsg("invalid input syntax for type %s", "json"),
						 errdetail("Unicode low surrogate must follow a high surrogate."),
						 report_json_context(lex)));

			appendStringInfoChar(lex->strval, *s);
		}

	}

	if (hi_surrogate != -1)
		ereport(ERROR,
				(errcode(ERRCODE_INVALID_TEXT_REPRESENTATION),
				 errmsg("invalid input syntax for type %s", "json"),
				 errdetail("Unicode low surrogate must follow a high surrogate."),
				 report_json_context(lex)));

	/* Hooray, we found the end of the string! */
	lex->prev_token_terminator = lex->token_terminator;
	lex->token_terminator = s + 1;
}

/*
 * The next token in the input stream is known to be a number; lex it.
 *
 * In JSON, a number consists of four parts:
 *
 * (1) An optional minus sign ('-').
 *
 * (2) Either a single '0', or a string of one or more digits that does not
 *	   begin with a '0'.
 *
 * (3) An optional decimal part, consisting of a period ('.') followed by
 *	   one or more digits.  (Note: While this part can be omitted
 *	   completely, it's not OK to have only the decimal point without
 *	   any digits afterwards.)
 *
 * (4) An optional exponent part, consisting of 'e' or 'E', optionally
 *	   followed by '+' or '-', followed by one or more digits.  (Note:
 *	   As with the decimal part, if 'e' or 'E' is present, it must be
 *	   followed by at least one digit.)
 *
 * The 's' argument to this function points to the ostensible beginning
 * of part 2 - i.e. the character after any optional minus sign, or the
 * first character of the string if there is none.
 *
 * If num_err is not NULL, we return an error flag to *num_err rather than
 * raising an error for a badly-formed number.  Also, if total_len is not NULL
 * the distance from lex->input to the token end+1 is returned to *total_len.
 */
static inline void
json_lex_number(JsonLexContext *lex, char *s,
				bool *num_err, int *total_len)
{
	bool		error = false;
	int			len = s - lex->input;

	/* Part (1): leading sign indicator. */
	/* Caller already did this for us; so do nothing. */

	/* Part (2): parse main digit string. */
	if (len < lex->input_length && *s == '0')
	{
		s++;
		len++;
	}
	else if (len < lex->input_length && *s >= '1' && *s <= '9')
	{
		do
		{
			s++;
			len++;
		} while (len < lex->input_length && *s >= '0' && *s <= '9');
	}
	else
		error = true;

	/* Part (3): parse optional decimal portion. */
	if (len < lex->input_length && *s == '.')
	{
		s++;
		len++;
		if (len == lex->input_length || *s < '0' || *s > '9')
			error = true;
		else
		{
			do
			{
				s++;
				len++;
			} while (len < lex->input_length && *s >= '0' && *s <= '9');
		}
	}

	/* Part (4): parse optional exponent. */
	if (len < lex->input_length && (*s == 'e' || *s == 'E'))
	{
		s++;
		len++;
		if (len < lex->input_length && (*s == '+' || *s == '-'))
		{
			s++;
			len++;
		}
		if (len == lex->input_length || *s < '0' || *s > '9')
			error = true;
		else
		{
			do
			{
				s++;
				len++;
			} while (len < lex->input_length && *s >= '0' && *s <= '9');
		}
	}

	/*
	 * Check for trailing garbage.  As in json_lex(), any alphanumeric stuff
	 * here should be considered part of the token for error-reporting
	 * purposes.
	 */
	for (; len < lex->input_length && JSON_ALPHANUMERIC_CHAR(*s); s++, len++)
		error = true;

	if (total_len != NULL)
		*total_len = len;

	if (num_err != NULL)
	{
		/* let the caller handle any error */
		*num_err = error;
	}
	else
	{
		/* return token endpoint */
		lex->prev_token_terminator = lex->token_terminator;
		lex->token_terminator = s;
		/* handle error if any */
		if (error)
			report_invalid_token(lex);
	}
}

/*
 * Report a parse error.
 *
 * lex->token_start and lex->token_terminator must identify the current token.
 */
static void
report_parse_error(JsonParseContext ctx, JsonLexContext *lex)
{
	char	   *token;
	int			toklen;

	/* Handle case where the input ended prematurely. */
	if (lex->token_start == NULL || lex->token_type == JSON_TOKEN_END)
		ereport(ERROR,
				(errcode(ERRCODE_INVALID_TEXT_REPRESENTATION),
				 errmsg("invalid input syntax for type %s", "json"),
				 errdetail("The input string ended unexpectedly."),
				 report_json_context(lex)));

	/* Separate out the current token. */
	toklen = lex->token_terminator - lex->token_start;
	token = palloc(toklen + 1);
	memcpy(token, lex->token_start, toklen);
	token[toklen] = '\0';

	/* Complain, with the appropriate detail message. */
	if (ctx == JSON_PARSE_END)
		ereport(ERROR,
				(errcode(ERRCODE_INVALID_TEXT_REPRESENTATION),
				 errmsg("invalid input syntax for type %s", "json"),
				 errdetail("Expected end of input, but found \"%s\".",
						   token),
				 report_json_context(lex)));
	else
	{
		switch (ctx)
		{
			case JSON_PARSE_VALUE:
				ereport(ERROR,
						(errcode(ERRCODE_INVALID_TEXT_REPRESENTATION),
						 errmsg("invalid input syntax for type %s", "json"),
						 errdetail("Expected JSON value, but found \"%s\".",
								   token),
						 report_json_context(lex)));
				break;
			case JSON_PARSE_STRING:
				ereport(ERROR,
						(errcode(ERRCODE_INVALID_TEXT_REPRESENTATION),
						 errmsg("invalid input syntax for type %s", "json"),
						 errdetail("Expected string, but found \"%s\".",
								   token),
						 report_json_context(lex)));
				break;
			case JSON_PARSE_ARRAY_START:
				ereport(ERROR,
						(errcode(ERRCODE_INVALID_TEXT_REPRESENTATION),
						 errmsg("invalid input syntax for type %s", "json"),
						 errdetail("Expected array element or \"]\", but found \"%s\".",
								   token),
						 report_json_context(lex)));
				break;
			case JSON_PARSE_ARRAY_NEXT:
				ereport(ERROR,
						(errcode(ERRCODE_INVALID_TEXT_REPRESENTATION),
						 errmsg("invalid input syntax for type %s", "json"),
						 errdetail("Expected \",\" or \"]\", but found \"%s\".",
								   token),
						 report_json_context(lex)));
				break;
			case JSON_PARSE_OBJECT_START:
				ereport(ERROR,
						(errcode(ERRCODE_INVALID_TEXT_REPRESENTATION),
						 errmsg("invalid input syntax for type %s", "json"),
						 errdetail("Expected string or \"}\", but found \"%s\".",
								   token),
						 report_json_context(lex)));
				break;
			case JSON_PARSE_OBJECT_LABEL:
				ereport(ERROR,
						(errcode(ERRCODE_INVALID_TEXT_REPRESENTATION),
						 errmsg("invalid input syntax for type %s", "json"),
						 errdetail("Expected \":\", but found \"%s\".",
								   token),
						 report_json_context(lex)));
				break;
			case JSON_PARSE_OBJECT_NEXT:
				ereport(ERROR,
						(errcode(ERRCODE_INVALID_TEXT_REPRESENTATION),
						 errmsg("invalid input syntax for type %s", "json"),
						 errdetail("Expected \",\" or \"}\", but found \"%s\".",
								   token),
						 report_json_context(lex)));
				break;
			case JSON_PARSE_OBJECT_COMMA:
				ereport(ERROR,
						(errcode(ERRCODE_INVALID_TEXT_REPRESENTATION),
						 errmsg("invalid input syntax for type %s", "json"),
						 errdetail("Expected string, but found \"%s\".",
								   token),
						 report_json_context(lex)));
				break;
			default:
				elog(ERROR, "unexpected json parse state: %d", ctx);
		}
	}
}

/*
 * Report an invalid input token.
 *
 * lex->token_start and lex->token_terminator must identify the token.
 */
static void
report_invalid_token(JsonLexContext *lex)
{
	char	   *token;
	int			toklen;

	/* Separate out the offending token. */
	toklen = lex->token_terminator - lex->token_start;
	token = palloc(toklen + 1);
	memcpy(token, lex->token_start, toklen);
	token[toklen] = '\0';

	ereport(ERROR,
			(errcode(ERRCODE_INVALID_TEXT_REPRESENTATION),
			 errmsg("invalid input syntax for type %s", "json"),
			 errdetail("Token \"%s\" is invalid.", token),
			 report_json_context(lex)));
}

/*
 * Report a CONTEXT line for bogus JSON input.
 *
 * lex->token_terminator must be set to identify the spot where we detected
 * the error.  Note that lex->token_start might be NULL, in case we recognized
 * error at EOF.
 *
 * The return value isn't meaningful, but we make it non-void so that this
 * can be invoked inside ereport().
 */
static int
report_json_context(JsonLexContext *lex)
{
	const char *context_start;
	const char *context_end;
	const char *line_start;
	int			line_number;
	char	   *ctxt;
	int			ctxtlen;
	const char *prefix;
	const char *suffix;

	/* Choose boundaries for the part of the input we will display */
	context_start = lex->input;
	context_end = lex->token_terminator;
	line_start = context_start;
	line_number = 1;
	for (;;)
	{
		/* Always advance over newlines */
		if (context_start < context_end && *context_start == '\n')
		{
			context_start++;
			line_start = context_start;
			line_number++;
			continue;
		}
		/* Otherwise, done as soon as we are close enough to context_end */
		if (context_end - context_start < 50)
			break;
		/* Advance to next multibyte character */
		if (IS_HIGHBIT_SET(*context_start))
			context_start += pg_mblen(context_start);
		else
			context_start++;
	}

	/*
	 * We add "..." to indicate that the excerpt doesn't start at the
	 * beginning of the line ... but if we're within 3 characters of the
	 * beginning of the line, we might as well just show the whole line.
	 */
	if (context_start - line_start <= 3)
		context_start = line_start;

	/* Get a null-terminated copy of the data to present */
	ctxtlen = context_end - context_start;
	ctxt = palloc(ctxtlen + 1);
	memcpy(ctxt, context_start, ctxtlen);
	ctxt[ctxtlen] = '\0';

	/*
	 * Show the context, prefixing "..." if not starting at start of line, and
	 * suffixing "..." if not ending at end of line.
	 */
	prefix = (context_start > line_start) ? "..." : "";
	suffix = (lex->token_type != JSON_TOKEN_END && context_end - lex->input < lex->input_length && *context_end != '\n' && *context_end != '\r') ? "..." : "";

	errcontext("JSON data, line %d: %s%s%s",
			   line_number, prefix, ctxt, suffix);

	return 0;
}

/*
 * Extract a single, possibly multi-byte char from the input string.
 */
static char *
extract_mb_char(char *s)
{
	char	   *res;
	int			len;

	len = pg_mblen(s);
	res = palloc(len + 1);
	memcpy(res, s, len);
	res[len] = '\0';

	return res;
}

/*
=======
>>>>>>> d457cb4e
 * Determine how we want to print values of a given type in datum_to_json.
 *
 * Given the datatype OID, return its JsonTypeCategory, as well as the type's
 * output function OID.  If the returned category is JSONTYPE_CAST, we
 * return the OID of the type->JSON cast function instead.
 */
static void
json_categorize_type(Oid typoid,
					 JsonTypeCategory *tcategory,
					 Oid *outfuncoid)
{
	bool		typisvarlena;

	/* Look through any domain */
	typoid = getBaseType(typoid);

	*outfuncoid = InvalidOid;

	/*
	 * We need to get the output function for everything except date and
	 * timestamp types, array and composite types, booleans, and non-builtin
	 * types where there's a cast to json.
	 */

	switch (typoid)
	{
		case BOOLOID:
			*tcategory = JSONTYPE_BOOL;
			break;

		case INT2OID:
		case INT4OID:
		case INT8OID:
		case FLOAT4OID:
		case FLOAT8OID:
		case NUMERICOID:
			getTypeOutputInfo(typoid, outfuncoid, &typisvarlena);
			*tcategory = JSONTYPE_NUMERIC;
			break;

		case DATEOID:
			*tcategory = JSONTYPE_DATE;
			break;

		case TIMESTAMPOID:
			*tcategory = JSONTYPE_TIMESTAMP;
			break;

		case TIMESTAMPTZOID:
			*tcategory = JSONTYPE_TIMESTAMPTZ;
			break;

		case JSONOID:
		case JSONBOID:
			getTypeOutputInfo(typoid, outfuncoid, &typisvarlena);
			*tcategory = JSONTYPE_JSON;
			break;

		default:
			/* Check for arrays and composites */
			if (OidIsValid(get_element_type(typoid)) || typoid == ANYARRAYOID
				|| typoid == ANYCOMPATIBLEARRAYOID || typoid == RECORDARRAYOID)
				*tcategory = JSONTYPE_ARRAY;
			else if (type_is_rowtype(typoid))	/* includes RECORDOID */
				*tcategory = JSONTYPE_COMPOSITE;
			else
			{
				/* It's probably the general case ... */
				*tcategory = JSONTYPE_OTHER;
				/* but let's look for a cast to json, if it's not built-in */
				if (typoid >= FirstNormalObjectId)
				{
					Oid			castfunc;
					CoercionPathType ctype;

					ctype = find_coercion_pathway(JSONOID, typoid,
												  COERCION_EXPLICIT,
												  &castfunc);
					if (ctype == COERCION_PATH_FUNC && OidIsValid(castfunc))
					{
						*tcategory = JSONTYPE_CAST;
						*outfuncoid = castfunc;
					}
					else
					{
						/* non builtin type with no cast */
						getTypeOutputInfo(typoid, outfuncoid, &typisvarlena);
					}
				}
				else
				{
					/* any other builtin type */
					getTypeOutputInfo(typoid, outfuncoid, &typisvarlena);
				}
			}
			break;
	}
}

/*
 * Turn a Datum into JSON text, appending the string to "result".
 *
 * tcategory and outfuncoid are from a previous call to json_categorize_type,
 * except that if is_null is true then they can be invalid.
 *
 * If key_scalar is true, the value is being printed as a key, so insist
 * it's of an acceptable type, and force it to be quoted.
 */
static void
datum_to_json(Datum val, bool is_null, StringInfo result,
			  JsonTypeCategory tcategory, Oid outfuncoid,
			  bool key_scalar)
{
	char	   *outputstr;
	text	   *jsontext;

	check_stack_depth();

	/* callers are expected to ensure that null keys are not passed in */
	Assert(!(key_scalar && is_null));

	if (is_null)
	{
		appendStringInfoString(result, "null");
		return;
	}

	if (key_scalar &&
		(tcategory == JSONTYPE_ARRAY ||
		 tcategory == JSONTYPE_COMPOSITE ||
		 tcategory == JSONTYPE_JSON ||
		 tcategory == JSONTYPE_CAST))
		ereport(ERROR,
				(errcode(ERRCODE_INVALID_PARAMETER_VALUE),
				 errmsg("key value must be scalar, not array, composite, or json")));

	switch (tcategory)
	{
		case JSONTYPE_ARRAY:
			array_to_json_internal(val, result, false);
			break;
		case JSONTYPE_COMPOSITE:
			composite_to_json(val, result, false);
			break;
		case JSONTYPE_BOOL:
			outputstr = DatumGetBool(val) ? "true" : "false";
			if (key_scalar)
				escape_json(result, outputstr);
			else
				appendStringInfoString(result, outputstr);
			break;
		case JSONTYPE_NUMERIC:
			outputstr = OidOutputFunctionCall(outfuncoid, val);

			/*
			 * Don't call escape_json for a non-key if it's a valid JSON
			 * number.
			 */
			if (!key_scalar && IsValidJsonNumber(outputstr, strlen(outputstr)))
				appendStringInfoString(result, outputstr);
			else
				escape_json(result, outputstr);
			pfree(outputstr);
			break;
		case JSONTYPE_DATE:
			{
				char		buf[MAXDATELEN + 1];

				JsonEncodeDateTime(buf, val, DATEOID, NULL);
				appendStringInfo(result, "\"%s\"", buf);
			}
			break;
		case JSONTYPE_TIMESTAMP:
			{
				char		buf[MAXDATELEN + 1];

				JsonEncodeDateTime(buf, val, TIMESTAMPOID, NULL);
				appendStringInfo(result, "\"%s\"", buf);
			}
			break;
		case JSONTYPE_TIMESTAMPTZ:
			{
				char		buf[MAXDATELEN + 1];

				JsonEncodeDateTime(buf, val, TIMESTAMPTZOID, NULL);
				appendStringInfo(result, "\"%s\"", buf);
			}
			break;
		case JSONTYPE_JSON:
			/* JSON and JSONB output will already be escaped */
			outputstr = OidOutputFunctionCall(outfuncoid, val);
			appendStringInfoString(result, outputstr);
			pfree(outputstr);
			break;
		case JSONTYPE_CAST:
			/* outfuncoid refers to a cast function, not an output function */
			jsontext = DatumGetTextPP(OidFunctionCall1(outfuncoid, val));
			outputstr = text_to_cstring(jsontext);
			appendStringInfoString(result, outputstr);
			pfree(outputstr);
			pfree(jsontext);
			break;
		default:
			outputstr = OidOutputFunctionCall(outfuncoid, val);
			escape_json(result, outputstr);
			pfree(outputstr);
			break;
	}
}

/*
 * Encode 'value' of datetime type 'typid' into JSON string in ISO format using
 * optionally preallocated buffer 'buf'.  Optional 'tzp' determines time-zone
 * offset (in seconds) in which we want to show timestamptz.
 */
char *
JsonEncodeDateTime(char *buf, Datum value, Oid typid, const int *tzp)
{
	if (!buf)
		buf = palloc(MAXDATELEN + 1);

	switch (typid)
	{
		case DATEOID:
			{
				DateADT		date;
				struct pg_tm tm;

				date = DatumGetDateADT(value);

				/* Same as date_out(), but forcing DateStyle */
				if (DATE_NOT_FINITE(date))
					EncodeSpecialDate(date, buf);
				else
				{
					j2date(date + POSTGRES_EPOCH_JDATE,
						   &(tm.tm_year), &(tm.tm_mon), &(tm.tm_mday));
					EncodeDateOnly(&tm, USE_XSD_DATES, buf);
				}
			}
			break;
		case TIMEOID:
			{
				TimeADT		time = DatumGetTimeADT(value);
				struct pg_tm tt,
						   *tm = &tt;
				fsec_t		fsec;

				/* Same as time_out(), but forcing DateStyle */
				time2tm(time, tm, &fsec);
				EncodeTimeOnly(tm, fsec, false, 0, USE_XSD_DATES, buf);
			}
			break;
		case TIMETZOID:
			{
				TimeTzADT  *time = DatumGetTimeTzADTP(value);
				struct pg_tm tt,
						   *tm = &tt;
				fsec_t		fsec;
				int			tz;

				/* Same as timetz_out(), but forcing DateStyle */
				timetz2tm(time, tm, &fsec, &tz);
				EncodeTimeOnly(tm, fsec, true, tz, USE_XSD_DATES, buf);
			}
			break;
		case TIMESTAMPOID:
			{
				Timestamp	timestamp;
				struct pg_tm tm;
				fsec_t		fsec;

				timestamp = DatumGetTimestamp(value);
				/* Same as timestamp_out(), but forcing DateStyle */
				if (TIMESTAMP_NOT_FINITE(timestamp))
					EncodeSpecialTimestamp(timestamp, buf);
				else if (timestamp2tm(timestamp, NULL, &tm, &fsec, NULL, NULL) == 0)
					EncodeDateTime(&tm, fsec, false, 0, NULL, USE_XSD_DATES, buf);
				else
					ereport(ERROR,
							(errcode(ERRCODE_DATETIME_VALUE_OUT_OF_RANGE),
							 errmsg("timestamp out of range")));
			}
			break;
		case TIMESTAMPTZOID:
			{
				TimestampTz timestamp;
				struct pg_tm tm;
				int			tz;
				fsec_t		fsec;
				const char *tzn = NULL;

				timestamp = DatumGetTimestampTz(value);

				/*
				 * If a time zone is specified, we apply the time-zone shift,
				 * convert timestamptz to pg_tm as if it were without a time
				 * zone, and then use the specified time zone for converting
				 * the timestamp into a string.
				 */
				if (tzp)
				{
					tz = *tzp;
					timestamp -= (TimestampTz) tz * USECS_PER_SEC;
				}

				/* Same as timestamptz_out(), but forcing DateStyle */
				if (TIMESTAMP_NOT_FINITE(timestamp))
					EncodeSpecialTimestamp(timestamp, buf);
				else if (timestamp2tm(timestamp, tzp ? NULL : &tz, &tm, &fsec,
									  tzp ? NULL : &tzn, NULL) == 0)
				{
					if (tzp)
						tm.tm_isdst = 1;	/* set time-zone presence flag */

					EncodeDateTime(&tm, fsec, true, tz, tzn, USE_XSD_DATES, buf);
				}
				else
					ereport(ERROR,
							(errcode(ERRCODE_DATETIME_VALUE_OUT_OF_RANGE),
							 errmsg("timestamp out of range")));
			}
			break;
		default:
			elog(ERROR, "unknown jsonb value datetime type oid %u", typid);
			return NULL;
	}

	return buf;
}

/*
 * Process a single dimension of an array.
 * If it's the innermost dimension, output the values, otherwise call
 * ourselves recursively to process the next dimension.
 */
static void
array_dim_to_json(StringInfo result, int dim, int ndims, int *dims, Datum *vals,
				  bool *nulls, int *valcount, JsonTypeCategory tcategory,
				  Oid outfuncoid, bool use_line_feeds)
{
	int			i;
	const char *sep;

	Assert(dim < ndims);

	sep = use_line_feeds ? ",\n " : ",";

	appendStringInfoChar(result, '[');

	for (i = 1; i <= dims[dim]; i++)
	{
		if (i > 1)
			appendStringInfoString(result, sep);

		if (dim + 1 == ndims)
		{
			datum_to_json(vals[*valcount], nulls[*valcount], result, tcategory,
						  outfuncoid, false);
			(*valcount)++;
		}
		else
		{
			/*
			 * Do we want line feeds on inner dimensions of arrays? For now
			 * we'll say no.
			 */
			array_dim_to_json(result, dim + 1, ndims, dims, vals, nulls,
							  valcount, tcategory, outfuncoid, false);
		}
	}

	appendStringInfoChar(result, ']');
}

/*
 * Turn an array into JSON.
 */
static void
array_to_json_internal(Datum array, StringInfo result, bool use_line_feeds)
{
	ArrayType  *v = DatumGetArrayTypeP(array);
	Oid			element_type = ARR_ELEMTYPE(v);
	int		   *dim;
	int			ndim;
	int			nitems;
	int			count = 0;
	Datum	   *elements;
	bool	   *nulls;
	int16		typlen;
	bool		typbyval;
	char		typalign;
	JsonTypeCategory tcategory;
	Oid			outfuncoid;

	ndim = ARR_NDIM(v);
	dim = ARR_DIMS(v);
	nitems = ArrayGetNItems(ndim, dim);

	if (nitems <= 0)
	{
		appendStringInfoString(result, "[]");
		return;
	}

	get_typlenbyvalalign(element_type,
						 &typlen, &typbyval, &typalign);

	json_categorize_type(element_type,
						 &tcategory, &outfuncoid);

	deconstruct_array(v, element_type, typlen, typbyval,
					  typalign, &elements, &nulls,
					  &nitems);

	array_dim_to_json(result, 0, ndim, dim, elements, nulls, &count, tcategory,
					  outfuncoid, use_line_feeds);

	pfree(elements);
	pfree(nulls);
}

/*
 * Turn a composite / record into JSON.
 */
static void
composite_to_json(Datum composite, StringInfo result, bool use_line_feeds)
{
	HeapTupleHeader td;
	Oid			tupType;
	int32		tupTypmod;
	TupleDesc	tupdesc;
	HeapTupleData tmptup,
			   *tuple;
	int			i;
	bool		needsep = false;
	const char *sep;

	sep = use_line_feeds ? ",\n " : ",";

	td = DatumGetHeapTupleHeader(composite);

	/* Extract rowtype info and find a tupdesc */
	tupType = HeapTupleHeaderGetTypeId(td);
	tupTypmod = HeapTupleHeaderGetTypMod(td);
	tupdesc = lookup_rowtype_tupdesc(tupType, tupTypmod);

	/* Build a temporary HeapTuple control structure */
	tmptup.t_len = HeapTupleHeaderGetDatumLength(td);
	tmptup.t_data = td;
	tuple = &tmptup;

	appendStringInfoChar(result, '{');

	for (i = 0; i < tupdesc->natts; i++)
	{
		Datum		val;
		bool		isnull;
		char	   *attname;
		JsonTypeCategory tcategory;
		Oid			outfuncoid;
		Form_pg_attribute att = TupleDescAttr(tupdesc, i);

		if (att->attisdropped)
			continue;

		if (needsep)
			appendStringInfoString(result, sep);
		needsep = true;

		attname = NameStr(att->attname);
		escape_json(result, attname);
		appendStringInfoChar(result, ':');

		val = heap_getattr(tuple, i + 1, tupdesc, &isnull);

		if (isnull)
		{
			tcategory = JSONTYPE_NULL;
			outfuncoid = InvalidOid;
		}
		else
			json_categorize_type(att->atttypid, &tcategory, &outfuncoid);

		datum_to_json(val, isnull, result, tcategory, outfuncoid, false);
	}

	appendStringInfoChar(result, '}');
	ReleaseTupleDesc(tupdesc);
}

/*
 * Append JSON text for "val" to "result".
 *
 * This is just a thin wrapper around datum_to_json.  If the same type will be
 * printed many times, avoid using this; better to do the json_categorize_type
 * lookups only once.
 */
static void
add_json(Datum val, bool is_null, StringInfo result,
		 Oid val_type, bool key_scalar)
{
	JsonTypeCategory tcategory;
	Oid			outfuncoid;

	if (val_type == InvalidOid)
		ereport(ERROR,
				(errcode(ERRCODE_INVALID_PARAMETER_VALUE),
				 errmsg("could not determine input data type")));

	if (is_null)
	{
		tcategory = JSONTYPE_NULL;
		outfuncoid = InvalidOid;
	}
	else
		json_categorize_type(val_type,
							 &tcategory, &outfuncoid);

	datum_to_json(val, is_null, result, tcategory, outfuncoid, key_scalar);
}

/*
 * SQL function array_to_json(row)
 */
Datum
array_to_json(PG_FUNCTION_ARGS)
{
	Datum		array = PG_GETARG_DATUM(0);
	StringInfo	result;

	result = makeStringInfo();

	array_to_json_internal(array, result, false);

	PG_RETURN_TEXT_P(cstring_to_text_with_len(result->data, result->len));
}

/*
 * SQL function array_to_json(row, prettybool)
 */
Datum
array_to_json_pretty(PG_FUNCTION_ARGS)
{
	Datum		array = PG_GETARG_DATUM(0);
	bool		use_line_feeds = PG_GETARG_BOOL(1);
	StringInfo	result;

	result = makeStringInfo();

	array_to_json_internal(array, result, use_line_feeds);

	PG_RETURN_TEXT_P(cstring_to_text_with_len(result->data, result->len));
}

/*
 * SQL function row_to_json(row)
 */
Datum
row_to_json(PG_FUNCTION_ARGS)
{
	Datum		array = PG_GETARG_DATUM(0);
	StringInfo	result;

	result = makeStringInfo();

	composite_to_json(array, result, false);

	PG_RETURN_TEXT_P(cstring_to_text_with_len(result->data, result->len));
}

/*
 * SQL function row_to_json(row, prettybool)
 */
Datum
row_to_json_pretty(PG_FUNCTION_ARGS)
{
	Datum		array = PG_GETARG_DATUM(0);
	bool		use_line_feeds = PG_GETARG_BOOL(1);
	StringInfo	result;

	result = makeStringInfo();

	composite_to_json(array, result, use_line_feeds);

	PG_RETURN_TEXT_P(cstring_to_text_with_len(result->data, result->len));
}

/*
 * SQL function to_json(anyvalue)
 */
Datum
to_json(PG_FUNCTION_ARGS)
{
	Datum		val = PG_GETARG_DATUM(0);
	Oid			val_type = get_fn_expr_argtype(fcinfo->flinfo, 0);
	StringInfo	result;
	JsonTypeCategory tcategory;
	Oid			outfuncoid;

	if (val_type == InvalidOid)
		ereport(ERROR,
				(errcode(ERRCODE_INVALID_PARAMETER_VALUE),
				 errmsg("could not determine input data type")));

	json_categorize_type(val_type,
						 &tcategory, &outfuncoid);

	result = makeStringInfo();

	datum_to_json(val, false, result, tcategory, outfuncoid, false);

	PG_RETURN_TEXT_P(cstring_to_text_with_len(result->data, result->len));
}

/*
 * json_agg transition function
 *
 * aggregate input column as a json array value.
 */
Datum
json_agg_transfn(PG_FUNCTION_ARGS)
{
	MemoryContext aggcontext,
				oldcontext;
	JsonAggState *state;
	Datum		val;

	if (!AggCheckCallContext(fcinfo, &aggcontext))
	{
		/* cannot be called directly because of internal-type argument */
		elog(ERROR, "json_agg_transfn called in non-aggregate context");
	}

	if (PG_ARGISNULL(0))
	{
		Oid			arg_type = get_fn_expr_argtype(fcinfo->flinfo, 1);

		if (arg_type == InvalidOid)
			ereport(ERROR,
					(errcode(ERRCODE_INVALID_PARAMETER_VALUE),
					 errmsg("could not determine input data type")));

		/*
		 * Make this state object in a context where it will persist for the
		 * duration of the aggregate call.  MemoryContextSwitchTo is only
		 * needed the first time, as the StringInfo routines make sure they
		 * use the right context to enlarge the object if necessary.
		 */
		oldcontext = MemoryContextSwitchTo(aggcontext);
		state = (JsonAggState *) palloc(sizeof(JsonAggState));
		state->str = makeStringInfo();
		MemoryContextSwitchTo(oldcontext);

		appendStringInfoChar(state->str, '[');
		json_categorize_type(arg_type, &state->val_category,
							 &state->val_output_func);
	}
	else
	{
		state = (JsonAggState *) PG_GETARG_POINTER(0);
		appendStringInfoString(state->str, ", ");
	}

	/* fast path for NULLs */
	if (PG_ARGISNULL(1))
	{
		datum_to_json((Datum) 0, true, state->str, JSONTYPE_NULL,
					  InvalidOid, false);
		PG_RETURN_POINTER(state);
	}

	val = PG_GETARG_DATUM(1);

	/* add some whitespace if structured type and not first item */
	if (!PG_ARGISNULL(0) &&
		(state->val_category == JSONTYPE_ARRAY ||
		 state->val_category == JSONTYPE_COMPOSITE))
	{
		appendStringInfoString(state->str, "\n ");
	}

	datum_to_json(val, false, state->str, state->val_category,
				  state->val_output_func, false);

	/*
	 * The transition type for json_agg() is declared to be "internal", which
	 * is a pass-by-value type the same size as a pointer.  So we can safely
	 * pass the JsonAggState pointer through nodeAgg.c's machinations.
	 */
	PG_RETURN_POINTER(state);
}

/*
 * json_agg final function
 */
Datum
json_agg_finalfn(PG_FUNCTION_ARGS)
{
	JsonAggState *state;

	/* cannot be called directly because of internal-type argument */
	Assert(AggCheckCallContext(fcinfo, NULL));

	state = PG_ARGISNULL(0) ?
		NULL :
		(JsonAggState *) PG_GETARG_POINTER(0);

	/* NULL result for no rows in, as is standard with aggregates */
	if (state == NULL)
		PG_RETURN_NULL();

	/* Else return state with appropriate array terminator added */
	PG_RETURN_TEXT_P(catenate_stringinfo_string(state->str, "]"));
}

/*
 * json_object_agg transition function.
 *
 * aggregate two input columns as a single json object value.
 */
Datum
json_object_agg_transfn(PG_FUNCTION_ARGS)
{
	MemoryContext aggcontext,
				oldcontext;
	JsonAggState *state;
	Datum		arg;

	if (!AggCheckCallContext(fcinfo, &aggcontext))
	{
		/* cannot be called directly because of internal-type argument */
		elog(ERROR, "json_object_agg_transfn called in non-aggregate context");
	}

	if (PG_ARGISNULL(0))
	{
		Oid			arg_type;

		/*
		 * Make the StringInfo in a context where it will persist for the
		 * duration of the aggregate call. Switching context is only needed
		 * for this initial step, as the StringInfo routines make sure they
		 * use the right context to enlarge the object if necessary.
		 */
		oldcontext = MemoryContextSwitchTo(aggcontext);
		state = (JsonAggState *) palloc(sizeof(JsonAggState));
		state->str = makeStringInfo();
		MemoryContextSwitchTo(oldcontext);

		arg_type = get_fn_expr_argtype(fcinfo->flinfo, 1);

		if (arg_type == InvalidOid)
			ereport(ERROR,
					(errcode(ERRCODE_INVALID_PARAMETER_VALUE),
					 errmsg("could not determine data type for argument %d", 1)));

		json_categorize_type(arg_type, &state->key_category,
							 &state->key_output_func);

		arg_type = get_fn_expr_argtype(fcinfo->flinfo, 2);

		if (arg_type == InvalidOid)
			ereport(ERROR,
					(errcode(ERRCODE_INVALID_PARAMETER_VALUE),
					 errmsg("could not determine data type for argument %d", 2)));

		json_categorize_type(arg_type, &state->val_category,
							 &state->val_output_func);

		appendStringInfoString(state->str, "{ ");
	}
	else
	{
		state = (JsonAggState *) PG_GETARG_POINTER(0);
		appendStringInfoString(state->str, ", ");
	}

	/*
	 * Note: since json_object_agg() is declared as taking type "any", the
	 * parser will not do any type conversion on unknown-type literals (that
	 * is, undecorated strings or NULLs).  Such values will arrive here as
	 * type UNKNOWN, which fortunately does not matter to us, since
	 * unknownout() works fine.
	 */

	if (PG_ARGISNULL(1))
		ereport(ERROR,
				(errcode(ERRCODE_INVALID_PARAMETER_VALUE),
				 errmsg("field name must not be null")));

	arg = PG_GETARG_DATUM(1);

	datum_to_json(arg, false, state->str, state->key_category,
				  state->key_output_func, true);

	appendStringInfoString(state->str, " : ");

	if (PG_ARGISNULL(2))
		arg = (Datum) 0;
	else
		arg = PG_GETARG_DATUM(2);

	datum_to_json(arg, PG_ARGISNULL(2), state->str, state->val_category,
				  state->val_output_func, false);

	PG_RETURN_POINTER(state);
}

/*
 * json_object_agg final function.
 */
Datum
json_object_agg_finalfn(PG_FUNCTION_ARGS)
{
	JsonAggState *state;

	/* cannot be called directly because of internal-type argument */
	Assert(AggCheckCallContext(fcinfo, NULL));

	state = PG_ARGISNULL(0) ? NULL : (JsonAggState *) PG_GETARG_POINTER(0);

	/* NULL result for no rows in, as is standard with aggregates */
	if (state == NULL)
		PG_RETURN_NULL();

	/* Else return state with appropriate object terminator added */
	PG_RETURN_TEXT_P(catenate_stringinfo_string(state->str, " }"));
}

/*
 * Helper function for aggregates: return given StringInfo's contents plus
 * specified trailing string, as a text datum.  We need this because aggregate
 * final functions are not allowed to modify the aggregate state.
 */
static text *
catenate_stringinfo_string(StringInfo buffer, const char *addon)
{
	/* custom version of cstring_to_text_with_len */
	int			buflen = buffer->len;
	int			addlen = strlen(addon);
	text	   *result = (text *) palloc(buflen + addlen + VARHDRSZ);

	SET_VARSIZE(result, buflen + addlen + VARHDRSZ);
	memcpy(VARDATA(result), buffer->data, buflen);
	memcpy(VARDATA(result) + buflen, addon, addlen);

	return result;
}

/*
 * SQL function json_build_object(variadic "any")
 */
Datum
json_build_object(PG_FUNCTION_ARGS)
{
	int			nargs;
	int			i;
	const char *sep = "";
	StringInfo	result;
	Datum	   *args;
	bool	   *nulls;
	Oid		   *types;

	/* fetch argument values to build the object */
	nargs = extract_variadic_args(fcinfo, 0, false, &args, &types, &nulls);

	if (nargs < 0)
		PG_RETURN_NULL();

	if (nargs % 2 != 0)
		ereport(ERROR,
				(errcode(ERRCODE_INVALID_PARAMETER_VALUE),
				 errmsg("argument list must have even number of elements"),
		/* translator: %s is a SQL function name */
				 errhint("The arguments of %s must consist of alternating keys and values.",
						 "json_build_object()")));

	result = makeStringInfo();

	appendStringInfoChar(result, '{');

	for (i = 0; i < nargs; i += 2)
	{
		appendStringInfoString(result, sep);
		sep = ", ";

		/* process key */
		if (nulls[i])
			ereport(ERROR,
					(errcode(ERRCODE_INVALID_PARAMETER_VALUE),
					 errmsg("argument %d cannot be null", i + 1),
					 errhint("Object keys should be text.")));

		add_json(args[i], false, result, types[i], true);

		appendStringInfoString(result, " : ");

		/* process value */
		add_json(args[i + 1], nulls[i + 1], result, types[i + 1], false);
	}

	appendStringInfoChar(result, '}');

	PG_RETURN_TEXT_P(cstring_to_text_with_len(result->data, result->len));
}

/*
 * degenerate case of json_build_object where it gets 0 arguments.
 */
Datum
json_build_object_noargs(PG_FUNCTION_ARGS)
{
	PG_RETURN_TEXT_P(cstring_to_text_with_len("{}", 2));
}

/*
 * SQL function json_build_array(variadic "any")
 */
Datum
json_build_array(PG_FUNCTION_ARGS)
{
	int			nargs;
	int			i;
	const char *sep = "";
	StringInfo	result;
	Datum	   *args;
	bool	   *nulls;
	Oid		   *types;

	/* fetch argument values to build the array */
	nargs = extract_variadic_args(fcinfo, 0, false, &args, &types, &nulls);

	if (nargs < 0)
		PG_RETURN_NULL();

	result = makeStringInfo();

	appendStringInfoChar(result, '[');

	for (i = 0; i < nargs; i++)
	{
		appendStringInfoString(result, sep);
		sep = ", ";
		add_json(args[i], nulls[i], result, types[i], false);
	}

	appendStringInfoChar(result, ']');

	PG_RETURN_TEXT_P(cstring_to_text_with_len(result->data, result->len));
}

/*
 * degenerate case of json_build_array where it gets 0 arguments.
 */
Datum
json_build_array_noargs(PG_FUNCTION_ARGS)
{
	PG_RETURN_TEXT_P(cstring_to_text_with_len("[]", 2));
}

/*
 * SQL function json_object(text[])
 *
 * take a one or two dimensional array of text as key/value pairs
 * for a json object.
 */
Datum
json_object(PG_FUNCTION_ARGS)
{
	ArrayType  *in_array = PG_GETARG_ARRAYTYPE_P(0);
	int			ndims = ARR_NDIM(in_array);
	StringInfoData result;
	Datum	   *in_datums;
	bool	   *in_nulls;
	int			in_count,
				count,
				i;
	text	   *rval;
	char	   *v;

	switch (ndims)
	{
		case 0:
			PG_RETURN_DATUM(CStringGetTextDatum("{}"));
			break;

		case 1:
			if ((ARR_DIMS(in_array)[0]) % 2)
				ereport(ERROR,
						(errcode(ERRCODE_ARRAY_SUBSCRIPT_ERROR),
						 errmsg("array must have even number of elements")));
			break;

		case 2:
			if ((ARR_DIMS(in_array)[1]) != 2)
				ereport(ERROR,
						(errcode(ERRCODE_ARRAY_SUBSCRIPT_ERROR),
						 errmsg("array must have two columns")));
			break;

		default:
			ereport(ERROR,
					(errcode(ERRCODE_ARRAY_SUBSCRIPT_ERROR),
					 errmsg("wrong number of array subscripts")));
	}

	deconstruct_array(in_array,
					  TEXTOID, -1, false, TYPALIGN_INT,
					  &in_datums, &in_nulls, &in_count);

	count = in_count / 2;

	initStringInfo(&result);

	appendStringInfoChar(&result, '{');

	for (i = 0; i < count; ++i)
	{
		if (in_nulls[i * 2])
			ereport(ERROR,
					(errcode(ERRCODE_NULL_VALUE_NOT_ALLOWED),
					 errmsg("null value not allowed for object key")));

		v = TextDatumGetCString(in_datums[i * 2]);
		if (i > 0)
			appendStringInfoString(&result, ", ");
		escape_json(&result, v);
		appendStringInfoString(&result, " : ");
		pfree(v);
		if (in_nulls[i * 2 + 1])
			appendStringInfoString(&result, "null");
		else
		{
			v = TextDatumGetCString(in_datums[i * 2 + 1]);
			escape_json(&result, v);
			pfree(v);
		}
	}

	appendStringInfoChar(&result, '}');

	pfree(in_datums);
	pfree(in_nulls);

	rval = cstring_to_text_with_len(result.data, result.len);
	pfree(result.data);

	PG_RETURN_TEXT_P(rval);

}

/*
 * SQL function json_object(text[], text[])
 *
 * take separate key and value arrays of text to construct a json object
 * pairwise.
 */
Datum
json_object_two_arg(PG_FUNCTION_ARGS)
{
	ArrayType  *key_array = PG_GETARG_ARRAYTYPE_P(0);
	ArrayType  *val_array = PG_GETARG_ARRAYTYPE_P(1);
	int			nkdims = ARR_NDIM(key_array);
	int			nvdims = ARR_NDIM(val_array);
	StringInfoData result;
	Datum	   *key_datums,
			   *val_datums;
	bool	   *key_nulls,
			   *val_nulls;
	int			key_count,
				val_count,
				i;
	text	   *rval;
	char	   *v;

	if (nkdims > 1 || nkdims != nvdims)
		ereport(ERROR,
				(errcode(ERRCODE_ARRAY_SUBSCRIPT_ERROR),
				 errmsg("wrong number of array subscripts")));

	if (nkdims == 0)
		PG_RETURN_DATUM(CStringGetTextDatum("{}"));

	deconstruct_array(key_array,
					  TEXTOID, -1, false, TYPALIGN_INT,
					  &key_datums, &key_nulls, &key_count);

	deconstruct_array(val_array,
					  TEXTOID, -1, false, TYPALIGN_INT,
					  &val_datums, &val_nulls, &val_count);

	if (key_count != val_count)
		ereport(ERROR,
				(errcode(ERRCODE_ARRAY_SUBSCRIPT_ERROR),
				 errmsg("mismatched array dimensions")));

	initStringInfo(&result);

	appendStringInfoChar(&result, '{');

	for (i = 0; i < key_count; ++i)
	{
		if (key_nulls[i])
			ereport(ERROR,
					(errcode(ERRCODE_NULL_VALUE_NOT_ALLOWED),
					 errmsg("null value not allowed for object key")));

		v = TextDatumGetCString(key_datums[i]);
		if (i > 0)
			appendStringInfoString(&result, ", ");
		escape_json(&result, v);
		appendStringInfoString(&result, " : ");
		pfree(v);
		if (val_nulls[i])
			appendStringInfoString(&result, "null");
		else
		{
			v = TextDatumGetCString(val_datums[i]);
			escape_json(&result, v);
			pfree(v);
		}
	}

	appendStringInfoChar(&result, '}');

	pfree(key_datums);
	pfree(key_nulls);
	pfree(val_datums);
	pfree(val_nulls);

	rval = cstring_to_text_with_len(result.data, result.len);
	pfree(result.data);

	PG_RETURN_TEXT_P(rval);
}


/*
 * Produce a JSON string literal, properly escaping characters in the text.
 */
void
escape_json(StringInfo buf, const char *str)
{
	const char *p;

	appendStringInfoCharMacro(buf, '"');
	for (p = str; *p; p++)
	{
		switch (*p)
		{
			case '\b':
				appendStringInfoString(buf, "\\b");
				break;
			case '\f':
				appendStringInfoString(buf, "\\f");
				break;
			case '\n':
				appendStringInfoString(buf, "\\n");
				break;
			case '\r':
				appendStringInfoString(buf, "\\r");
				break;
			case '\t':
				appendStringInfoString(buf, "\\t");
				break;
			case '"':
				appendStringInfoString(buf, "\\\"");
				break;
			case '\\':
				appendStringInfoString(buf, "\\\\");
				break;
			default:
				if ((unsigned char) *p < ' ')
					appendStringInfo(buf, "\\u%04x", (int) *p);
				else
					appendStringInfoCharMacro(buf, *p);
				break;
		}
	}
	appendStringInfoCharMacro(buf, '"');
}

/*
 * SQL function json_typeof(json) -> text
 *
 * Returns the type of the outermost JSON value as TEXT.  Possible types are
 * "object", "array", "string", "number", "boolean", and "null".
 *
 * Performs a single call to json_lex() to get the first token of the supplied
 * value.  This initial token uniquely determines the value's type.  As our
 * input must already have been validated by json_in() or json_recv(), the
 * initial token should never be JSON_TOKEN_OBJECT_END, JSON_TOKEN_ARRAY_END,
 * JSON_TOKEN_COLON, JSON_TOKEN_COMMA, or JSON_TOKEN_END.
 */
Datum
json_typeof(PG_FUNCTION_ARGS)
{
	text	   *json;

	JsonLexContext *lex;
	JsonTokenType tok;
	char	   *type;
	JsonParseErrorType result;

	json = PG_GETARG_TEXT_PP(0);
	lex = makeJsonLexContext(json, false);

	/* Lex exactly one token from the input and check its type. */
	result = json_lex(lex);
	if (result != JSON_SUCCESS)
		json_ereport_error(result, lex);
	tok = lex->token_type;
	switch (tok)
	{
		case JSON_TOKEN_OBJECT_START:
			type = "object";
			break;
		case JSON_TOKEN_ARRAY_START:
			type = "array";
			break;
		case JSON_TOKEN_STRING:
			type = "string";
			break;
		case JSON_TOKEN_NUMBER:
			type = "number";
			break;
		case JSON_TOKEN_TRUE:
		case JSON_TOKEN_FALSE:
			type = "boolean";
			break;
		case JSON_TOKEN_NULL:
			type = "null";
			break;
		default:
			elog(ERROR, "unexpected json token: %d", tok);
	}

	PG_RETURN_TEXT_P(cstring_to_text(type));
}<|MERGE_RESOLUTION|>--- conflicted
+++ resolved
@@ -134,1063 +134,6 @@
 }
 
 /*
-<<<<<<< HEAD
- * makeJsonLexContext
- *
- * lex constructor, with or without StringInfo object
- * for de-escaped lexemes.
- *
- * Without is better as it makes the processing faster, so only make one
- * if really required.
- *
- * If you already have the json as a text* value, use the first of these
- * functions, otherwise use  makeJsonLexContextCstringLen().
- */
-JsonLexContext *
-makeJsonLexContext(text *json, bool need_escapes)
-{
-	return makeJsonLexContextCstringLen(VARDATA_ANY(json),
-										VARSIZE_ANY_EXHDR(json),
-										need_escapes);
-}
-
-JsonLexContext *
-makeJsonLexContextCstringLen(char *json, int len, bool need_escapes)
-{
-	JsonLexContext *lex = palloc0(sizeof(JsonLexContext));
-
-	lex->input = lex->token_terminator = lex->line_start = json;
-	lex->line_number = 1;
-	lex->input_length = len;
-	if (need_escapes)
-		lex->strval = makeStringInfo();
-	return lex;
-}
-
-/*
- * pg_parse_json
- *
- * Publicly visible entry point for the JSON parser.
- *
- * lex is a lexing context, set up for the json to be processed by calling
- * makeJsonLexContext(). sem is a structure of function pointers to semantic
- * action routines to be called at appropriate spots during parsing, and a
- * pointer to a state object to be passed to those routines.
- */
-void
-pg_parse_json(JsonLexContext *lex, JsonSemAction *sem)
-{
-	JsonTokenType tok;
-
-	/* get the initial token */
-	json_lex(lex);
-
-	tok = lex_peek(lex);
-
-	/* parse by recursive descent */
-	switch (tok)
-	{
-		case JSON_TOKEN_OBJECT_START:
-			parse_object(lex, sem);
-			break;
-		case JSON_TOKEN_ARRAY_START:
-			parse_array(lex, sem);
-			break;
-		default:
-			parse_scalar(lex, sem); /* json can be a bare scalar */
-	}
-
-	lex_expect(JSON_PARSE_END, lex, JSON_TOKEN_END);
-
-}
-
-/*
- * json_count_array_elements
- *
- * Returns number of array elements in lex context at start of array token
- * until end of array token at same nesting level.
- *
- * Designed to be called from array_start routines.
- */
-int
-json_count_array_elements(JsonLexContext *lex)
-{
-	JsonLexContext copylex;
-	int			count;
-
-	/*
-	 * It's safe to do this with a shallow copy because the lexical routines
-	 * don't scribble on the input. They do scribble on the other pointers
-	 * etc, so doing this with a copy makes that safe.
-	 */
-	memcpy(&copylex, lex, sizeof(JsonLexContext));
-	copylex.strval = NULL;		/* not interested in values here */
-	copylex.lex_level++;
-
-	count = 0;
-	lex_expect(JSON_PARSE_ARRAY_START, &copylex, JSON_TOKEN_ARRAY_START);
-	if (lex_peek(&copylex) != JSON_TOKEN_ARRAY_END)
-	{
-		do
-		{
-			count++;
-			parse_array_element(&copylex, &nullSemAction);
-		}
-		while (lex_accept(&copylex, JSON_TOKEN_COMMA, NULL));
-	}
-	lex_expect(JSON_PARSE_ARRAY_NEXT, &copylex, JSON_TOKEN_ARRAY_END);
-
-	return count;
-}
-
-/*
- *	Recursive Descent parse routines. There is one for each structural
- *	element in a json document:
- *	  - scalar (string, number, true, false, null)
- *	  - array  ( [ ] )
- *	  - array element
- *	  - object ( { } )
- *	  - object field
- */
-static inline void
-parse_scalar(JsonLexContext *lex, JsonSemAction *sem)
-{
-	char	   *val = NULL;
-	json_scalar_action sfunc = sem->scalar;
-	char	  **valaddr;
-	JsonTokenType tok = lex_peek(lex);
-
-	valaddr = sfunc == NULL ? NULL : &val;
-
-	/* a scalar must be a string, a number, true, false, or null */
-	switch (tok)
-	{
-		case JSON_TOKEN_TRUE:
-			lex_accept(lex, JSON_TOKEN_TRUE, valaddr);
-			break;
-		case JSON_TOKEN_FALSE:
-			lex_accept(lex, JSON_TOKEN_FALSE, valaddr);
-			break;
-		case JSON_TOKEN_NULL:
-			lex_accept(lex, JSON_TOKEN_NULL, valaddr);
-			break;
-		case JSON_TOKEN_NUMBER:
-			lex_accept(lex, JSON_TOKEN_NUMBER, valaddr);
-			break;
-		case JSON_TOKEN_STRING:
-			lex_accept(lex, JSON_TOKEN_STRING, valaddr);
-			break;
-		default:
-			report_parse_error(JSON_PARSE_VALUE, lex);
-	}
-
-	if (sfunc != NULL)
-		(*sfunc) (sem->semstate, val, tok);
-}
-
-static void
-parse_object_field(JsonLexContext *lex, JsonSemAction *sem)
-{
-	/*
-	 * An object field is "fieldname" : value where value can be a scalar,
-	 * object or array.  Note: in user-facing docs and error messages, we
-	 * generally call a field name a "key".
-	 */
-
-	char	   *fname = NULL;	/* keep compiler quiet */
-	json_ofield_action ostart = sem->object_field_start;
-	json_ofield_action oend = sem->object_field_end;
-	bool		isnull;
-	char	  **fnameaddr = NULL;
-	JsonTokenType tok;
-
-	if (ostart != NULL || oend != NULL)
-		fnameaddr = &fname;
-
-	if (!lex_accept(lex, JSON_TOKEN_STRING, fnameaddr))
-		report_parse_error(JSON_PARSE_STRING, lex);
-
-	lex_expect(JSON_PARSE_OBJECT_LABEL, lex, JSON_TOKEN_COLON);
-
-	tok = lex_peek(lex);
-	isnull = tok == JSON_TOKEN_NULL;
-
-	if (ostart != NULL)
-		(*ostart) (sem->semstate, fname, isnull);
-
-	switch (tok)
-	{
-		case JSON_TOKEN_OBJECT_START:
-			parse_object(lex, sem);
-			break;
-		case JSON_TOKEN_ARRAY_START:
-			parse_array(lex, sem);
-			break;
-		default:
-			parse_scalar(lex, sem);
-	}
-
-	if (oend != NULL)
-		(*oend) (sem->semstate, fname, isnull);
-}
-
-static void
-parse_object(JsonLexContext *lex, JsonSemAction *sem)
-{
-	/*
-	 * an object is a possibly empty sequence of object fields, separated by
-	 * commas and surrounded by curly braces.
-	 */
-	json_struct_action ostart = sem->object_start;
-	json_struct_action oend = sem->object_end;
-	JsonTokenType tok;
-
-	check_stack_depth();
-
-	if (ostart != NULL)
-		(*ostart) (sem->semstate);
-
-	/*
-	 * Data inside an object is at a higher nesting level than the object
-	 * itself. Note that we increment this after we call the semantic routine
-	 * for the object start and restore it before we call the routine for the
-	 * object end.
-	 */
-	lex->lex_level++;
-
-	/* we know this will succeed, just clearing the token */
-	lex_expect(JSON_PARSE_OBJECT_START, lex, JSON_TOKEN_OBJECT_START);
-
-	tok = lex_peek(lex);
-	switch (tok)
-	{
-		case JSON_TOKEN_STRING:
-			parse_object_field(lex, sem);
-			while (lex_accept(lex, JSON_TOKEN_COMMA, NULL))
-				parse_object_field(lex, sem);
-			break;
-		case JSON_TOKEN_OBJECT_END:
-			break;
-		default:
-			/* case of an invalid initial token inside the object */
-			report_parse_error(JSON_PARSE_OBJECT_START, lex);
-	}
-
-	lex_expect(JSON_PARSE_OBJECT_NEXT, lex, JSON_TOKEN_OBJECT_END);
-
-	lex->lex_level--;
-
-	if (oend != NULL)
-		(*oend) (sem->semstate);
-}
-
-static void
-parse_array_element(JsonLexContext *lex, JsonSemAction *sem)
-{
-	json_aelem_action astart = sem->array_element_start;
-	json_aelem_action aend = sem->array_element_end;
-	JsonTokenType tok = lex_peek(lex);
-
-	bool		isnull;
-
-	isnull = tok == JSON_TOKEN_NULL;
-
-	if (astart != NULL)
-		(*astart) (sem->semstate, isnull);
-
-	/* an array element is any object, array or scalar */
-	switch (tok)
-	{
-		case JSON_TOKEN_OBJECT_START:
-			parse_object(lex, sem);
-			break;
-		case JSON_TOKEN_ARRAY_START:
-			parse_array(lex, sem);
-			break;
-		default:
-			parse_scalar(lex, sem);
-	}
-
-	if (aend != NULL)
-		(*aend) (sem->semstate, isnull);
-}
-
-static void
-parse_array(JsonLexContext *lex, JsonSemAction *sem)
-{
-	/*
-	 * an array is a possibly empty sequence of array elements, separated by
-	 * commas and surrounded by square brackets.
-	 */
-	json_struct_action astart = sem->array_start;
-	json_struct_action aend = sem->array_end;
-
-	check_stack_depth();
-
-	if (astart != NULL)
-		(*astart) (sem->semstate);
-
-	/*
-	 * Data inside an array is at a higher nesting level than the array
-	 * itself. Note that we increment this after we call the semantic routine
-	 * for the array start and restore it before we call the routine for the
-	 * array end.
-	 */
-	lex->lex_level++;
-
-	lex_expect(JSON_PARSE_ARRAY_START, lex, JSON_TOKEN_ARRAY_START);
-	if (lex_peek(lex) != JSON_TOKEN_ARRAY_END)
-	{
-
-		parse_array_element(lex, sem);
-
-		while (lex_accept(lex, JSON_TOKEN_COMMA, NULL))
-			parse_array_element(lex, sem);
-	}
-
-	lex_expect(JSON_PARSE_ARRAY_NEXT, lex, JSON_TOKEN_ARRAY_END);
-
-	lex->lex_level--;
-
-	if (aend != NULL)
-		(*aend) (sem->semstate);
-}
-
-/*
- * Lex one token from the input stream.
- */
-static inline void
-json_lex(JsonLexContext *lex)
-{
-	char	   *s;
-	int			len;
-
-	/* Skip leading whitespace. */
-	s = lex->token_terminator;
-	len = s - lex->input;
-	while (len < lex->input_length &&
-		   (*s == ' ' || *s == '\t' || *s == '\n' || *s == '\r'))
-	{
-		if (*s == '\n')
-			++lex->line_number;
-		++s;
-		++len;
-	}
-	lex->token_start = s;
-
-	/* Determine token type. */
-	if (len >= lex->input_length)
-	{
-		lex->token_start = NULL;
-		lex->prev_token_terminator = lex->token_terminator;
-		lex->token_terminator = s;
-		lex->token_type = JSON_TOKEN_END;
-	}
-	else
-		switch (*s)
-		{
-				/* Single-character token, some kind of punctuation mark. */
-			case '{':
-				lex->prev_token_terminator = lex->token_terminator;
-				lex->token_terminator = s + 1;
-				lex->token_type = JSON_TOKEN_OBJECT_START;
-				break;
-			case '}':
-				lex->prev_token_terminator = lex->token_terminator;
-				lex->token_terminator = s + 1;
-				lex->token_type = JSON_TOKEN_OBJECT_END;
-				break;
-			case '[':
-				lex->prev_token_terminator = lex->token_terminator;
-				lex->token_terminator = s + 1;
-				lex->token_type = JSON_TOKEN_ARRAY_START;
-				break;
-			case ']':
-				lex->prev_token_terminator = lex->token_terminator;
-				lex->token_terminator = s + 1;
-				lex->token_type = JSON_TOKEN_ARRAY_END;
-				break;
-			case ',':
-				lex->prev_token_terminator = lex->token_terminator;
-				lex->token_terminator = s + 1;
-				lex->token_type = JSON_TOKEN_COMMA;
-				break;
-			case ':':
-				lex->prev_token_terminator = lex->token_terminator;
-				lex->token_terminator = s + 1;
-				lex->token_type = JSON_TOKEN_COLON;
-				break;
-			case '"':
-				/* string */
-				json_lex_string(lex);
-				lex->token_type = JSON_TOKEN_STRING;
-				break;
-			case '-':
-				/* Negative number. */
-				json_lex_number(lex, s + 1, NULL, NULL);
-				lex->token_type = JSON_TOKEN_NUMBER;
-				break;
-			case '0':
-			case '1':
-			case '2':
-			case '3':
-			case '4':
-			case '5':
-			case '6':
-			case '7':
-			case '8':
-			case '9':
-				/* Positive number. */
-				json_lex_number(lex, s, NULL, NULL);
-				lex->token_type = JSON_TOKEN_NUMBER;
-				break;
-			default:
-				{
-					char	   *p;
-
-					/*
-					 * We're not dealing with a string, number, legal
-					 * punctuation mark, or end of string.  The only legal
-					 * tokens we might find here are true, false, and null,
-					 * but for error reporting purposes we scan until we see a
-					 * non-alphanumeric character.  That way, we can report
-					 * the whole word as an unexpected token, rather than just
-					 * some unintuitive prefix thereof.
-					 */
-					for (p = s; p - s < lex->input_length - len && JSON_ALPHANUMERIC_CHAR(*p); p++)
-						 /* skip */ ;
-
-					/*
-					 * We got some sort of unexpected punctuation or an
-					 * otherwise unexpected character, so just complain about
-					 * that one character.
-					 */
-					if (p == s)
-					{
-						lex->prev_token_terminator = lex->token_terminator;
-						lex->token_terminator = s + 1;
-						report_invalid_token(lex);
-					}
-
-					/*
-					 * We've got a real alphanumeric token here.  If it
-					 * happens to be true, false, or null, all is well.  If
-					 * not, error out.
-					 */
-					lex->prev_token_terminator = lex->token_terminator;
-					lex->token_terminator = p;
-					if (p - s == 4)
-					{
-						if (memcmp(s, "true", 4) == 0)
-							lex->token_type = JSON_TOKEN_TRUE;
-						else if (memcmp(s, "null", 4) == 0)
-							lex->token_type = JSON_TOKEN_NULL;
-						else
-							report_invalid_token(lex);
-					}
-					else if (p - s == 5 && memcmp(s, "false", 5) == 0)
-						lex->token_type = JSON_TOKEN_FALSE;
-					else
-						report_invalid_token(lex);
-
-				}
-		}						/* end of switch */
-}
-
-/*
- * The next token in the input stream is known to be a string; lex it.
- */
-static inline void
-json_lex_string(JsonLexContext *lex)
-{
-	char	   *s;
-	int			len;
-	int			hi_surrogate = -1;
-
-	if (lex->strval != NULL)
-		resetStringInfo(lex->strval);
-
-	Assert(lex->input_length > 0);
-	s = lex->token_start;
-	len = lex->token_start - lex->input;
-	for (;;)
-	{
-		s++;
-		len++;
-		/* Premature end of the string. */
-		if (len >= lex->input_length)
-		{
-			lex->token_terminator = s;
-			report_invalid_token(lex);
-		}
-		else if (*s == '"')
-			break;
-		else if ((unsigned char) *s < 32)
-		{
-			/* Per RFC4627, these characters MUST be escaped. */
-			/* Since *s isn't printable, exclude it from the context string */
-			lex->token_terminator = s;
-			ereport(ERROR,
-					(errcode(ERRCODE_INVALID_TEXT_REPRESENTATION),
-					 errmsg("invalid input syntax for type %s", "json"),
-					 errdetail("Character with value 0x%02x must be escaped.",
-							   (unsigned char) *s),
-					 report_json_context(lex)));
-		}
-		else if (*s == '\\')
-		{
-			/* OK, we have an escape character. */
-			s++;
-			len++;
-			if (len >= lex->input_length)
-			{
-				lex->token_terminator = s;
-				report_invalid_token(lex);
-			}
-			else if (*s == 'u')
-			{
-				int			i;
-				int			ch = 0;
-
-				for (i = 1; i <= 4; i++)
-				{
-					s++;
-					len++;
-					if (len >= lex->input_length)
-					{
-						lex->token_terminator = s;
-						report_invalid_token(lex);
-					}
-					else if (*s >= '0' && *s <= '9')
-						ch = (ch * 16) + (*s - '0');
-					else if (*s >= 'a' && *s <= 'f')
-						ch = (ch * 16) + (*s - 'a') + 10;
-					else if (*s >= 'A' && *s <= 'F')
-						ch = (ch * 16) + (*s - 'A') + 10;
-					else
-					{
-						lex->token_terminator = s + pg_mblen(s);
-						ereport(ERROR,
-								(errcode(ERRCODE_INVALID_TEXT_REPRESENTATION),
-								 errmsg("invalid input syntax for type %s",
-										"json"),
-								 errdetail("\"\\u\" must be followed by four hexadecimal digits."),
-								 report_json_context(lex)));
-					}
-				}
-				if (lex->strval != NULL)
-				{
-					char		utf8str[5];
-					int			utf8len;
-
-					if (ch >= 0xd800 && ch <= 0xdbff)
-					{
-						if (hi_surrogate != -1)
-							ereport(ERROR,
-									(errcode(ERRCODE_INVALID_TEXT_REPRESENTATION),
-									 errmsg("invalid input syntax for type %s",
-											"json"),
-									 errdetail("Unicode high surrogate must not follow a high surrogate."),
-									 report_json_context(lex)));
-						hi_surrogate = (ch & 0x3ff) << 10;
-						continue;
-					}
-					else if (ch >= 0xdc00 && ch <= 0xdfff)
-					{
-						if (hi_surrogate == -1)
-							ereport(ERROR,
-									(errcode(ERRCODE_INVALID_TEXT_REPRESENTATION),
-									 errmsg("invalid input syntax for type %s", "json"),
-									 errdetail("Unicode low surrogate must follow a high surrogate."),
-									 report_json_context(lex)));
-						ch = 0x10000 + hi_surrogate + (ch & 0x3ff);
-						hi_surrogate = -1;
-					}
-
-					if (hi_surrogate != -1)
-						ereport(ERROR,
-								(errcode(ERRCODE_INVALID_TEXT_REPRESENTATION),
-								 errmsg("invalid input syntax for type %s", "json"),
-								 errdetail("Unicode low surrogate must follow a high surrogate."),
-								 report_json_context(lex)));
-
-					/*
-					 * For UTF8, replace the escape sequence by the actual
-					 * utf8 character in lex->strval. Do this also for other
-					 * encodings if the escape designates an ASCII character,
-					 * otherwise raise an error.
-					 */
-
-					if (ch == 0)
-					{
-						/* We can't allow this, since our TEXT type doesn't */
-						ereport(ERROR,
-								(errcode(ERRCODE_UNTRANSLATABLE_CHARACTER),
-								 errmsg("unsupported Unicode escape sequence"),
-								 errdetail("\\u0000 cannot be converted to text."),
-								 report_json_context(lex)));
-					}
-					else if (GetDatabaseEncoding() == PG_UTF8)
-					{
-						unicode_to_utf8(ch, (unsigned char *) utf8str);
-						utf8len = pg_utf_mblen((unsigned char *) utf8str);
-						appendBinaryStringInfo(lex->strval, utf8str, utf8len);
-					}
-					else if (ch <= 0x007f)
-					{
-						/*
-						 * This is the only way to designate things like a
-						 * form feed character in JSON, so it's useful in all
-						 * encodings.
-						 */
-						appendStringInfoChar(lex->strval, (char) ch);
-					}
-					else
-					{
-						ereport(ERROR,
-								(errcode(ERRCODE_UNTRANSLATABLE_CHARACTER),
-								 errmsg("unsupported Unicode escape sequence"),
-								 errdetail("Unicode escape values cannot be used for code point values above 007F when the server encoding is not UTF8."),
-								 report_json_context(lex)));
-					}
-
-				}
-			}
-			else if (lex->strval != NULL)
-			{
-				if (hi_surrogate != -1)
-					ereport(ERROR,
-							(errcode(ERRCODE_INVALID_TEXT_REPRESENTATION),
-							 errmsg("invalid input syntax for type %s",
-									"json"),
-							 errdetail("Unicode low surrogate must follow a high surrogate."),
-							 report_json_context(lex)));
-
-				switch (*s)
-				{
-					case '"':
-					case '\\':
-					case '/':
-						appendStringInfoChar(lex->strval, *s);
-						break;
-					case 'b':
-						appendStringInfoChar(lex->strval, '\b');
-						break;
-					case 'f':
-						appendStringInfoChar(lex->strval, '\f');
-						break;
-					case 'n':
-						appendStringInfoChar(lex->strval, '\n');
-						break;
-					case 'r':
-						appendStringInfoChar(lex->strval, '\r');
-						break;
-					case 't':
-						appendStringInfoChar(lex->strval, '\t');
-						break;
-					default:
-						/* Not a valid string escape, so error out. */
-						lex->token_terminator = s + pg_mblen(s);
-						ereport(ERROR,
-								(errcode(ERRCODE_INVALID_TEXT_REPRESENTATION),
-								 errmsg("invalid input syntax for type %s",
-										"json"),
-								 errdetail("Escape sequence \"\\%s\" is invalid.",
-										   extract_mb_char(s)),
-								 report_json_context(lex)));
-				}
-			}
-			else if (strchr("\"\\/bfnrt", *s) == NULL)
-			{
-				/*
-				 * Simpler processing if we're not bothered about de-escaping
-				 *
-				 * It's very tempting to remove the strchr() call here and
-				 * replace it with a switch statement, but testing so far has
-				 * shown it's not a performance win.
-				 */
-				lex->token_terminator = s + pg_mblen(s);
-				ereport(ERROR,
-						(errcode(ERRCODE_INVALID_TEXT_REPRESENTATION),
-						 errmsg("invalid input syntax for type %s", "json"),
-						 errdetail("Escape sequence \"\\%s\" is invalid.",
-								   extract_mb_char(s)),
-						 report_json_context(lex)));
-			}
-
-		}
-		else if (lex->strval != NULL)
-		{
-			if (hi_surrogate != -1)
-				ereport(ERROR,
-						(errcode(ERRCODE_INVALID_TEXT_REPRESENTATION),
-						 errmsg("invalid input syntax for type %s", "json"),
-						 errdetail("Unicode low surrogate must follow a high surrogate."),
-						 report_json_context(lex)));
-
-			appendStringInfoChar(lex->strval, *s);
-		}
-
-	}
-
-	if (hi_surrogate != -1)
-		ereport(ERROR,
-				(errcode(ERRCODE_INVALID_TEXT_REPRESENTATION),
-				 errmsg("invalid input syntax for type %s", "json"),
-				 errdetail("Unicode low surrogate must follow a high surrogate."),
-				 report_json_context(lex)));
-
-	/* Hooray, we found the end of the string! */
-	lex->prev_token_terminator = lex->token_terminator;
-	lex->token_terminator = s + 1;
-}
-
-/*
- * The next token in the input stream is known to be a number; lex it.
- *
- * In JSON, a number consists of four parts:
- *
- * (1) An optional minus sign ('-').
- *
- * (2) Either a single '0', or a string of one or more digits that does not
- *	   begin with a '0'.
- *
- * (3) An optional decimal part, consisting of a period ('.') followed by
- *	   one or more digits.  (Note: While this part can be omitted
- *	   completely, it's not OK to have only the decimal point without
- *	   any digits afterwards.)
- *
- * (4) An optional exponent part, consisting of 'e' or 'E', optionally
- *	   followed by '+' or '-', followed by one or more digits.  (Note:
- *	   As with the decimal part, if 'e' or 'E' is present, it must be
- *	   followed by at least one digit.)
- *
- * The 's' argument to this function points to the ostensible beginning
- * of part 2 - i.e. the character after any optional minus sign, or the
- * first character of the string if there is none.
- *
- * If num_err is not NULL, we return an error flag to *num_err rather than
- * raising an error for a badly-formed number.  Also, if total_len is not NULL
- * the distance from lex->input to the token end+1 is returned to *total_len.
- */
-static inline void
-json_lex_number(JsonLexContext *lex, char *s,
-				bool *num_err, int *total_len)
-{
-	bool		error = false;
-	int			len = s - lex->input;
-
-	/* Part (1): leading sign indicator. */
-	/* Caller already did this for us; so do nothing. */
-
-	/* Part (2): parse main digit string. */
-	if (len < lex->input_length && *s == '0')
-	{
-		s++;
-		len++;
-	}
-	else if (len < lex->input_length && *s >= '1' && *s <= '9')
-	{
-		do
-		{
-			s++;
-			len++;
-		} while (len < lex->input_length && *s >= '0' && *s <= '9');
-	}
-	else
-		error = true;
-
-	/* Part (3): parse optional decimal portion. */
-	if (len < lex->input_length && *s == '.')
-	{
-		s++;
-		len++;
-		if (len == lex->input_length || *s < '0' || *s > '9')
-			error = true;
-		else
-		{
-			do
-			{
-				s++;
-				len++;
-			} while (len < lex->input_length && *s >= '0' && *s <= '9');
-		}
-	}
-
-	/* Part (4): parse optional exponent. */
-	if (len < lex->input_length && (*s == 'e' || *s == 'E'))
-	{
-		s++;
-		len++;
-		if (len < lex->input_length && (*s == '+' || *s == '-'))
-		{
-			s++;
-			len++;
-		}
-		if (len == lex->input_length || *s < '0' || *s > '9')
-			error = true;
-		else
-		{
-			do
-			{
-				s++;
-				len++;
-			} while (len < lex->input_length && *s >= '0' && *s <= '9');
-		}
-	}
-
-	/*
-	 * Check for trailing garbage.  As in json_lex(), any alphanumeric stuff
-	 * here should be considered part of the token for error-reporting
-	 * purposes.
-	 */
-	for (; len < lex->input_length && JSON_ALPHANUMERIC_CHAR(*s); s++, len++)
-		error = true;
-
-	if (total_len != NULL)
-		*total_len = len;
-
-	if (num_err != NULL)
-	{
-		/* let the caller handle any error */
-		*num_err = error;
-	}
-	else
-	{
-		/* return token endpoint */
-		lex->prev_token_terminator = lex->token_terminator;
-		lex->token_terminator = s;
-		/* handle error if any */
-		if (error)
-			report_invalid_token(lex);
-	}
-}
-
-/*
- * Report a parse error.
- *
- * lex->token_start and lex->token_terminator must identify the current token.
- */
-static void
-report_parse_error(JsonParseContext ctx, JsonLexContext *lex)
-{
-	char	   *token;
-	int			toklen;
-
-	/* Handle case where the input ended prematurely. */
-	if (lex->token_start == NULL || lex->token_type == JSON_TOKEN_END)
-		ereport(ERROR,
-				(errcode(ERRCODE_INVALID_TEXT_REPRESENTATION),
-				 errmsg("invalid input syntax for type %s", "json"),
-				 errdetail("The input string ended unexpectedly."),
-				 report_json_context(lex)));
-
-	/* Separate out the current token. */
-	toklen = lex->token_terminator - lex->token_start;
-	token = palloc(toklen + 1);
-	memcpy(token, lex->token_start, toklen);
-	token[toklen] = '\0';
-
-	/* Complain, with the appropriate detail message. */
-	if (ctx == JSON_PARSE_END)
-		ereport(ERROR,
-				(errcode(ERRCODE_INVALID_TEXT_REPRESENTATION),
-				 errmsg("invalid input syntax for type %s", "json"),
-				 errdetail("Expected end of input, but found \"%s\".",
-						   token),
-				 report_json_context(lex)));
-	else
-	{
-		switch (ctx)
-		{
-			case JSON_PARSE_VALUE:
-				ereport(ERROR,
-						(errcode(ERRCODE_INVALID_TEXT_REPRESENTATION),
-						 errmsg("invalid input syntax for type %s", "json"),
-						 errdetail("Expected JSON value, but found \"%s\".",
-								   token),
-						 report_json_context(lex)));
-				break;
-			case JSON_PARSE_STRING:
-				ereport(ERROR,
-						(errcode(ERRCODE_INVALID_TEXT_REPRESENTATION),
-						 errmsg("invalid input syntax for type %s", "json"),
-						 errdetail("Expected string, but found \"%s\".",
-								   token),
-						 report_json_context(lex)));
-				break;
-			case JSON_PARSE_ARRAY_START:
-				ereport(ERROR,
-						(errcode(ERRCODE_INVALID_TEXT_REPRESENTATION),
-						 errmsg("invalid input syntax for type %s", "json"),
-						 errdetail("Expected array element or \"]\", but found \"%s\".",
-								   token),
-						 report_json_context(lex)));
-				break;
-			case JSON_PARSE_ARRAY_NEXT:
-				ereport(ERROR,
-						(errcode(ERRCODE_INVALID_TEXT_REPRESENTATION),
-						 errmsg("invalid input syntax for type %s", "json"),
-						 errdetail("Expected \",\" or \"]\", but found \"%s\".",
-								   token),
-						 report_json_context(lex)));
-				break;
-			case JSON_PARSE_OBJECT_START:
-				ereport(ERROR,
-						(errcode(ERRCODE_INVALID_TEXT_REPRESENTATION),
-						 errmsg("invalid input syntax for type %s", "json"),
-						 errdetail("Expected string or \"}\", but found \"%s\".",
-								   token),
-						 report_json_context(lex)));
-				break;
-			case JSON_PARSE_OBJECT_LABEL:
-				ereport(ERROR,
-						(errcode(ERRCODE_INVALID_TEXT_REPRESENTATION),
-						 errmsg("invalid input syntax for type %s", "json"),
-						 errdetail("Expected \":\", but found \"%s\".",
-								   token),
-						 report_json_context(lex)));
-				break;
-			case JSON_PARSE_OBJECT_NEXT:
-				ereport(ERROR,
-						(errcode(ERRCODE_INVALID_TEXT_REPRESENTATION),
-						 errmsg("invalid input syntax for type %s", "json"),
-						 errdetail("Expected \",\" or \"}\", but found \"%s\".",
-								   token),
-						 report_json_context(lex)));
-				break;
-			case JSON_PARSE_OBJECT_COMMA:
-				ereport(ERROR,
-						(errcode(ERRCODE_INVALID_TEXT_REPRESENTATION),
-						 errmsg("invalid input syntax for type %s", "json"),
-						 errdetail("Expected string, but found \"%s\".",
-								   token),
-						 report_json_context(lex)));
-				break;
-			default:
-				elog(ERROR, "unexpected json parse state: %d", ctx);
-		}
-	}
-}
-
-/*
- * Report an invalid input token.
- *
- * lex->token_start and lex->token_terminator must identify the token.
- */
-static void
-report_invalid_token(JsonLexContext *lex)
-{
-	char	   *token;
-	int			toklen;
-
-	/* Separate out the offending token. */
-	toklen = lex->token_terminator - lex->token_start;
-	token = palloc(toklen + 1);
-	memcpy(token, lex->token_start, toklen);
-	token[toklen] = '\0';
-
-	ereport(ERROR,
-			(errcode(ERRCODE_INVALID_TEXT_REPRESENTATION),
-			 errmsg("invalid input syntax for type %s", "json"),
-			 errdetail("Token \"%s\" is invalid.", token),
-			 report_json_context(lex)));
-}
-
-/*
- * Report a CONTEXT line for bogus JSON input.
- *
- * lex->token_terminator must be set to identify the spot where we detected
- * the error.  Note that lex->token_start might be NULL, in case we recognized
- * error at EOF.
- *
- * The return value isn't meaningful, but we make it non-void so that this
- * can be invoked inside ereport().
- */
-static int
-report_json_context(JsonLexContext *lex)
-{
-	const char *context_start;
-	const char *context_end;
-	const char *line_start;
-	int			line_number;
-	char	   *ctxt;
-	int			ctxtlen;
-	const char *prefix;
-	const char *suffix;
-
-	/* Choose boundaries for the part of the input we will display */
-	context_start = lex->input;
-	context_end = lex->token_terminator;
-	line_start = context_start;
-	line_number = 1;
-	for (;;)
-	{
-		/* Always advance over newlines */
-		if (context_start < context_end && *context_start == '\n')
-		{
-			context_start++;
-			line_start = context_start;
-			line_number++;
-			continue;
-		}
-		/* Otherwise, done as soon as we are close enough to context_end */
-		if (context_end - context_start < 50)
-			break;
-		/* Advance to next multibyte character */
-		if (IS_HIGHBIT_SET(*context_start))
-			context_start += pg_mblen(context_start);
-		else
-			context_start++;
-	}
-
-	/*
-	 * We add "..." to indicate that the excerpt doesn't start at the
-	 * beginning of the line ... but if we're within 3 characters of the
-	 * beginning of the line, we might as well just show the whole line.
-	 */
-	if (context_start - line_start <= 3)
-		context_start = line_start;
-
-	/* Get a null-terminated copy of the data to present */
-	ctxtlen = context_end - context_start;
-	ctxt = palloc(ctxtlen + 1);
-	memcpy(ctxt, context_start, ctxtlen);
-	ctxt[ctxtlen] = '\0';
-
-	/*
-	 * Show the context, prefixing "..." if not starting at start of line, and
-	 * suffixing "..." if not ending at end of line.
-	 */
-	prefix = (context_start > line_start) ? "..." : "";
-	suffix = (lex->token_type != JSON_TOKEN_END && context_end - lex->input < lex->input_length && *context_end != '\n' && *context_end != '\r') ? "..." : "";
-
-	errcontext("JSON data, line %d: %s%s%s",
-			   line_number, prefix, ctxt, suffix);
-
-	return 0;
-}
-
-/*
- * Extract a single, possibly multi-byte char from the input string.
- */
-static char *
-extract_mb_char(char *s)
-{
-	char	   *res;
-	int			len;
-
-	len = pg_mblen(s);
-	res = palloc(len + 1);
-	memcpy(res, s, len);
-	res[len] = '\0';
-
-	return res;
-}
-
-/*
-=======
->>>>>>> d457cb4e
  * Determine how we want to print values of a given type in datum_to_json.
  *
  * Given the datatype OID, return its JsonTypeCategory, as well as the type's
