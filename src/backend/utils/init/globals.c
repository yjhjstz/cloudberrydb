/*-------------------------------------------------------------------------
 *
 * globals.c
 *	  global variable declarations
 *
 * Portions Copyright (c) 1996-2015, PostgreSQL Global Development Group
 * Portions Copyright (c) 1994, Regents of the University of California
 *
 *
 * IDENTIFICATION
 *	  src/backend/utils/init/globals.c
 *
 * NOTES
 *	  Globals used all over the place should be declared here and not
 *	  in other modules.
 *
 *-------------------------------------------------------------------------
 */
#include "postgres.h"

#include "libpq/libpq-be.h"
#include "libpq/pqcomm.h"
#include "miscadmin.h"
#include "storage/backendid.h"
#include "postmaster/postmaster.h"


ProtocolVersion FrontendProtocol;

volatile bool InterruptPending = false;
volatile bool QueryCancelPending = false;
volatile bool QueryCancelCleanup = false;
volatile bool QueryFinishPending = false;
volatile bool ProcDiePending = false;
volatile bool ClientConnectionLost = false;
<<<<<<< HEAD
volatile bool ImmediateInterruptOK = false;
/* Make these signed integers (instead of uint32) to detect garbage negative values. */
volatile sig_atomic_t ConfigReloadPending = false;
volatile int32 InterruptHoldoffCount = 0;
volatile int32 QueryCancelHoldoffCount = 0;
volatile int32 CritSectionCount = 0;

volatile bool ImmediateDieOK = false;
volatile bool TermSignalReceived = false;
=======
volatile uint32 InterruptHoldoffCount = 0;
volatile uint32 QueryCancelHoldoffCount = 0;
volatile uint32 CritSectionCount = 0;
>>>>>>> ab93f90c

int			MyProcPid;
pg_time_t	MyStartTime;
struct Port *MyProcPort;
long		MyCancelKey;
int			MyPMChildSlot;

/*
 * MyLatch points to the latch that should be used for signal handling by the
 * current process. It will either point to a process local latch if the
 * current process does not have a PGPROC entry in that moment, or to
 * PGPROC->procLatch if it has. Thus it can always be used in signal handlers,
 * without checking for its existence.
 */
struct Latch *MyLatch;

/*
 * DataDir is the absolute path to the top level of the PGDATA directory tree.
 * Except during early startup, this is also the server's working directory;
 * most code therefore can simply use relative paths and not reference DataDir
 * explicitly.
 */
char	   *DataDir = NULL;

char		OutputFileName[MAXPGPATH];	/* debugging output file */

char		my_exec_path[MAXPGPATH];	/* full path to my executable */
char		pkglib_path[MAXPGPATH];		/* full path to lib directory */

#ifdef EXEC_BACKEND
char		postgres_exec_path[MAXPGPATH];		/* full path to backend */

/* note: currently this is not valid in backend processes */
#endif

BackendId	MyBackendId = InvalidBackendId;

Oid			MyDatabaseId = InvalidOid;

Oid			MyDatabaseTableSpace = InvalidOid;

/*
 * DatabasePath is the path (relative to DataDir) of my database's
 * primary directory, ie, its directory in the default tablespace.
 */
char	   *DatabasePath = NULL;

pid_t		PostmasterPid = 0;

/*
 * IsPostmasterEnvironment is true in a postmaster process and any postmaster
 * child process; it is false in a standalone process (bootstrap or
 * standalone backend).  IsUnderPostmaster is true in postmaster child
 * processes.  Note that "child process" includes all children, not only
 * regular backends.  These should be set correctly as early as possible
 * in the execution of a process, so that error handling will do the right
 * things if an error should occur during process initialization.
 *
 * These are initialized for the bootstrap/standalone case.
 */
bool		IsPostmasterEnvironment = false;
bool		IsUnderPostmaster = false;
bool		IsBinaryUpgrade = false;
bool		IsBackgroundWorker = false;

/* Greenplum seeds the creation of a segment from a copy of the master segment
 * directory.  However, the first time the segment starts up small adjustments
 * need to be made to complete the transformation to a segment directory, and
 * these changes will be triggered by this global.
 */
bool		ConvertMasterDataDirToSegment = false;

bool		ExitOnAnyError = false;

int			DateStyle = USE_ISO_DATES;
int			DateOrder = DATEORDER_MDY;
int			IntervalStyle = INTSTYLE_POSTGRES;

bool		enableFsync = true;
bool		allowSystemTableMods = false;
int			planner_work_mem = 32768;
int			work_mem = 32768;
int			statement_mem = 256000;
int			max_statement_mem = 2048000;
/*
 * gp_vmem_limit_per_query set to 0 means we
 * do not enforce per-query memory limit
 */
int			gp_vmem_limit_per_query = 0;
int			maintenance_work_mem = 65536;

/*
 * Primary determinants of sizes of shared-memory structures.
 *
 * MaxBackends is computed by PostmasterMain after modules have had a chance to
 * register background workers.
 */
int			NBuffers = 4096;
int			MaxConnections = 90;
int			max_worker_processes = 8 + MaxPMAuxProc;
int			MaxBackends = 0;

int			VacuumCostPageHit = 1;		/* GUC parameters for vacuum */
int			VacuumCostPageMiss = 10;
int			VacuumCostPageDirty = 20;
int			VacuumCostLimit = 200;
int			VacuumCostDelay = 0;

int			VacuumPageHit = 0;
int			VacuumPageMiss = 0;
int			VacuumPageDirty = 0;

int			VacuumCostBalance = 0;		/* working state for vacuum */
bool		VacuumCostActive = false;

/* gpperfmon port number */
int 	gpperfmon_port = 8888;

/* for pljava */
char*	pljava_vmoptions = NULL;
char*	pljava_classpath = NULL;
int		pljava_statement_cache_size 	= 512;
bool	pljava_release_lingering_savepoints = false;
bool	pljava_debug = false;
bool	pljava_classpath_insecure = false;


/* Memory protection GUCs*/
int gp_vmem_protect_limit = 8192;
int gp_vmem_protect_gang_cache_limit = 500;<|MERGE_RESOLUTION|>--- conflicted
+++ resolved
@@ -33,21 +33,14 @@
 volatile bool QueryFinishPending = false;
 volatile bool ProcDiePending = false;
 volatile bool ClientConnectionLost = false;
-<<<<<<< HEAD
-volatile bool ImmediateInterruptOK = false;
-/* Make these signed integers (instead of uint32) to detect garbage negative values. */
 volatile sig_atomic_t ConfigReloadPending = false;
+/*
+ * GPDB: Make these signed integers (instead of uint32) to detect garbage
+ * negative values.
+ */
 volatile int32 InterruptHoldoffCount = 0;
 volatile int32 QueryCancelHoldoffCount = 0;
 volatile int32 CritSectionCount = 0;
-
-volatile bool ImmediateDieOK = false;
-volatile bool TermSignalReceived = false;
-=======
-volatile uint32 InterruptHoldoffCount = 0;
-volatile uint32 QueryCancelHoldoffCount = 0;
-volatile uint32 CritSectionCount = 0;
->>>>>>> ab93f90c
 
 int			MyProcPid;
 pg_time_t	MyStartTime;
