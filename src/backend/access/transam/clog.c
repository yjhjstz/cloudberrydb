/*-------------------------------------------------------------------------
 *
 * clog.c
 *		PostgreSQL transaction-commit-log manager
 *
 * This module replaces the old "pg_log" access code, which treated pg_log
 * essentially like a relation, in that it went through the regular buffer
 * manager.  The problem with that was that there wasn't any good way to
 * recycle storage space for transactions so old that they'll never be
 * looked up again.  Now we use specialized access code so that the commit
 * log can be broken into relatively small, independent segments.
 *
 * XLOG interactions: this module generates an XLOG record whenever a new
 * CLOG page is initialized to zeroes.	Other writes of CLOG come from
 * recording of transaction commit or abort in xact.c, which generates its
 * own XLOG records for these events and will re-perform the status update
 * on redo; so we need make no additional XLOG entry here.	For synchronous
 * transaction commits, the XLOG is guaranteed flushed through the XLOG commit
 * record before we are called to log a commit, so the WAL rule "write xlog
 * before data" is satisfied automatically.  However, for async commits we
 * must track the latest LSN affecting each CLOG page, so that we can flush
 * XLOG that far and satisfy the WAL rule.	We don't have to worry about this
 * for aborts (whether sync or async), since the post-crash assumption would
 * be that such transactions failed anyway.
 *
 * Portions Copyright (c) 1996-2013, PostgreSQL Global Development Group
 * Portions Copyright (c) 1994, Regents of the University of California
 *
 * src/backend/access/transam/clog.c
 *
 *-------------------------------------------------------------------------
 */
#include "postgres.h"

#include "access/clog.h"
#include "access/slru.h"
#include "access/transam.h"
#include "miscadmin.h"
#include "pg_trace.h"

/*
 * Defines for CLOG page sizes.  A page is the same BLCKSZ as is used
 * everywhere else in Postgres.
 *
 * Note: because TransactionIds are 32 bits and wrap around at 0xFFFFFFFF,
 * CLOG page numbering also wraps around at 0xFFFFFFFF/CLOG_XACTS_PER_PAGE,
 * and CLOG segment numbering at
 * 0xFFFFFFFF/CLOG_XACTS_PER_PAGE/SLRU_PAGES_PER_SEGMENT.  We need take no
 * explicit notice of that fact in this module, except when comparing segment
 * and page numbers in TruncateCLOG (see CLOGPagePrecedes).
 */

/* We need two bits per xact, so four xacts fit in a byte */
#define CLOG_BITS_PER_XACT	2
#define CLOG_XACTS_PER_BYTE 4
#define CLOG_XACTS_PER_PAGE (BLCKSZ * CLOG_XACTS_PER_BYTE)
#define CLOG_XACT_BITMASK	((1 << CLOG_BITS_PER_XACT) - 1)

#define TransactionIdToPage(xid)	((xid) / (TransactionId) CLOG_XACTS_PER_PAGE)
#define TransactionIdToPgIndex(xid) ((xid) % (TransactionId) CLOG_XACTS_PER_PAGE)
#define TransactionIdToByte(xid)	(TransactionIdToPgIndex(xid) / CLOG_XACTS_PER_BYTE)
#define TransactionIdToBIndex(xid)	((xid) % (TransactionId) CLOG_XACTS_PER_BYTE)

/* We store the latest async LSN for each group of transactions */
#define CLOG_XACTS_PER_LSN_GROUP	32	/* keep this a power of 2 */
#define CLOG_LSNS_PER_PAGE	(CLOG_XACTS_PER_PAGE / CLOG_XACTS_PER_LSN_GROUP)

#define GetLSNIndex(slotno, xid)	((slotno) * CLOG_LSNS_PER_PAGE + \
	((xid) % (TransactionId) CLOG_XACTS_PER_PAGE) / CLOG_XACTS_PER_LSN_GROUP)


/*
 * Link to shared-memory data structures for CLOG control
 */
static SlruCtlData ClogCtlData;

#define ClogCtl (&ClogCtlData)


static int	ZeroCLOGPage(int pageno, bool writeXlog);
static bool CLOGPagePrecedes(int page1, int page2);
static void WriteZeroPageXlogRec(int pageno);
static void WriteTruncateXlogRec(int pageno);
static void TransactionIdSetPageStatus(TransactionId xid, int nsubxids,
						   TransactionId *subxids, XidStatus status,
						   XLogRecPtr lsn, int pageno);
static void TransactionIdSetStatusBit(TransactionId xid, XidStatus status,
						  XLogRecPtr lsn, int slotno);
static void set_status_by_pages(int nsubxids, TransactionId *subxids,
					XidStatus status, XLogRecPtr lsn);


/*
 * TransactionIdSetTreeStatus
 *
 * Record the final state of transaction entries in the commit log for
 * a transaction and its subtransaction tree. Take care to ensure this is
 * efficient, and as atomic as possible.
 *
 * xid is a single xid to set status for. This will typically be
 * the top level transactionid for a top level commit or abort. It can
 * also be a subtransaction when we record transaction aborts.
 *
 * subxids is an array of xids of length nsubxids, representing subtransactions
 * in the tree of xid. In various cases nsubxids may be zero.
 *
 * lsn must be the WAL location of the commit record when recording an async
 * commit.	For a synchronous commit it can be InvalidXLogRecPtr, since the
 * caller guarantees the commit record is already flushed in that case.  It
 * should be InvalidXLogRecPtr for abort cases, too.
 *
 * In the commit case, atomicity is limited by whether all the subxids are in
 * the same CLOG page as xid.  If they all are, then the lock will be grabbed
 * only once, and the status will be set to committed directly.  Otherwise
 * we must
 *	 1. set sub-committed all subxids that are not on the same page as the
 *		main xid
 *	 2. atomically set committed the main xid and the subxids on the same page
 *	 3. go over the first bunch again and set them committed
 * Note that as far as concurrent checkers are concerned, main transaction
 * commit as a whole is still atomic.
 *
 * Example:
 *		TransactionId t commits and has subxids t1, t2, t3, t4
 *		t is on page p1, t1 is also on p1, t2 and t3 are on p2, t4 is on p3
 *		1. update pages2-3:
 *					page2: set t2,t3 as sub-committed
 *					page3: set t4 as sub-committed
 *		2. update page1:
 *					set t1 as sub-committed,
 *					then set t as committed,
					then set t1 as committed
 *		3. update pages2-3:
 *					page2: set t2,t3 as committed
 *					page3: set t4 as committed
 *
 * NB: this is a low-level routine and is NOT the preferred entry point
 * for most uses; functions in transam.c are the intended callers.
 *
 * XXX Think about issuing FADVISE_WILLNEED on pages that we will need,
 * but aren't yet in cache, as well as hinting pages not to fall out of
 * cache yet.
 */
void
TransactionIdSetTreeStatus(TransactionId xid, int nsubxids,
					TransactionId *subxids, XidStatus status, XLogRecPtr lsn)
{
	int			pageno = TransactionIdToPage(xid);		/* get page of parent */
	int			i;

	Assert(status == TRANSACTION_STATUS_COMMITTED ||
		   status == TRANSACTION_STATUS_ABORTED);

	/*
	 * See how many subxids, if any, are on the same page as the parent, if
	 * any.
	 */
	for (i = 0; i < nsubxids; i++)
	{
		if (TransactionIdToPage(subxids[i]) != pageno)
			break;
	}

	/*
	 * Do all items fit on a single page?
	 */
	if (i == nsubxids)
	{
		/*
		 * Set the parent and all subtransactions in a single call
		 */
		TransactionIdSetPageStatus(xid, nsubxids, subxids, status, lsn,
								   pageno);
	}
	else
	{
		int			nsubxids_on_first_page = i;

		/*
		 * If this is a commit then we care about doing this correctly (i.e.
		 * using the subcommitted intermediate status).  By here, we know
		 * we're updating more than one page of clog, so we must mark entries
		 * that are *not* on the first page so that they show as subcommitted
		 * before we then return to update the status to fully committed.
		 *
		 * To avoid touching the first page twice, skip marking subcommitted
		 * for the subxids on that first page.
		 */
		if (status == TRANSACTION_STATUS_COMMITTED)
			set_status_by_pages(nsubxids - nsubxids_on_first_page,
								subxids + nsubxids_on_first_page,
								TRANSACTION_STATUS_SUB_COMMITTED, lsn);

		/*
		 * Now set the parent and subtransactions on same page as the parent,
		 * if any
		 */
		pageno = TransactionIdToPage(xid);
		TransactionIdSetPageStatus(xid, nsubxids_on_first_page, subxids, status,
								   lsn, pageno);

		/*
		 * Now work through the rest of the subxids one clog page at a time,
		 * starting from the second page onwards, like we did above.
		 */
		set_status_by_pages(nsubxids - nsubxids_on_first_page,
							subxids + nsubxids_on_first_page,
							status, lsn);
	}
}

/*
 * Helper for TransactionIdSetTreeStatus: set the status for a bunch of
 * transactions, chunking in the separate CLOG pages involved. We never
 * pass the whole transaction tree to this function, only subtransactions
 * that are on different pages to the top level transaction id.
 */
static void
set_status_by_pages(int nsubxids, TransactionId *subxids,
					XidStatus status, XLogRecPtr lsn)
{
	int			pageno = TransactionIdToPage(subxids[0]);
	int			offset = 0;
	int			i = 0;

	while (i < nsubxids)
	{
		int			num_on_page = 0;

		while (TransactionIdToPage(subxids[i]) == pageno && i < nsubxids)
		{
			num_on_page++;
			i++;
		}

		TransactionIdSetPageStatus(InvalidTransactionId,
								   num_on_page, subxids + offset,
								   status, lsn, pageno);
		offset = i;
		pageno = TransactionIdToPage(subxids[offset]);
	}
}

/*
 * Record the final state of transaction entries in the commit log for
 * all entries on a single page.  Atomic only on this page.
 *
 * Otherwise API is same as TransactionIdSetTreeStatus()
 */
static void
TransactionIdSetPageStatus(TransactionId xid, int nsubxids,
						   TransactionId *subxids, XidStatus status,
						   XLogRecPtr lsn, int pageno)
{
	int			slotno;
	int			i;

	Assert(status == TRANSACTION_STATUS_COMMITTED ||
		   status == TRANSACTION_STATUS_ABORTED ||
		   (status == TRANSACTION_STATUS_SUB_COMMITTED && !TransactionIdIsValid(xid)));

	LWLockAcquire(CLogControlLock, LW_EXCLUSIVE);

	/*
	 * If we're doing an async commit (ie, lsn is valid), then we must wait
	 * for any active write on the page slot to complete.  Otherwise our
	 * update could reach disk in that write, which will not do since we
	 * mustn't let it reach disk until we've done the appropriate WAL flush.
	 * But when lsn is invalid, it's OK to scribble on a page while it is
	 * write-busy, since we don't care if the update reaches disk sooner than
	 * we think.
	 */
	slotno = SimpleLruReadPage(ClogCtl, pageno, XLogRecPtrIsInvalid(lsn), xid);

	/*
	 * Set the main transaction id, if any.
	 *
	 * If we update more than one xid on this page while it is being written
	 * out, we might find that some of the bits go to disk and others don't.
	 * If we are updating commits on the page with the top-level xid that
	 * could break atomicity, so we subcommit the subxids first before we mark
	 * the top-level commit.
	 */
	if (TransactionIdIsValid(xid))
	{
		/* Subtransactions first, if needed ... */
		if (status == TRANSACTION_STATUS_COMMITTED)
		{
			for (i = 0; i < nsubxids; i++)
			{
				Assert(ClogCtl->shared->page_number[slotno] == TransactionIdToPage(subxids[i]));
				TransactionIdSetStatusBit(subxids[i],
										  TRANSACTION_STATUS_SUB_COMMITTED,
										  lsn, slotno);
			}
		}

		/* ... then the main transaction */
		TransactionIdSetStatusBit(xid, status, lsn, slotno);
	}

	/* Set the subtransactions */
	for (i = 0; i < nsubxids; i++)
	{
		Assert(ClogCtl->shared->page_number[slotno] == TransactionIdToPage(subxids[i]));
		TransactionIdSetStatusBit(subxids[i], status, lsn, slotno);
	}

	ClogCtl->shared->page_dirty[slotno] = true;

	LWLockRelease(CLogControlLock);
}

/*
 * Sets the commit status of a single transaction.
 *
 * Must be called with CLogControlLock held
 */
static void
TransactionIdSetStatusBit(TransactionId xid, XidStatus status, XLogRecPtr lsn, int slotno)
{
	int			byteno = TransactionIdToByte(xid);
	int			bshift = TransactionIdToBIndex(xid) * CLOG_BITS_PER_XACT;
	char	   *byteptr;
	char		byteval;
	char		curval;

	byteptr = ClogCtl->shared->page_buffer[slotno] + byteno;
	curval = (*byteptr >> bshift) & CLOG_XACT_BITMASK;

	/*
	 * When replaying transactions during recovery we still need to perform
	 * the two phases of subcommit and then commit. However, some transactions
	 * are already correctly marked, so we just treat those as a no-op which
	 * allows us to keep the following Assert as restrictive as possible.
	 */
	if (InRecovery && status == TRANSACTION_STATUS_SUB_COMMITTED &&
		curval == TRANSACTION_STATUS_COMMITTED)
		return;

	/*
	 * Current state change should be from 0 or subcommitted to target state
	 * or we should already be there when replaying changes during recovery.
	 */
	Assert(curval == 0 ||
		   (curval == TRANSACTION_STATUS_SUB_COMMITTED &&
			status != TRANSACTION_STATUS_IN_PROGRESS) ||
		   curval == status);

	/* note this assumes exclusive access to the clog page */
	byteval = *byteptr;
	byteval &= ~(((1 << CLOG_BITS_PER_XACT) - 1) << bshift);
	byteval |= (status << bshift);
	*byteptr = byteval;

	/*
	 * Update the group LSN if the transaction completion LSN is higher.
	 *
	 * Note: lsn will be invalid when supplied during InRecovery processing,
	 * so we don't need to do anything special to avoid LSN updates during
	 * recovery. After recovery completes the next clog change will set the
	 * LSN correctly.
	 */
	if (!XLogRecPtrIsInvalid(lsn))
	{
		int			lsnindex = GetLSNIndex(slotno, xid);

		if (ClogCtl->shared->group_lsn[lsnindex] < lsn)
			ClogCtl->shared->group_lsn[lsnindex] = lsn;
	}
}

/*
 * Interrogate the state of a transaction in the commit log.
 *
 * Aside from the actual commit status, this function returns (into *lsn)
 * an LSN that is late enough to be able to guarantee that if we flush up to
 * that LSN then we will have flushed the transaction's commit record to disk.
 * The result is not necessarily the exact LSN of the transaction's commit
 * record!	For example, for long-past transactions (those whose clog pages
 * already migrated to disk), we'll return InvalidXLogRecPtr.  Also, because
 * we group transactions on the same clog page to conserve storage, we might
 * return the LSN of a later transaction that falls into the same group.
 *
 * NB: this is a low-level routine and is NOT the preferred entry point
 * for most uses; TransactionLogFetch() in transam.c is the intended caller.
 */
XidStatus
TransactionIdGetStatus(TransactionId xid, XLogRecPtr *lsn)
{
	int			pageno = TransactionIdToPage(xid);
	int			byteno = TransactionIdToByte(xid);
	int			bshift = TransactionIdToBIndex(xid) * CLOG_BITS_PER_XACT;
	int			slotno;
	int			lsnindex;
	char	   *byteptr;
	XidStatus	status;

	/* lock is acquired by SimpleLruReadPage_ReadOnly */

	slotno = SimpleLruReadPage_ReadOnly(ClogCtl, pageno, xid);
	byteptr = ClogCtl->shared->page_buffer[slotno] + byteno;

	status = (*byteptr >> bshift) & CLOG_XACT_BITMASK;

	lsnindex = GetLSNIndex(slotno, xid);
	*lsn = ClogCtl->shared->group_lsn[lsnindex];

	LWLockRelease(CLogControlLock);

	return status;
}

/*
 * Find the next lowest transaction with a logged or recorded status.
 * I.e. One that does not have a status of default (0) -- i.e: in-progress.
 */
bool
CLOGScanForPrevStatus(
	TransactionId 			*indexXid,
	XidStatus				*status)
{
	TransactionId highXid;
	int pageno;
	TransactionId lowXid;
	int slotno;
	int byteno;
	int bshift;
	TransactionId xid;
	char *byteptr;

	*status = TRANSACTION_STATUS_IN_PROGRESS;	// Set it to something.

	if ((*indexXid) == InvalidTransactionId)
		return false;
	highXid = (*indexXid) - 1;
	if (highXid < FirstNormalTransactionId)
		return false;

	while (true)
	{
		pageno = TransactionIdToPage(highXid);

		/*
		 * Compute the xid floor for the page.
		 */
		lowXid = pageno * (TransactionId) CLOG_XACTS_PER_PAGE;
		if (lowXid == InvalidTransactionId)
			lowXid = FirstNormalTransactionId;

		LWLockAcquire(CLogControlLock, LW_EXCLUSIVE);

		/*
		 * Peek to see if page exists.
		 */
		if (!SimpleLruPageExists(ClogCtl, pageno))
		{
			LWLockRelease(CLogControlLock);

			*indexXid = InvalidTransactionId;
			*status = TRANSACTION_STATUS_IN_PROGRESS;	// Set it to something.
			return false;
		}
			
		slotno = SimpleLruReadPage(ClogCtl, pageno, false, highXid);

		for (xid = highXid; xid >= lowXid; xid--)
		{
			byteno = TransactionIdToByte(xid);
			bshift = TransactionIdToBIndex(xid) * CLOG_BITS_PER_XACT;
			byteptr = ClogCtl->shared->page_buffer[slotno] + byteno;
			*status = (*byteptr >> bshift) & CLOG_XACT_BITMASK;

			if (*status != TRANSACTION_STATUS_IN_PROGRESS)
			{
				LWLockRelease(CLogControlLock);

				*indexXid = xid;
				return true;
			}
		}

		LWLockRelease(CLogControlLock);

		if (lowXid == FirstNormalTransactionId)
		{
			*indexXid = InvalidTransactionId;
			*status = TRANSACTION_STATUS_IN_PROGRESS;	// Set it to something.
			return false;
		}
		
		highXid = lowXid - 1;	// Go to last xid of previous page.
	}

	return false;	// We'll never reach this.
}

/*
 * Determine the "age" of a transaction id.
 */
bool
CLOGTransactionIsOld(TransactionId xid)
{
	TransactionId nextXid;
	int pagesBack;

	if (ShmemVariableCache == NULL)
		return false;	// In case we are called very early in the life of the backend process, etc.

	nextXid = ShmemVariableCache->nextXid;

	if (nextXid < xid)
		return false;	// Not sure what is going on.

	pagesBack = (nextXid - xid) / CLOG_XACTS_PER_PAGE;

	/*
	 * Declare the transaction old if it is in the bottom older half of the hot CLOG cache window, or
	 * before the window.
	 */
	return (pagesBack > CLOGShmemBuffers()/2);
}

/*
 * Number of shared CLOG buffers.
 *
 * Testing during the PostgreSQL 9.2 development cycle revealed that on a
 * large multi-processor system, it was possible to have more CLOG page
 * requests in flight at one time than the numebr of CLOG buffers which existed
 * at that time, which was hardcoded to 8.	Further testing revealed that
 * performance dropped off with more than 32 CLOG buffers, possibly because
 * the linear buffer search algorithm doesn't scale well.
 *
 * Unconditionally increasing the number of CLOG buffers to 32 did not seem
 * like a good idea, because it would increase the minimum amount of shared
 * memory required to start, which could be a problem for people running very
 * small configurations.  The following formula seems to represent a reasonable
 * compromise: people with very low values for shared_buffers will get fewer
 * CLOG buffers as well, and everyone else will get 32.
 *
 * It is likely that some further work will be needed here in future releases;
 * for example, on a 64-core server, the maximum number of CLOG requests that
 * can be simultaneously in flight will be even larger.  But that will
 * apparently require more than just changing the formula, so for now we take
 * the easy way out.
 */
Size
CLOGShmemBuffers(void)
{
	return Min(32, Max(4, NBuffers / 512));
}

/*
 * Initialization of shared memory for CLOG
 */
Size
CLOGShmemSize(void)
{
	return SimpleLruShmemSize(CLOGShmemBuffers(), CLOG_LSNS_PER_PAGE);
}

void
CLOGShmemInit(void)
{
	ClogCtl->PagePrecedes = CLOGPagePrecedes;
	SimpleLruInit(ClogCtl, "CLOG Ctl", CLOGShmemBuffers(), CLOG_LSNS_PER_PAGE,
				  CLogControlLock, "pg_clog");
}

/*
 * This func must be called ONCE on system install.  It creates
 * the initial CLOG segment.  (The CLOG directory is assumed to
 * have been created by initdb, and CLOGShmemInit must have been
 * called already.)
 */
void
BootStrapCLOG(void)
{
	int			slotno;

	LWLockAcquire(CLogControlLock, LW_EXCLUSIVE);

	/* Create and zero the first page of the commit log */
	slotno = ZeroCLOGPage(0, false);

	/* Make sure it's written out */
	SimpleLruWritePage(ClogCtl, slotno);
	Assert(!ClogCtl->shared->page_dirty[slotno]);

	LWLockRelease(CLogControlLock);
}

/*
 * Initialize (or reinitialize) a page of CLOG to zeroes.
 * If writeXlog is TRUE, also emit an XLOG record saying we did this.
 *
 * The page is not actually written, just set up in shared memory.
 * The slot number of the new page is returned.
 *
 * Control lock must be held at entry, and will be held at exit.
 */
static int
ZeroCLOGPage(int pageno, bool writeXlog)
{
	int			slotno;

	slotno = SimpleLruZeroPage(ClogCtl, pageno);

	if (writeXlog)
		WriteZeroPageXlogRec(pageno);

	return slotno;
}

/*
 * This must be called ONCE during postmaster or standalone-backend startup,
 * after StartupXLOG has initialized ShmemVariableCache->nextXid.
 */
void
StartupCLOG(void)
{
	TransactionId xid = ShmemVariableCache->nextXid;
	int			pageno = TransactionIdToPage(xid);

	LWLockAcquire(CLogControlLock, LW_EXCLUSIVE);

	/*
	 * Initialize our idea of the latest page number.
	 */
	ClogCtl->shared->latest_page_number = pageno;

	LWLockRelease(CLogControlLock);
}

/*
 * This must be called ONCE at the end of startup/recovery.
 */
void
TrimCLOG(void)
{
	TransactionId xid = ShmemVariableCache->nextXid;
	int			pageno = TransactionIdToPage(xid);

	LWLockAcquire(CLogControlLock, LW_EXCLUSIVE);

	/*
	 * Re-Initialize our idea of the latest page number.
	 */
	ClogCtl->shared->latest_page_number = pageno;

	/*
	 * Zero out the remainder of the current clog page.  Under normal
	 * circumstances it should be zeroes already, but it seems at least
	 * theoretically possible that XLOG replay will have settled on a nextXID
	 * value that is less than the last XID actually used and marked by the
	 * previous database lifecycle (since subtransaction commit writes clog
	 * but makes no WAL entry).  Let's just be safe. (We need not worry about
	 * pages beyond the current one, since those will be zeroed when first
	 * used.  For the same reason, there is no need to do anything when
	 * nextXid is exactly at a page boundary; and it's likely that the
	 * "current" page doesn't exist yet in that case.)
	 */
	if (TransactionIdToPgIndex(xid) != 0)
	{
		int			byteno = TransactionIdToByte(xid);
		int			bshift = TransactionIdToBIndex(xid) * CLOG_BITS_PER_XACT;
		int			slotno;
		char	   *byteptr;

		slotno = SimpleLruReadPage(ClogCtl, pageno, false, xid);
		byteptr = ClogCtl->shared->page_buffer[slotno] + byteno;

		/* Zero so-far-unused positions in the current byte */
		*byteptr &= (1 << bshift) - 1;
		/* Zero the rest of the page */
		MemSet(byteptr + 1, 0, BLCKSZ - byteno - 1);

		ClogCtl->shared->page_dirty[slotno] = true;
	}

	LWLockRelease(CLogControlLock);
}

/*
 * This must be called ONCE during postmaster or standalone-backend shutdown
 */
void
ShutdownCLOG(void)
{
	/* Flush dirty CLOG pages to disk */
	TRACE_POSTGRESQL_CLOG_CHECKPOINT_START(false);
	SimpleLruFlush(ClogCtl, false);
	TRACE_POSTGRESQL_CLOG_CHECKPOINT_DONE(false);
}

/*
 * Perform a checkpoint --- either during shutdown, or on-the-fly
 */
void
CheckPointCLOG(void)
{
	/* Flush dirty CLOG pages to disk */
	TRACE_POSTGRESQL_CLOG_CHECKPOINT_START(true);
	SimpleLruFlush(ClogCtl, true);
	TRACE_POSTGRESQL_CLOG_CHECKPOINT_DONE(true);
}


/*
 * Make sure that CLOG has room for a newly-allocated XID.
 *
 * NB: this is called while holding XidGenLock.  We want it to be very fast
 * most of the time; even when it's not so fast, no actual I/O need happen
 * unless we're forced to write out a dirty clog or xlog page to make room
 * in shared memory.
 */
void
ExtendCLOG(TransactionId newestXact)
{
	int			pageno;

	/*
	 * No work except at first XID of a page.  But beware: just after
	 * wraparound, the first XID of page zero is FirstNormalTransactionId.
	 */
	if (TransactionIdToPgIndex(newestXact) != 0 &&
		!TransactionIdEquals(newestXact, FirstNormalTransactionId))
		return;

	pageno = TransactionIdToPage(newestXact);

	LWLockAcquire(CLogControlLock, LW_EXCLUSIVE);

	/* Zero the page and make an XLOG entry about it */
	ZeroCLOGPage(pageno, !InRecovery);

	LWLockRelease(CLogControlLock);
}


/*
 * Remove all CLOG segments before the one holding the passed transaction ID
 *
 * Before removing any CLOG data, we must flush XLOG to disk, to ensure
 * that any recently-emitted HEAP_FREEZE records have reached disk; otherwise
 * a crash and restart might leave us with some unfrozen tuples referencing
 * removed CLOG data.  We choose to emit a special TRUNCATE XLOG record too.
 * Replaying the deletion from XLOG is not critical, since the files could
 * just as well be removed later, but doing so prevents a long-running hot
 * standby server from acquiring an unreasonably bloated CLOG directory.
 *
 * Since CLOG segments hold a large number of transactions, the opportunity to
 * actually remove a segment is fairly rare, and so it seems best not to do
 * the XLOG flush unless we have confirmed that there is a removable segment.
 */
void
TruncateCLOG(TransactionId oldestXact)
{
	int			cutoffPage;

	/*
	 * The cutoff point is the start of the segment containing oldestXact. We
	 * pass the *page* containing oldestXact to SimpleLruTruncate.
	 */
	cutoffPage = TransactionIdToPage(oldestXact);

	/* Check to see if there's any files that could be removed */
	if (!SlruScanDirectory(ClogCtl, SlruScanDirCbReportPresence, &cutoffPage))
		return;					/* nothing to remove */

	/* Write XLOG record and flush XLOG to disk */
	WriteTruncateXlogRec(cutoffPage);

	/* Now we can remove the old CLOG segment(s) */
	SimpleLruTruncate(ClogCtl, cutoffPage);
}


/*
 * Decide which of two CLOG page numbers is "older" for truncation purposes.
 *
 * We need to use comparison of TransactionIds here in order to do the right
 * thing with wraparound XID arithmetic.  However, if we are asked about
 * page number zero, we don't want to hand InvalidTransactionId to
 * TransactionIdPrecedes: it'll get weird about permanent xact IDs.  So,
 * offset both xids by FirstNormalTransactionId to avoid that.
 */
static bool
CLOGPagePrecedes(int page1, int page2)
{
	TransactionId xid1;
	TransactionId xid2;

	xid1 = ((TransactionId) page1) * CLOG_XACTS_PER_PAGE;
	xid1 += FirstNormalTransactionId;
	xid2 = ((TransactionId) page2) * CLOG_XACTS_PER_PAGE;
	xid2 += FirstNormalTransactionId;

	return TransactionIdPrecedes(xid1, xid2);
}


/*
 * Write a ZEROPAGE xlog record
 */
static void
WriteZeroPageXlogRec(int pageno)
{
	XLogRecData rdata;

	rdata.data = (char *) (&pageno);
	rdata.len = sizeof(int);
	rdata.buffer = InvalidBuffer;
	rdata.next = NULL;
	(void) XLogInsert(RM_CLOG_ID, CLOG_ZEROPAGE, &rdata);
}

/*
 * Write a TRUNCATE xlog record
 *
 * We must flush the xlog record to disk before returning --- see notes
 * in TruncateCLOG().
 */
static void
WriteTruncateXlogRec(int pageno)
{
	XLogRecData rdata;
	XLogRecPtr	recptr;

	rdata.data = (char *) (&pageno);
	rdata.len = sizeof(int);
	rdata.buffer = InvalidBuffer;
	rdata.next = NULL;
	recptr = XLogInsert(RM_CLOG_ID, CLOG_TRUNCATE, &rdata);
	XLogFlush(recptr);
}

/*
 * CLOG resource manager's routines
 */
void
clog_redo(XLogRecPtr beginLoc, XLogRecPtr lsn, XLogRecord *record)
{
	uint8		info = record->xl_info & ~XLR_INFO_MASK;

	/* Backup blocks are not used in clog records */
	Assert(!(record->xl_info & XLR_BKP_BLOCK_MASK));

	if (info == CLOG_ZEROPAGE)
	{
		int			pageno;
		int			slotno;

		memcpy(&pageno, XLogRecGetData(record), sizeof(int));

		LWLockAcquire(CLogControlLock, LW_EXCLUSIVE);

		slotno = ZeroCLOGPage(pageno, false);
		SimpleLruWritePage(ClogCtl, slotno);
		Assert(!ClogCtl->shared->page_dirty[slotno]);

		LWLockRelease(CLogControlLock);
	}
	else if (info == CLOG_TRUNCATE)
	{
		int			pageno;

		memcpy(&pageno, XLogRecGetData(record), sizeof(int));

		/*
		 * During XLOG replay, latest_page_number isn't set up yet; insert a
		 * suitable value to bypass the sanity test in SimpleLruTruncate.
		 */
		ClogCtl->shared->latest_page_number = pageno;

		SimpleLruTruncate(ClogCtl, pageno);
	}
	else
		elog(PANIC, "clog_redo: unknown op code %u", info);
<<<<<<< HEAD
}

void
clog_desc(StringInfo buf, XLogRecord *record)
{
	uint8		info = record->xl_info & ~XLR_INFO_MASK;
	char		*rec = XLogRecGetData(record);

	if (info == CLOG_ZEROPAGE)
	{
		int			pageno;

		memcpy(&pageno, rec, sizeof(int));
		appendStringInfo(buf, "zeropage: %d", pageno);
	}
	else if (info == CLOG_TRUNCATE)
	{
		int			pageno;

		memcpy(&pageno, rec, sizeof(int));
		appendStringInfo(buf, "truncate before: %d", pageno);
	}
	else
		appendStringInfo(buf, "UNKNOWN");
=======
>>>>>>> e472b921
}<|MERGE_RESOLUTION|>--- conflicted
+++ resolved
@@ -877,31 +877,4 @@
 	}
 	else
 		elog(PANIC, "clog_redo: unknown op code %u", info);
-<<<<<<< HEAD
-}
-
-void
-clog_desc(StringInfo buf, XLogRecord *record)
-{
-	uint8		info = record->xl_info & ~XLR_INFO_MASK;
-	char		*rec = XLogRecGetData(record);
-
-	if (info == CLOG_ZEROPAGE)
-	{
-		int			pageno;
-
-		memcpy(&pageno, rec, sizeof(int));
-		appendStringInfo(buf, "zeropage: %d", pageno);
-	}
-	else if (info == CLOG_TRUNCATE)
-	{
-		int			pageno;
-
-		memcpy(&pageno, rec, sizeof(int));
-		appendStringInfo(buf, "truncate before: %d", pageno);
-	}
-	else
-		appendStringInfo(buf, "UNKNOWN");
-=======
->>>>>>> e472b921
 }