--- conflicted
+++ resolved
@@ -88,6 +88,7 @@
 #include "cdb/cdbresynchronizechangetracking.h"
 #include "cdb/cdbpersistentfilesysobj.h"
 #include "cdb/cdbpersistentcheck.h"
+#include "utils/snapmgr.h"
 
 extern uint32 bootstrap_data_checksum_version;
 
@@ -10456,6 +10457,8 @@
 	FILE	   *lfp;
 	FILE	   *fp;
 	char		ch;
+	int			seconds_before_warning;
+	int			waits = 0;
 	char	   *remaining;
 	char	   *ptr;
 
@@ -10629,6 +10632,39 @@
 	CleanupBackupHistory();
 
 	/*
+	 * Wait until the history file has been archived. We assume that the 
+	 * alphabetic sorting property of the WAL files ensures the last WAL
+	 * file is guaranteed archived by the time the history file is archived.
+	 *
+	 * We wait forever, since archive_command is supposed to work and
+	 * we assume the admin wanted his backup to work completely. If you 
+	 * don't wish to wait, you can SET statement_timeout = xx;
+	 *
+	 * If the status file is missing, we assume that is because it was
+	 * set to .ready before we slept, then while asleep it has been set
+	 * to .done and then removed by a concurrent checkpoint.
+	 */
+	BackupHistoryFileName(histfilepath, ThisTimeLineID, _logId, _logSeg,
+						  startpoint.xrecoff % XLogSegSize);
+
+	seconds_before_warning = 60;
+	waits = 0;
+
+	while (!XLogArchiveCheckDone(histfilepath, false))
+	{
+		CHECK_FOR_INTERRUPTS();
+
+		pg_usleep(1000000L);
+
+		if (++waits >= seconds_before_warning)
+		{
+			seconds_before_warning *= 2;     /* This wraps in >10 years... */
+			elog(WARNING, "pg_stop_backup() waiting for archive to complete " 
+							"(%d seconds delay)", waits);
+		}
+	}
+
+	/*
 	 * We're done.  As a convenience, return the ending WAL location.
 	 */
 	return stoppoint;
@@ -10667,7 +10703,6 @@
 Datum
 pg_switch_xlog(PG_FUNCTION_ARGS)
 {
-	text	   *result;
 	XLogRecPtr	switchpoint;
 	char		location[MAXFNAMELEN];
 
@@ -10683,9 +10718,7 @@
 	 */
 	snprintf(location, sizeof(location), "%X/%X",
 			 switchpoint.xlogid, switchpoint.xrecoff);
-	result = DatumGetTextP(DirectFunctionCall1(textin,
-											   CStringGetDatum(location)));
-	PG_RETURN_TEXT_P(result);
+	PG_RETURN_TEXT_P(cstring_to_text(location));
 }
 
 /*
@@ -10698,7 +10731,6 @@
 Datum
 pg_current_xlog_location(PG_FUNCTION_ARGS __attribute__((unused)) )
 {
-	text	   *result;
 	char		location[MAXFNAMELEN];
 
 	/* Make sure we have an up-to-date local LogwrtResult */
@@ -10713,10 +10745,7 @@
 
 	snprintf(location, sizeof(location), "%X/%X",
 			 LogwrtResult.Write.xlogid, LogwrtResult.Write.xrecoff);
-
-	result = DatumGetTextP(DirectFunctionCall1(textin,
-											   CStringGetDatum(location)));
-	PG_RETURN_TEXT_P(result);
+	PG_RETURN_TEXT_P(cstring_to_text(location));
 }
 
 /*
@@ -10727,7 +10756,6 @@
 Datum
 pg_current_xlog_insert_location(PG_FUNCTION_ARGS __attribute__((unused)) )
 {
-	text	   *result;
 	XLogCtlInsert *Insert = &XLogCtl->Insert;
 	XLogRecPtr	current_recptr;
 	char		location[MAXFNAMELEN];
@@ -10741,10 +10769,7 @@
 
 	snprintf(location, sizeof(location), "%X/%X",
 			 current_recptr.xlogid, current_recptr.xrecoff);
-
-	result = DatumGetTextP(DirectFunctionCall1(textin,
-											   CStringGetDatum(location)));
-	PG_RETURN_TEXT_P(result);
+	PG_RETURN_TEXT_P(cstring_to_text(location));
 }
 
 /*
@@ -10776,8 +10801,7 @@
 	/*
 	 * Read input and parse
 	 */
-	locationstr = DatumGetCString(DirectFunctionCall1(textout,
-												 PointerGetDatum(location)));
+	locationstr = text_to_cstring(location);
 
 	if (sscanf(locationstr, "%X/%X", &uxlogid, &uxrecoff) != 2)
 		ereport(ERROR,
@@ -10806,8 +10830,7 @@
 	XLByteToPrevSeg(locationpoint, xlogid, xlogseg);
 	XLogFileName(xlogfilename, ThisTimeLineID, xlogid, xlogseg);
 
-	values[0] = DirectFunctionCall1(textin,
-									CStringGetDatum(xlogfilename));
+	values[0] = CStringGetTextDatum(xlogfilename);
 	isnull[0] = false;
 
 	/*
@@ -10836,7 +10859,6 @@
 pg_xlogfile_name(PG_FUNCTION_ARGS)
 {
 	text	   *location = PG_GETARG_TEXT_P(0);
-	text	   *result;
 	char	   *locationstr;
 	unsigned int uxlogid;
 	unsigned int uxrecoff;
@@ -10845,8 +10867,7 @@
 	XLogRecPtr	locationpoint;
 	char		xlogfilename[MAXFNAMELEN];
 
-	locationstr = DatumGetCString(DirectFunctionCall1(textout,
-												 PointerGetDatum(location)));
+	locationstr = text_to_cstring(location);
 
 	if (sscanf(locationstr, "%X/%X", &uxlogid, &uxrecoff) != 2)
 		ereport(ERROR,
@@ -10860,9 +10881,7 @@
 	XLByteToPrevSeg(locationpoint, xlogid, xlogseg);
 	XLogFileName(xlogfilename, ThisTimeLineID, xlogid, xlogseg);
 
-	result = DatumGetTextP(DirectFunctionCall1(textin,
-											 CStringGetDatum(xlogfilename)));
-	PG_RETURN_TEXT_P(result);
+	PG_RETURN_TEXT_P(cstring_to_text(xlogfilename));
 }
 
 /*
@@ -11630,23 +11649,9 @@
 				 uint32	startOffset,
 				 uint32	endOffset)
 {
-<<<<<<< HEAD
 	char		path[MAXPGPATH];
 	char		fname[MAXPGPATH];
 	char		zbuffer[XLOG_BLCKSZ];
-=======
-	text	   *backupid = PG_GETARG_TEXT_P(0);
-	char	   *backupidstr;
-	XLogRecPtr	checkpointloc;
-	XLogRecPtr	startpoint;
-	pg_time_t	stamp_time;
-	char		strfbuf[128];
-	char		xlogfilename[MAXFNAMELEN];
-	uint32		_logId;
-	uint32		_logSeg;
-	struct stat stat_buf;
-	FILE	   *fp;
->>>>>>> f260edb1
 
 	int			fd = 0;
 	uint32		offset = startOffset;
@@ -11657,11 +11662,7 @@
 
 	Assert(startOffset < endOffset);
 
-<<<<<<< HEAD
 	errno = 0;
-=======
-	backupidstr = text_to_cstring(backupid);
->>>>>>> f260edb1
 
 	XLogFileName(fname, ThisTimeLineID, logId, seg);
 
@@ -11746,7 +11747,6 @@
 		status = STATUS_ERROR;
 	}
 
-<<<<<<< HEAD
 exit:
 	if (close(fd)) {
 		ereport(WARNING,
@@ -11756,14 +11756,6 @@
 	}
 
 	return status;
-=======
-	/*
-	 * We're done.  As a convenience, return the starting WAL location.
-	 */
-	snprintf(xlogfilename, sizeof(xlogfilename), "%X/%X",
-			 startpoint.xlogid, startpoint.xrecoff);
-	PG_RETURN_TEXT_P(cstring_to_text(xlogfilename));
->>>>>>> f260edb1
 }
 
 
@@ -11777,26 +11769,8 @@
 int
 XLogReconcileEofPrimary(void)
 {
-<<<<<<< HEAD
 	XLogRecPtr	primaryEof = {0, 0};
 	XLogRecPtr	mirrorEof;
-=======
-	XLogRecPtr	startpoint;
-	XLogRecPtr	stoppoint;
-	pg_time_t	stamp_time;
-	char		strfbuf[128];
-	char		histfilepath[MAXPGPATH];
-	char		startxlogfilename[MAXFNAMELEN];
-	char		stopxlogfilename[MAXFNAMELEN];
-	uint32		_logId;
-	uint32		_logSeg;
-	FILE	   *lfp;
-	FILE	   *fp;
-	char		ch;
-	int			ich;
-	int			seconds_before_warning;
-	int			waits = 0;
->>>>>>> f260edb1
 
 	uint32		logId;
 	uint32		seg;
@@ -11843,52 +11817,10 @@
 
 	FileRep_InsertConfigLogEntry("mirror is behind, xlog will be copied to mirror");
 
-<<<<<<< HEAD
 	status = MirrorFlatFile(
 							XLOGDIR,
 							simpleFileName);
 	return status;
-=======
-	/*
-	 * Wait until the history file has been archived. We assume that the 
-	 * alphabetic sorting property of the WAL files ensures the last WAL
-	 * file is guaranteed archived by the time the history file is archived.
-	 *
-	 * We wait forever, since archive_command is supposed to work and
-	 * we assume the admin wanted his backup to work completely. If you 
-	 * don't wish to wait, you can SET statement_timeout = xx;
-	 *
-	 * If the status file is missing, we assume that is because it was
-	 * set to .ready before we slept, then while asleep it has been set
-	 * to .done and then removed by a concurrent checkpoint.
-	 */
-	BackupHistoryFileName(histfilepath, ThisTimeLineID, _logId, _logSeg,
-						  startpoint.xrecoff % XLogSegSize);
-
-	seconds_before_warning = 60;
-	waits = 0;
-
-	while (!XLogArchiveCheckDone(histfilepath, false))
-	{
-		CHECK_FOR_INTERRUPTS();
-
-		pg_usleep(1000000L);
-
-		if (++waits >= seconds_before_warning)
-		{
-			seconds_before_warning *= 2;     /* This wraps in >10 years... */
-			elog(WARNING, "pg_stop_backup() waiting for archive to complete " 
-							"(%d seconds delay)", waits);
-		}
-	}
-
-	/*
-	 * We're done.  As a convenience, return the ending WAL location.
-	 */
-	snprintf(stopxlogfilename, sizeof(stopxlogfilename), "%X/%X",
-			 stoppoint.xlogid, stoppoint.xrecoff);
-	PG_RETURN_TEXT_P(cstring_to_text(stopxlogfilename));
->>>>>>> f260edb1
 }
 
 /*
@@ -11899,19 +11831,13 @@
 		XLogRecPtr	primaryEof,
 		XLogRecPtr	*mirrorEof)
 {
-<<<<<<< HEAD
 	XLogRecPtr	mirrorEofLocal = {0, 0};
 	int			status = STATUS_OK;
-=======
-	XLogRecPtr	switchpoint;
-	char		location[MAXFNAMELEN];
->>>>>>> f260edb1
 
 	status = XLogGetEof(&mirrorEofLocal);
 
 	*mirrorEof = mirrorEofLocal;
 
-<<<<<<< HEAD
 	if (status != STATUS_OK) {
 		return status;
 	}
@@ -11938,14 +11864,6 @@
 	}
 
 	return status;
-=======
-	/*
-	 * As a convenience, return the WAL location of the switch record
-	 */
-	snprintf(location, sizeof(location), "%X/%X",
-			 switchpoint.xlogid, switchpoint.xrecoff);
-	PG_RETURN_TEXT_P(cstring_to_text(location));
->>>>>>> f260edb1
 }
 
 /*
@@ -11958,18 +11876,13 @@
 int
 XLogRecoverMirrorControlFile(void)
 {
-<<<<<<< HEAD
 	MirroredFlatFileOpen	mirroredOpen;
 	int						retval = 0;
-=======
-	char		location[MAXFNAMELEN];
->>>>>>> f260edb1
 
 	while (1) {
 
 		ReadControlFile();
 
-<<<<<<< HEAD
 		retval = MirroredFlatFile_Open(
 							  &mirroredOpen,
 							  XLOG_CONTROL_FILE_SUBDIR,
@@ -12002,11 +11915,6 @@
 	} // while(1)
 
 	return retval;
-=======
-	snprintf(location, sizeof(location), "%X/%X",
-			 LogwrtResult.Write.xlogid, LogwrtResult.Write.xrecoff);
-	PG_RETURN_TEXT_P(cstring_to_text(location));
->>>>>>> f260edb1
 }
 
 /*
@@ -12023,7 +11931,6 @@
 int XLogAddRecordsToChangeTracking(
 	XLogRecPtr	*lastChangeTrackingEndLoc)
 {
-<<<<<<< HEAD
 	XLogRecord *record;
 	XLogRecPtr	redoCheckpointLoc;
 	CheckPoint	redoCheckpoint;
@@ -12031,11 +11938,6 @@
 	XLogRecPtr	lastEndLoc;
 	XLogRecPtr	lastChangeTrackingLogEndLoc = {0, 0};
 	int count = 0;
-=======
-	XLogCtlInsert *Insert = &XLogCtl->Insert;
-	XLogRecPtr	current_recptr;
-	char		location[MAXFNAMELEN];
->>>>>>> f260edb1
 
 	/*
 	 * Find latest checkpoint record and the redo record from xlog. This record
@@ -12050,18 +11952,11 @@
 						 &redoCheckpointLoc,
 						 &redoCheckpoint);
 
-<<<<<<< HEAD
 	startLoc = redoCheckpoint.redo;
 
 	XLogCloseReadRecord();
 	elog(LOG, "last checkpoint location for generating initial changetracking log %s",
 			XLogLocationToString(&startLoc));
-=======
-	snprintf(location, sizeof(location), "%X/%X",
-			 current_recptr.xlogid, current_recptr.xrecoff);
-	PG_RETURN_TEXT_P(cstring_to_text(location));
-}
->>>>>>> f260edb1
 
 	/*
 	 * Find the last entry and thus the LSN recorded by it from the CT_FULL
@@ -12104,16 +11999,12 @@
 	 * Make a pass through all xlog records from last checkpoint and
 	 * gather information from the interesting ones into the change log.
 	 */
-<<<<<<< HEAD
 	while (true)
 	{
 		if (Debug_persistent_print)
 			elog(Persistent_DebugPrintLevel(),
 				 "XLogAddRecordsToChangeTracking: Going to add change tracking record for XLOG (end) location %s",
 				 XLogLocationToString(&EndRecPtr));
-=======
-	locationstr = text_to_cstring(location);
->>>>>>> f260edb1
 
 		ChangeTracking_AddRecordFromXlog(record->xl_rmid,
 									     record->xl_info,
@@ -12208,16 +12099,11 @@
 
 			elog(LOG, "xlog LSN (%s)", XLogLocationToString(&EndRecPtr));
 
-<<<<<<< HEAD
 			ChangeTracking_FsyncDataIntoLog(CTF_LOG_FULL);
 			ChangeTrackingSetXLogEndLocation(EndRecPtr);
 			ChangeTracking_CreateTransientLog();
 		}
 	}
-=======
-	values[0] = CStringGetTextDatum(xlogfilename);
-	isnull[0] = false;
->>>>>>> f260edb1
 
 	XLogCloseReadRecord();
 	return count;
@@ -12257,23 +12143,10 @@
 static bool
 CheckForStandbyTrigger(void)
 {
-<<<<<<< HEAD
 	static bool triggered = false;
 
 	if (triggered)
 		return true;
-=======
-	text	   *location = PG_GETARG_TEXT_P(0);
-	char	   *locationstr;
-	unsigned int uxlogid;
-	unsigned int uxrecoff;
-	uint32		xlogid;
-	uint32		xlogseg;
-	XLogRecPtr	locationpoint;
-	char		xlogfilename[MAXFNAMELEN];
-
-	locationstr = text_to_cstring(location);
->>>>>>> f260edb1
 
 	if (CheckPromoteSignal(true))
 	{
@@ -12296,7 +12169,6 @@
 {
 	struct stat stat_buf;
 
-<<<<<<< HEAD
 	if (stat(PROMOTE_SIGNAL_FILE, &stat_buf) == 0)
 	{
 		/*
@@ -12308,9 +12180,6 @@
 		return true;
 	}
 	return false;
-=======
-	PG_RETURN_TEXT_P(cstring_to_text(xlogfilename));
->>>>>>> f260edb1
 }
 
 /*
