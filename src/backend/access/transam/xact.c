/*-------------------------------------------------------------------------
 *
 * xact.c
 *	  top level transaction system support routines
 *
 * See src/backend/access/transam/README for more information.
 *
 * Portions Copyright (c) 1996-2011, PostgreSQL Global Development Group
 * Portions Copyright (c) 1994, Regents of the University of California
 *
 *
 * IDENTIFICATION
 *	  src/backend/access/transam/xact.c
 *
 *-------------------------------------------------------------------------
 */

#include "postgres.h"

#include <time.h>
#include <unistd.h>

#include "access/appendonlywriter.h"
#include "access/multixact.h"
#include "access/subtrans.h"
#include "access/transam.h"
#include "access/twophase.h"
#include "access/xact.h"
#include "access/xlogutils.h"
#include "access/fileam.h"
#include "catalog/catalog.h"
#include "catalog/namespace.h"
#include "catalog/oid_dispatch.h"
#include "catalog/storage.h"
#include "commands/async.h"
#include "commands/resgroupcmds.h"
#include "commands/tablecmds.h"
#include "commands/trigger.h"
#include "executor/spi.h"
#include "libpq/be-fsstubs.h"
#include "miscadmin.h"
#include "pg_trace.h"
#include "pgstat.h"
#include "replication/walsender.h"
#include "replication/syncrep.h"
#include "storage/bufmgr.h"
#include "storage/fd.h"
#include "storage/freespace.h"
#include "storage/lmgr.h"
#include "storage/predicate.h"
#include "storage/procarray.h"
#include "storage/sinvaladt.h"
#include "storage/smgr.h"
#include "storage/standby.h"
#include "utils/combocid.h"
#include "utils/faultinjector.h"
#include "utils/guc.h"
#include "utils/inval.h"
#include "utils/memutils.h"
#include "utils/relcache.h"
#include "utils/relmapper.h"

#include "utils/resource_manager.h"
#include "utils/sharedsnapshot.h"
#include "access/clog.h"
#include "utils/snapmgr.h"
#include "pg_trace.h"

#include "access/distributedlog.h"
#include "cdb/cdbdistributedsnapshot.h"
#include "cdb/cdbgang.h"
#include "cdb/cdblocaldistribxact.h"
#include "cdb/cdbtm.h"
#include "cdb/cdbvars.h" /* Gp_role, Gp_is_writer, interconnect_setup_timeout */
#include "utils/vmem_tracker.h"

/*
 *	User-tweakable parameters
 */
int			DefaultXactIsoLevel = XACT_READ_COMMITTED;
int			XactIsoLevel;

bool		DefaultXactReadOnly = false;
bool		XactReadOnly;

bool		DefaultXactDeferrable = false;
bool		XactDeferrable;

int			synchronous_commit = SYNCHRONOUS_COMMIT_ON;

int			CommitDelay = 0;	/* precommit delay in microseconds */
int			CommitSiblings = 5; /* # concurrent xacts needed to sleep */

/*
 * MyXactAccessedTempRel is set when a temporary relation is accessed.
 * We don't allow PREPARE TRANSACTION in that case.  (This is global
 * so that it can be set from heapam.c.)
 *
 * Not used in GPDB, see comments in PrepareTransaction()
 */
bool		MyXactAccessedTempRel = false;

int32 gp_subtrans_warn_limit = 16777216; /* 16 million */

/* gp-specific
 * routine for marking when a sequence makes a mark in the xlog.  we need
 * to keep track of this because sequences are the only reason a reader should
 * ever write to the xlog during commit.  As a result, we keep track of such
 * and will complain loudly if its violated.
 */
bool		seqXlogWrite;

/*
 *	transaction states - transaction state from server perspective
 */
typedef enum TransState
{
	TRANS_DEFAULT,				/* idle */
	TRANS_START,				/* transaction starting */
	TRANS_INPROGRESS,			/* inside a valid transaction */
	TRANS_COMMIT,				/* commit in progress */
	TRANS_ABORT,				/* abort in progress */
	TRANS_PREPARE				/* prepare in progress */
} TransState;

/*
 *	transaction block states - transaction state of client queries
 *
 * Note: the subtransaction states are used only for non-topmost
 * transactions; the others appear only in the topmost transaction.
 */
typedef enum TBlockState
{
	/* not-in-transaction-block states */
	TBLOCK_DEFAULT,				/* idle */
	TBLOCK_STARTED,				/* running single-query transaction */

	/* transaction block states */
	TBLOCK_BEGIN,				/* starting transaction block */
	TBLOCK_INPROGRESS,			/* live transaction */
	TBLOCK_END,					/* COMMIT received */
	TBLOCK_ABORT,				/* failed xact, awaiting ROLLBACK */
	TBLOCK_ABORT_END,			/* failed xact, ROLLBACK received */
	TBLOCK_ABORT_PENDING,		/* live xact, ROLLBACK received */
	TBLOCK_PREPARE,				/* live xact, PREPARE received */

	/* subtransaction states */
	TBLOCK_SUBBEGIN,			/* starting a subtransaction */
	TBLOCK_SUBINPROGRESS,		/* live subtransaction */
	TBLOCK_SUBEND,				/* RELEASE received */
	TBLOCK_SUBABORT,			/* failed subxact, awaiting ROLLBACK */
	TBLOCK_SUBABORT_END,		/* failed subxact, ROLLBACK received */
	TBLOCK_SUBABORT_PENDING,	/* live subxact, ROLLBACK received */
	TBLOCK_SUBRESTART,			/* live subxact, ROLLBACK TO received */
	TBLOCK_SUBABORT_RESTART		/* failed subxact, ROLLBACK TO received */
} TBlockState;

/*
 *	transaction state structure
 */
typedef struct TransactionStateData
{
	TransactionId transactionId;	/* my XID, or Invalid if none */
	SubTransactionId subTransactionId;	/* my subxact ID */
	char	   *name;			/* savepoint name, if any */
	int			savepointLevel; /* savepoint level */
	TransState	state;			/* low-level state */
	TBlockState blockState;		/* high-level state */
	int			nestingLevel;	/* transaction nesting depth */
	int			gucNestLevel;	/* GUC context nesting depth */
	MemoryContext curTransactionContext;		/* my xact-lifetime context */
	ResourceOwner curTransactionOwner;	/* my query resources */
	TransactionId *childXids;	/* subcommitted child XIDs, in XID order */
	int			nChildXids;		/* # of subcommitted child XIDs */
	int			maxChildXids;	/* allocated size of childXids[] */
	Oid			prevUser;		/* previous CurrentUserId setting */
	int			prevSecContext; /* previous SecurityRestrictionContext */
	bool		prevXactReadOnly;		/* entry-time xact r/o state */
	bool		startedInRecovery;		/* did we start in recovery? */
	bool		executorSaysXactDoesWrites;	/* GP executor says xact does writes */
	struct TransactionStateData *parent;		/* back link to parent */

	struct TransactionStateData *fastLink;        /* back link to jump to parent for efficient search */
} TransactionStateData;

typedef TransactionStateData *TransactionState;

#define NUM_NODES_TO_SKIP_FOR_FAST_SEARCH 100
static int fastNodeCount;
static TransactionState previousFastLink;

/*
 * CurrentTransactionState always points to the current transaction state
 * block.  It will point to TopTransactionStateData when not in a
 * transaction at all, or when in a top-level transaction.
 */
static TransactionStateData TopTransactionStateData = {
	0,							/* transaction id */
	0,							/* subtransaction id */
	NULL,						/* savepoint name */
	0,							/* savepoint level */
	TRANS_DEFAULT,				/* transaction state */
	TBLOCK_DEFAULT,				/* transaction block state from the client
								 * perspective */
	0,							/* transaction nesting depth */
	0,							/* GUC context nesting depth */
	NULL,						/* cur transaction context */
	NULL,						/* cur transaction resource owner */
	NULL,						/* subcommitted child Xids */
	0,							/* # of subcommitted child Xids */
	0,							/* allocated size of childXids[] */
	InvalidOid,					/* previous CurrentUserId setting */
	0,							/* previous SecurityRestrictionContext */
	false,						/* entry-time xact r/o state */
	false,						/* startedInRecovery */
	false,						/* executorSaysXactDoesWrites */
	NULL,						/* link to parent state block */
	NULL
};

/*
 * unreportedXids holds XIDs of all subtransactions that have not yet been
 * reported in a XLOG_XACT_ASSIGNMENT record.
 */
static int	nUnreportedXids;
static TransactionId unreportedXids[PGPROC_MAX_CACHED_SUBXIDS];

static TransactionState CurrentTransactionState = &TopTransactionStateData;

/* distributed transaction id of current transaction, if any. */
static DistributedTransactionId currentDistribXid;

/*
 * The subtransaction ID and command ID assignment counters are global
 * to a whole transaction, so we do not keep them in the state stack.
 */
static SubTransactionId currentSubTransactionId;
static CommandId currentCommandId;
static bool currentCommandIdUsed;

/*
 * xactStartTimestamp is the value of transaction_timestamp().
 * stmtStartTimestamp is the value of statement_timestamp().
 * xactStopTimestamp is the time at which we log a commit or abort WAL record.
 * These do not change as we enter and exit subtransactions, so we don't
 * keep them inside the TransactionState stack.
 */
static TimestampTz xactStartTimestamp;
static TimestampTz stmtStartTimestamp;
static TimestampTz xactStopTimestamp;

/*
 * Total number of SAVEPOINT commands executed by this transaction.
 *
 */
static int currentSavepointTotal;

/*
 * GID to be used for preparing the current transaction.  This is also
 * global to a whole transaction, so we don't keep it in the state stack.
 */
static char *prepareGID;

/*
 * Some commands want to force synchronous commit.
 */
static bool forceSyncCommit = false;

/*
 * Private context for transaction-abort work --- we reserve space for this
 * at startup to ensure that AbortTransaction and AbortSubTransaction can work
 * when we've run out of memory.
 */
static MemoryContext TransactionAbortContext = NULL;

/*
 * List of add-on start- and end-of-xact callbacks
 */
typedef struct XactCallbackItem
{
	struct XactCallbackItem *next;
	XactCallback callback;
	void	   *arg;
} XactCallbackItem;

static XactCallbackItem *Xact_callbacks = NULL;
static XactCallbackItem *Xact_callbacks_once = NULL;

/*
 * List of add-on start- and end-of-subxact callbacks
 */
typedef struct SubXactCallbackItem
{
	struct SubXactCallbackItem *next;
	SubXactCallback callback;
	void	   *arg;
} SubXactCallbackItem;

static SubXactCallbackItem *SubXact_callbacks = NULL;

/*
 * Subtransaction file used to keep subtransaction Ids that spill over from
 * shared snapshot. Kept outside of shared snapshot because readers and writer
 * have their own File pointer.
 */
File subxip_file = 0;

/* local function prototypes */
static void AssignTransactionId(TransactionState s);
static void AbortTransaction(void);
static void AtAbort_Memory(void);
static void AtCleanup_Memory(void);
static void AtAbort_ResourceOwner(void);
static void AtCCI_LocalCache(void);
static void AtCommit_Memory(void);
static void AtStart_Cache(void);
static void AtStart_Memory(void);
static void AtStart_ResourceOwner(void);
static void CallXactCallbacks(XactEvent event);
static void CallXactCallbacksOnce(XactEvent event);
static void CallSubXactCallbacks(SubXactEvent event,
					 SubTransactionId mySubid,
					 SubTransactionId parentSubid);
static void CleanupTransaction(void);
static void CommitTransaction(void);
static TransactionId RecordTransactionAbort(bool isSubXact);
static void StartTransaction(void);

static void StartSubTransaction(void);
static void CommitSubTransaction(void);
static void AbortSubTransaction(void);
static void CleanupSubTransaction(void);
static void PushTransaction(void);
static void PopTransaction(void);

static void AtSubAbort_Memory(void);
static void AtSubCleanup_Memory(void);
static void AtSubAbort_ResourceOwner(void);
static void AtSubCommit_Memory(void);
static void AtSubStart_Memory(void);
static void AtSubStart_ResourceOwner(void);

static void ShowTransactionState(const char *str);
static void ShowTransactionStateRec(TransactionState state);
static const char *BlockStateAsString(TBlockState blockState);
static const char *TransStateAsString(TransState state);
static void DispatchRollbackToSavepoint(char *name);

static bool IsCurrentTransactionIdForReader(TransactionId xid);

/* ----------------------------------------------------------------
 *	transaction state accessors
 * ----------------------------------------------------------------
 */

/*
 *	IsTransactionState
 *
 *	This returns true if we are inside a valid transaction; that is,
 *	it is safe to initiate database access, take heavyweight locks, etc.
 */
bool
IsTransactionState(void)
{
	TransactionState s = CurrentTransactionState;

	/*
	 * TRANS_DEFAULT and TRANS_ABORT are obviously unsafe states.  However, we
	 * also reject the startup/shutdown states TRANS_START, TRANS_COMMIT,
	 * TRANS_PREPARE since it might be too soon or too late within those
	 * transition states to do anything interesting.  Hence, the only "valid"
	 * state is TRANS_INPROGRESS.
	 */
	return (s->state == TRANS_INPROGRESS);
}

bool
IsAbortInProgress(void)
{
	TransactionState s = CurrentTransactionState;

	return (s->state == TRANS_ABORT);
}

bool
IsTransactionPreparing(void)
{
	TransactionState s = CurrentTransactionState;

	return (s->state == TRANS_PREPARE);
}
/*
 *	IsAbortedTransactionBlockState
 *
 *	This returns true if we are within an aborted transaction block.
 */
bool
IsAbortedTransactionBlockState(void)
{
	TransactionState s = CurrentTransactionState;

	if (s->blockState == TBLOCK_ABORT ||
		s->blockState == TBLOCK_SUBABORT)
		return true;

	return false;
}

void
GetAllTransactionXids(
	DistributedTransactionId	*distribXid,
	TransactionId				*localXid,
	TransactionId				*subXid)
{
	TransactionState s = CurrentTransactionState;

	*distribXid = currentDistribXid;
	*localXid = s->transactionId;
	*subXid = s->subTransactionId;
}

/*
 *	GetTopTransactionId
 *
 * This will return the XID of the main transaction, assigning one if
 * it's not yet set.  Be careful to call this only inside a valid xact.
 */
TransactionId
GetTopTransactionId(void)
{
	if (!TransactionIdIsValid(TopTransactionStateData.transactionId))
		AssignTransactionId(&TopTransactionStateData);
	return TopTransactionStateData.transactionId;
}

/*
 *	GetTopTransactionIdIfAny
 *
 * This will return the XID of the main transaction, if one is assigned.
 * It will return InvalidTransactionId if we are not currently inside a
 * transaction, or inside a transaction that hasn't yet been assigned an XID.
 */
TransactionId
GetTopTransactionIdIfAny(void)
{
	return TopTransactionStateData.transactionId;
}

/*
 *	GetCurrentTransactionId
 *
 * This will return the XID of the current transaction (main or sub
 * transaction), assigning one if it's not yet set.  Be careful to call this
 * only inside a valid xact.
 */
TransactionId
GetCurrentTransactionId(void)
{
	TransactionState s = CurrentTransactionState;

	if (!TransactionIdIsValid(s->transactionId))
		AssignTransactionId(s);
	return s->transactionId;
}

/*
 *	GetCurrentTransactionIdIfAny
 *
 * This will return the XID of the current sub xact, if one is assigned.
 * It will return InvalidTransactionId if we are not currently inside a
 * transaction, or inside a transaction that hasn't been assigned an XID yet.
 */
TransactionId
GetCurrentTransactionIdIfAny(void)
{
	return CurrentTransactionState->transactionId;
}


/*
 * AssignTransactionId
 *
 * Assigns a new permanent XID to the given TransactionState.
 * We do not assign XIDs to transactions until/unless this is called.
 * Also, any parent TransactionStates that don't yet have XIDs are assigned
 * one; this maintains the invariant that a child transaction has an XID
 * following its parent's.
 */
static void
AssignTransactionId(TransactionState s)
{
	bool		isSubXact = (s->parent != NULL);
	ResourceOwner currentOwner;

	/* Assert that caller didn't screw up */
	Assert(!TransactionIdIsValid(s->transactionId));
	Assert(s->state == TRANS_INPROGRESS);

	if (DistributedTransactionContext == DTX_CONTEXT_QE_READER ||
		DistributedTransactionContext == DTX_CONTEXT_QE_ENTRY_DB_SINGLETON)
	{
		elog(ERROR, "AssignTransactionId() called by %s process",
			 DtxContextToString(DistributedTransactionContext));
	}

	/*
	 * Ensure parent(s) have XIDs, so that a child always has an XID later
	 * than its parent.  Musn't recurse here, or we might get a stack overflow
	 * if we're at the bottom of a huge stack of subtransactions none of which
	 * have XIDs yet.
	 */
	if (isSubXact && !TransactionIdIsValid(s->parent->transactionId))
	{
<<<<<<< HEAD
		TransactionState	p = s->parent;
		TransactionState   *parents;
		size_t	parentOffset = 0;

		parents = palloc(sizeof(TransactionState) *  s->nestingLevel);
=======
		TransactionState p = s->parent;
		TransactionState *parents;
		size_t		parentOffset = 0;

		parents = palloc(sizeof(TransactionState) * s->nestingLevel);
>>>>>>> a4bebdd9
		while (p != NULL && !TransactionIdIsValid(p->transactionId))
		{
			parents[parentOffset++] = p;
			p = p->parent;
		}

		/*
<<<<<<< HEAD
		 * This is technically a recursive call, but the recursion will
		 * never be more than one layer deep.
=======
		 * This is technically a recursive call, but the recursion will never
		 * be more than one layer deep.
>>>>>>> a4bebdd9
		 */
		while (parentOffset != 0)
			AssignTransactionId(parents[--parentOffset]);

		pfree(parents);
	}

	/*
	 * Generate a new Xid and record it in PG_PROC and pg_subtrans.
	 *
	 * NB: we must make the subtrans entry BEFORE the Xid appears anywhere in
	 * shared storage other than PG_PROC; because if there's no room for it in
	 * PG_PROC, the subtrans entry is needed to ensure that other backends see
	 * the Xid as "running".  See GetNewTransactionId.
	 */
	s->transactionId = GetNewTransactionId(isSubXact);
	ereportif(Debug_print_full_dtm, LOG,
			  (errmsg("AssignTransactionId(): assigned xid %u",
					  s->transactionId)));

	if (isSubXact)
	{
		Assert(TransactionIdPrecedes(s->parent->transactionId, s->transactionId));
		SubTransSetParent(s->transactionId, s->parent->transactionId, false);
	}

	/*
	 * If it's a top-level transaction, the predicate locking system needs to
	 * be told about it too.
	 */
	if (!isSubXact)
		RegisterPredicateLockingXid(s->transactionId);

	/*
	 * Acquire lock on the transaction XID.  (We assume this cannot block.) We
	 * have to ensure that the lock is assigned to the transaction's own
	 * ResourceOwner.
	 */
	currentOwner = CurrentResourceOwner;
	PG_TRY();
	{
		CurrentResourceOwner = s->curTransactionOwner;
		XactLockTableInsert(s->transactionId);
	}
	PG_CATCH();
	{
		/* Ensure CurrentResourceOwner is restored on error */
		CurrentResourceOwner = currentOwner;
		PG_RE_THROW();
	}
	PG_END_TRY();
	CurrentResourceOwner = currentOwner;

	/*
	 * Every PGPROC_MAX_CACHED_SUBXIDS assigned transaction ids within each
	 * top-level transaction we issue a WAL record for the assignment. We
	 * include the top-level xid and all the subxids that have not yet been
	 * reported using XLOG_XACT_ASSIGNMENT records.
	 *
	 * This is required to limit the amount of shared memory required in a hot
	 * standby server to keep track of in-progress XIDs. See notes for
	 * RecordKnownAssignedTransactionIds().
	 *
	 * We don't keep track of the immediate parent of each subxid, only the
	 * top-level transaction that each subxact belongs to. This is correct in
	 * recovery only because aborted subtransactions are separately WAL
	 * logged.
	 */
	if (isSubXact && XLogStandbyInfoActive())
	{
		unreportedXids[nUnreportedXids] = s->transactionId;
		nUnreportedXids++;

		/*
		 * ensure this test matches similar one in
		 * RecoverPreparedTransactions()
		 */
		if (nUnreportedXids >= PGPROC_MAX_CACHED_SUBXIDS)
		{
			XLogRecData rdata[2];
			xl_xact_assignment xlrec;

			/*
			 * xtop is always set by now because we recurse up transaction
			 * stack to the highest unassigned xid and then come back down
			 */
			xlrec.xtop = GetTopTransactionId();
			Assert(TransactionIdIsValid(xlrec.xtop));
			xlrec.nsubxacts = nUnreportedXids;

			rdata[0].data = (char *) &xlrec;
			rdata[0].len = MinSizeOfXactAssignment;
			rdata[0].buffer = InvalidBuffer;
			rdata[0].next = &rdata[1];

			rdata[1].data = (char *) unreportedXids;
			rdata[1].len = PGPROC_MAX_CACHED_SUBXIDS * sizeof(TransactionId);
			rdata[1].buffer = InvalidBuffer;
			rdata[1].next = NULL;

			(void) XLogInsert(RM_XACT_ID, XLOG_XACT_ASSIGNMENT, rdata);

			nUnreportedXids = 0;
		}
	}
}

/*
 *	GetCurrentSubTransactionId
 */
SubTransactionId
GetCurrentSubTransactionId(void)
{
	TransactionState s = CurrentTransactionState;

	return s->subTransactionId;
}


/*
 *	GetCurrentCommandId
 *
 * "used" must be TRUE if the caller intends to use the command ID to mark
 * inserted/updated/deleted tuples.  FALSE means the ID is being fetched
 * for read-only purposes (ie, as a snapshot validity cutoff).	See
 * CommandCounterIncrement() for discussion.
 */
CommandId
GetCurrentCommandId(bool used)
{
	/* this is global to a transaction, not subtransaction-local */
	if (used)
		currentCommandIdUsed = true;
	return currentCommandId;
}

/*
 *	GetCurrentTransactionStartTimestamp
 */
TimestampTz
GetCurrentTransactionStartTimestamp(void)
{
	return xactStartTimestamp;
}

/*
 *	GetCurrentStatementStartTimestamp
 */
TimestampTz
GetCurrentStatementStartTimestamp(void)
{
	return stmtStartTimestamp;
}

/*
 *	GetCurrentTransactionStopTimestamp
 *
 * We return current time if the transaction stop time hasn't been set
 * (which can happen if we decide we don't need to log an XLOG record).
 */
TimestampTz
GetCurrentTransactionStopTimestamp(void)
{
	if (xactStopTimestamp != 0)
		return xactStopTimestamp;
	return GetCurrentTimestamp();
}

/*
 *	SetCurrentStatementStartTimestamp
 */
void
SetCurrentStatementStartTimestamp(void)
{
	stmtStartTimestamp = GetCurrentTimestamp();
}

/*
 *	SetCurrentTransactionStopTimestamp
 */
static inline void
SetCurrentTransactionStopTimestamp(void)
{
	xactStopTimestamp = GetCurrentTimestamp();
}

/*
 *	GetCurrentTransactionNestLevel
 *
 * Note: this will return zero when not inside any transaction, one when
 * inside a top-level transaction, etc.
 */
int
GetCurrentTransactionNestLevel(void)
{
	TransactionState s = CurrentTransactionState;

	return s->nestingLevel;
}

/*
 * We will return true for the Xid of the current subtransaction, any of
 * its subcommitted children, any of its parents, or any of their
 * previously subcommitted children.  However, a transaction being aborted
 * is no longer "current", even though it may still have an entry on the
 * state stack.
 *
 * The XID of a child is always greater than that of its parent.
 * Taking advantage of this fact simple optimizations are added instead of linear traversal to fasten the search
 *  1] Added fastLink/skipLink pointers to skip nodes in list and scan fast across, instead of visiting all nodes in list
 *  2] Break-out as soon as XID to search is greater than the current node in (parent / child) list
*/
static bool
TransactionIdIsCurrentTransactionIdInternal(TransactionId xid)
{
	TransactionState s = CurrentTransactionState;

	while (s != NULL)
	{
		if ((s->state != TRANS_ABORT) &&
				(TransactionIdIsValid(s->transactionId)))
		{
			int			low,
						high;

			if (TransactionIdEquals(xid, s->transactionId))
				return true;

			/* As the childXids array is ordered, we can use binary search */
			low = 0;
			high = s->nChildXids - 1;
			while (low <= high)
			{
				int				middle;
				TransactionId	probe;

				middle = low + (high - low) / 2;
				probe = s->childXids[middle];
				if (TransactionIdEquals(probe, xid))
					return true;
				else if (TransactionIdPrecedes(probe, xid))
					low = middle + 1;
				else
					high = middle - 1;
			}

			/*
			 * If not found in childXID list and greater than s->transactionId
			 * it cannot be on stack below this node,
			 * as stack is in decreasing order of XIDs
			 * So, can safely breakout.
			 */
			 if (TransactionIdFollows(xid, s->transactionId))
				break;
		}

		if (s->fastLink)
		{
			if (TransactionIdPrecedesOrEquals(xid, s->fastLink->transactionId))
			{
				s = s->fastLink;
				continue;
			}
		}

		s = s->parent;
	}

	return false;
}

/*
 * IsCurrentTransactionIdForReader
 *
 * We can either be a cursor reader or normal reader.
 *
 * The writer_proc will contain all of the subtransaction xids of the current transaction.
 * - case 1: check writer's top transaction id
 * - case 2: if not, check writer's subtransactions
 * - case 3: if overflowed, check topmostxid from pg_subtrans with writer's top transaction id
 */
static
bool IsCurrentTransactionIdForReader(TransactionId xid)
{
	Assert(!Gp_is_writer);

	Assert(SharedLocalSnapshotSlot);

	LWLockAcquire(SharedLocalSnapshotSlot->slotLock, LW_SHARED);

	PGPROC* writer_proc = SharedLocalSnapshotSlot->writer_proc;

	if (!writer_proc)
	{
		LWLockRelease(SharedLocalSnapshotSlot->slotLock);
		elog(ERROR, "reference to writer proc not found in shared snapshot");
	}
	else if (!writer_proc->pid)
	{
		LWLockRelease(SharedLocalSnapshotSlot->slotLock);
		elog(ERROR, "writer proc reference shared with reader is invalid");
	}

	TransactionId writer_xid = writer_proc->xid;
	bool overflowed = writer_proc->subxids.overflowed;
	bool isCurrent = false;

	if (TransactionIdIsValid(writer_xid))
	{
		/*
		 * Case 1: check top transaction id
		 */
		if (TransactionIdEquals(xid, writer_xid))
		{
			ereportif(Debug_print_full_dtm, LOG,
					  (errmsg("reader encountered writer's top xid %u", xid)));
			isCurrent = true;
		}
		else
		{
			/*
			 * Case 2: check cached subtransaction ids from latest to earliest
			 */
			int subx_index = writer_proc->subxids.nxids - 1;
			while (!isCurrent &&  subx_index >= 0)
			{
				isCurrent = TransactionIdEquals(writer_proc->subxids.xids[subx_index], xid);
				subx_index--;
			}
		}
	}

	/* release the lock before accessing pg_subtrans */
	LWLockRelease(SharedLocalSnapshotSlot->slotLock);

	/*
	 * Case 3: if subxids overflowed, check topmostxid of xid from pg_subtrans
	 */
	if (!isCurrent && overflowed)
	{
		Assert(TransactionIdIsValid(writer_xid));
		/*
		 * QE readers don't have access to writer's transaction state.
		 * Therefore, unlike writer, readers have to lookup pg_subtrans, which
		 * is more expensive than searching for an xid in transaction state.  If
		 * xid is older than the oldest running transaction we know of, it is
		 * definitely not current and we can skip pg_subtrans.  Note that
		 * pg_subtrans is not guaranteed to exist for transactions that are
		 * known to be finished.
		 */
		if (TransactionIdFollowsOrEquals(xid, TransactionXmin) &&
			TransactionIdEquals(SubTransGetTopmostTransaction(xid), writer_xid))
		{
			/*
			 * xid is a subtransaction of current transaction.  Did it abort?
			 * If this was a writer, TransactionIdIsCurrentTransactionId()
			 * returns false for aborted subtransactions.  We must therefore
			 * consult clog.  In a writer, this information is available in
			 * CurrentTransactionState.
			 */
			isCurrent = TransactionIdDidAbortForReader(xid) ? false : true;
		}
	}

	ereportif(isCurrent && Debug_print_full_dtm, LOG,
			  (errmsg("reader encountered writer's subxact ID %u", xid)));

	return isCurrent;
}

/*
 *	TransactionIdIsCurrentTransactionId
 */
bool
TransactionIdIsCurrentTransactionId(TransactionId xid)
{
	bool		isCurrentTransactionId = false;

	/*
	 * We always say that BootstrapTransactionId is "not my transaction ID"
	 * even when it is (ie, during bootstrap).	Along with the fact that
	 * transam.c always treats BootstrapTransactionId as already committed,
	 * this causes the tqual.c routines to see all tuples as committed, which
	 * is what we need during bootstrap.  (Bootstrap mode only inserts tuples,
	 * it never updates or deletes them, so all tuples can be presumed good
	 * immediately.)
	 *
	 * Likewise, InvalidTransactionId and FrozenTransactionId are certainly
	 * not my transaction ID, so we can just return "false" immediately for
	 * any non-normal XID.
	 */
	if (!TransactionIdIsNormal(xid))
		return false;

    if (DistributedTransactionContext == DTX_CONTEXT_QE_READER ||
		DistributedTransactionContext == DTX_CONTEXT_QE_ENTRY_DB_SINGLETON)
	{
		isCurrentTransactionId = IsCurrentTransactionIdForReader(xid);

		ereportif(Debug_print_full_dtm, LOG,
				  (errmsg("qExec Reader xid = %u, is current = %s",
						  xid, (isCurrentTransactionId ? "true" : "false"))));

		return isCurrentTransactionId;
	}

	/* we aren't a reader */
	Assert(DistributedTransactionContext != DTX_CONTEXT_QE_ENTRY_DB_SINGLETON);

	return TransactionIdIsCurrentTransactionIdInternal(xid);
}

/*
 *	TransactionStartedDuringRecovery
 *
 * Returns true if the current transaction started while recovery was still
 * in progress. Recovery might have ended since so RecoveryInProgress() might
 * return false already.
 */
bool
TransactionStartedDuringRecovery(void)
{
	return CurrentTransactionState->startedInRecovery;
}

/*
 *	CommandCounterIncrement
 */
void
CommandCounterIncrement(void)
{
	/*
	 * If the current value of the command counter hasn't been "used" to mark
	 * tuples, we need not increment it, since there's no need to distinguish
	 * a read-only command from others.  This helps postpone command counter
	 * overflow, and keeps no-op CommandCounterIncrement operations cheap.
	 */
	if (currentCommandIdUsed)
	{
		currentCommandId += 1;
		if (currentCommandId == FirstCommandId) /* check for overflow */
		{
			currentCommandId -= 1;
			ereport(ERROR,
					(errcode(ERRCODE_PROGRAM_LIMIT_EXCEEDED),
					 errmsg("cannot have more than 2^32-1 commands in a transaction")));
		}
		currentCommandIdUsed = false;

		/* Propagate new command ID into static snapshots */
		SnapshotSetCommandId(currentCommandId);

		/*
		 * Make any catalog changes done by the just-completed command visible
		 * in the local syscache.  We obviously don't need to do this after a
		 * read-only command.  (But see hacks in inval.c to make real sure we
		 * don't think a command that queued inval messages was read-only.)
		 */
		AtCCI_LocalCache();
	}
}

/*
 * ForceSyncCommit
 *
 * Interface routine to allow commands to force a synchronous commit of the
 * current top-level transaction
 */
void
ForceSyncCommit(void)
{
	forceSyncCommit = true;
}


/* ----------------------------------------------------------------
 *						StartTransaction stuff
 * ----------------------------------------------------------------
 */

/*
 *	AtStart_Cache
 */
static void
AtStart_Cache(void)
{
	AcceptInvalidationMessages();
}

/*
 *	AtStart_Memory
 */
static void
AtStart_Memory(void)
{
	TransactionState s = CurrentTransactionState;

	/*
	 * If this is the first time through, create a private context for
	 * AbortTransaction to work in.  By reserving some space now, we can
	 * insulate AbortTransaction from out-of-memory scenarios.	Like
	 * ErrorContext, we set it up with slow growth rate and a nonzero minimum
	 * size, so that space will be reserved immediately.
	 */
	if (TransactionAbortContext == NULL)
		TransactionAbortContext =
			AllocSetContextCreate(TopMemoryContext,
								  "TransactionAbortContext",
								  32 * 1024,
								  32 * 1024,
								  32 * 1024);

	/*
	 * We shouldn't have a transaction context already.
	 */
	Assert(TopTransactionContext == NULL);

	/*
	 * Create a toplevel context for the transaction.
	 */
	TopTransactionContext =
		AllocSetContextCreate(TopMemoryContext,
							  "TopTransactionContext",
							  ALLOCSET_DEFAULT_MINSIZE,
							  ALLOCSET_DEFAULT_INITSIZE,
							  ALLOCSET_DEFAULT_MAXSIZE);

	/*
	 * In a top-level transaction, CurTransactionContext is the same as
	 * TopTransactionContext.
	 */
	CurTransactionContext = TopTransactionContext;
	s->curTransactionContext = CurTransactionContext;

	/* Make the CurTransactionContext active. */
	MemoryContextSwitchTo(CurTransactionContext);
}

/*
 *	AtStart_ResourceOwner
 */
static void
AtStart_ResourceOwner(void)
{
	TransactionState s = CurrentTransactionState;

	/*
	 * We shouldn't have a transaction resource owner already.
	 */
	Assert(TopTransactionResourceOwner == NULL);

	/*
	 * Create a toplevel resource owner for the transaction.
	 */
	s->curTransactionOwner = ResourceOwnerCreate(NULL, "TopTransaction");

	TopTransactionResourceOwner = s->curTransactionOwner;
	CurTransactionResourceOwner = s->curTransactionOwner;
	CurrentResourceOwner = s->curTransactionOwner;
}

/* ----------------------------------------------------------------
 *						StartSubTransaction stuff
 * ----------------------------------------------------------------
 */

/*
 * AtSubStart_Memory
 */
static void
AtSubStart_Memory(void)
{
	TransactionState s = CurrentTransactionState;

	Assert(CurTransactionContext != NULL);

	/*
	 * Create a CurTransactionContext, which will be used to hold data that
	 * survives subtransaction commit but disappears on subtransaction abort.
	 * We make it a child of the immediate parent's CurTransactionContext.
	 */
	CurTransactionContext = AllocSetContextCreate(CurTransactionContext,
												  "CurTransactionContext",
												  ALLOCSET_DEFAULT_MINSIZE,
												  ALLOCSET_DEFAULT_INITSIZE,
												  ALLOCSET_DEFAULT_MAXSIZE);
	s->curTransactionContext = CurTransactionContext;

	/* Make the CurTransactionContext active. */
	MemoryContextSwitchTo(CurTransactionContext);
}

/*
 * AtSubStart_ResourceOwner
 */
static void
AtSubStart_ResourceOwner(void)
{
	TransactionState s = CurrentTransactionState;

	Assert(s->parent != NULL);

	/*
	 * Create a resource owner for the subtransaction.	We make it a child of
	 * the immediate parent's resource owner.
	 */
	s->curTransactionOwner =
		ResourceOwnerCreate(s->parent->curTransactionOwner,
							"SubTransaction");

	CurTransactionResourceOwner = s->curTransactionOwner;
	CurrentResourceOwner = s->curTransactionOwner;
}

/* ----------------------------------------------------------------
 *						CommitTransaction stuff
 * ----------------------------------------------------------------
 */

/*
 *	RecordTransactionCommit
 *
 * Returns latest XID among xact and its children, or InvalidTransactionId
 * if the xact has no XID.	(We compute that here just because it's easier.)
 */
static TransactionId
RecordTransactionCommit(void)
{
	TransactionId xid;
	bool		markXidCommitted;
	TransactionId latestXid = InvalidTransactionId;
	int			nrels;
	RelFileNode *rels;
	int			nchildren;
	TransactionId *children;
	int			nmsgs = 0;
	SharedInvalidationMessage *invalMessages = NULL;
<<<<<<< HEAD
	bool		RelcacheInitFileInval;
	bool		isDtxPrepared = 0;
	TMGXACT_LOG gxact_log;
	XLogRecPtr	recptr = {0,0};

	/* Like in CommitTransaction(), treat a QE reader as if there was no XID */
	if (DistributedTransactionContext == DTX_CONTEXT_QE_ENTRY_DB_SINGLETON ||
		DistributedTransactionContext == DTX_CONTEXT_QE_READER)
	{
		xid = InvalidTransactionId;
	}
	else
		xid = GetTopTransactionIdIfAny();
	markXidCommitted = TransactionIdIsValid(xid);
=======
	bool		RelcacheInitFileInval = false;
	bool		wrote_xlog;
>>>>>>> a4bebdd9

	/* Get data needed for commit record */
	nrels = smgrGetPendingDeletes(true, &rels);
	nchildren = xactGetCommittedChildren(&children);
	if (XLogStandbyInfoActive())
		nmsgs = xactGetCommittedInvalidationMessages(&invalMessages,
													 &RelcacheInitFileInval);
	wrote_xlog = (XactLastRecEnd.xrecoff != 0);

	isDtxPrepared = isPreparedDtxTransaction();

	/*
	 * If we haven't been assigned an XID yet, we neither can, nor do we want
	 * to write a COMMIT record.
	 */
	if (!markXidCommitted)
	{
		/*
		 * We expect that every smgrscheduleunlink is followed by a catalog
		 * update, and hence XID assignment, so we shouldn't get here with any
		 * pending deletes.  Use a real test not just an Assert to check this,
		 * since it's a bit fragile.
		 */
		if (nrels != 0)
			elog(ERROR, "cannot commit a transaction that deleted files but has no xid");

		/* Can't have child XIDs either; AssignTransactionId enforces this */
		Assert(nchildren == 0);

		/*
		 * If we didn't create XLOG entries, we're done here; otherwise we
		 * should flush those entries the same as a commit record.	(An
		 * example of a possible record that wouldn't cause an XID to be
		 * assigned is a sequence advance record due to nextval() --- we want
		 * to flush that to disk before reporting commit.)
		 */
<<<<<<< HEAD
		if (!isDtxPrepared && XactLastRecEnd.xrecoff == 0)
=======
		if (!wrote_xlog)
>>>>>>> a4bebdd9
			goto cleanup;
	}

	/*
	 * A QD may write distributed commit record even when it didn't have a
	 * valid local XID if the distributed transaction changed data only on
	 * segments (e.g. DML statement).
	 */
	if (markXidCommitted || isDtxPrepared)
	{
		/*
		 * Begin commit critical section and insert the commit XLOG record.
		 */
		XLogRecData rdata[5];
		int			lastrdata = 0;
		xl_xact_commit xlrec;

		/* Tell bufmgr and smgr to prepare for commit */
		if (markXidCommitted)
			BufmgrCommit();

		/*
		 * Set flags required for recovery processing of commits.
		 */
		xlrec.xinfo = 0;
		if (RelcacheInitFileInval)
			xlrec.xinfo |= XACT_COMPLETION_UPDATE_RELCACHE_FILE;
		if (forceSyncCommit)
			xlrec.xinfo |= XACT_COMPLETION_FORCE_SYNC_COMMIT;

		xlrec.dbId = MyDatabaseId;
		xlrec.tsId = MyDatabaseTableSpace;

		/*
		 * Mark ourselves as within our "commit critical section".	This
		 * forces any concurrent checkpoint to wait until we've updated
		 * pg_clog.  Without this, it is possible for the checkpoint to set
		 * REDO after the XLOG record but fail to flush the pg_clog update to
		 * disk, leading to loss of the transaction commit if the system
		 * crashes a little later.
		 *
		 * Note: we could, but don't bother to, set this flag in
		 * RecordTransactionAbort.	That's because loss of a transaction abort
		 * is noncritical; the presumption would be that it aborted, anyway.
		 *
		 * It's safe to change the inCommit flag of our own backend without
		 * holding the ProcArrayLock, since we're the only one modifying it.
		 * This makes checkpoint's determination of which xacts are inCommit a
		 * bit fuzzy, but it doesn't matter.
		 *
		 * In GPDB, if this is a distributed transaction, checkpoint process
		 * should hold off obtaining the REDO pointer while a backend is
		 * writing distributed commit xlog record and changing state of the
		 * distributed transaction.  Otherwise, it is possible that a commit
		 * record is written by a transaction and the checkpointer determines
		 * REDO pointer to be after this commit record.  But the transaction is
		 * yet to change its state to INSERTED_DISRIBUTED_COMMITTED and the
		 * checkpoint process fails to record this transaction in the
		 * checkpoint.  Crash recovery will never see the commit record for
		 * this transaction and the second phase of 2PC will never happen.  The
		 * inCommit flag avoids this situation by blocking checkpointer until a
		 * backend has finished updating the state.
		 */
		START_CRIT_SECTION();
		MyProc->inCommit = true;

		SetCurrentTransactionStopTimestamp();
		xlrec.xact_time = xactStopTimestamp;
		xlrec.nrels = nrels;
		xlrec.nsubxacts = nchildren;
		xlrec.nmsgs = nmsgs;
		rdata[0].data = (char *) (&xlrec);
		rdata[0].len = MinSizeOfXactCommit;
		rdata[0].buffer = InvalidBuffer;
		/* dump rels to delete */
		if (nrels > 0)
		{
			rdata[0].next = &(rdata[1]);
			rdata[1].data = (char *) rels;
			rdata[1].len = nrels * sizeof(RelFileNode);
			rdata[1].buffer = InvalidBuffer;
			lastrdata = 1;
		}
		/* dump committed child Xids */
		if (nchildren > 0)
		{
			rdata[lastrdata].next = &(rdata[2]);
			rdata[2].data = (char *) children;
			rdata[2].len = nchildren * sizeof(TransactionId);
			rdata[2].buffer = InvalidBuffer;
			lastrdata = 2;
		}
		/* dump shared cache invalidation messages */
		if (nmsgs > 0)
		{
			rdata[lastrdata].next = &(rdata[3]);
			rdata[3].data = (char *) invalMessages;
			rdata[3].len = nmsgs * sizeof(SharedInvalidationMessage);
			rdata[3].buffer = InvalidBuffer;
			lastrdata = 3;
		}
		rdata[lastrdata].next = NULL;

		SIMPLE_FAULT_INJECTOR(OnePhaseTransactionCommit);

		if (isDtxPrepared)
		{
			/* add global transaction information */
			getDtxLogInfo(&gxact_log);

			rdata[lastrdata].next = &(rdata[4]);
			rdata[4].data = (char *) &gxact_log;
			rdata[4].len = sizeof(gxact_log);
			rdata[4].buffer = InvalidBuffer;
			rdata[4].next = NULL;

			insertingDistributedCommitted();

			/*
			 * MyProc->inCommit flag is already set, checkpointer will
			 * be able to see this transaction only after distributed
			 * commit xlog is written and the state is changed.
			 */
			recptr = XLogInsert(RM_XACT_ID, XLOG_XACT_DISTRIBUTED_COMMIT, rdata);

			insertedDistributedCommitted();
		}
		else
		{
			recptr = XLogInsert(RM_XACT_ID, XLOG_XACT_COMMIT, rdata);
		}

		/* MPP: If we are the QD and we've used sequences (from the sequence server) then we need
		 * to make sure that we flush the XLOG entries made by the sequence server.  We do this
		 * by moving our recptr ahead to where the sequence server is if its later than our own.
		 *
		 */
		if (Gp_role == GP_ROLE_DISPATCH && seqXlogWrite)
		{
			LWLockAcquire(SeqServerControlLock, LW_EXCLUSIVE);

			if (XLByteLT(recptr, seqServerCtl->lastXlogEntry))
			{
				recptr.xlogid = seqServerCtl->lastXlogEntry.xlogid;
				recptr.xrecoff = seqServerCtl->lastXlogEntry.xrecoff;
			}

			LWLockRelease(SeqServerControlLock);
		}
	}

#ifdef IMPLEMENT_ASYNC_COMMIT
	/*
<<<<<<< HEAD
	 * In PostgreSQL, we can defer flushing XLOG, if the user has set
	 * synchronous_commit = off, and we're not doing cleanup of any non-temp
	 * rels nor committing any command that wanted to force sync commit.
	 *
	 * In GPDB, however, all user transactions need to be committed synchronously,
	 * because we use two-phase commit across the nodes. In order to make GPDB support
	 * async-commit, we also need to implement the temp table detection.
	 */
	if (XactSyncCommit || forceSyncCommit || haveNonTemp)
#endif
=======
	 * Check if we want to commit asynchronously.  We can allow the XLOG flush
	 * to happen asynchronously if synchronous_commit=off, or if the current
	 * transaction has not performed any WAL-logged operation.	The latter
	 * case can arise if the current transaction wrote only to temporary
	 * and/or unlogged tables.	In case of a crash, the loss of such a
	 * transaction will be irrelevant since temp tables will be lost anyway,
	 * and unlogged tables will be truncated.  (Given the foregoing, you might
	 * think that it would be unnecessary to emit the XLOG record at all in
	 * this case, but we don't currently try to do that.  It would certainly
	 * cause problems at least in Hot Standby mode, where the
	 * KnownAssignedXids machinery requires tracking every XID assignment.	It
	 * might be OK to skip it only when wal_level < hot_standby, but for now
	 * we don't.)
	 *
	 * However, if we're doing cleanup of any non-temp rels or committing any
	 * command that wanted to force sync commit, then we must flush XLOG
	 * immediately.  (We must not allow asynchronous commit if there are any
	 * non-temp tables to be deleted, because we might delete the files before
	 * the COMMIT record is flushed to disk.  We do allow asynchronous commit
	 * if all to-be-deleted tables are temporary though, since they are lost
	 * anyway if we crash.)
	 */
	if ((wrote_xlog && synchronous_commit > SYNCHRONOUS_COMMIT_OFF) ||
		forceSyncCommit || nrels > 0)
>>>>>>> a4bebdd9
	{
		/*
		 * Synchronous commit case:
		 *
		 * Sleep before flush! So we can flush more than one commit records
		 * per single fsync.  (The idea is some other backend may do the
		 * XLogFlush while we're sleeping.  This needs work still, because on
		 * most Unixen, the minimum select() delay is 10msec or more, which is
		 * way too long.)
		 *
		 * We do not sleep if enableFsync is not turned on, nor if there are
		 * fewer than CommitSiblings other backends with active transactions.
		 */
		if (CommitDelay > 0 && enableFsync &&
			MinimumActiveBackends(CommitSiblings))
			pg_usleep(CommitDelay);

		XLogFlush(recptr);

#ifdef FAULT_INJECTOR
		if (isDtxPrepared == 0 &&
			CurrentTransactionState->blockState == TBLOCK_END)
		{
			FaultInjector_InjectFaultIfSet(LocalTmRecordTransactionCommit,
										   DDLNotSpecified,
										   "",  // databaseName
										   ""); // tableName
		}
#endif

		/*
		 * Now we may update the CLOG, if we wrote COMMIT record above
		 */
		if (max_wal_senders > 0)
			WalSndWakeup();

		/*
		 * Wake up all walsenders to send WAL up to the COMMIT record
		 * immediately if replication is enabled
		 */
		if (max_wal_senders > 0)
			WalSndWakeup();

		/*
		 * Now we may update the CLOG, if we wrote a COMMIT record above
		 */
		if (markXidCommitted)
		{
			/*
			 * Mark the distributed transaction committed. Note that this
			 * is done *before* updating the clog. As soon as an XID is
			 * marked as comitted in the clog, other backends might try
			 * to look it up in the DistributedLog.
			 */
			/* UNDONE: What are the locking issues here? */
			if (isDtxPrepared)
				DistributedLog_SetCommittedTree(xid, nchildren, children,
												getDtxStartTime(),
												getDistributedTransactionId(),
												/* isRedo */ false);

			TransactionIdCommitTree(xid, nchildren, children);
		}
	}
#ifdef IMPLEMENT_ASYNC_COMMIT
	else
	{
		/*
		 * Asynchronous commit case:
		 *
		 * This enables possible committed transaction loss in the case of a
		 * postmaster crash because WAL buffers are left unwritten. Ideally we
		 * could issue the WAL write without the fsync, but some
		 * wal_sync_methods do not allow separate write/fsync.
		 *
		 * Report the latest async commit LSN, so that the WAL writer knows to
		 * flush this commit.
		 */
		XLogSetAsyncXactLSN(XactLastRecEnd);

		/*
		 * We must not immediately update the CLOG, since we didn't flush the
		 * XLOG. Instead, we store the LSN up to which the XLOG must be
		 * flushed before the CLOG may be updated.
		 */
		if (markXidCommitted)
			TransactionIdAsyncCommitTree(xid, nchildren, children, XactLastRecEnd);
	}
#endif

#ifdef FAULT_INJECTOR
	if (isDtxPrepared)
	{
		FaultInjector_InjectFaultIfSet(DtmXLogDistributedCommit,
									   DDLNotSpecified,
									   "",  // databaseName
									   ""); // tableName
	}
#endif
	
	/*
	 * If we entered a commit critical section, leave it now, and let
	 * checkpoints proceed.
	 */
	if (markXidCommitted || isDtxPrepared)
	{
		MyProc->inCommit = false;
		END_CRIT_SECTION();
	}

	/*
	 * Wait for synchronous replication, if required.
	 *
	 * Note that at this stage we have marked clog, but still show as running
	 * in the procarray and continue to hold locks.
	 */
	if (markXidCommitted || isDtxPrepared)
	{
		Assert(recptr.xrecoff != 0);
		SyncRepWaitForLSN(recptr);
	}

	/* Compute latestXid while we have the child XIDs handy */
	latestXid = TransactionIdLatest(xid, nchildren, children);

	/*
	 * Wait for synchronous replication, if required.
	 *
	 * Note that at this stage we have marked clog, but still show as running
	 * in the procarray and continue to hold locks.
	 */
	SyncRepWaitForLSN(XactLastRecEnd);

	/* Reset XactLastRecEnd until the next transaction writes something */
	XactLastRecEnd.xrecoff = 0;

cleanup:
	/* And clean up local data */

	return latestXid;
}

/*
 *	RecordDistributedForgetCommitted
 */
void
RecordDistributedForgetCommitted(TMGXACT_LOG *gxact_log)
{
	xl_xact_distributed_forget xlrec;
	XLogRecData rdata[1];

	memcpy(&xlrec.gxact_log, gxact_log, sizeof(TMGXACT_LOG));

	rdata[0].data = (char *) &xlrec;
	rdata[0].len = sizeof(xl_xact_distributed_forget);
	rdata[0].buffer = InvalidBuffer;
	rdata[0].next = NULL;

	XLogInsert(RM_XACT_ID, XLOG_XACT_DISTRIBUTED_FORGET, rdata);
}

/*
 *	AtCCI_LocalCache
 */
static void
AtCCI_LocalCache(void)
{
	/*
	 * Make any pending relation map changes visible.  We must do this before
	 * processing local sinval messages, so that the map changes will get
	 * reflected into the relcache when relcache invals are processed.
	 */
	AtCCI_RelationMap();

	/*
	 * Make catalog changes visible to me for the next command.
	 */
	CommandEndInvalidationMessages();
}

/*
 *	AtCommit_Memory
 */
static void
AtCommit_Memory(void)
{
	/*
	 * Now that we're "out" of a transaction, have the system allocate things
	 * in the top memory context instead of per-transaction contexts.
	 */
	MemoryContextSwitchTo(TopMemoryContext);

	/*
	 * Release all transaction-local memory.
	 */
	Assert(TopTransactionContext != NULL);
	MemoryContextDelete(TopTransactionContext);
	TopTransactionContext = NULL;
	CurTransactionContext = NULL;
	CurrentTransactionState->curTransactionContext = NULL;
}

/* ----------------------------------------------------------------
 *						CommitSubTransaction stuff
 * ----------------------------------------------------------------
 */

/*
 * AtSubCommit_Memory
 */
static void
AtSubCommit_Memory(void)
{
	TransactionState s = CurrentTransactionState;

	Assert(s->parent != NULL);

	/* Return to parent transaction level's memory context. */
	CurTransactionContext = s->parent->curTransactionContext;
	MemoryContextSwitchTo(CurTransactionContext);

	/*
	 * Ordinarily we cannot throw away the child's CurTransactionContext,
	 * since the data it contains will be needed at upper commit.  However, if
	 * there isn't actually anything in it, we can throw it away.  This avoids
	 * a small memory leak in the common case of "trivial" subxacts.
	 */
	if (MemoryContextIsEmpty(s->curTransactionContext))
	{
		MemoryContextDelete(s->curTransactionContext);
		s->curTransactionContext = NULL;
	}
}

/*
 * AtSubCommit_childXids
 *
 * Pass my own XID and my child XIDs up to my parent as committed children.
 */
static void
AtSubCommit_childXids(void)
{
	TransactionState s = CurrentTransactionState;
	int			new_nChildXids;

	Assert(s->parent != NULL);

	/*
	 * The parent childXids array will need to hold my XID and all my
	 * childXids, in addition to the XIDs already there.
	 */
	new_nChildXids = s->parent->nChildXids + s->nChildXids + 1;

	/* Allocate or enlarge the parent array if necessary */
	if (s->parent->maxChildXids < new_nChildXids)
	{
		int			new_maxChildXids;
		TransactionId *new_childXids;

		/*
		 * Make it 2x what's needed right now, to avoid having to enlarge it
		 * repeatedly. But we can't go above MaxAllocSize.  (The latter limit
		 * is what ensures that we don't need to worry about integer overflow
		 * here or in the calculation of new_nChildXids.)
		 */
		new_maxChildXids = Min(new_nChildXids * 2,
							   (int) (MaxAllocSize / sizeof(TransactionId)));

		if (new_maxChildXids < new_nChildXids)
			ereport(ERROR,
					(errcode(ERRCODE_PROGRAM_LIMIT_EXCEEDED),
					 errmsg("maximum number of committed subtransactions (%d) exceeded",
							(int) (MaxAllocSize / sizeof(TransactionId)))));

		/*
		 * We keep the child-XID arrays in TopTransactionContext; this avoids
		 * setting up child-transaction contexts for what might be just a few
		 * bytes of grandchild XIDs.
		 */
		if (s->parent->childXids == NULL)
			new_childXids =
				MemoryContextAlloc(TopTransactionContext,
								   new_maxChildXids * sizeof(TransactionId));
		else
			new_childXids = repalloc(s->parent->childXids,
								   new_maxChildXids * sizeof(TransactionId));

		s->parent->childXids = new_childXids;
		s->parent->maxChildXids = new_maxChildXids;
	}

	/*
	 * Copy all my XIDs to parent's array.
	 *
	 * Note: We rely on the fact that the XID of a child always follows that
	 * of its parent.  By copying the XID of this subtransaction before the
	 * XIDs of its children, we ensure that the array stays ordered. Likewise,
	 * all XIDs already in the array belong to subtransactions started and
	 * subcommitted before us, so their XIDs must precede ours.
	 */
	s->parent->childXids[s->parent->nChildXids] = s->transactionId;

	if (s->nChildXids > 0)
		memcpy(&s->parent->childXids[s->parent->nChildXids + 1],
			   s->childXids,
			   s->nChildXids * sizeof(TransactionId));

	s->parent->nChildXids = new_nChildXids;

	/* Release child's array to avoid leakage */
	if (s->childXids != NULL)
		pfree(s->childXids);
	/* We must reset these to avoid double-free if fail later in commit */
	s->childXids = NULL;
	s->nChildXids = 0;
	s->maxChildXids = 0;
}

/* ----------------------------------------------------------------
 *						AbortTransaction stuff
 * ----------------------------------------------------------------
 */

/*
 *	RecordTransactionAbort
 *
 * Returns latest XID among xact and its children, or InvalidTransactionId
 * if the xact has no XID.	(We compute that here just because it's easier.)
 */
static TransactionId
RecordTransactionAbort(bool isSubXact)
{
	TransactionId xid;
	TransactionId latestXid;
	int			nrels;
	RelFileNode *rels;
	int			nchildren;
	TransactionId *children;
	XLogRecData rdata[3];
	int			lastrdata = 0;
	xl_xact_abort xlrec;
	bool		isQEReader;

	/* Like in CommitTransaction(), treat a QE reader as if there was no XID */
	isQEReader = (DistributedTransactionContext == DTX_CONTEXT_QE_READER ||
					DistributedTransactionContext == DTX_CONTEXT_QE_ENTRY_DB_SINGLETON);
	/*
	 * Also, if an error occurred during distributed COMMIT processing, and
	 * we had already decided that we are going to commit this transaction and
	 * wrote a commit record for it, there's no turning back. The Distributed
	 * Transaction Manager will take care of completing the transaction for us.
	 */
	if (isQEReader || getCurrentDtxState() == DTX_STATE_NOTIFYING_COMMIT_PREPARED)
		xid = InvalidTransactionId;
	else
		xid = GetCurrentTransactionIdIfAny();

	/*
	 * If we haven't been assigned an XID, nobody will care whether we aborted
	 * or not.	Hence, we're done in that case.  It does not matter if we have
	 * rels to delete (note that this routine is not responsible for actually
	 * deleting 'em).  We cannot have any child XIDs, either.
	 */
	SetCurrentTransactionStopTimestamp();
	if (!TransactionIdIsValid(xid))
	{
		/* Reset XactLastRecEnd until the next transaction writes something */
		if (!isSubXact)
			XactLastRecEnd.xrecoff = 0;
		return InvalidTransactionId;
	}

	/*
	 * We have a valid XID, so we should write an ABORT record for it.
	 *
	 * We do not flush XLOG to disk here, since the default assumption after a
	 * crash would be that we aborted, anyway.	For the same reason, we don't
	 * need to worry about interlocking against checkpoint start.
	 */

	/*
	 * Check that we haven't aborted halfway through RecordTransactionCommit.
	 */
	if (TransactionIdDidCommit(xid))
		elog(PANIC, "cannot abort transaction %u, it was already committed",
			 xid);

<<<<<<< HEAD
	/* Get data needed for abort record */
	nrels = smgrGetPendingDeletes(false, &rels, NULL);
=======
	/* Fetch the data we need for the abort record */
	nrels = smgrGetPendingDeletes(false, &rels);
>>>>>>> a4bebdd9
	nchildren = xactGetCommittedChildren(&children);

	/* XXX do we really need a critical section here? */
	START_CRIT_SECTION();

	/* Write the ABORT record */
	if (isSubXact)
		xlrec.xact_time = GetCurrentTimestamp();
	else
	{
		SetCurrentTransactionStopTimestamp();
		xlrec.xact_time = xactStopTimestamp;
	}
	xlrec.nrels = nrels;
	xlrec.nsubxacts = nchildren;
	rdata[0].data = (char *) (&xlrec);
	rdata[0].len = MinSizeOfXactAbort;
	rdata[0].buffer = InvalidBuffer;
	/* dump rels to delete */
	if (nrels > 0)
	{
		rdata[0].next = &(rdata[1]);
		rdata[1].data = (char *) rels;
		rdata[1].len = nrels * sizeof(RelFileNode);
		rdata[1].buffer = InvalidBuffer;
		lastrdata = 1;
	}
	/* dump committed child Xids */
	if (nchildren > 0)
	{
		rdata[lastrdata].next = &(rdata[2]);
		rdata[2].data = (char *) children;
		rdata[2].len = nchildren * sizeof(TransactionId);
		rdata[2].buffer = InvalidBuffer;
		lastrdata = 2;
	}
	rdata[lastrdata].next = NULL;

	(void) XLogInsert(RM_XACT_ID, XLOG_XACT_ABORT, rdata);

	/*
	 * Report the latest async abort LSN, so that the WAL writer knows to
	 * flush this abort. There's nothing to be gained by delaying this, since
	 * WALWriter may as well do this when it can. This is important with
	 * streaming replication because if we don't flush WAL regularly we will
	 * find that large aborts leave us with a long backlog for when commits
	 * occur after the abort, increasing our window of data loss should
	 * problems occur at that point.
	 */
	if (!isSubXact)
		XLogSetAsyncXactLSN(XactLastRecEnd);

	/*
	 * Mark the transaction aborted in clog.  This is not absolutely necessary
	 * but we may as well do it while we are here; also, in the subxact case
	 * it is helpful because XactLockTableWait makes use of it to avoid
	 * waiting for already-aborted subtransactions.  It is OK to do it without
	 * having flushed the ABORT record to disk, because in event of a crash
	 * we'd be assumed to have aborted anyway.
	 */
	TransactionIdAbortTree(xid, nchildren, children);

	END_CRIT_SECTION();

	/* Compute latestXid while we have the child XIDs handy */
	latestXid = TransactionIdLatest(xid, nchildren, children);

	/*
	 * If we're aborting a subtransaction, we can immediately remove failed
	 * XIDs from PGPROC's cache of running child XIDs.  We do that here for
	 * subxacts, because we already have the child XID array at hand.  For
	 * main xacts, the equivalent happens just after this function returns.
	 */
	if (isSubXact)
		XidCacheRemoveRunningXids(xid, nchildren, children, latestXid);

	/* Reset XactLastRecEnd until the next transaction writes something */
	if (!isSubXact)
		XactLastRecEnd.xrecoff = 0;

	if (max_wal_senders > 0)
		WalSndWakeup();

	return latestXid;
}

/*
 *	AtAbort_Memory
 */
static void
AtAbort_Memory(void)
{
	/*
	 * Switch into TransactionAbortContext, which should have some free space
	 * even if nothing else does.  We'll work in this context until we've
	 * finished cleaning up.
	 *
	 * It is barely possible to get here when we've not been able to create
	 * TransactionAbortContext yet; if so use TopMemoryContext.
	 */
	if (TransactionAbortContext != NULL)
		MemoryContextSwitchTo(TransactionAbortContext);
	else
		MemoryContextSwitchTo(TopMemoryContext);
}

/*
 * AtSubAbort_Memory
 */
static void
AtSubAbort_Memory(void)
{
	Assert(TransactionAbortContext != NULL);

	MemoryContextSwitchTo(TransactionAbortContext);
}


/*
 *	AtAbort_ResourceOwner
 */
static void
AtAbort_ResourceOwner(void)
{
	/*
	 * Make sure we have a valid ResourceOwner, if possible (else it will be
	 * NULL, which is OK)
	 */
	CurrentResourceOwner = TopTransactionResourceOwner;
}

/*
 * AtSubAbort_ResourceOwner
 */
static void
AtSubAbort_ResourceOwner(void)
{
	TransactionState s = CurrentTransactionState;

	/* Make sure we have a valid ResourceOwner */
	CurrentResourceOwner = s->curTransactionOwner;
}


/*
 * AtSubAbort_childXids
 */
static void
AtSubAbort_childXids(void)
{
	TransactionState s = CurrentTransactionState;

	/*
	 * We keep the child-XID arrays in TopTransactionContext (see
	 * AtSubCommit_childXids).	This means we'd better free the array
	 * explicitly at abort to avoid leakage.
	 */
	if (s->childXids != NULL)
		pfree(s->childXids);
	s->childXids = NULL;
	s->nChildXids = 0;
	s->maxChildXids = 0;

	/*
	 * We could prune the unreportedXids array here. But we don't bother. That
	 * would potentially reduce number of XLOG_XACT_ASSIGNMENT records but it
	 * would likely introduce more CPU time into the more common paths, so we
	 * choose not to do that.
	 */
}

/* ----------------------------------------------------------------
 *						CleanupTransaction stuff
 * ----------------------------------------------------------------
 */

/*
 *	AtCleanup_Memory
 */
static void
AtCleanup_Memory(void)
{
	Assert(CurrentTransactionState->parent == NULL);

	/*
	 * Now that we're "out" of a transaction, have the system allocate things
	 * in the top memory context instead of per-transaction contexts.
	 */
	MemoryContextSwitchTo(TopMemoryContext);

	/*
	 * Clear the special abort context for next time.
	 */
	if (TransactionAbortContext != NULL)
		MemoryContextResetAndDeleteChildren(TransactionAbortContext);

	/*
	 * Release all transaction-local memory.
	 */
	if (TopTransactionContext != NULL)
		MemoryContextDelete(TopTransactionContext);
	TopTransactionContext = NULL;
	CurTransactionContext = NULL;
	CurrentTransactionState->curTransactionContext = NULL;
}


/* ----------------------------------------------------------------
 *						CleanupSubTransaction stuff
 * ----------------------------------------------------------------
 */

/*
 * AtSubCleanup_Memory
 */
static void
AtSubCleanup_Memory(void)
{
	TransactionState s = CurrentTransactionState;

	Assert(s->parent != NULL);

	/* Make sure we're not in an about-to-be-deleted context */
	MemoryContextSwitchTo(s->parent->curTransactionContext);
	CurTransactionContext = s->parent->curTransactionContext;

	/*
	 * Clear the special abort context for next time.
	 */
	if (TransactionAbortContext != NULL)
		MemoryContextResetAndDeleteChildren(TransactionAbortContext);

	/*
	 * Delete the subxact local memory contexts. Its CurTransactionContext can
	 * go too (note this also kills CurTransactionContexts from any children
	 * of the subxact).
	 */
	if (s->curTransactionContext)
		MemoryContextDelete(s->curTransactionContext);
	s->curTransactionContext = NULL;
}

/* ----------------------------------------------------------------
 *						interface routines
 * ----------------------------------------------------------------
 */
/* MPP routine for setting the transaction id.	this is needed for the shared
 * snapshot for segmates.
 *
 * TODO: this sucks to have to allow this since its potentially very dangerous.
 * maybe we can re-factor the shared snapshot stuff differently to fix this.
 * but unfortunately the XID and snapshot info is kept in two entirely different
 * places so it doesn't look good.
 *
 * DOH: this totally ignores subtransactions for now!
 */
void
SetSharedTransactionId_writer(void)
{
	Assert(SharedLocalSnapshotSlot != NULL);
	Assert(LWLockHeldByMe(SharedLocalSnapshotSlot->slotLock));

	Assert(DistributedTransactionContext == DTX_CONTEXT_QD_DISTRIBUTED_CAPABLE ||
		   DistributedTransactionContext == DTX_CONTEXT_QE_TWO_PHASE_EXPLICIT_WRITER ||
		   DistributedTransactionContext == DTX_CONTEXT_QE_TWO_PHASE_IMPLICIT_WRITER ||
		   DistributedTransactionContext == DTX_CONTEXT_QE_AUTO_COMMIT_IMPLICIT);

	ereportif(Debug_print_full_dtm, LOG,
			  (errmsg("%s setting shared xid %u -> %u",
					  DtxContextToString(DistributedTransactionContext),
					  SharedLocalSnapshotSlot->xid,
					  TopTransactionStateData.transactionId)));
	SharedLocalSnapshotSlot->xid = TopTransactionStateData.transactionId;
}

void
SetSharedTransactionId_reader(TransactionId xid, CommandId cid)
{
	Assert(DistributedTransactionContext == DTX_CONTEXT_QE_READER ||
		   DistributedTransactionContext == DTX_CONTEXT_QE_ENTRY_DB_SINGLETON);

	/*
	 * For DTX_CONTEXT_QE_READER or DTX_CONTEXT_QE_ENTRY_DB_SINGLETON, during
	 * StartTransaction(), currently we temporarily set the
	 * TopTransactionStateData.transactionId to what we find that time in
	 * SharedLocalSnapshot slot. Since, then QE writer could have moved-on and
	 * hence we reset the same to update to correct value here.
	 */
	TopTransactionStateData.transactionId = xid;
	currentCommandId = cid;
	ereportif(Debug_print_full_dtm, LOG,
			  (errmsg("qExec READER setting local xid=%u, cid=%u "
					  "(distributedXid %u/%u)",
					  TopTransactionStateData.transactionId, currentCommandId,
					  QEDtxContextInfo.distributedXid,
					  QEDtxContextInfo.segmateSync)));
}

/*
 *	StartTransaction
 */
static void
StartTransaction(void)
{
	TransactionState s;
	VirtualTransactionId vxid;

	if (DistributedTransactionContext == DTX_CONTEXT_QE_ENTRY_DB_SINGLETON)
	{
		SIMPLE_FAULT_INJECTOR(TransactionStartUnderEntryDbSingleton);
	}

	/*
	 * Let's just make sure the state stack is empty
	 */
	s = &TopTransactionStateData;
	CurrentTransactionState = s;

	/*
	 * check the current transaction state
	 */
	if (s->state != TRANS_DEFAULT)
		elog(WARNING, "StartTransaction while in %s state",
			 TransStateAsString(s->state));
	/*
	 * set the current transaction state information appropriately during
	 * start processing
	 */
	s->state = TRANS_START;
	s->transactionId = InvalidTransactionId;	/* until assigned */

	/*
	 * Make sure we've reset xact state variables
	 *
	 * If recovery is still in progress, mark this transaction as read-only.
	 * We have lower level defences in XLogInsert and elsewhere to stop us
	 * from modifying data during recovery, but this gives the normal
	 * indication to the user that the transaction is read-only.
	 */
	if (RecoveryInProgress())
	{
		s->startedInRecovery = true;
		XactReadOnly = true;
	}
	else
	{
		s->startedInRecovery = false;
		XactReadOnly = DefaultXactReadOnly;
	}
	XactDeferrable = DefaultXactDeferrable;
	XactIsoLevel = DefaultXactIsoLevel;
	forceSyncCommit = false;
	MyXactAccessedTempRel = false;
	seqXlogWrite = false;

	/*
	 * reinitialize within-transaction counters
	 */
	s->subTransactionId = TopSubTransactionId;
	currentSubTransactionId = TopSubTransactionId;
	currentCommandId = FirstCommandId;
	currentCommandIdUsed = false;
	currentSavepointTotal = 0;

	fastNodeCount = 0;
	previousFastLink = NULL;

	/*
	 * initialize reported xid accounting
	 */
	nUnreportedXids = 0;

	/*
	 * must initialize resource-management stuff first
	 */
	AtStart_Memory();
	AtStart_ResourceOwner();

	/*
	 * Transactions may be started while recovery is in progress, if
	 * hot standby is enabled.  This mode is not supported in
	 * Greenplum yet.
	 */
	AssertImply(DistributedTransactionContext != DTX_CONTEXT_LOCAL_ONLY,
				!s->startedInRecovery);
	/*
	 * MPP Modification
	 *
	 * If we're an executor and don't have a valid QDSentXID, then we're starting
	 * a purely-local transaction.
	 */
	switch (DistributedTransactionContext)
	{
		case DTX_CONTEXT_LOCAL_ONLY:
		case DTX_CONTEXT_QD_RETRY_PHASE_2:
		case DTX_CONTEXT_QE_FINISH_PREPARED:
		{
			/*
			 * MPP: we're in utility-mode or a QE starting a pure-local
			 * transaction without any synchronization to segmates!
			 * (e.g. CatchupInterruptHandler)
			 */
		}
		break;

		case DTX_CONTEXT_QD_DISTRIBUTED_CAPABLE:
		{
			/*
			 * MPP: we're the dispatcher.
			 *
			 * Create distributed transaction which will map the
			 * distributed transaction to a local transaction id for the
			 * master database.
			 */
			setCurrentGxact();
			currentDistribXid = MyProc->gxact.gxid;

			if (SharedLocalSnapshotSlot != NULL)
			{
				LWLockAcquire(SharedLocalSnapshotSlot->slotLock, LW_EXCLUSIVE);
				ereportif(Debug_print_full_dtm, LOG,
						  (errmsg("setting shared snapshot startTimestamp = "
								  INT64_FORMAT "[old=" INT64_FORMAT "])",
								  stmtStartTimestamp,
								  SharedLocalSnapshotSlot->startTimestamp)));
				SharedLocalSnapshotSlot->startTimestamp = stmtStartTimestamp;
				LWLockRelease(SharedLocalSnapshotSlot->slotLock);
			}
		}
		break;

		case DTX_CONTEXT_QE_TWO_PHASE_EXPLICIT_WRITER:
		case DTX_CONTEXT_QE_TWO_PHASE_IMPLICIT_WRITER:
		case DTX_CONTEXT_QE_AUTO_COMMIT_IMPLICIT:
		{
			/* If we're running in test-mode insert a delay in writer. */
			if (gp_enable_slow_writer_testmode)
				pg_usleep(500000);

			if (QEDtxContextInfo.distributedXid ==
				InvalidDistributedTransactionId)
			{
				elog(ERROR,
					 "distributed transaction id is invalid in context %s",
					 DtxContextToString(DistributedTransactionContext));
			}

			/*
			 * Snapshot must not be created before setting transaction
			 * isolation level.
			 */
			Assert(!FirstSnapshotSet);

			/* Assume transaction characteristics as sent by QD */
			XactIsoLevel = mppTxOptions_IsoLevel(
				QEDtxContextInfo.distributedTxnOptions);
			XactReadOnly = isMppTxOptions_ReadOnly(
				QEDtxContextInfo.distributedTxnOptions);

			/*
			 * MPP: we're a QE Writer.
			 *
			 * For DTX_CONTEXT_QE_AUTO_COMMIT_IMPLICIT don't use the
			 * distributed xid map since this may be one of funny distributed
			 * queries the executor uses behind the scenes for estimation
			 * work. We also don't need a local XID right now - we let it be
			 * assigned lazily, as on a local transaction. This transaction
			 * will auto-commit, and then we will follow it with the real user
			 * command.
			 */
			if (DistributedTransactionContext ==
				DTX_CONTEXT_QE_TWO_PHASE_EXPLICIT_WRITER ||
				DistributedTransactionContext ==
				DTX_CONTEXT_QE_TWO_PHASE_IMPLICIT_WRITER)
			{
				currentDistribXid = QEDtxContextInfo.distributedXid;

				Assert(QEDtxContextInfo.distributedTimeStamp != 0);
				Assert(QEDtxContextInfo.distributedXid !=
					   InvalidDistributedTransactionId);

				/*
				 * Update distributed XID info, this is only used for
				 * debugging.
				 */
				LocalDistribXactData *ele = &MyProc->localDistribXactData;
				ele->distribTimeStamp = QEDtxContextInfo.distributedTimeStamp;
				ele->distribXid = QEDtxContextInfo.distributedXid;
				ele->state = LOCALDISTRIBXACT_STATE_ACTIVE;
			}

			if (SharedLocalSnapshotSlot != NULL)
			{
				LWLockAcquire(SharedLocalSnapshotSlot->slotLock, LW_EXCLUSIVE);

				SharedLocalSnapshotSlot->ready = false;
				SharedLocalSnapshotSlot->xid = s->transactionId;
				SharedLocalSnapshotSlot->startTimestamp = stmtStartTimestamp;
				SharedLocalSnapshotSlot->QDxid = QEDtxContextInfo.distributedXid;
				SharedLocalSnapshotSlot->pid = MyProc->pid;
				SharedLocalSnapshotSlot->writer_proc = MyProc;

				ereportif(Debug_print_full_dtm, LOG,
						  (errmsg(
							  "qExec writer setting distributedXid: %d "
							  "sharedQDxid %d (shared xid %u -> %u) ready %s"
							  " (shared timeStamp = " INT64_FORMAT " -> "
							  INT64_FORMAT ")",
							  QEDtxContextInfo.distributedXid,
							  SharedLocalSnapshotSlot->QDxid,
							  SharedLocalSnapshotSlot->xid,
							  s->transactionId,
							  SharedLocalSnapshotSlot->ready ? "true" : "false",
							  SharedLocalSnapshotSlot->startTimestamp,
							  xactStartTimestamp)));
				LWLockRelease(SharedLocalSnapshotSlot->slotLock);
			}
		}
		break;

		case DTX_CONTEXT_QE_ENTRY_DB_SINGLETON:
		case DTX_CONTEXT_QE_READER:
		{
			/*
			 * MPP: we're a QE Reader.
			 */
			Assert (SharedLocalSnapshotSlot != NULL);
			currentDistribXid = QEDtxContextInfo.distributedXid;

			/*
			 * Snapshot must not be created before setting transaction
			 * isolation level.
			 */
			Assert(!FirstSnapshotSet);

			/* Assume transaction characteristics as sent by QD */
			XactIsoLevel = mppTxOptions_IsoLevel(
				QEDtxContextInfo.distributedTxnOptions);
			XactReadOnly = isMppTxOptions_ReadOnly(
				QEDtxContextInfo.distributedTxnOptions);

			ereportif(Debug_print_full_dtm, LOG,
					  (errmsg("qExec reader: distributedXid %d currcid %d "
							  "gxid = %u DtxContext '%s' sharedsnapshots: %s",
							  QEDtxContextInfo.distributedXid,
							  QEDtxContextInfo.curcid,
							  getDistributedTransactionId(),
							  DtxContextToString(DistributedTransactionContext),
							  SharedSnapshotDump())));
		}
		break;
	
		case DTX_CONTEXT_QE_PREPARED:
			elog(FATAL, "Unexpected segment distribute transaction context: '%s'",
				 DtxContextToString(DistributedTransactionContext));
			break;
	
		default:
			elog(PANIC, "Unrecognized DTX transaction context: %d",
				 (int) DistributedTransactionContext);
			break;
	}

	ereportif(Debug_print_snapshot_dtm, LOG,
			  (errmsg("[Distributed Snapshot #%u] *StartTransaction* "
					  "(gxid = %u, xid = %u, '%s')",
					  (!FirstSnapshotSet ? 0 :
					   GetTransactionSnapshot()->
					   distribSnapshotWithLocalMapping.ds.distribSnapshotId),
					  getDistributedTransactionId(),
					  s->transactionId,
					  DtxContextToString(DistributedTransactionContext))));

	/*
	 * Assign a new LocalTransactionId, and combine it with the backendId to
	 * form a virtual transaction id.
	 */
	vxid.backendId = MyBackendId;
	vxid.localTransactionId = GetNextLocalTransactionId();

	/*
	 * Lock the virtual transaction id before we announce it in the proc array
	 */
	VirtualXactLockTableInsert(vxid);

	/*
	 * Advertise it in the proc array.	We assume assignment of
	 * LocalTransactionID is atomic, and the backendId should be set already.
	 */
	Assert(MyProc->backendId == vxid.backendId);
	MyProc->lxid = vxid.localTransactionId;

	TRACE_POSTGRESQL_TRANSACTION_START(vxid.localTransactionId);

	/*
	 * set transaction_timestamp() (a/k/a now()).  We want this to be the same
	 * as the first command's statement_timestamp(), so don't do a fresh
	 * GetCurrentTimestamp() call (which'd be expensive anyway).  Also, mark
	 * xactStopTimestamp as unset.
	 */
	xactStartTimestamp = stmtStartTimestamp;
	xactStopTimestamp = 0;
	pgstat_report_xact_timestamp(xactStartTimestamp);

	/*
	 * initialize current transaction state fields
	 *
	 * note: prevXactReadOnly is not used at the outermost level
	 */
	s->nestingLevel = 1;
	s->gucNestLevel = 1;
	s->childXids = NULL;
	s->nChildXids = 0;
	s->maxChildXids = 0;
	GetUserIdAndSecContext(&s->prevUser, &s->prevSecContext);
	/* SecurityRestrictionContext should never be set outside a transaction */
	Assert(s->prevSecContext == 0);

	/*
	 * initialize other subsystems for new transaction
	 */
	AtStart_GUC();
	AtStart_Inval();
	AtStart_Cache();
	AfterTriggerBeginXact();

	/*
	 * done with start processing, set current transaction state to "in
	 * progress"
	 */
	s->state = TRANS_INPROGRESS;

	/*
	 * Acquire a resource group slot.
	 *
	 * Slot is successfully acquired when AssignResGroupOnMaster() is returned.
	 * This slot will be released when the transaction is committed or aborted.
	 *
	 * Note that AssignResGroupOnMaster() can throw a PG exception. Since we
	 * have set the transaction state to TRANS_INPROGRESS by this point, any
	 * exceptions thrown will trigger AbortTransaction() and free the slot.
	 *
	 * It's important that we acquire the resource group *after* starting the
	 * transaction (i.e. setting up the per-transaction memory context).
	 * As part of determining the resource group that the transaction should be
	 * assigned to, AssignResGroupOnMaster() accesses pg_authid, and a
	 * transaction should be in progress when it does so.
	 */
	if (ShouldAssignResGroupOnMaster())
		AssignResGroupOnMaster();

	ShowTransactionState("StartTransaction");

	ereportif(Debug_print_full_dtm, LOG,
			  (errmsg("StartTransaction in DTX Context = '%s', "
					  "isolation level %s, read-only = %d, %s",
					  DtxContextToString(DistributedTransactionContext),
					  IsoLevelAsUpperString(XactIsoLevel), XactReadOnly,
					  LocalDistribXact_DisplayString(MyProc))));
}

/*
 *	CommitTransaction
 *
 * NB: if you change this routine, better look at PrepareTransaction too!
 */
static void
CommitTransaction(void)
{
	TransactionState s = CurrentTransactionState;
	TransactionId latestXid;

	bool needNotifyCommittedDtxTransaction = false;

	ShowTransactionState("CommitTransaction");

	/*
	 * check the current transaction state
	 */
	if (s->state != TRANS_INPROGRESS)
		elog(WARNING, "CommitTransaction while in %s state",
			 TransStateAsString(s->state));
	Assert(s->parent == NULL);

	if (Gp_role == GP_ROLE_EXECUTE && !Gp_is_writer)
		elog(DEBUG1,"CommitTransaction: called as segment Reader");

	/*
	 * Do pre-commit processing that involves calling user-defined code, such
	 * as triggers.  Since closing cursors could queue trigger actions,
	 * triggers could open cursors, etc, we have to keep looping until there's
	 * nothing left to do.
	 */
	for (;;)
	{
		/*
		 * Fire all currently pending deferred triggers.
		 */
		AfterTriggerFireDeferred();

		/*
		 * Close open portals (converting holdable ones into static portals).
		 * If there weren't any, we are done ... otherwise loop back to check
		 * if they queued deferred triggers.  Lather, rinse, repeat.
		 */
		if (!PreCommit_Portals(false))
			break;
	}

	/*
	 * The remaining actions cannot call any user-defined code, so it's safe
	 * to start shutting down within-transaction services.	But note that most
	 * of this stuff could still throw an error, which would switch us into
	 * the transaction-abort path.
	 */

	/* Shut down the deferred-trigger manager */
	AfterTriggerEndXact(true);

	AtEOXact_SharedSnapshot();

	/* Perform any Resource Scheduler commit procesing. */
	if (Gp_role == GP_ROLE_DISPATCH && IsResQueueEnabled())
		AtCommit_ResScheduler();

	/* Perform any AO table commit processing */
	AtCommit_AppendOnly();

	/*
	 * Let ON COMMIT management do its thing (must happen after closing
	 * cursors, to avoid dangling-reference problems)
	 */
	PreCommit_on_commit_actions();

	/* This can still fail */
	AtEOXact_DispatchOids(true);

	/* close large objects before lower-level cleanup */
	AtEOXact_LargeObject(true);

	/*
	 * Mark serializable transaction as complete for predicate locking
	 * purposes.  This should be done as late as we can put it and still allow
	 * errors to be raised for failure patterns found at commit.
	 */
	PreCommit_CheckForSerializationFailure();

	/*
	 * Insert notifications sent by NOTIFY commands into the queue.  This
	 * should be late in the pre-commit sequence to minimize time spent
	 * holding the notify-insertion lock.
	 */
	PreCommit_Notify();

	/*
	 * Prepare all QE.
	 */
	prepareDtxTransaction();

#ifdef FAULT_INJECTOR
	if (isPreparedDtxTransaction())
	{
		FaultInjector_InjectFaultIfSet(
									   TransactionAbortAfterDistributedPrepared, 
									   DDLNotSpecified,
									   "",	// databaseName
									   ""); // tableName
	}
#endif	

	if (Debug_abort_after_distributed_prepared &&
		isPreparedDtxTransaction())
	{
		ereport(ERROR,
				(errcode(ERRCODE_FAULT_INJECT),
				 errmsg("Raise an error as directed by Debug_abort_after_distributed_prepared")));
	}

	/* Prevent cancel/die interrupt while cleaning up */
	HOLD_INTERRUPTS();

	/* Commit updates to the relation map --- do this as late as possible */
	AtEOXact_RelationMap(true);

	/*
	 * set the current transaction state information appropriately during
	 * commit processing
	 */
	s->state = TRANS_COMMIT;

	/*
	 * Here is where we really truly commit.
	 */
	latestXid = RecordTransactionCommit();

	TRACE_POSTGRESQL_TRANSACTION_COMMIT(MyProc->lxid);

	/*
	 * Let others know about no transaction in progress by me. Note that this
	 * must be done _before_ releasing locks we hold and _after_
	 * RecordTransactionCommit.
	 */
	needNotifyCommittedDtxTransaction = ProcArrayEndTransaction(MyProc,
																latestXid,
																true);
	/*
	 * Note that in GPDB, ProcArrayEndTransaction does *not* clear the PGPROC
	 * entry, if it sets *needNotifyCommittedDtxTransaction!
	 */
	if (needNotifyCommittedDtxTransaction)
	{
		/*
		 * Do 2nd phase of commit to all QE. NOTE: we can't process
		 * signals (which may attempt to abort our now partially-completed
		 * transaction) until we've notified the QEs.
		 *
		 * Very important that PGPROC still thinks the transaction is still in progress so
		 * SnapshotNow reader don't jump to the conclusion this distributed transaction is
		 * finished.  So, notifyCommittedDtxTransaction will take responsbility to clear
		 * PGPROC under the ProcArrayLock after the broadcast.  MPP-16087.
		 *
		 * And, that we have not master released locks, yet, too.
		 *
		 * Note:  do this BEFORE clearing the resource owner, as the dispatch
		 * routines might want to use them.  Plus, we want AtCommit_Memory to 
		 * happen after using the dispatcher.
		 */
		notifyCommittedDtxTransaction();
	}

	/*
	 * This is all post-commit cleanup.  Note that if an error is raised here,
	 * it's too late to abort the transaction.  This should be just
	 * noncritical resource releasing.
	 *
	 * The ordering of operations is not entirely random.  The idea is:
	 * release resources visible to other backends (eg, files, buffer pins);
	 * then release locks; then release backend-local resources. We want to
	 * release locks at the point where any backend waiting for us will see
	 * our transaction as being fully cleaned up.
	 *
	 * Resources that can be associated with individual queries are handled by
	 * the ResourceOwner mechanism.  The other calls here are for backend-wide
	 * state.
	 */

	CallXactCallbacks(XACT_EVENT_COMMIT);
	CallXactCallbacksOnce(XACT_EVENT_COMMIT);

	ResourceOwnerRelease(TopTransactionResourceOwner,
						 RESOURCE_RELEASE_BEFORE_LOCKS,
						 true, true);

	/* Check we've released all buffer pins */
	AtEOXact_Buffers(true);

	/* Clean up the relation cache */
	AtEOXact_RelationCache(true);

	/* Clean up the snapshot manager */
	AtEarlyCommit_Snapshot();

	/*
	 * Make catalog changes visible to all backends.  This has to happen after
	 * relcache references are dropped (see comments for
	 * AtEOXact_RelationCache), but before locks are released (if anyone is
	 * waiting for lock on a relation we've modified, we want them to know
	 * about the catalog change before they start using the relation).
	 */
	AtEOXact_Inval(true);

	/*
	 * Likewise, dropping of files deleted during the transaction is best done
	 * after releasing relcache and buffer pins.  (This is not strictly
	 * necessary during commit, since such pins should have been released
	 * already, but this ordering is definitely critical during abort.)
	 */
	smgrDoPendingDeletes(true);

	AtEOXact_MultiXact();

	ResourceOwnerRelease(TopTransactionResourceOwner,
						 RESOURCE_RELEASE_LOCKS,
						 true, true);
	ResourceOwnerRelease(TopTransactionResourceOwner,
						 RESOURCE_RELEASE_AFTER_LOCKS,
						 true, true);

	/* Check we've released all catcache entries */
	AtEOXact_CatCache(true);

	AtEOXact_AppendOnly();
	AtCommit_Notify();
	AtEOXact_GUC(true, 1);
	AtEOXact_SPI(true);
	AtEOXact_on_commit_actions(true);
	AtEOXact_Namespace(true);
	/* smgrcommit already done */
	AtEOXact_Files();
	AtEOXact_ComboCid();
	AtEOXact_HashTables(true);
	AtEOXact_PgStat(true);
	AtEOXact_Snapshot(true);
	pgstat_report_xact_timestamp(0);

	CurrentResourceOwner = NULL;
	ResourceOwnerDelete(TopTransactionResourceOwner);
	s->curTransactionOwner = NULL;
	CurTransactionResourceOwner = NULL;
	TopTransactionResourceOwner = NULL;

	AtCommit_Memory();

	finishDistributedTransactionContext("CommitTransaction", false);

	if (gp_local_distributed_cache_stats)
	{
		LocalDistribXactCache_ShowStats("CommitTransaction");
	}

	currentDistribXid = InvalidDistributedTransactionId;
	s->transactionId = InvalidTransactionId;
	s->subTransactionId = InvalidSubTransactionId;
	s->nestingLevel = 0;
	s->gucNestLevel = 0;
	s->childXids = NULL;
	s->nChildXids = 0;
	s->maxChildXids = 0;
	s->executorSaysXactDoesWrites = false;

	/*
	 * done with commit processing, set current transaction state back to
	 * default
	 */
	s->state = TRANS_DEFAULT;

	/* we're now in a consistent state to handle an interrupt. */
	RESUME_INTERRUPTS();

	freeGangsForPortal(NULL);

	/* Release resource group slot at the end of a transaction */
	if (ShouldUnassignResGroup())
		UnassignResGroup();
}


/*
 *	PrepareTransaction
 *
 * NB: if you change this routine, better look at CommitTransaction too!
 */
static void
PrepareTransaction(void)
{
	TransactionState s = CurrentTransactionState;
	TransactionId xid = GetCurrentTransactionId();
	GlobalTransaction gxact;
	TimestampTz prepared_at;

	ShowTransactionState("PrepareTransaction");

	/*
	 * check the current transaction state
	 */
	if (s->state != TRANS_INPROGRESS)
		elog(WARNING, "PrepareTransaction while in %s state",
			 TransStateAsString(s->state));
	Assert(s->parent == NULL);

	/*
	 * Do pre-commit processing that involves calling user-defined code, such
	 * as triggers.  Since closing cursors could queue trigger actions,
	 * triggers could open cursors, etc, we have to keep looping until there's
	 * nothing left to do.
	 */
	for (;;)
	{
		/*
		 * Fire all currently pending deferred triggers.
		 */
		AfterTriggerFireDeferred();

		/*
		 * Close open portals (converting holdable ones into static portals).
		 * If there weren't any, we are done ... otherwise loop back to check
		 * if they queued deferred triggers.  Lather, rinse, repeat.
		 */
		if (!PreCommit_Portals(true))
			break;
	}

	/*
	 * The remaining actions cannot call any user-defined code, so it's safe
	 * to start shutting down within-transaction services.	But note that most
	 * of this stuff could still throw an error, which would switch us into
	 * the transaction-abort path.
	 */

	/* Shut down the deferred-trigger manager */
	AfterTriggerEndXact(true);

	AtEOXact_SharedSnapshot();

	/*
	 * Let ON COMMIT management do its thing (must happen after closing
	 * cursors, to avoid dangling-reference problems)
	 */
	PreCommit_on_commit_actions();

	AtEOXact_DispatchOids(true);

	/* close large objects before lower-level cleanup */
	AtEOXact_LargeObject(true);

	/*
	 * Mark serializable transaction as complete for predicate locking
	 * purposes.  This should be done as late as we can put it and still allow
	 * errors to be raised for failure patterns found at commit.
	 */
	PreCommit_CheckForSerializationFailure();

	/* NOTIFY will be handled below */

	/*
	 * In Postgres, MyXactAccessedTempRel is used to error out if PREPARE TRANSACTION
	 * operated on temp table.
	 *
	 * In GPDB, MyXactAccessedTempRel is removed.
	 *
	 * GPDB treat temporary table like a regular table, e.g. stored in shared buffer
	 * instead of keep it in local buffer. The temporary table just have a shorter life
	 * cycle either tie to the session or tie to the transaction if ON COMMIT clause is
	 * used.
	 *
	 * Every transaction in GPDB is 2PC, so PREPARE TRANSACTION is used even for temp table
	 * creation. GPDB cannot error out, otherwise, it won't be able to handle temp table
	 * at all.
	 */
#if 0 /* Upstream code not applicable to GPDB */
	/*
	 * Don't allow PREPARE TRANSACTION if we've accessed a temporary table in
	 * this transaction.  Having the prepared xact hold locks on another
	 * backend's temp table seems a bad idea --- for instance it would prevent
	 * the backend from exiting.  There are other problems too, such as how to
	 * clean up the source backend's local buffers and ON COMMIT state if the
	 * prepared xact includes a DROP of a temp table.
	 *
	 * We must check this after executing any ON COMMIT actions, because they
	 * might still access a temp relation.
	 *
	 * XXX In principle this could be relaxed to allow some useful special
	 * cases, such as a temp table created and dropped all within the
	 * transaction.  That seems to require much more bookkeeping though.
	 */
	if (MyXactAccessedTempRel)
		ereport(ERROR,
				(errcode(ERRCODE_FEATURE_NOT_SUPPORTED),
				 errmsg("cannot PREPARE a transaction that has operated on temporary tables")));
#endif
	SIMPLE_FAULT_INJECTOR(StartPrepareTx);

	/* Prevent cancel/die interrupt while cleaning up */
	HOLD_INTERRUPTS();

	/*
	 * set the current transaction state information appropriately during
	 * prepare processing
	 */
	s->state = TRANS_PREPARE;

	prepared_at = GetCurrentTimestamp();

	/* Tell bufmgr and smgr to prepare for commit */
	BufmgrCommit();

	/*
	 * We cannot prepare if the xid is already aborted for some reason.
	 * If we proceed with this unexpected state, we'll be unrecoverable.
	 */
	if (TransactionIdDidAbort(xid))
		elog(ERROR, "xid %u is already aborted", xid);

	/*
	 * Reserve the GID for this transaction. This could fail if the requested
	 * GID is invalid or already in use.
	 */
	gxact = MarkAsPreparing(xid, &MyProc->localDistribXactData,
							prepareGID, prepared_at,
				GetUserId(), MyDatabaseId, NULL);
	prepareGID = NULL;

	/*
	 * Collect data for the 2PC state file.  Note that in general, no actual
	 * state change should happen in the called modules during this step,
	 * since it's still possible to fail before commit, and in that case we
	 * want transaction abort to be able to clean up.  (In particular, the
	 * AtPrepare routines may error out if they find cases they cannot
	 * handle.)  State cleanup should happen in the PostPrepare routines
	 * below.  However, some modules can go ahead and clear state here because
	 * they wouldn't do anything with it during abort anyway.
	 *
	 * Note: because the 2PC state file records will be replayed in the same
	 * order they are made, the order of these calls has to match the order in
	 * which we want things to happen during COMMIT PREPARED or ROLLBACK
	 * PREPARED; in particular, pay attention to whether things should happen
	 * before or after releasing the transaction's locks.
	 */
	StartPrepare(gxact);

	AtPrepare_Notify();
	AtPrepare_Locks();
	AtPrepare_PredicateLocks();
	AtPrepare_PgStat();
	AtPrepare_MultiXact();
	AtPrepare_RelationMap();

	/*
	 * Here is where we really truly prepare.
	 *
	 * We have to record transaction prepares even if we didn't make any
	 * updates, because the transaction manager might get confused if we lose
	 * a global transaction.
	 */
	EndPrepare(gxact);

	/*
	 * Now we clean up backend-internal state and release internal resources.
	 */

	/* Reset XactLastRecEnd until the next transaction writes something */
	XactLastRecEnd.xrecoff = 0;

	/*
	 * Let others know about no transaction in progress by me.	This has to be
	 * done *after* the prepared transaction has been marked valid, else
	 * someone may think it is unlocked and recyclable.
	 */
	LWLockAcquire(ProcArrayLock, LW_EXCLUSIVE);
	ClearTransactionFromPgProc_UnderLock(MyProc, false);
	LWLockRelease(ProcArrayLock);

	/*
	 * In normal commit-processing, this is all non-critical post-transaction
	 * cleanup.  When the transaction is prepared, however, it's important that
	 * the locks and other per-backend resources are transfered to the
	 * prepared transaction's PGPROC entry.  Note that if an error is raised
	 * here, it's too late to abort the transaction. XXX: This probably should
	 * be in a critical section, to force a PANIC if any of this fails, but
	 * that cure could be worse than the disease.
	 */

	CallXactCallbacks(XACT_EVENT_PREPARE);
	CallXactCallbacksOnce(XACT_EVENT_PREPARE);

	ResourceOwnerRelease(TopTransactionResourceOwner,
						 RESOURCE_RELEASE_BEFORE_LOCKS,
						 true, true);

	/* Check we've released all buffer pins */
	AtEOXact_Buffers(true);

	/* Clean up the relation cache */
	AtEOXact_RelationCache(true);

	/* Clean up the snapshot manager */
	AtEarlyCommit_Snapshot();

	/* notify doesn't need a postprepare call */

	PostPrepare_PgStat();

	PostPrepare_Inval();

	PostPrepare_smgr();

	PostPrepare_MultiXact(xid);

	PostPrepare_Locks(xid);
	PostPrepare_PredicateLocks(xid);

	ResourceOwnerRelease(TopTransactionResourceOwner,
						 RESOURCE_RELEASE_LOCKS,
						 true, true);
	ResourceOwnerRelease(TopTransactionResourceOwner,
						 RESOURCE_RELEASE_AFTER_LOCKS,
						 true, true);
	/*
	 * Allow another backend to finish the transaction.  After
	 * PostPrepare_Twophase(), the transaction is completely detached from
	 * our backend.  The rest is just non-critical cleanup of backend-local
	 * state.
	 */
	PostPrepare_Twophase();

	/* Check we've released all catcache entries */
	AtEOXact_CatCache(true);

	/* PREPARE acts the same as COMMIT as far as GUC is concerned */
	AtEOXact_GUC(true, 1);
	AtEOXact_SPI(true);
	AtEOXact_on_commit_actions(true);
	AtEOXact_Namespace(true);
	/* smgrcommit already done */
	AtEOXact_Files();
	AtEOXact_ComboCid();
	AtEOXact_HashTables(true);
	/* don't call AtEOXact_PgStat here */
	AtEOXact_Snapshot(true);

	CurrentResourceOwner = NULL;
	ResourceOwnerDelete(TopTransactionResourceOwner);
	s->curTransactionOwner = NULL;
	CurTransactionResourceOwner = NULL;
	TopTransactionResourceOwner = NULL;

	AtCommit_Memory();

	if (gp_local_distributed_cache_stats)
	{
		LocalDistribXactCache_ShowStats("PrepareTransaction");
	}

	currentDistribXid = InvalidDistributedTransactionId;
	s->transactionId = InvalidTransactionId;
	s->subTransactionId = InvalidSubTransactionId;
	s->nestingLevel = 0;
	s->gucNestLevel = 0;
	s->childXids = NULL;
	s->nChildXids = 0;
	s->maxChildXids = 0;
	s->executorSaysXactDoesWrites = false;

	/*
	 * done with 1st phase commit processing, set current transaction state
	 * back to default
	 */
	s->state = TRANS_DEFAULT;

	RESUME_INTERRUPTS();

	/* Release resource group slot at the end of prepare transaction on segment */
	if (ShouldUnassignResGroup())
		UnassignResGroup();
}


/*
 *	AbortTransaction
 */
static void
AbortTransaction(void)
{
	TransactionState s = CurrentTransactionState;
	TransactionId latestXid;

	SIMPLE_FAULT_INJECTOR(AbortTransactionFail);

	/* Prevent cancel/die interrupt while cleaning up */
	HOLD_INTERRUPTS();

	/* Make sure we have a valid memory context and resource owner */
	AtAbort_Memory();
	AtAbort_ResourceOwner();

	/*
	 * Release any LW locks we might be holding as quickly as possible.
	 * (Regular locks, however, must be held till we finish aborting.)
	 * Releasing LW locks is critical since we might try to grab them again
	 * while cleaning up!
	 */
	LWLockReleaseAll();

	/* Clean up buffer I/O and buffer context locks, too */
	AbortBufferIO();
	UnlockBuffers();

	/*
	 * Also clean up any open wait for lock, since the lock manager will choke
	 * if we try to wait for another lock before doing this.
	 */
	LockWaitCancel();

	/*
	 * check the current transaction state
	 */
	if (s->state != TRANS_INPROGRESS && s->state != TRANS_PREPARE)
		elog(DEBUG1, "WARNING: AbortTransaction while in %s state",
			 TransStateAsString(s->state));
	Assert(s->parent == NULL);

	/*
	 * set the current transaction state information appropriately during the
	 * abort processing
	 */
	s->state = TRANS_ABORT;

	/*
	 * Reset user ID which might have been changed transiently.  We need this
	 * to clean up in case control escaped out of a SECURITY DEFINER function
	 * or other local change of CurrentUserId; therefore, the prior value of
	 * SecurityRestrictionContext also needs to be restored.
	 *
	 * (Note: it is not necessary to restore session authorization or role
	 * settings here because those can only be changed via GUC, and GUC will
	 * take care of rolling them back if need be.)
	 */
	SetUserIdAndSecContext(s->prevUser, s->prevSecContext);

	/*
	 * do abort processing
	 */
	AfterTriggerEndXact(false); /* 'false' means it's abort */
	AtAbort_Portals();

	AtEOXact_SharedSnapshot();

	/* Perform any Resource Scheduler abort procesing. */
	if (Gp_role == GP_ROLE_DISPATCH && IsResQueueEnabled())
		AtAbort_ResScheduler();
		
	/* Perform any AO table abort processing */
	AtAbort_AppendOnly();

	AtEOXact_DispatchOids(false);

	AtEOXact_LargeObject(false);
	AtAbort_Notify();
	AtEOXact_RelationMap(false);
	AtAbort_Twophase();

	/*
	 * Advertise the fact that we aborted in pg_clog (assuming that we got as
	 * far as assigning an XID to advertise).
	 */
	latestXid = RecordTransactionAbort(false);

	TRACE_POSTGRESQL_TRANSACTION_ABORT(MyProc->lxid);

	/*
	 * Let others know about no transaction in progress by me. Note that this
	 * must be done _before_ releasing locks we hold and _after_
	 * RecordTransactionAbort.
	 */
	ProcArrayEndTransaction(MyProc, latestXid, false);

	/*
	 * Post-abort cleanup.	See notes in CommitTransaction() concerning
	 * ordering.  We can skip all of it if the transaction failed before
	 * creating a resource owner.
	 */
	if (TopTransactionResourceOwner != NULL)
	{
		CallXactCallbacks(XACT_EVENT_ABORT);
		CallXactCallbacksOnce(XACT_EVENT_ABORT);

		ResourceOwnerRelease(TopTransactionResourceOwner,
							 RESOURCE_RELEASE_BEFORE_LOCKS,
							 false, true);
		AtEOXact_Buffers(false);
		AtEOXact_RelationCache(false);
		AtEOXact_Inval(false);
		smgrDoPendingDeletes(false);
		AtEOXact_MultiXact();
		ResourceOwnerRelease(TopTransactionResourceOwner,
							 RESOURCE_RELEASE_LOCKS,
							 false, true);
		ResourceOwnerRelease(TopTransactionResourceOwner,
							 RESOURCE_RELEASE_AFTER_LOCKS,
							 false, true);
		AtEOXact_CatCache(false);

		AtEOXact_AppendOnly();
		AtEOXact_GUC(false, 1);
		AtEOXact_SPI(false);
		AtEOXact_on_commit_actions(false);
		AtEOXact_Namespace(false);
		AtEOXact_Files();
		AtEOXact_ComboCid();
		AtEOXact_HashTables(false);
		AtEOXact_PgStat(false);
		AtEOXact_Snapshot(false);
		pgstat_report_xact_timestamp(0);
	}

	/*
	 * Do abort to all QE. NOTE: we don't process
	 * signals to prevent recursion until we've notified the QEs.
	 *
	 * If something goes wrong after this, we might recurse back to
	 * AbortTransaction(). To avoid creating another Abort WAL record
	 * and failing assertion in ProcArrayEndTransaction because MyProc->xid
	 * has already been cleared, clear out transactionId now. The rest
	 * of the fields in TransactionState will be cleared later, in
	 * CleanupTransaction().
	 */
	TopTransactionStateData.transactionId = InvalidTransactionId;

	rollbackDtxTransaction();

	MyProc->localDistribXactData.state = LOCALDISTRIBXACT_STATE_NONE;

	/*
	 * State remains TRANS_ABORT until CleanupTransaction().
	 */
	RESUME_INTERRUPTS();

	freeGangsForPortal(NULL);

	/* If a query was cancelled, then cleanup reader gangs. */
	if (QueryCancelCleanup)
	{
		QueryCancelCleanup = false;
		disconnectAndDestroyIdleReaderGangs();
	}

	/*
	 * If memprot decides to kill process, make sure we destroy all processes
	 * so that all mem/resource will be freed
	 */
	if (elog_geterrcode() == ERRCODE_GP_MEMPROT_KILL)
		DisconnectAndDestroyAllGangs(true);

	/* Release resource group slot at the end of a transaction */
	if (ShouldUnassignResGroup())
		UnassignResGroup();
}

/*
 *	CleanupTransaction
 */
static void
CleanupTransaction(void)
{
	TransactionState s = CurrentTransactionState;

	/*
	 * State should still be TRANS_ABORT from AbortTransaction().
	 */
	if (s->state != TRANS_ABORT)
		elog(FATAL, "CleanupTransaction: unexpected state %s",
			 TransStateAsString(s->state));

	/*
	 * do abort cleanup processing
	 */
	AtCleanup_Portals();		/* now safe to release portal memory */

	CurrentResourceOwner = NULL;	/* and resource owner */
	if (TopTransactionResourceOwner)
		ResourceOwnerDelete(TopTransactionResourceOwner);
	s->curTransactionOwner = NULL;
	CurTransactionResourceOwner = NULL;
	TopTransactionResourceOwner = NULL;

	AtCleanup_Memory();			/* and transaction memory */

	currentDistribXid = InvalidDistributedTransactionId;
	s->transactionId = InvalidTransactionId;
	s->subTransactionId = InvalidSubTransactionId;
	s->nestingLevel = 0;
	s->gucNestLevel = 0;
	s->childXids = NULL;
	s->nChildXids = 0;
	s->maxChildXids = 0;
	s->executorSaysXactDoesWrites = false;

	/*
	 * done with abort processing, set current transaction state back to
	 * default
	 */
	s->state = TRANS_DEFAULT;

	finishDistributedTransactionContext("CleanupTransaction", true);

	/* Release resource group slot at the end of a transaction */
	if (ShouldUnassignResGroup())
		UnassignResGroup();
}

/*
 *	StartTransactionCommand
 */
void
StartTransactionCommand(void)
{
	if (Gp_role == GP_ROLE_DISPATCH)
		setupRegularDtxContext();

	TransactionState s = CurrentTransactionState;

	switch (s->blockState)
	{
			/*
			 * if we aren't in a transaction block, we just do our usual start
			 * transaction.
			 */
		case TBLOCK_DEFAULT:
			StartTransaction();

			if (DistributedTransactionContext == DTX_CONTEXT_QE_TWO_PHASE_IMPLICIT_WRITER)
			{
				/*
				 * Pretend we executed an explicit BEGIN.
				 */
				s->blockState = TBLOCK_INPROGRESS;
			}
			else
			{
				/*
				 * Normal case.
				 */
				s->blockState = TBLOCK_STARTED;
			}
			break;

			/*
			 * We are somewhere in a transaction block or subtransaction and
			 * about to start a new command.  For now we do nothing, but
			 * someday we may do command-local resource initialization. (Note
			 * that any needed CommandCounterIncrement was done by the
			 * previous CommitTransactionCommand.)
			 */
		case TBLOCK_INPROGRESS:
		case TBLOCK_SUBINPROGRESS:
			/*
			 * There may be reader gangs waiting for us to update the
			 * QDSentXID -- make sure the state of the sharedsnapshot
			 * slot properly tracks the qd-xid
			 */
			if (Gp_role == GP_ROLE_EXECUTE && Gp_is_writer && SharedLocalSnapshotSlot != NULL)
			{
				LWLockAcquire(SharedLocalSnapshotSlot->slotLock, LW_EXCLUSIVE);

				TransactionId oldXid = SharedLocalSnapshotSlot->xid;
				TimestampTz oldStartTimestamp = SharedLocalSnapshotSlot->startTimestamp;

				/*
				 * MPP-3228: For a subtransaction, the transactionId
				 * may not have been assigned, we can't change the
				 * shared copy to InvalidTransactionId (the unassigned
				 * value) since the reader may *need* it).
				 */
				if (TransactionIdIsValid(s->transactionId))
				{
					SharedLocalSnapshotSlot->xid = s->transactionId;
				}

				SharedLocalSnapshotSlot->startTimestamp = xactStartTimestamp;
				SharedLocalSnapshotSlot->QDxid = QEDtxContextInfo.distributedXid;

				LWLockRelease(SharedLocalSnapshotSlot->slotLock);

				ereportif(Debug_print_full_dtm, LOG,
						  (errmsg("qExec WRITER updating shared xid: %u -> %u "
								  "(StartTransactionCommand) timestamp: "
								  INT64_FORMAT " -> " INT64_FORMAT ")",
								  oldXid, s->transactionId,
								  oldStartTimestamp, xactStartTimestamp)));
			}
			break;

			/*
			 * Here we are in a failed transaction block (one of the commands
			 * caused an abort) so we do nothing but remain in the abort
			 * state.  Eventually we will get a ROLLBACK command which will
			 * get us out of this state.  (It is up to other code to ensure
			 * that no commands other than ROLLBACK will be processed in these
			 * states.)
			 */
		case TBLOCK_ABORT:
		case TBLOCK_SUBABORT:
			break;

			/* These cases are invalid. */
		case TBLOCK_STARTED:
		case TBLOCK_BEGIN:
		case TBLOCK_SUBBEGIN:
		case TBLOCK_END:
		case TBLOCK_SUBEND:
		case TBLOCK_ABORT_END:
		case TBLOCK_SUBABORT_END:
		case TBLOCK_ABORT_PENDING:
		case TBLOCK_SUBABORT_PENDING:
		case TBLOCK_SUBRESTART:
		case TBLOCK_SUBABORT_RESTART:
		case TBLOCK_PREPARE:
			elog(ERROR, "StartTransactionCommand: unexpected state %s",
				 BlockStateAsString(s->blockState));
			break;
	}

	/*
	 * We must switch to CurTransactionContext before returning. This is
	 * already done if we called StartTransaction, otherwise not.
	 */
	Assert(CurTransactionContext != NULL);
	MemoryContextSwitchTo(CurTransactionContext);
}

/*
 *	CommitTransactionCommand
 */
void
CommitTransactionCommand(void)
{
	TransactionState s = CurrentTransactionState;

	if (Gp_role == GP_ROLE_EXECUTE && !Gp_is_writer)
		elog(DEBUG1,"CommitTransactionCommand: called as segment Reader in state %s",
		     BlockStateAsString(s->blockState));

	switch (s->blockState)
	{
			/*
			 * This shouldn't happen, because it means the previous
			 * StartTransactionCommand didn't set the STARTED state
			 * appropriately.
			 */
		case TBLOCK_DEFAULT:
			elog(FATAL, "CommitTransactionCommand: unexpected state %s",
				 BlockStateAsString(s->blockState));
			break;

			/*
			 * If we aren't in a transaction block, just do our usual
			 * transaction commit, and return to the idle state.
			 */
		case TBLOCK_STARTED:
			CommitTransaction();
			s->blockState = TBLOCK_DEFAULT;
			break;

			/*
			 * We are completing a "BEGIN TRANSACTION" command, so we change
			 * to the "transaction block in progress" state and return.  (We
			 * assume the BEGIN did nothing to the database, so we need no
			 * CommandCounterIncrement.)
			 */
		case TBLOCK_BEGIN:
			s->blockState = TBLOCK_INPROGRESS;
			break;

			/*
			 * This is the case when we have finished executing a command
			 * someplace within a transaction block.  We increment the command
			 * counter and return.
			 */
		case TBLOCK_INPROGRESS:
		case TBLOCK_SUBINPROGRESS:
			CommandCounterIncrement();
			break;

			/*
			 * We are completing a "COMMIT" command.  Do it and return to the
			 * idle state.
			 */
		case TBLOCK_END:
			CommitTransaction();
			s->blockState = TBLOCK_DEFAULT;
			break;

			/*
			 * Here we are in the middle of a transaction block but one of the
			 * commands caused an abort so we do nothing but remain in the
			 * abort state.  Eventually we will get a ROLLBACK comand.
			 */
		case TBLOCK_ABORT:
		case TBLOCK_SUBABORT:
			break;

			/*
			 * Here we were in an aborted transaction block and we just got
			 * the ROLLBACK command from the user, so clean up the
			 * already-aborted transaction and return to the idle state.
			 */
		case TBLOCK_ABORT_END:
			CleanupTransaction();
			s->blockState = TBLOCK_DEFAULT;
			break;

			/*
			 * Here we were in a perfectly good transaction block but the user
			 * told us to ROLLBACK anyway.	We have to abort the transaction
			 * and then clean up.
			 */
		case TBLOCK_ABORT_PENDING:
			AbortTransaction();
			CleanupTransaction();
			s->blockState = TBLOCK_DEFAULT;
			break;

			/*
			 * We are completing a "PREPARE TRANSACTION" command.  Do it and
			 * return to the idle state.
			 */
		case TBLOCK_PREPARE:
			PrepareTransaction();
			s->blockState = TBLOCK_DEFAULT;
			break;

			/*
			 * We were just issued a SAVEPOINT inside a transaction block.
			 * Start a subtransaction.	(DefineSavepoint already did
			 * PushTransaction, so as to have someplace to put the SUBBEGIN
			 * state.)
			 */
		case TBLOCK_SUBBEGIN:
			StartSubTransaction();
			s->blockState = TBLOCK_SUBINPROGRESS;
			break;

			/*
			 * We were issued a COMMIT or RELEASE command, so we end the
			 * current subtransaction and return to the parent transaction.
			 * The parent might be ended too, so repeat till we are all the
			 * way out or find an INPROGRESS transaction.
			 */
		case TBLOCK_SUBEND:
			do
			{
				CommitSubTransaction();
				s = CurrentTransactionState;	/* changed by pop */
			} while (s->blockState == TBLOCK_SUBEND);
			/* If we had a COMMIT command, finish off the main xact too */
			if (s->blockState == TBLOCK_END)
			{
				Assert(s->parent == NULL);
				CommitTransaction();
				s->blockState = TBLOCK_DEFAULT;
			}
			else if (s->blockState == TBLOCK_PREPARE)
			{
				Assert(s->parent == NULL);
				PrepareTransaction();
				s->blockState = TBLOCK_DEFAULT;
			}
			else
			{
				Assert(s->blockState == TBLOCK_INPROGRESS ||
					   s->blockState == TBLOCK_SUBINPROGRESS);
			}
			break;

			/*
			 * The current already-failed subtransaction is ending due to a
			 * ROLLBACK or ROLLBACK TO command, so pop it and recursively
			 * examine the parent (which could be in any of several states).
			 */
		case TBLOCK_SUBABORT_END:
			CleanupSubTransaction();
			CommitTransactionCommand();
			break;

			/*
			 * As above, but it's not dead yet, so abort first.
			 */
		case TBLOCK_SUBABORT_PENDING:
			AbortSubTransaction();
			CleanupSubTransaction();
			CommitTransactionCommand();
			break;

			/*
			 * The current subtransaction is the target of a ROLLBACK TO
			 * command.  Abort and pop it, then start a new subtransaction
			 * with the same name.
			 */
		case TBLOCK_SUBRESTART:
			{
				char	   *name;
				int			savepointLevel;

				/* save name and keep Cleanup from freeing it */
				name = s->name;
				s->name = NULL;
				savepointLevel = s->savepointLevel;

				AbortSubTransaction();
				CleanupSubTransaction();

				if (Gp_role == GP_ROLE_DISPATCH)
				{
					DispatchRollbackToSavepoint(name);
				}

				DefineSavepoint(name);
				s = CurrentTransactionState;	/* changed by push */
				if (name)
				{
					pfree(name);
				}
				s->savepointLevel = savepointLevel;

				/* This is the same as TBLOCK_SUBBEGIN case */
				AssertState(s->blockState == TBLOCK_SUBBEGIN);
				StartSubTransaction();
				s->blockState = TBLOCK_SUBINPROGRESS;
			}
			break;

			/*
			 * Same as above, but the subtransaction had already failed, so we
			 * don't need AbortSubTransaction.
			 */
		case TBLOCK_SUBABORT_RESTART:
			{
				char	   *name;
				int			savepointLevel;

				/* save name and keep Cleanup from freeing it */
				name = s->name;
				s->name = NULL;
				savepointLevel = s->savepointLevel;

				CleanupSubTransaction();

				if (Gp_role == GP_ROLE_DISPATCH)
				{
					DispatchRollbackToSavepoint(name);
				}

				DefineSavepoint(name);
				s = CurrentTransactionState;	/* changed by push */
				s->name = name;
				s->savepointLevel = savepointLevel;

				/* This is the same as TBLOCK_SUBBEGIN case */
				AssertState(s->blockState == TBLOCK_SUBBEGIN);
				StartSubTransaction();
				s->blockState = TBLOCK_SUBINPROGRESS;
			}
			break;
	}
}

/*
 *	AbortCurrentTransaction
 */
void
AbortCurrentTransaction(void)
{
	TransactionState s = CurrentTransactionState;

	switch (s->blockState)
	{
		case TBLOCK_DEFAULT:
			if (s->state == TRANS_DEFAULT)
			{
				/* we are idle, so nothing to do */
			}
			else
			{
				/*
				 * We can get here after an error during transaction start
				 * (state will be TRANS_START).  Need to clean up the
				 * incompletely started transaction.  First, adjust the
				 * low-level state to suppress warning message from
				 * AbortTransaction.
				 */
				if (s->state == TRANS_START)
					s->state = TRANS_INPROGRESS;
				AbortTransaction();
				CleanupTransaction();
			}
			break;

			/*
			 * if we aren't in a transaction block, we just do the basic abort
			 * & cleanup transaction.
			 */
		case TBLOCK_STARTED:
			AbortTransaction();
			CleanupTransaction();
			s->blockState = TBLOCK_DEFAULT;
			break;

			/*
			 * If we are in TBLOCK_BEGIN it means something screwed up right
			 * after reading "BEGIN TRANSACTION".  We assume that the user
			 * will interpret the error as meaning the BEGIN failed to get him
			 * into a transaction block, so we should abort and return to idle
			 * state.
			 */
		case TBLOCK_BEGIN:
			AbortTransaction();
			CleanupTransaction();
			s->blockState = TBLOCK_DEFAULT;
			break;

			/*
			 * We are somewhere in a transaction block and we've gotten a
			 * failure, so we abort the transaction and set up the persistent
			 * ABORT state.  We will stay in ABORT until we get a ROLLBACK.
			 */
		case TBLOCK_INPROGRESS:
			AbortTransaction();
			s->blockState = TBLOCK_ABORT;
			/* CleanupTransaction happens when we exit TBLOCK_ABORT_END */
			break;

			/*
			 * Here, we failed while trying to COMMIT.	Clean up the
			 * transaction and return to idle state (we do not want to stay in
			 * the transaction).
			 */
		case TBLOCK_END:
			AbortTransaction();
			CleanupTransaction();
			s->blockState = TBLOCK_DEFAULT;
			break;

			/*
			 * Here, we are already in an aborted transaction state and are
			 * waiting for a ROLLBACK, but for some reason we failed again! So
			 * we just remain in the abort state.
			 */
		case TBLOCK_ABORT:
		case TBLOCK_SUBABORT:
			break;

			/*
			 * We are in a failed transaction and we got the ROLLBACK command.
			 * We have already aborted, we just need to cleanup and go to idle
			 * state.
			 */
		case TBLOCK_ABORT_END:
			CleanupTransaction();
			s->blockState = TBLOCK_DEFAULT;
			
			Assert(DistributedTransactionContext == DTX_CONTEXT_LOCAL_ONLY);
			break;

			/*
			 * We are in a live transaction and we got a ROLLBACK command.
			 * Abort, cleanup, go to idle state.
			 */
		case TBLOCK_ABORT_PENDING:
			AbortTransaction();
			CleanupTransaction();
			s->blockState = TBLOCK_DEFAULT;
			
			Assert(DistributedTransactionContext == DTX_CONTEXT_LOCAL_ONLY);
			break;

			/*
			 * Here, we failed while trying to PREPARE.  Clean up the
			 * transaction and return to idle state (we do not want to stay in
			 * the transaction).
			 */
		case TBLOCK_PREPARE:
			AbortTransaction();
			CleanupTransaction();
			s->blockState = TBLOCK_DEFAULT;
			
			Assert(DistributedTransactionContext == DTX_CONTEXT_LOCAL_ONLY);
			break;

			/*
			 * We got an error inside a subtransaction.  Abort just the
			 * subtransaction, and go to the persistent SUBABORT state until
			 * we get ROLLBACK.
			 */
		case TBLOCK_SUBINPROGRESS:
			AbortSubTransaction();
			s->blockState = TBLOCK_SUBABORT;
			break;

			/*
			 * If we failed while trying to create a subtransaction, clean up
			 * the broken subtransaction and abort the parent.	The same
			 * applies if we get a failure while ending a subtransaction.
			 */
		case TBLOCK_SUBBEGIN:
		case TBLOCK_SUBEND:
		case TBLOCK_SUBABORT_PENDING:
		case TBLOCK_SUBRESTART:
			AbortSubTransaction();
			CleanupSubTransaction();
			AbortCurrentTransaction();
			break;

			/*
			 * Same as above, except the Abort() was already done.
			 */
		case TBLOCK_SUBABORT_END:
		case TBLOCK_SUBABORT_RESTART:
			CleanupSubTransaction();
			AbortCurrentTransaction();
			break;
	}
}

/*
 *	PreventTransactionChain
 *
 *	This routine is to be called by statements that must not run inside
 *	a transaction block, typically because they have non-rollback-able
 *	side effects or do internal commits.
 *
 *	If we have already started a transaction block, issue an error; also issue
 *	an error if we appear to be running inside a user-defined function (which
 *	could issue more commands and possibly cause a failure after the statement
 *	completes).  Subtransactions are verboten too.
 *
 *	isTopLevel: passed down from ProcessUtility to determine whether we are
 *	inside a function or multi-query querystring.  (We will always fail if
 *	this is false, but it's convenient to centralize the check here instead of
 *	making callers do it.)
 *	stmtType: statement type name, for error messages.
 */
void
PreventTransactionChain(bool isTopLevel, const char *stmtType)
{
	/*
	 * xact block already started?
	 */
	if (IsTransactionBlock())
		ereport(ERROR,
				(errcode(ERRCODE_ACTIVE_SQL_TRANSACTION),
		/* translator: %s represents an SQL statement name */
				 errmsg("%s cannot run inside a transaction block",
						stmtType)));

	/*
	 * subtransaction?
	 */
	if (IsSubTransaction())
		ereport(ERROR,
				(errcode(ERRCODE_ACTIVE_SQL_TRANSACTION),
		/* translator: %s represents an SQL statement name */
				 errmsg("%s cannot run inside a subtransaction",
						stmtType)));

	/*
	 * inside a function call?
	 */
	if (!isTopLevel)
		ereport(ERROR,
				(errcode(ERRCODE_ACTIVE_SQL_TRANSACTION),
		/* translator: %s represents an SQL statement name */
				 errmsg("%s cannot be executed from a function or multi-command string",
						stmtType)));

	/* If we got past IsTransactionBlock test, should be in default state */
	if (CurrentTransactionState->blockState != TBLOCK_DEFAULT &&
		CurrentTransactionState->blockState != TBLOCK_STARTED)
		elog(FATAL, "cannot prevent transaction chain");
	/* all okay */
}

/*
 *	RequireTransactionChain
 *
 *	This routine is to be called by statements that must run inside
 *	a transaction block, because they have no effects that persist past
 *	transaction end (and so calling them outside a transaction block
 *	is presumably an error).  DECLARE CURSOR is an example.
 *
 *	If we appear to be running inside a user-defined function, we do not
 *	issue an error, since the function could issue more commands that make
 *	use of the current statement's results.  Likewise subtransactions.
 *	Thus this is an inverse for PreventTransactionChain.
 *
 *	isTopLevel: passed down from ProcessUtility to determine whether we are
 *	inside a function.
 *	stmtType: statement type name, for error messages.
 */
void
RequireTransactionChain(bool isTopLevel, const char *stmtType)
{
	/*
	 * xact block already started?
	 */
	if (IsTransactionBlock())
		return;

	/*
	 * subtransaction?
	 */
	if (IsSubTransaction())
		return;

	/*
	 * inside a function call?
	 */
	if (!isTopLevel)
		return;

	ereport(ERROR,
			(errcode(ERRCODE_NO_ACTIVE_SQL_TRANSACTION),
	/* translator: %s represents an SQL statement name */
			 errmsg("%s can only be used in transaction blocks",
					stmtType)));
}

/*
 *	IsInTransactionChain
 *
 *	This routine is for statements that need to behave differently inside
 *	a transaction block than when running as single commands.  ANALYZE is
 *	currently the only example.
 *
 *	isTopLevel: passed down from ProcessUtility to determine whether we are
 *	inside a function.
 */
bool
IsInTransactionChain(bool isTopLevel)
{
	/*
	 * Return true on same conditions that would make PreventTransactionChain
	 * error out
	 */
	if (IsTransactionBlock())
		return true;

	if (IsSubTransaction())
		return true;

	if (!isTopLevel)
		return true;

	if (CurrentTransactionState->blockState != TBLOCK_DEFAULT &&
		CurrentTransactionState->blockState != TBLOCK_STARTED)
		return true;

	return false;
}


/*
 * Register or deregister callback functions for start- and end-of-xact
 * operations.
 *
 * These functions are intended for use by dynamically loaded modules.
 * For built-in modules we generally just hardwire the appropriate calls
 * (mainly because it's easier to control the order that way, where needed).
 *
 * At transaction end, the callback occurs post-commit or post-abort, so the
 * callback functions can only do noncritical cleanup.
 */
void
RegisterXactCallback(XactCallback callback, void *arg)
{
	XactCallbackItem *item;

	item = (XactCallbackItem *)
		MemoryContextAlloc(TopMemoryContext, sizeof(XactCallbackItem));
	item->callback = callback;
	item->arg = arg;
	item->next = Xact_callbacks;
	Xact_callbacks = item;
}

void
UnregisterXactCallback(XactCallback callback, void *arg)
{
	XactCallbackItem *item;
	XactCallbackItem *prev;

	prev = NULL;
	for (item = Xact_callbacks; item; prev = item, item = item->next)
	{
		if (item->callback == callback && item->arg == arg)
		{
			if (prev)
				prev->next = item->next;
			else
				Xact_callbacks = item->next;
			pfree(item);
			break;
		}
	}
}

static void
CallXactCallbacks(XactEvent event)
{
	XactCallbackItem *item;

	for (item = Xact_callbacks; item; item = item->next)
		(*item->callback) (event, item->arg);
}

/* Register or deregister callback functions for start/end Xact.  Call only once. */
void
RegisterXactCallbackOnce(XactCallback callback, void *arg)
{
	XactCallbackItem *item;

	item = (XactCallbackItem *)
		MemoryContextAlloc(TopMemoryContext, sizeof(XactCallbackItem));
	item->callback = callback;
	item->arg = arg;
	item->next = Xact_callbacks_once;
	Xact_callbacks_once = item;
}

void
UnregisterXactCallbackOnce(XactCallback callback, void *arg)
{
	XactCallbackItem *item;
	XactCallbackItem *prev;

	prev = NULL;
	for (item = Xact_callbacks_once; item; prev = item, item = item->next)
	{
		if (item->callback == callback && item->arg == arg)
		{
			if (prev)
				prev->next = item->next;
			else
				Xact_callbacks_once = item->next;
			pfree(item);
			break;
		}
	}
}

static void
CallXactCallbacksOnce(XactEvent event)
{
	/* currently callback once should ignore prepare. */
	if (event == XACT_EVENT_PREPARE)
		return;

	while(Xact_callbacks_once)
	{
		XactCallbackItem *next = Xact_callbacks_once->next;
		XactCallback callback=Xact_callbacks_once->callback;
		void*arg=Xact_callbacks_once->arg;
		pfree(Xact_callbacks_once);
		Xact_callbacks_once = next;
		callback(event,arg);
	}
}

/*
 * Register or deregister callback functions for start- and end-of-subxact
 * operations.
 *
 * Pretty much same as above, but for subtransaction events.
 *
 * At subtransaction end, the callback occurs post-subcommit or post-subabort,
 * so the callback functions can only do noncritical cleanup.  At
 * subtransaction start, the callback is called when the subtransaction has
 * finished initializing.
 */
void
RegisterSubXactCallback(SubXactCallback callback, void *arg)
{
	SubXactCallbackItem *item;

	item = (SubXactCallbackItem *)
		MemoryContextAlloc(TopMemoryContext, sizeof(SubXactCallbackItem));
	item->callback = callback;
	item->arg = arg;
	item->next = SubXact_callbacks;
	SubXact_callbacks = item;
}

void
UnregisterSubXactCallback(SubXactCallback callback, void *arg)
{
	SubXactCallbackItem *item;
	SubXactCallbackItem *prev;

	prev = NULL;
	for (item = SubXact_callbacks; item; prev = item, item = item->next)
	{
		if (item->callback == callback && item->arg == arg)
		{
			if (prev)
				prev->next = item->next;
			else
				SubXact_callbacks = item->next;
			pfree(item);
			break;
		}
	}
}

static void
CallSubXactCallbacks(SubXactEvent event,
					 SubTransactionId mySubid,
					 SubTransactionId parentSubid)
{
	SubXactCallbackItem *item;

	for (item = SubXact_callbacks; item; item = item->next)
		(*item->callback) (event, mySubid, parentSubid, item->arg);
}


/* ----------------------------------------------------------------
 *					   transaction block support
 * ----------------------------------------------------------------
 */

/*
 *	BeginTransactionBlock
 *		This executes a BEGIN command.
 */
void
BeginTransactionBlock(void)
{
	TransactionState s = CurrentTransactionState;

	switch (s->blockState)
	{
			/*
			 * We are not inside a transaction block, so allow one to begin.
			 */
		case TBLOCK_STARTED:
			s->blockState = TBLOCK_BEGIN;
			break;

			/*
			 * Already a transaction block in progress.
			 */
		case TBLOCK_INPROGRESS:
		case TBLOCK_SUBINPROGRESS:
		case TBLOCK_ABORT:
		case TBLOCK_SUBABORT:
			if (Gp_role == GP_ROLE_EXECUTE)
				ereport(DEBUG1,
						(errcode(ERRCODE_ACTIVE_SQL_TRANSACTION),
						 errmsg("there is already a transaction in progress")));
			else
				ereport(WARNING,
						(errcode(ERRCODE_ACTIVE_SQL_TRANSACTION),
						 errmsg("there is already a transaction in progress")));
			break;

			/* These cases are invalid. */
		case TBLOCK_DEFAULT:
		case TBLOCK_BEGIN:
		case TBLOCK_SUBBEGIN:
		case TBLOCK_END:
		case TBLOCK_SUBEND:
		case TBLOCK_ABORT_END:
		case TBLOCK_SUBABORT_END:
		case TBLOCK_ABORT_PENDING:
		case TBLOCK_SUBABORT_PENDING:
		case TBLOCK_SUBRESTART:
		case TBLOCK_SUBABORT_RESTART:
		case TBLOCK_PREPARE:
			elog(FATAL, "BeginTransactionBlock: unexpected state %s",
				 BlockStateAsString(s->blockState));
			break;
	}
}

/*
 *	PrepareTransactionBlock
 *		This executes a PREPARE command.
 *
 * Since PREPARE may actually do a ROLLBACK, the result indicates what
 * happened: TRUE for PREPARE, FALSE for ROLLBACK.
 *
 * Note that we don't actually do anything here except change blockState.
 * The real work will be done in the upcoming PrepareTransaction().
 * We do it this way because it's not convenient to change memory context,
 * resource owner, etc while executing inside a Portal.
 */
bool
PrepareTransactionBlock(char *gid)
{
	TransactionState s;
	bool		result;

	/* Set up to commit the current transaction */
	result = EndTransactionBlock();

	/* If successful, change outer tblock state to PREPARE */
	if (result)
	{
		s = CurrentTransactionState;

		while (s->parent != NULL)
			s = s->parent;

		if (s->blockState == TBLOCK_END)
		{
			/* Save GID where PrepareTransaction can find it again */
			prepareGID = MemoryContextStrdup(TopTransactionContext, gid);

			s->blockState = TBLOCK_PREPARE;
		}
		else
		{
			/*
			 * ignore case where we are not in a transaction;
			 * EndTransactionBlock already issued a warning.
			 */
			Assert(s->blockState == TBLOCK_STARTED);
			/* Don't send back a PREPARE result tag... */
			result = false;
		}
	}

	return result;
}

/*
 *	EndTransactionBlock
 *		This executes a COMMIT command.
 *
 * Since COMMIT may actually do a ROLLBACK, the result indicates what
 * happened: TRUE for COMMIT, FALSE for ROLLBACK.
 *
 * Note that we don't actually do anything here except change blockState.
 * The real work will be done in the upcoming CommitTransactionCommand().
 * We do it this way because it's not convenient to change memory context,
 * resource owner, etc while executing inside a Portal.
 */
bool
EndTransactionBlock(void)
{
	TransactionState s = CurrentTransactionState;
	bool		result = false;

	switch (s->blockState)
	{
			/*
			 * We are in a transaction block, so tell CommitTransactionCommand
			 * to COMMIT.
			 */
		case TBLOCK_INPROGRESS:
			s->blockState = TBLOCK_END;
			result = true;
			break;

			/*
			 * We are in a failed transaction block.  Tell
			 * CommitTransactionCommand it's time to exit the block.
			 */
		case TBLOCK_ABORT:
			s->blockState = TBLOCK_ABORT_END;
			break;

			/*
			 * We are in a live subtransaction block.  Set up to subcommit all
			 * open subtransactions and then commit the main transaction.
			 */
		case TBLOCK_SUBINPROGRESS:
			while (s->parent != NULL)
			{
				if (s->blockState == TBLOCK_SUBINPROGRESS)
					s->blockState = TBLOCK_SUBEND;
				else
					elog(FATAL, "EndTransactionBlock: unexpected state %s",
						 BlockStateAsString(s->blockState));
				s = s->parent;
			}
			if (s->blockState == TBLOCK_INPROGRESS)
				s->blockState = TBLOCK_END;
			else
				elog(FATAL, "EndTransactionBlock: unexpected state %s",
					 BlockStateAsString(s->blockState));
			result = true;
			break;

			/*
			 * Here we are inside an aborted subtransaction.  Treat the COMMIT
			 * as ROLLBACK: set up to abort everything and exit the main
			 * transaction.
			 */
		case TBLOCK_SUBABORT:
			while (s->parent != NULL)
			{
				if (s->blockState == TBLOCK_SUBINPROGRESS)
					s->blockState = TBLOCK_SUBABORT_PENDING;
				else if (s->blockState == TBLOCK_SUBABORT)
					s->blockState = TBLOCK_SUBABORT_END;
				else
					elog(FATAL, "EndTransactionBlock: unexpected state %s",
						 BlockStateAsString(s->blockState));
				s = s->parent;
			}
			if (s->blockState == TBLOCK_INPROGRESS)
				s->blockState = TBLOCK_ABORT_PENDING;
			else if (s->blockState == TBLOCK_ABORT)
				s->blockState = TBLOCK_ABORT_END;
			else
				elog(FATAL, "EndTransactionBlock: unexpected state %s",
					 BlockStateAsString(s->blockState));
			break;

			/*
			 * The user issued COMMIT when not inside a transaction.  Issue a
			 * WARNING, staying in TBLOCK_STARTED state.  The upcoming call to
			 * CommitTransactionCommand() will then close the transaction and
			 * put us back into the default state.
			 */
		case TBLOCK_STARTED:
			if (Gp_role == GP_ROLE_EXECUTE)
			{
				ereport(DEBUG2,
						(errcode(ERRCODE_NO_ACTIVE_SQL_TRANSACTION),
						 errmsg("there is no transaction in progress")));
			}
			else
				ereport(WARNING,
						(errcode(ERRCODE_NO_ACTIVE_SQL_TRANSACTION),
						 errmsg("there is no transaction in progress")));
			result = true;
			break;

			/* These cases are invalid. */
		case TBLOCK_DEFAULT:
		case TBLOCK_BEGIN:
		case TBLOCK_SUBBEGIN:
		case TBLOCK_END:
		case TBLOCK_SUBEND:
		case TBLOCK_ABORT_END:
		case TBLOCK_SUBABORT_END:
		case TBLOCK_ABORT_PENDING:
		case TBLOCK_SUBABORT_PENDING:
		case TBLOCK_SUBRESTART:
		case TBLOCK_SUBABORT_RESTART:
		case TBLOCK_PREPARE:
			elog(FATAL, "EndTransactionBlock: unexpected state %s",
				 BlockStateAsString(s->blockState));
			break;
	}

	return result;
}

/*
 *	UserAbortTransactionBlock
 *		This executes a ROLLBACK command.
 *
 * As above, we don't actually do anything here except change blockState.
 */
void
UserAbortTransactionBlock(void)
{
	TransactionState s = CurrentTransactionState;

	switch (s->blockState)
	{
			/*
			 * We are inside a transaction block and we got a ROLLBACK command
			 * from the user, so tell CommitTransactionCommand to abort and
			 * exit the transaction block.
			 */
		case TBLOCK_INPROGRESS:
			s->blockState = TBLOCK_ABORT_PENDING;
			break;

			/*
			 * We are inside a failed transaction block and we got a ROLLBACK
			 * command from the user.  Abort processing is already done, so
			 * CommitTransactionCommand just has to cleanup and go back to
			 * idle state.
			 */
		case TBLOCK_ABORT:
			s->blockState = TBLOCK_ABORT_END;
			break;

			/*
			 * We are inside a subtransaction.	Mark everything up to top
			 * level as exitable.
			 */
		case TBLOCK_SUBINPROGRESS:
		case TBLOCK_SUBABORT:
			while (s->parent != NULL)
			{
				if (s->blockState == TBLOCK_SUBINPROGRESS)
					s->blockState = TBLOCK_SUBABORT_PENDING;
				else if (s->blockState == TBLOCK_SUBABORT)
					s->blockState = TBLOCK_SUBABORT_END;
				else
					elog(FATAL, "UserAbortTransactionBlock: unexpected state %s",
						 BlockStateAsString(s->blockState));
				s = s->parent;
			}
			if (s->blockState == TBLOCK_INPROGRESS)
				s->blockState = TBLOCK_ABORT_PENDING;
			else if (s->blockState == TBLOCK_ABORT)
				s->blockState = TBLOCK_ABORT_END;
			else
				elog(FATAL, "UserAbortTransactionBlock: unexpected state %s",
					 BlockStateAsString(s->blockState));
			break;

			/*
			 * The user issued ABORT when not inside a transaction. Issue a
			 * WARNING and go to abort state.  The upcoming call to
			 * CommitTransactionCommand() will then put us back into the
			 * default state.
			 */
		case TBLOCK_STARTED:
			ereport((Gp_role == GP_ROLE_EXECUTE) ? DEBUG2 : NOTICE,
					(errcode(ERRCODE_NO_ACTIVE_SQL_TRANSACTION),
					 errmsg("there is no transaction in progress")));
			s->blockState = TBLOCK_ABORT_PENDING;
			break;

			/* These cases are invalid. */
		case TBLOCK_DEFAULT:
		case TBLOCK_BEGIN:
		case TBLOCK_SUBBEGIN:
		case TBLOCK_END:
		case TBLOCK_SUBEND:
		case TBLOCK_ABORT_END:
		case TBLOCK_SUBABORT_END:
		case TBLOCK_ABORT_PENDING:
		case TBLOCK_SUBABORT_PENDING:
		case TBLOCK_SUBRESTART:
		case TBLOCK_SUBABORT_RESTART:
		case TBLOCK_PREPARE:
			elog(FATAL, "UserAbortTransactionBlock: unexpected state %s",
				 BlockStateAsString(s->blockState));
			break;
	}
}

void
DefineDispatchSavepoint(char *name)
{
	TransactionState s = CurrentTransactionState;

	if ((s->blockState != TBLOCK_INPROGRESS) &&
	    (s->blockState != TBLOCK_SUBINPROGRESS))
	{
		elog(FATAL, "DefineSavepoint: unexpected state %s",
			    BlockStateAsString(s->blockState));
	}	

	/* First we attempt to create on the QEs */
	if (Gp_role == GP_ROLE_DISPATCH)
	{
		char	   *cmd;

		cmd = psprintf("SAVEPOINT %s", name);

		/*
		 * dispatch a DTX command, in the event of an error, this call
		 * will either exit via elog()/ereport() or return false
		 */
		if (!dispatchDtxCommand(cmd))
			elog(ERROR, "Could not create a new savepoint (%s)", cmd);

		pfree(cmd);
	}

	DefineSavepoint(name);
}

/*
 * DefineSavepoint
 *		This executes a SAVEPOINT command.
 */
void
DefineSavepoint(char *name)
{
	TransactionState s = CurrentTransactionState;

	switch (s->blockState)
	{
		case TBLOCK_INPROGRESS:
		case TBLOCK_SUBINPROGRESS:
			/* Normal subtransaction start */
			PushTransaction();
			s = CurrentTransactionState;		/* changed by push */

			/*
			 * Savepoint names, like the TransactionState block itself, live
			 * in TopTransactionContext.
			 */
			if (name)
				s->name = MemoryContextStrdup(TopTransactionContext, name);
			break;

			/* These cases are invalid. */
		case TBLOCK_DEFAULT:
		case TBLOCK_STARTED:
		case TBLOCK_BEGIN:
		case TBLOCK_SUBBEGIN:
		case TBLOCK_END:
		case TBLOCK_SUBEND:
		case TBLOCK_ABORT:
		case TBLOCK_SUBABORT:
		case TBLOCK_ABORT_END:
		case TBLOCK_SUBABORT_END:
		case TBLOCK_ABORT_PENDING:
		case TBLOCK_SUBABORT_PENDING:
		case TBLOCK_SUBRESTART:
		case TBLOCK_SUBABORT_RESTART:
		case TBLOCK_PREPARE:
			elog(FATAL, "DefineSavepoint: unexpected state %s",
				 BlockStateAsString(s->blockState));
			break;
	}
}

/*
 * ReleaseSavepoint
 *		This executes a RELEASE command.
 *
 * As above, we don't actually do anything here except change blockState.
 */
void
ReleaseSavepoint(List *options)
{
	TransactionState s = CurrentTransactionState;
	TransactionState target,
				xact;
	ListCell   *cell;
	char	   *name = NULL;

	switch (s->blockState)
	{
			/*
			 * We can't rollback to a savepoint if there is no savepoint
			 * defined.
			 */
		case TBLOCK_INPROGRESS:
			ereport(ERROR,
					(errcode(ERRCODE_S_E_INVALID_SPECIFICATION),
					 errmsg("no such savepoint")));
			break;

			/*
			 * We are in a non-aborted subtransaction.	This is the only valid
			 * case.
			 */
		case TBLOCK_SUBINPROGRESS:
			break;

			/* These cases are invalid. */
		case TBLOCK_DEFAULT:
		case TBLOCK_STARTED:
		case TBLOCK_BEGIN:
		case TBLOCK_SUBBEGIN:
		case TBLOCK_END:
		case TBLOCK_SUBEND:
		case TBLOCK_ABORT:
		case TBLOCK_SUBABORT:
		case TBLOCK_ABORT_END:
		case TBLOCK_SUBABORT_END:
		case TBLOCK_ABORT_PENDING:
		case TBLOCK_SUBABORT_PENDING:
		case TBLOCK_SUBRESTART:
		case TBLOCK_SUBABORT_RESTART:
		case TBLOCK_PREPARE:
			elog(FATAL, "ReleaseSavepoint: unexpected state %s",
				 BlockStateAsString(s->blockState));
			break;
	}

	foreach(cell, options)
	{
		DefElem    *elem = lfirst(cell);

		if (strcmp(elem->defname, "savepoint_name") == 0)
			name = strVal(elem->arg);
	}

	Assert(PointerIsValid(name));

	if (Gp_role == GP_ROLE_DISPATCH)
	{
		char	   *cmd;

		cmd = psprintf("RELEASE SAVEPOINT %s", name);

		/*
		 * dispatch a DTX command, in the event of an error, this call will
		 * either exit via elog()/ereport() or return false
		 */
		if (!dispatchDtxCommand(cmd))
			elog(ERROR, "Could not release savepoint (%s)", cmd);

		pfree(cmd);
	}

	for (target = s; PointerIsValid(target); target = target->parent)
	{
		if (PointerIsValid(target->name) && strcmp(target->name, name) == 0)
			break;
	}

	if (!PointerIsValid(target))
		ereport(ERROR,
				(errcode(ERRCODE_S_E_INVALID_SPECIFICATION),
				 errmsg("no such savepoint")));

	/* disallow crossing savepoint level boundaries */
	if (target->savepointLevel != s->savepointLevel)
		ereport(ERROR,
				(errcode(ERRCODE_S_E_INVALID_SPECIFICATION),
				 errmsg("no such savepoint")));

	/*
	 * Mark "commit pending" all subtransactions up to the target
	 * subtransaction.	The actual commits will happen when control gets to
	 * CommitTransactionCommand.
	 */
	xact = CurrentTransactionState;
	for (;;)
	{
		Assert(xact->blockState == TBLOCK_SUBINPROGRESS);
		xact->blockState = TBLOCK_SUBEND;
		if (xact == target)
			break;
		xact = xact->parent;
		Assert(PointerIsValid(xact));
	}
}

/*
 * RollbackToSavepoint
 *		This executes a ROLLBACK TO <savepoint> command.
 *
 * As above, we don't actually do anything here except change blockState.
 */
void
RollbackToSavepoint(List *options)
{
	TransactionState s = CurrentTransactionState;
	TransactionState target,
				xact;
	ListCell   *cell;
	char	   *name = NULL;

	switch (s->blockState)
	{
			/*
			 * We can't rollback to a savepoint if there is no savepoint
			 * defined.
			 */
		case TBLOCK_INPROGRESS:
		case TBLOCK_ABORT:
			ereport(ERROR,
					(errcode(ERRCODE_S_E_INVALID_SPECIFICATION),
					 errmsg("no such savepoint")));
			break;

			/*
			 * There is at least one savepoint, so proceed.
			 */
		case TBLOCK_SUBINPROGRESS:
		case TBLOCK_SUBABORT:
			break;

			/* These cases are invalid. */
		case TBLOCK_DEFAULT:
		case TBLOCK_STARTED:
		case TBLOCK_BEGIN:
		case TBLOCK_SUBBEGIN:
		case TBLOCK_END:
		case TBLOCK_SUBEND:
		case TBLOCK_ABORT_END:
		case TBLOCK_SUBABORT_END:
		case TBLOCK_ABORT_PENDING:
		case TBLOCK_SUBABORT_PENDING:
		case TBLOCK_SUBRESTART:
		case TBLOCK_SUBABORT_RESTART:
		case TBLOCK_PREPARE:
			elog(FATAL, "RollbackToSavepoint: unexpected state %s",
				 BlockStateAsString(s->blockState));
			break;
	}

	foreach(cell, options)
	{
		DefElem    *elem = lfirst(cell);

		if (strcmp(elem->defname, "savepoint_name") == 0)
			name = strVal(elem->arg);
	}

	Assert(PointerIsValid(name));

	for (target = s; PointerIsValid(target); target = target->parent)
	{
		if (PointerIsValid(target->name) && strcmp(target->name, name) == 0)
			break;
	}

	if (!PointerIsValid(target))
		ereport(ERROR,
				(errcode(ERRCODE_S_E_INVALID_SPECIFICATION),
				 errmsg("no such savepoint")));

	/* disallow crossing savepoint level boundaries */
	if (target->savepointLevel != s->savepointLevel)
		ereport(ERROR,
				(errcode(ERRCODE_S_E_INVALID_SPECIFICATION),
				 errmsg("no such savepoint")));

	/*
	 * Mark "abort pending" all subtransactions up to the target
	 * subtransaction.	The actual aborts will happen when control gets to
	 * CommitTransactionCommand.
	 */
	xact = CurrentTransactionState;
	for (;;)
	{
		if (xact == target)
			break;
		if (xact->blockState == TBLOCK_SUBINPROGRESS)
			xact->blockState = TBLOCK_SUBABORT_PENDING;
		else if (xact->blockState == TBLOCK_SUBABORT)
			xact->blockState = TBLOCK_SUBABORT_END;
		else
			elog(FATAL, "RollbackToSavepoint: unexpected state %s",
				 BlockStateAsString(xact->blockState));
		xact = xact->parent;
		Assert(PointerIsValid(xact));
	}

	/* And mark the target as "restart pending" */
	if (xact->blockState == TBLOCK_SUBINPROGRESS)
		xact->blockState = TBLOCK_SUBRESTART;
	else if (xact->blockState == TBLOCK_SUBABORT)
		xact->blockState = TBLOCK_SUBABORT_RESTART;
	else
		elog(FATAL, "RollbackToSavepoint: unexpected state %s",
			 BlockStateAsString(xact->blockState));
}

static void
DispatchRollbackToSavepoint(char *name)
{
	char	   *cmd;

	if (!name)
		elog(ERROR, "could not find savepoint name for ROLLBACK TO SAVEPOINT");

	cmd = psprintf("ROLLBACK TO SAVEPOINT %s", name);

	/*
	 * dispatch a DTX command, in the event of an error, this call will
	 * either exit via elog()/ereport() or return false
	 */
	if (!dispatchDtxCommand(cmd))
		elog(ERROR, "Could not rollback to savepoint (%s)", cmd);

	pfree(cmd);
}

/*
 * BeginInternalSubTransaction
 *		This is the same as DefineSavepoint except it allows TBLOCK_STARTED,
 *		TBLOCK_END, and TBLOCK_PREPARE states, and therefore it can safely be
 *		used in functions that might be called when not inside a BEGIN block
 *		or when running deferred triggers at COMMIT/PREPARE time.  Also, it
 *		automatically does CommitTransactionCommand/StartTransactionCommand
 *		instead of expecting the caller to do it.
 */
void
BeginInternalSubTransaction(char *name)
{
	TransactionState s = CurrentTransactionState;

	if (Gp_role == GP_ROLE_DISPATCH)
	{
		if (!doDispatchSubtransactionInternalCmd(
			DTX_PROTOCOL_COMMAND_SUBTRANSACTION_BEGIN_INTERNAL))
		{
			elog(ERROR, 
				"Could not BeginInternalSubTransaction dispatch failed");
		}
	}

	switch (s->blockState)
	{
		case TBLOCK_STARTED:
		case TBLOCK_INPROGRESS:
		case TBLOCK_END:
		case TBLOCK_PREPARE:
		case TBLOCK_SUBINPROGRESS:
			/* Normal subtransaction start */
			PushTransaction();
			s = CurrentTransactionState;		/* changed by push */

			/*
			 * Savepoint names, like the TransactionState block itself, live
			 * in TopTransactionContext.
			 */
			if (name)
				s->name = MemoryContextStrdup(TopTransactionContext, name);
			break;

			/* These cases are invalid. */
		case TBLOCK_DEFAULT:
		case TBLOCK_BEGIN:
		case TBLOCK_SUBBEGIN:
		case TBLOCK_SUBEND:
		case TBLOCK_ABORT:
		case TBLOCK_SUBABORT:
		case TBLOCK_ABORT_END:
		case TBLOCK_SUBABORT_END:
		case TBLOCK_ABORT_PENDING:
		case TBLOCK_SUBABORT_PENDING:
		case TBLOCK_SUBRESTART:
		case TBLOCK_SUBABORT_RESTART:
			elog(FATAL, "BeginInternalSubTransaction: unexpected state %s",
				 BlockStateAsString(s->blockState));
			break;
	}

	CommitTransactionCommand();
	StartTransactionCommand();
}

/*
 * ReleaseCurrentSubTransaction
 *
 * RELEASE (ie, commit) the innermost subtransaction, regardless of its
 * savepoint name (if any).
 * NB: do NOT use CommitTransactionCommand/StartTransactionCommand with this.
 */
void
ReleaseCurrentSubTransaction(void)
{
	TransactionState s = CurrentTransactionState;

	if (s->blockState != TBLOCK_SUBINPROGRESS)
		elog(ERROR, "ReleaseCurrentSubTransaction: unexpected state %s",
			 BlockStateAsString(s->blockState));
	Assert(s->state == TRANS_INPROGRESS);

	if (Gp_role == GP_ROLE_DISPATCH)
	{
		if (!doDispatchSubtransactionInternalCmd(
			DTX_PROTOCOL_COMMAND_SUBTRANSACTION_RELEASE_INTERNAL))
		{
			elog(ERROR, 
				"Could not ReleaseCurrentSubTransaction dispatch failed");
		}
	}

	MemoryContextSwitchTo(CurTransactionContext);
	CommitSubTransaction();
	s = CurrentTransactionState;	/* changed by pop */
	Assert(s->state == TRANS_INPROGRESS);
}

/*
 * RollbackAndReleaseCurrentSubTransaction
 *
 * ROLLBACK and RELEASE (ie, abort) the innermost subtransaction, regardless
 * of its savepoint name (if any).
 * NB: do NOT use CommitTransactionCommand/StartTransactionCommand with this.
 */
void
RollbackAndReleaseCurrentSubTransaction(void)
{
	TransactionState s = CurrentTransactionState;

	switch (s->blockState)
	{
			/* Must be in a subtransaction */
		case TBLOCK_SUBINPROGRESS:
		case TBLOCK_SUBABORT:
			break;

			/* These cases are invalid. */
		case TBLOCK_DEFAULT:
		case TBLOCK_STARTED:
		case TBLOCK_BEGIN:
		case TBLOCK_SUBBEGIN:
		case TBLOCK_INPROGRESS:
		case TBLOCK_END:
		case TBLOCK_SUBEND:
		case TBLOCK_ABORT:
		case TBLOCK_ABORT_END:
		case TBLOCK_SUBABORT_END:
		case TBLOCK_ABORT_PENDING:
		case TBLOCK_SUBABORT_PENDING:
		case TBLOCK_SUBRESTART:
		case TBLOCK_SUBABORT_RESTART:
		case TBLOCK_PREPARE:
			elog(FATAL, "RollbackAndReleaseCurrentSubTransaction: unexpected state %s",
				 BlockStateAsString(s->blockState));
			break;
	}

	/*
	 * Abort the current subtransaction, if needed.
	 */
	if (s->blockState == TBLOCK_SUBINPROGRESS)
		AbortSubTransaction();

	/* And clean it up, too */
	CleanupSubTransaction();

	s = CurrentTransactionState;	/* changed by pop */
	AssertState(s->blockState == TBLOCK_SUBINPROGRESS ||
				s->blockState == TBLOCK_INPROGRESS ||
				s->blockState == TBLOCK_STARTED);

	if (Gp_role == GP_ROLE_DISPATCH)
	{
		if (!doDispatchSubtransactionInternalCmd(
				DTX_PROTOCOL_COMMAND_SUBTRANSACTION_ROLLBACK_INTERNAL))
		{
			elog(ERROR,
				 "Could not RollbackAndReleaseCurrentSubTransaction dispatch failed");
		}
	}
}

/*
 *	AbortOutOfAnyTransaction
 *
 *	This routine is provided for error recovery purposes.  It aborts any
 *	active transaction or transaction block, leaving the system in a known
 *	idle state.
 */
void
AbortOutOfAnyTransaction(void)
{
	TransactionState s = CurrentTransactionState;

	/*
	 * Get out of any transaction or nested transaction
	 */
	do
	{
		switch (s->blockState)
		{
			case TBLOCK_DEFAULT:
				if (s->state == TRANS_DEFAULT)
				{
					/* Not in a transaction, do nothing */
				}
				else
				{
					/*
					 * We can get here after an error during transaction start
					 * (state will be TRANS_START).  Need to clean up the
					 * incompletely started transaction.  First, adjust the
					 * low-level state to suppress warning message from
					 * AbortTransaction.
					 */
					if (s->state == TRANS_START)
						s->state = TRANS_INPROGRESS;
					AbortTransaction();
					CleanupTransaction();
				}
				break;
			case TBLOCK_STARTED:
			case TBLOCK_BEGIN:
			case TBLOCK_INPROGRESS:
			case TBLOCK_END:
			case TBLOCK_ABORT_PENDING:
			case TBLOCK_PREPARE:
				/* In a transaction, so clean up */
				AbortTransaction();
				CleanupTransaction();
				s->blockState = TBLOCK_DEFAULT;

				Assert(DistributedTransactionContext == DTX_CONTEXT_LOCAL_ONLY);
				break;
			case TBLOCK_ABORT:
			case TBLOCK_ABORT_END:
				/* AbortTransaction already done, still need Cleanup */
				CleanupTransaction();
				s->blockState = TBLOCK_DEFAULT;

				Assert(DistributedTransactionContext == DTX_CONTEXT_LOCAL_ONLY);
				break;

				/*
				 * In a subtransaction, so clean it up and abort parent too
				 */
			case TBLOCK_SUBBEGIN:
			case TBLOCK_SUBINPROGRESS:
			case TBLOCK_SUBEND:
			case TBLOCK_SUBABORT_PENDING:
			case TBLOCK_SUBRESTART:
				AbortSubTransaction();
				CleanupSubTransaction();
				s = CurrentTransactionState;	/* changed by pop */
				break;

			case TBLOCK_SUBABORT:
			case TBLOCK_SUBABORT_END:
			case TBLOCK_SUBABORT_RESTART:
				/* As above, but AbortSubTransaction already done */
				CleanupSubTransaction();
				s = CurrentTransactionState;	/* changed by pop */
				break;
		}
	} while (s->blockState != TBLOCK_DEFAULT);

	/* Should be out of all subxacts now */
	Assert(s->parent == NULL);
}

/*
 * IsTransactionBlock --- are we within a transaction block?
 */
bool
IsTransactionBlock(void)
{
	TransactionState s = CurrentTransactionState;

	if (s->blockState == TBLOCK_DEFAULT || s->blockState == TBLOCK_STARTED)
		return false;

	return true;
}

/*
 * IsTransactionOrTransactionBlock --- are we within either a transaction
 * or a transaction block?	(The backend is only really "idle" when this
 * returns false.)
 *
 * This should match up with IsTransactionBlock and IsTransactionState.
 */
bool
IsTransactionOrTransactionBlock(void)
{
	TransactionState s = CurrentTransactionState;

	if (s->blockState == TBLOCK_DEFAULT)
		return false;

	return true;
}

void
ExecutorMarkTransactionUsesSequences(void)
{
	seqXlogWrite = true;

	ForceSyncCommit();
}

void 
ExecutorMarkTransactionDoesWrites(void)
{
	// UNDONE: Verify we are in transaction...
	if (!TopTransactionStateData.executorSaysXactDoesWrites)
	{
		ereportif(Debug_print_full_dtm, LOG,
				  (errmsg("ExecutorMarkTransactionDoesWrites called")));
		TopTransactionStateData.executorSaysXactDoesWrites = true;
	}
}

bool
ExecutorSaysTransactionDoesWrites(void)
{
	return TopTransactionStateData.executorSaysXactDoesWrites;
}

/*
 * TransactionBlockStatusCode - return status code to send in ReadyForQuery
 */
char
TransactionBlockStatusCode(void)
{
	TransactionState s = CurrentTransactionState;

	switch (s->blockState)
	{
		case TBLOCK_DEFAULT:
		case TBLOCK_STARTED:
			return 'I';			/* idle --- not in transaction */
		case TBLOCK_BEGIN:
		case TBLOCK_SUBBEGIN:
		case TBLOCK_INPROGRESS:
		case TBLOCK_SUBINPROGRESS:
		case TBLOCK_END:
		case TBLOCK_SUBEND:
		case TBLOCK_PREPARE:
			return 'T';			/* in transaction */
		case TBLOCK_ABORT:
		case TBLOCK_SUBABORT:
		case TBLOCK_ABORT_END:
		case TBLOCK_SUBABORT_END:
		case TBLOCK_ABORT_PENDING:
		case TBLOCK_SUBABORT_PENDING:
		case TBLOCK_SUBRESTART:
		case TBLOCK_SUBABORT_RESTART:
			return 'E';			/* in failed transaction */
	}

	/* should never get here */
	elog(FATAL, "invalid transaction block state: %s",
		 BlockStateAsString(s->blockState));
	return 0;					/* keep compiler quiet */
}

/*
 * IsSubTransaction
 */
bool
IsSubTransaction(void)
{
	TransactionState s = CurrentTransactionState;

	if (s->nestingLevel >= 2)
		return true;

	return false;
}

/*
 * StartSubTransaction
 *
 * If you're wondering why this is separate from PushTransaction: it's because
 * we can't conveniently do this stuff right inside DefineSavepoint.  The
 * SAVEPOINT utility command will be executed inside a Portal, and if we
 * muck with CurrentMemoryContext or CurrentResourceOwner then exit from
 * the Portal will undo those settings.  So we make DefineSavepoint just
 * push a dummy transaction block, and when control returns to the main
 * idle loop, CommitTransactionCommand will be called, and we'll come here
 * to finish starting the subtransaction.
 */
static void
StartSubTransaction(void)
{
	TransactionState s = CurrentTransactionState;

	if (s->state != TRANS_DEFAULT)
		elog(WARNING, "StartSubTransaction while in %s state",
			 TransStateAsString(s->state));

	s->state = TRANS_START;

	/*
	 * Initialize subsystems for new subtransaction
	 *
	 * must initialize resource-management stuff first
	 */
	AtSubStart_Memory();
	AtSubStart_ResourceOwner();
	AtSubStart_Inval();
	AtSubStart_Notify();
	AfterTriggerBeginSubXact();

	s->state = TRANS_INPROGRESS;

	/*
	 * Call start-of-subxact callbacks
	 */
	CallSubXactCallbacks(SUBXACT_EVENT_START_SUB, s->subTransactionId,
						 s->parent->subTransactionId);

	ShowTransactionState("StartSubTransaction");
}

/*
 * CommitSubTransaction
 *
 *	The caller has to make sure to always reassign CurrentTransactionState
 *	if it has a local pointer to it after calling this function.
 */
static void
CommitSubTransaction(void)
{
	TransactionState s = CurrentTransactionState;

	ShowTransactionState("CommitSubTransaction");

	if (s->state != TRANS_INPROGRESS)
		elog(WARNING, "CommitSubTransaction while in %s state",
			 TransStateAsString(s->state));

	/* Pre-commit processing goes here -- nothing to do at the moment */

	s->state = TRANS_COMMIT;

	/* Must CCI to ensure commands of subtransaction are seen as done */
	CommandCounterIncrement();

	/*
	 * Prior to 8.4 we marked subcommit in clog at this point.	We now only
	 * perform that step, if required, as part of the atomic update of the
	 * whole transaction tree at top level commit or abort.
	 */

	/* Post-commit cleanup */
	if (TransactionIdIsValid(s->transactionId))
		AtSubCommit_childXids();
	AfterTriggerEndSubXact(true);
	AtSubCommit_Portals(s->subTransactionId,
						s->parent->subTransactionId,
						s->parent->curTransactionOwner);
	AtEOSubXact_LargeObject(true, s->subTransactionId,
							s->parent->subTransactionId);
	AtSubCommit_Notify();

	CallSubXactCallbacks(SUBXACT_EVENT_COMMIT_SUB, s->subTransactionId,
						 s->parent->subTransactionId);

	ResourceOwnerRelease(s->curTransactionOwner,
						 RESOURCE_RELEASE_BEFORE_LOCKS,
						 true, false);
	AtEOSubXact_RelationCache(true, s->subTransactionId,
							  s->parent->subTransactionId);
	AtEOSubXact_Inval(true);
	AtSubCommit_smgr();

	/*
	 * The only lock we actually release here is the subtransaction XID lock.
	 * The rest just get transferred to the parent resource owner.
	 */
	CurrentResourceOwner = s->curTransactionOwner;
	if (TransactionIdIsValid(s->transactionId))
		XactLockTableDelete(s->transactionId);

	ResourceOwnerRelease(s->curTransactionOwner,
						 RESOURCE_RELEASE_LOCKS,
						 true, false);
	ResourceOwnerRelease(s->curTransactionOwner,
						 RESOURCE_RELEASE_AFTER_LOCKS,
						 true, false);

	AtEOXact_GUC(true, s->gucNestLevel);
	AtEOSubXact_SPI(true, s->subTransactionId);
	AtEOSubXact_on_commit_actions(true, s->subTransactionId,
								  s->parent->subTransactionId);
	AtEOSubXact_Namespace(true, s->subTransactionId,
						  s->parent->subTransactionId);
	AtEOSubXact_Files(true, s->subTransactionId,
					  s->parent->subTransactionId);
	AtEOSubXact_HashTables(true, s->nestingLevel);
	AtEOSubXact_PgStat(true, s->nestingLevel);
	AtSubCommit_Snapshot(s->nestingLevel);

	/*
	 * We need to restore the upper transaction's read-only state, in case the
	 * upper is read-write while the child is read-only; GUC will incorrectly
	 * think it should leave the child state in place.
	 */
	XactReadOnly = s->prevXactReadOnly;

	CurrentResourceOwner = s->parent->curTransactionOwner;
	CurTransactionResourceOwner = s->parent->curTransactionOwner;
	ResourceOwnerDelete(s->curTransactionOwner);
	s->curTransactionOwner = NULL;

	AtSubCommit_Memory();

	s->state = TRANS_DEFAULT;

	PopTransaction();
}

/*
 * AbortSubTransaction
 */
static void
AbortSubTransaction(void)
{
	TransactionState s = CurrentTransactionState;

	/* Prevent cancel/die interrupt while cleaning up */
	HOLD_INTERRUPTS();

	/* Make sure we have a valid memory context and resource owner */
	AtSubAbort_Memory();
	AtSubAbort_ResourceOwner();

	/*
	 * Release any LW locks we might be holding as quickly as possible.
	 * (Regular locks, however, must be held till we finish aborting.)
	 * Releasing LW locks is critical since we might try to grab them again
	 * while cleaning up!
	 *
	 * FIXME This may be incorrect --- Are there some locks we should keep?
	 * Buffer locks, for example?  I don't think so but I'm not sure.
	 */
	LWLockReleaseAll();

	AbortBufferIO();
	UnlockBuffers();

	LockWaitCancel();

	/*
	 * check the current transaction state
	 */
	ShowTransactionState("AbortSubTransaction");

	if (s->state != TRANS_INPROGRESS)
		elog(WARNING, "AbortSubTransaction while in %s state",
			 TransStateAsString(s->state));

	s->state = TRANS_ABORT;

	/*
	 * Reset user ID which might have been changed transiently.  (See notes in
	 * AbortTransaction.)
	 */
	SetUserIdAndSecContext(s->prevUser, s->prevSecContext);

	/*
	 * We can skip all this stuff if the subxact failed before creating a
	 * ResourceOwner...
	 */
	if (s->curTransactionOwner)
	{
		AfterTriggerEndSubXact(false);
		AtSubAbort_Portals(s->subTransactionId,
						   s->parent->subTransactionId,
						   s->parent->curTransactionOwner);
		AtEOXact_DispatchOids(false);
		AtEOSubXact_LargeObject(false, s->subTransactionId,
								s->parent->subTransactionId);
		AtSubAbort_Notify();

		/* Advertise the fact that we aborted in pg_clog. */
		(void) RecordTransactionAbort(true);

		/* Post-abort cleanup */
		if (TransactionIdIsValid(s->transactionId))
			AtSubAbort_childXids();

		CallSubXactCallbacks(SUBXACT_EVENT_ABORT_SUB, s->subTransactionId,
							 s->parent->subTransactionId);

		ResourceOwnerRelease(s->curTransactionOwner,
							 RESOURCE_RELEASE_BEFORE_LOCKS,
							 false, false);
		AtEOSubXact_RelationCache(false, s->subTransactionId,
								  s->parent->subTransactionId);
		AtEOSubXact_Inval(false);
		AtSubAbort_smgr();
		ResourceOwnerRelease(s->curTransactionOwner,
							 RESOURCE_RELEASE_LOCKS,
							 false, false);
		ResourceOwnerRelease(s->curTransactionOwner,
							 RESOURCE_RELEASE_AFTER_LOCKS,
							 false, false);

		AtEOXact_GUC(false, s->gucNestLevel);
		AtEOSubXact_SPI(false, s->subTransactionId);
		AtEOSubXact_on_commit_actions(false, s->subTransactionId,
									  s->parent->subTransactionId);
		AtEOSubXact_Namespace(false, s->subTransactionId,
							  s->parent->subTransactionId);
		AtEOSubXact_Files(false, s->subTransactionId,
						  s->parent->subTransactionId);
		AtEOSubXact_HashTables(false, s->nestingLevel);
		AtEOSubXact_PgStat(false, s->nestingLevel);
		AtSubAbort_Snapshot(s->nestingLevel);
	}

	/*
	 * Restore the upper transaction's read-only state, too.  This should be
	 * redundant with GUC's cleanup but we may as well do it for consistency
	 * with the commit case.
	 */
	XactReadOnly = s->prevXactReadOnly;

	RESUME_INTERRUPTS();
}

/*
 * CleanupSubTransaction
 *
 *	The caller has to make sure to always reassign CurrentTransactionState
 *	if it has a local pointer to it after calling this function.
 */
static void
CleanupSubTransaction(void)
{
	TransactionState s = CurrentTransactionState;

	ShowTransactionState("CleanupSubTransaction");

	if (s->state != TRANS_ABORT)
		elog(WARNING, "CleanupSubTransaction while in %s state",
			 TransStateAsString(s->state));

	AtSubCleanup_Portals(s->subTransactionId);

	CurrentResourceOwner = s->parent->curTransactionOwner;
	CurTransactionResourceOwner = s->parent->curTransactionOwner;
	if (s->curTransactionOwner)
		ResourceOwnerDelete(s->curTransactionOwner);
	s->curTransactionOwner = NULL;

	AtSubCleanup_Memory();

	s->state = TRANS_DEFAULT;

	PopTransaction();
}

/*
 * PushTransaction
 *		Create transaction state stack entry for a subtransaction
 *
 *	The caller has to make sure to always reassign CurrentTransactionState
 *	if it has a local pointer to it after calling this function.
 */
static void
PushTransaction(void)
{
	TransactionState p = CurrentTransactionState;
	TransactionState s;

	currentSavepointTotal++;

	if ((currentSavepointTotal >= gp_subtrans_warn_limit) &&
	    (currentSavepointTotal % gp_subtrans_warn_limit == 0))
	{
		ereport(WARNING,
		(errmsg("Using too many subtransactions in one transaction."),
		errhint("Close open transactions soon to avoid wraparound "
			"problems.")));
	}

	/*
	 * We keep subtransaction state nodes in TopTransactionContext.
	 */
	s = (TransactionState)
		MemoryContextAllocZero(TopTransactionContext,
							   sizeof(TransactionStateData));

	/*
	 * Assign a subtransaction ID, watching out for counter wraparound.
	 */
	currentSubTransactionId += 1;
	if (currentSubTransactionId == InvalidSubTransactionId)
	{
		currentSubTransactionId -= 1;
		pfree(s);
		ereport(ERROR,
				(errcode(ERRCODE_PROGRAM_LIMIT_EXCEEDED),
				 errmsg("cannot have more than 2^32-1 subtransactions in a transaction")));
	}

	/*
	 * We can now stack a minimally valid subtransaction without fear of
	 * failure.
	 */
	s->transactionId = InvalidTransactionId;	/* until assigned */
	s->subTransactionId = currentSubTransactionId;
	s->parent = p;
	s->nestingLevel = p->nestingLevel + 1;
	s->gucNestLevel = NewGUCNestLevel();
	s->savepointLevel = p->savepointLevel;
	s->state = TRANS_DEFAULT;
	s->blockState = TBLOCK_SUBBEGIN;
	GetUserIdAndSecContext(&s->prevUser, &s->prevSecContext);
	s->prevXactReadOnly = XactReadOnly;
	s->executorSaysXactDoesWrites = false;

	fastNodeCount++;
	if (fastNodeCount == NUM_NODES_TO_SKIP_FOR_FAST_SEARCH)
	{
		fastNodeCount = 0;
		s->fastLink = previousFastLink;
		previousFastLink = s;
	}

	CurrentTransactionState = s;

	/*
	 * AbortSubTransaction and CleanupSubTransaction have to be able to cope
	 * with the subtransaction from here on out; in particular they should not
	 * assume that it necessarily has a transaction context, resource owner,
	 * or XID.
	 */
}

/*
 * PopTransaction
 *		Pop back to parent transaction state
 *
 *	The caller has to make sure to always reassign CurrentTransactionState
 *	if it has a local pointer to it after calling this function.
 */
static void
PopTransaction(void)
{
	TransactionState s = CurrentTransactionState;

	if (s->state != TRANS_DEFAULT)
		elog(WARNING, "PopTransaction while in %s state",
			 TransStateAsString(s->state));

	if (s->parent == NULL)
		elog(FATAL, "PopTransaction with no parent");

	CurrentTransactionState = s->parent;

	/* Let's just make sure CurTransactionContext is good */
	CurTransactionContext = s->parent->curTransactionContext;
	MemoryContextSwitchTo(CurTransactionContext);

	/* Ditto for ResourceOwner links */
	CurTransactionResourceOwner = s->parent->curTransactionOwner;
	CurrentResourceOwner = s->parent->curTransactionOwner;

	if (fastNodeCount)
	{
		fastNodeCount--;
	}

	/*
	 * Deleting node where last fastLink is stored
	 * hence retrive the fastLink to update in node to be added next
	 */
	if (previousFastLink == s)
	{
		fastNodeCount = NUM_NODES_TO_SKIP_FOR_FAST_SEARCH - 1;
		previousFastLink = s->fastLink;
	}

	/* Free the old child structure */
	if (s->name)
		pfree(s->name);
	pfree(s);
}

/*
 * ShowTransactionState
 *		Debug support
 */
static void
ShowTransactionState(const char *str)
{
	/* skip work if message will definitely not be printed */
	if (log_min_messages <= DEBUG3 || client_min_messages <= DEBUG3)
	{
		elog(DEBUG3, "%s", str);
		ShowTransactionStateRec(CurrentTransactionState);
	}
}

/*
 * ShowTransactionStateRec
 *		Recursive subroutine for ShowTransactionState
 */
static void
ShowTransactionStateRec(TransactionState s)
{
	StringInfoData buf;

	initStringInfo(&buf);

	if (s->nChildXids > 0)
	{
		int			i;

		appendStringInfo(&buf, "%u", s->childXids[0]);
		for (i = 1; i < s->nChildXids; i++)
			appendStringInfo(&buf, " %u", s->childXids[i]);
	}

	if (s->parent)
		ShowTransactionStateRec(s->parent);

	/* use ereport to suppress computation if msg will not be printed */
	ereport(DEBUG3,
			(errmsg_internal("name: %s; blockState: %13s; state: %7s, xid/subid/cid: %u/%u/%u%s, nestlvl: %d, children: %s",
							 PointerIsValid(s->name) ? s->name : "unnamed",
							 BlockStateAsString(s->blockState),
							 TransStateAsString(s->state),
							 (unsigned int) s->transactionId,
							 (unsigned int) s->subTransactionId,
							 (unsigned int) currentCommandId,
							 currentCommandIdUsed ? " (used)" : "",
							 s->nestingLevel, buf.data)));

	pfree(buf.data);
}

/*
 * BlockStateAsString
 *		Debug support
 */
static const char *
BlockStateAsString(TBlockState blockState)
{
	switch (blockState)
	{
		case TBLOCK_DEFAULT:
			return "DEFAULT";
		case TBLOCK_STARTED:
			return "STARTED";
		case TBLOCK_BEGIN:
			return "BEGIN";
		case TBLOCK_INPROGRESS:
			return "INPROGRESS";
		case TBLOCK_END:
			return "END";
		case TBLOCK_ABORT:
			return "ABORT";
		case TBLOCK_ABORT_END:
			return "ABORT END";
		case TBLOCK_ABORT_PENDING:
			return "ABORT PEND";
		case TBLOCK_PREPARE:
			return "PREPARE";
		case TBLOCK_SUBBEGIN:
			return "SUB BEGIN";
		case TBLOCK_SUBINPROGRESS:
			return "SUB INPROGRS";
		case TBLOCK_SUBEND:
			return "SUB END";
		case TBLOCK_SUBABORT:
			return "SUB ABORT";
		case TBLOCK_SUBABORT_END:
			return "SUB ABORT END";
		case TBLOCK_SUBABORT_PENDING:
			return "SUB ABRT PEND";
		case TBLOCK_SUBRESTART:
			return "SUB RESTART";
		case TBLOCK_SUBABORT_RESTART:
			return "SUB AB RESTRT";
	}
	return "UNRECOGNIZED";
}

/*
 * TransStateAsString
 *		Debug support
 */
static const char *
TransStateAsString(TransState state)
{
	switch (state)
	{
		case TRANS_DEFAULT:
			return "DEFAULT";
		case TRANS_START:
			return "START";
		case TRANS_INPROGRESS:
			return "INPROGR";
		case TRANS_COMMIT:
			return "COMMIT";
		case TRANS_ABORT:
			return "ABORT";
		case TRANS_PREPARE:
			return "PREPARE";
	}
	return "UNRECOGNIZED";
}

/*
 * IsoLevelAsUpperString
 *		Formatting helper.
 */
const char *
IsoLevelAsUpperString(int IsoLevel)
{
	switch (IsoLevel)
	{
		case XACT_READ_UNCOMMITTED:
			return "READ UNCOMMITTED";
		case XACT_READ_COMMITTED:
			return "READ COMMITTED";
		case XACT_REPEATABLE_READ:
			return "REPEATABLE READ";
		case XACT_SERIALIZABLE:
			return "SERIALIZABLE";
		default:
			return "UNKNOWN";
	}
}


/*
 * xactGetCommittedChildren
 *
 * Gets the list of committed children of the current transaction.	The return
 * value is the number of child transactions.  *ptr is set to point to an
 * array of TransactionIds.  The array is allocated in TopTransactionContext;
 * the caller should *not* pfree() it (this is a change from pre-8.4 code!).
 * If there are no subxacts, *ptr is set to NULL.
 */
int
xactGetCommittedChildren(TransactionId **ptr)
{
	TransactionState s = CurrentTransactionState;

	if (s->nChildXids == 0)
		*ptr = NULL;
	else
		*ptr = s->childXids;

	return s->nChildXids;
}

/*
 *	XLOG support routines
 */
static TMGXACT_LOG *
xact_get_distributed_info_from_commit(xl_xact_commit *xlrec)
{
	TransactionId *xacts;
	SharedInvalidationMessage *msgs;

	xacts = (TransactionId *) &xlrec->xnodes[xlrec->nrels];
	msgs = (SharedInvalidationMessage *) &xacts[xlrec->nsubxacts];

	return (TMGXACT_LOG *) &msgs[xlrec->nmsgs];
}

/*
 * Before 9.0 this was a fairly short function, but now it performs many
 * actions for which the order of execution is critical.
 */
static void
xact_redo_commit(xl_xact_commit *xlrec, TransactionId xid, XLogRecPtr lsn,
				 DistributedTransactionId distribXid,
				 DistributedTransactionTimeStamp distribTimeStamp)
{
	TransactionId *sub_xids;
	SharedInvalidationMessage *inval_msgs;
	TransactionId max_xid;
	int			i;

	/* subxid array follows relfilenodes */
	sub_xids = (TransactionId *) &xlrec->xnodes[xlrec->nrels];
	/* invalidation messages array follows subxids */
	inval_msgs = (SharedInvalidationMessage *) &(sub_xids[xlrec->nsubxacts]);

	max_xid = TransactionIdLatest(xid, xlrec->nsubxacts, sub_xids);

	/*
	 * Make sure nextXid is beyond any XID mentioned in the record.
	 *
	 * We don't expect anyone else to modify nextXid, hence we don't need to
	 * hold a lock while checking this. We still acquire the lock to modify
	 * it, though.
	 */
	if (TransactionIdFollowsOrEquals(max_xid,
									 ShmemVariableCache->nextXid))
	{
		LWLockAcquire(XidGenLock, LW_EXCLUSIVE);
		ShmemVariableCache->nextXid = max_xid;
		TransactionIdAdvance(ShmemVariableCache->nextXid);
		LWLockRelease(XidGenLock);
	}

	/* also update distributed commit log */
	if (distribXid != 0 && distribTimeStamp != 0)
	{
		DistributedLog_SetCommittedTree(xid, xlrec->nsubxacts, sub_xids,
										distribTimeStamp, distribXid,
										/* isRedo */ true);
	}

	if (standbyState == STANDBY_DISABLED)
	{
		/*
		 * Mark the transaction committed in pg_clog.
		 */
		TransactionIdCommitTree(xid, xlrec->nsubxacts, sub_xids);
	}
	else
	{
		/*
		 * If a transaction completion record arrives that has as-yet
		 * unobserved subtransactions then this will not have been fully
		 * handled by the call to RecordKnownAssignedTransactionIds() in the
		 * main recovery loop in xlog.c. So we need to do bookkeeping again to
		 * cover that case. This is confusing and it is easy to think this
		 * call is irrelevant, which has happened three times in development
		 * already. Leave it in.
		 */
		RecordKnownAssignedTransactionIds(max_xid);

		/*
		 * Mark the transaction committed in pg_clog. We use async commit
		 * protocol during recovery to provide information on database
		 * consistency for when users try to set hint bits. It is important
		 * that we do not set hint bits until the minRecoveryPoint is past
		 * this commit record. This ensures that if we crash we don't see hint
		 * bits set on changes made by transactions that haven't yet
		 * recovered. It's unlikely but it's good to be safe.
		 */
		TransactionIdAsyncCommitTree(xid, xlrec->nsubxacts, sub_xids, lsn);

		/*
		 * We must mark clog before we update the ProcArray.
		 */
		ExpireTreeKnownAssignedTransactionIds(xid, xlrec->nsubxacts, sub_xids, max_xid);

		/*
		 * Send any cache invalidations attached to the commit. We must
		 * maintain the same order of invalidation then release locks as
		 * occurs in CommitTransaction().
		 */
		ProcessCommittedInvalidationMessages(inval_msgs, xlrec->nmsgs,
								  XactCompletionRelcacheInitFileInval(xlrec),
											 xlrec->dbId, xlrec->tsId);

		/*
		 * Release locks, if any. We do this for both two phase and normal one
		 * phase transactions. In effect we are ignoring the prepare phase and
		 * just going straight to lock release.
		 */
		StandbyReleaseLockTree(xid, xlrec->nsubxacts, sub_xids);
	}

	/* Make sure files supposed to be dropped are dropped */
	if (xlrec->nrels > 0)
	{
<<<<<<< HEAD
		for (i = 0; i < xlrec->nrels; i++)
=======
		SMgrRelation srel = smgropen(xlrec->xnodes[i], InvalidBackendId);
		ForkNumber	fork;

		for (fork = 0; fork <= MAX_FORKNUM; fork++)
>>>>>>> a4bebdd9
		{
			SMgrRelation srel = smgropen(xlrec->xnodes[i]);
			ForkNumber	fork;

			for (fork = 0; fork <= MAX_FORKNUM; fork++)
			{
				XLogDropRelation(xlrec->xnodes[i], fork);
				smgrdounlink(srel, fork, true);
			}
			smgrclose(srel);
		}
	}

	/*
	 * We issue an XLogFlush() for the same reason we emit ForceSyncCommit()
	 * in normal operation. For example, in DROP DATABASE, we delete all the
	 * files belonging to the database, and then commit the transaction. If we
	 * crash after all the files have been deleted but before the commit, you
	 * have an entry in pg_database without any files. To minimize the window
	 * for that, we use ForceSyncCommit() to rush the commit record to disk as
	 * quick as possible. We have the same window during recovery, and forcing
	 * an XLogFlush() (which updates minRecoveryPoint during recovery) helps
	 * to reduce that problem window, for any user that requested
	 * ForceSyncCommit().
	 */
	if (XactCompletionForceSyncCommit(xlrec))
		XLogFlush(lsn);
}

/*
 * Be careful with the order of execution, as with xact_redo_commit().
 * The two functions are similar but differ in key places.
 *
 * Note also that an abort can be for a subtransaction and its children,
 * not just for a top level abort. That means we have to consider
 * topxid != xid, whereas in commit we would find topxid == xid always
 * because subtransaction commit is never WAL logged.
 */
static void
xact_redo_distributed_commit(xl_xact_commit *xlrec, TransactionId xid)
{
	TMGXACT_LOG *gxact_log;
	
	DistributedTransactionTimeStamp	distribTimeStamp;
	DistributedTransactionId 		distribXid;

	TransactionId *sub_xids;
	TransactionId max_xid;
	int			i;

	/* 
	 * Get the global transaction information first.
	 */
	gxact_log = xact_get_distributed_info_from_commit(xlrec);

	/*
	 * Crack open the gid to get the timestamp.
	 */
	dtxCrackOpenGid(
			gxact_log->gid,
			&distribTimeStamp,
			&distribXid);

	if (gxact_log->gxid != distribXid)
		elog(ERROR, 
		     "Distributed xid %u does not match %u in distributed commit redo record",
		     gxact_log->gxid, distribXid);

	if (TransactionIdIsValid(xid))
	{
		/*
		 * Mark the distributed transaction committed before we
		 * update the CLOG in xact_redo_commit.
		 */
		/*
		 * Make room in the DistributedLog, if necessary.
		 */
		if (TransactionIdFollowsOrEquals(xid,
										 ShmemVariableCache->nextXid))
		{
			ShmemVariableCache->nextXid = xid;
			TransactionIdAdvance(ShmemVariableCache->nextXid);
		}

		/*
		 * Now update the CLOG and do local commit actions.
		 *
		 * NOTE: The following logic is a copy of xact_redo_commit, with the
		 * only addition being redo of DistributeLog updates to subtransaction
		 * log.
		 */

		/* Mark the transaction committed in pg_clog */
		sub_xids = (TransactionId *) &xlrec->xnodes[xlrec->nrels];

		/* Add the committed subtransactions to the DistributedLog, too. */
		DistributedLog_SetCommittedTree(xid, xlrec->nsubxacts, sub_xids,
										distribTimeStamp,
										gxact_log->gxid,
										/* isRedo */ true);

		TransactionIdCommitTree(xid, xlrec->nsubxacts, sub_xids);

		/* Make sure nextXid is beyond any XID mentioned in the record */
		max_xid = xid;
		for (i = 0; i < xlrec->nsubxacts; i++)
		{
			if (TransactionIdPrecedes(max_xid, sub_xids[i]))
				max_xid = sub_xids[i];
		}
		if (TransactionIdFollowsOrEquals(max_xid,
										 ShmemVariableCache->nextXid))
		{
			ShmemVariableCache->nextXid = max_xid;
			TransactionIdAdvance(ShmemVariableCache->nextXid);
		}

		for (i = 0; i < xlrec->nrels; i++)
		{
			SMgrRelation srel = smgropen(xlrec->xnodes[i]);
			ForkNumber	fork;

			for (fork = 0; fork <= MAX_FORKNUM; fork++)
			{
				/*
				 * In GPDB, always try to drop the main fork. This is because
				 * smgrexists() doesn't do the right thing for AOCO tables.
				 * smgrexists() checks for the existence of the first segment (0),
				 * but an AOCO table doesn't user segment 0.
				 */
				if (smgrexists(srel, fork) || fork == MAIN_FORKNUM)
				{
					XLogDropRelation(xlrec->xnodes[i], fork);
					smgrdounlink(srel, fork, false, true);
				}
			}
			smgrclose(srel);
		}
	}

	/*
	 * End copy of xact_redo_commit logic.
	 */
	redoDistributedCommitRecord(gxact_log);
}

static void
xact_redo_abort(xl_xact_abort *xlrec, TransactionId xid)
{
	TransactionId *sub_xids;
	TransactionId max_xid;
	int			i;

	sub_xids = (TransactionId *) &(xlrec->xnodes[xlrec->nrels]);
	max_xid = TransactionIdLatest(xid, xlrec->nsubxacts, sub_xids);

	/*
	 * Make sure nextXid is beyond any XID mentioned in the record.
	 *
	 * We don't expect anyone else to modify nextXid, hence we don't need to
	 * hold a lock while checking this. We still acquire the lock to modify
	 * it, though.
	 */
	if (TransactionIdFollowsOrEquals(max_xid,
									 ShmemVariableCache->nextXid))
	{
		LWLockAcquire(XidGenLock, LW_EXCLUSIVE);
		ShmemVariableCache->nextXid = max_xid;
		TransactionIdAdvance(ShmemVariableCache->nextXid);
		LWLockRelease(XidGenLock);
	}

	if (standbyState == STANDBY_DISABLED)
	{
		/* Mark the transaction aborted in pg_clog, no need for async stuff */
		TransactionIdAbortTree(xid, xlrec->nsubxacts, sub_xids);
	}
	else
	{
		/*
		 * If a transaction completion record arrives that has as-yet
		 * unobserved subtransactions then this will not have been fully
		 * handled by the call to RecordKnownAssignedTransactionIds() in the
		 * main recovery loop in xlog.c. So we need to do bookkeeping again to
		 * cover that case. This is confusing and it is easy to think this
		 * call is irrelevant, which has happened three times in development
		 * already. Leave it in.
		 */
		RecordKnownAssignedTransactionIds(max_xid);

		/* Mark the transaction aborted in pg_clog, no need for async stuff */
		TransactionIdAbortTree(xid, xlrec->nsubxacts, sub_xids);

		/*
		 * We must update the ProcArray after we have marked clog.
		 */
		ExpireTreeKnownAssignedTransactionIds(xid, xlrec->nsubxacts, sub_xids, max_xid);

		/*
		 * There are no flat files that need updating, nor invalidation
		 * messages to send or undo.
		 */

		/*
		 * Release locks, if any. There are no invalidations to send.
		 */
		StandbyReleaseLockTree(xid, xlrec->nsubxacts, sub_xids);
	}

	/* Make sure files supposed to be dropped are dropped */
	for (i = 0; i < xlrec->nrels; i++)
	{
		SMgrRelation srel = smgropen(xlrec->xnodes[i], InvalidBackendId);
		ForkNumber	fork;

		for (fork = 0; fork <= MAX_FORKNUM; fork++)
		{
<<<<<<< HEAD
			XLogDropRelation(xlrec->xnodes[i], fork);
			smgrdounlink(srel, fork, false, true);
=======
			if (smgrexists(srel, fork))
			{
				XLogDropRelation(xlrec->xnodes[i], fork);
				smgrdounlink(srel, fork, true);
			}
>>>>>>> a4bebdd9
		}
		smgrclose(srel);
	}
}

static void
xact_redo_distributed_forget(xl_xact_distributed_forget *xlrec, TransactionId xid __attribute__((unused)) )
{
	redoDistributedForgetCommitRecord(&xlrec->gxact_log);
}


void
xact_redo(XLogRecPtr beginLoc __attribute__((unused)), XLogRecPtr lsn __attribute__((unused)), XLogRecord *record)
{
	uint8		info = record->xl_info & ~XLR_INFO_MASK;

	/* Backup blocks are not used in xact records */
	Assert(!(record->xl_info & XLR_BKP_BLOCK_MASK));

	if (info == XLOG_XACT_COMMIT)
	{
		xl_xact_commit *xlrec = (xl_xact_commit *) XLogRecGetData(record);

		xact_redo_commit(xlrec, record->xl_xid, lsn, 0, 0);
	}
	else if (info == XLOG_XACT_ABORT)
	{
		xl_xact_abort *xlrec = (xl_xact_abort *) XLogRecGetData(record);

		xact_redo_abort(xlrec, record->xl_xid);
	}
	else if (info == XLOG_XACT_PREPARE)
	{
		/* the record contents are exactly the 2PC file */
		RecreateTwoPhaseFile(record->xl_xid,
							 XLogRecGetData(record), record->xl_len, &beginLoc);
	}
	else if (info == XLOG_XACT_COMMIT_PREPARED)
	{
		xl_xact_commit_prepared *xlrec = (xl_xact_commit_prepared *) XLogRecGetData(record);

		xact_redo_commit(&xlrec->crec, xlrec->xid, lsn,  xlrec->distribXid, xlrec->distribTimeStamp);
		RemoveTwoPhaseFile(xlrec->xid, false);
	}
	else if (info == XLOG_XACT_ABORT_PREPARED)
	{
		xl_xact_abort_prepared *xlrec = (xl_xact_abort_prepared *) XLogRecGetData(record);

		xact_redo_abort(&xlrec->arec, xlrec->xid);
		RemoveTwoPhaseFile(xlrec->xid, false);
	}
	else if (info == XLOG_XACT_DISTRIBUTED_COMMIT)
	{
		xl_xact_commit *xlrec = (xl_xact_commit *) XLogRecGetData(record);

		xact_redo_distributed_commit(xlrec, record->xl_xid);
	}
	else if (info == XLOG_XACT_DISTRIBUTED_FORGET)
	{
		xl_xact_distributed_forget *xlrec = (xl_xact_distributed_forget *) XLogRecGetData(record);

		xact_redo_distributed_forget(xlrec, record->xl_xid);
	}
	else if (info == XLOG_XACT_ASSIGNMENT)
	{
		xl_xact_assignment *xlrec = (xl_xact_assignment *) XLogRecGetData(record);

		if (standbyState >= STANDBY_INITIALIZED)
			ProcArrayApplyXidAssignment(xlrec->xtop,
										xlrec->nsubxacts, xlrec->xsub);
	}
	else
		elog(PANIC, "xact_redo: unknown op code %u", info);
}

static char*
xact_desc_commit(StringInfo buf, xl_xact_commit *xlrec)
{
	int			i;
	TransactionId *xacts;
	SharedInvalidationMessage *msgs;

	xacts = (TransactionId *) &xlrec->xnodes[xlrec->nrels];
	msgs = (SharedInvalidationMessage *) &xacts[xlrec->nsubxacts];

	appendStringInfoString(buf, timestamptz_to_str(xlrec->xact_time));

	if (xlrec->nrels > 0)
	{
		appendStringInfo(buf, "; rels:");
		for (i = 0; i < xlrec->nrels; i++)
		{
			char	   *path = relpathperm(xlrec->xnodes[i], MAIN_FORKNUM);

			appendStringInfo(buf, " %s", path);
			pfree(path);
		}
	}
	if (xlrec->nsubxacts > 0)
	{
		appendStringInfo(buf, "; subxacts:");
		for (i = 0; i < xlrec->nsubxacts; i++)
			appendStringInfo(buf, " %u", xacts[i]);
	}
	if (xlrec->nmsgs > 0)
	{
		if (XactCompletionRelcacheInitFileInval(xlrec))
			appendStringInfo(buf, "; relcache init file inval dbid %u tsid %u",
							 xlrec->dbId, xlrec->tsId);

		appendStringInfo(buf, "; inval msgs:");
		for (i = 0; i < xlrec->nmsgs; i++)
		{
			SharedInvalidationMessage *msg = &msgs[i];

			if (msg->id >= 0)
				appendStringInfo(buf, " catcache %d", msg->id);
			else if (msg->id == SHAREDINVALCATALOG_ID)
				appendStringInfo(buf, " catalog %u", msg->cat.catId);
			else if (msg->id == SHAREDINVALRELCACHE_ID)
				appendStringInfo(buf, " relcache %u", msg->rc.relId);
			/* remaining cases not expected, but print something anyway */
			else if (msg->id == SHAREDINVALSMGR_ID)
				appendStringInfo(buf, " smgr");
			else if (msg->id == SHAREDINVALRELMAP_ID)
				appendStringInfo(buf, " relmap");
			else
				appendStringInfo(buf, " unknown id %d", msg->id);
		}
	}

	/*
-	 * MPP: Return end of regular commit information.
	 */
	return (char *) &msgs[xlrec->nmsgs];
}

static void
xact_desc_distributed_commit(StringInfo buf, xl_xact_commit *xlrec)
{
	TMGXACT_LOG *gxact_log;

	/*
	 * We put the global transaction information last, so call the regular xact
	 * commit routine.
	 */
	gxact_log = (TMGXACT_LOG *) xact_desc_commit(buf, xlrec);

	descDistributedCommitRecord(buf, gxact_log);
}

static void
xact_desc_distributed_forget(StringInfo buf, xl_xact_distributed_forget *xlrec)
{
	descDistributedForgetCommitRecord(buf, &xlrec->gxact_log);
}


static void
xact_desc_abort(StringInfo buf, xl_xact_abort *xlrec)
{
	int			i;

	appendStringInfoString(buf, timestamptz_to_str(xlrec->xact_time));
	if (xlrec->nrels > 0)
	{
		appendStringInfo(buf, "; rels:");
		for (i = 0; i < xlrec->nrels; i++)
		{
			char	   *path = relpathperm(xlrec->xnodes[i], MAIN_FORKNUM);

			appendStringInfo(buf, " %s", path);
			pfree(path);
		}
	}
	if (xlrec->nsubxacts > 0)
	{
		TransactionId *xacts = (TransactionId *)
		&xlrec->xnodes[xlrec->nrels];

		appendStringInfo(buf, "; subxacts:");
		for (i = 0; i < xlrec->nsubxacts; i++)
			appendStringInfo(buf, " %u", xacts[i]);
	}
}

static void
xact_desc_assignment(StringInfo buf, xl_xact_assignment *xlrec)
{
	int			i;

	appendStringInfo(buf, "subxacts:");

	for (i = 0; i < xlrec->nsubxacts; i++)
		appendStringInfo(buf, " %u", xlrec->xsub[i]);
}

void
xact_desc(StringInfo buf, XLogRecPtr beginLoc, XLogRecord *record)
{
	uint8		info = record->xl_info & ~XLR_INFO_MASK;
	char		*rec = XLogRecGetData(record);

	if (info == XLOG_XACT_COMMIT)
	{
		xl_xact_commit *xlrec = (xl_xact_commit *) rec;

		appendStringInfo(buf, "commit: ");
		xact_desc_commit(buf, xlrec);
	}
	else if (info == XLOG_XACT_ABORT)
	{
		xl_xact_abort *xlrec = (xl_xact_abort *) rec;

		appendStringInfo(buf, "abort: ");
		xact_desc_abort(buf, xlrec);
	}
	else if (info == XLOG_XACT_PREPARE)
	{
		appendStringInfo(buf, "prepare");
	}
	else if (info == XLOG_XACT_COMMIT_PREPARED)
	{
		xl_xact_commit_prepared *xlrec = (xl_xact_commit_prepared *) rec;

		appendStringInfo(buf, "commit prepared %u: ", xlrec->xid);
		xact_desc_commit(buf, &xlrec->crec);
	}
	else if (info == XLOG_XACT_ABORT_PREPARED)
	{
		xl_xact_abort_prepared *xlrec = (xl_xact_abort_prepared *) rec;

		appendStringInfo(buf, "abort prepared %u: ", xlrec->xid);
		xact_desc_abort(buf, &xlrec->arec);
	}
	else if (info == XLOG_XACT_ASSIGNMENT)
	{
		xl_xact_assignment *xlrec = (xl_xact_assignment *) rec;

		/*
		 * Note that we ignore the WAL record's xid, since we're more
		 * interested in the top-level xid that issued the record and which
		 * xids are being reported here.
		 */
		appendStringInfo(buf, "xid assignment xtop %u: ", xlrec->xtop);
		xact_desc_assignment(buf, xlrec);
	}
	else if (info == XLOG_XACT_DISTRIBUTED_COMMIT)
	{
		xl_xact_commit *xlrec = (xl_xact_commit *) rec;

		appendStringInfo(buf, "distributed commit ");
		xact_desc_distributed_commit(buf, xlrec);
	}
	else if (info == XLOG_XACT_DISTRIBUTED_FORGET)
	{
		xl_xact_distributed_forget *xlrec = (xl_xact_distributed_forget *) rec;

		appendStringInfo(buf, "distributed forget ");
		xact_desc_distributed_forget(buf, xlrec);
	}
	else
		appendStringInfo(buf, "UNKNOWN");
}<|MERGE_RESOLUTION|>--- conflicted
+++ resolved
@@ -98,7 +98,9 @@
  *
  * Not used in GPDB, see comments in PrepareTransaction()
  */
+#if 0
 bool		MyXactAccessedTempRel = false;
+#endif
 
 int32 gp_subtrans_warn_limit = 16777216; /* 16 million */
 
@@ -511,19 +513,11 @@
 	 */
 	if (isSubXact && !TransactionIdIsValid(s->parent->transactionId))
 	{
-<<<<<<< HEAD
-		TransactionState	p = s->parent;
-		TransactionState   *parents;
-		size_t	parentOffset = 0;
-
-		parents = palloc(sizeof(TransactionState) *  s->nestingLevel);
-=======
 		TransactionState p = s->parent;
 		TransactionState *parents;
 		size_t		parentOffset = 0;
 
 		parents = palloc(sizeof(TransactionState) * s->nestingLevel);
->>>>>>> a4bebdd9
 		while (p != NULL && !TransactionIdIsValid(p->transactionId))
 		{
 			parents[parentOffset++] = p;
@@ -531,13 +525,8 @@
 		}
 
 		/*
-<<<<<<< HEAD
-		 * This is technically a recursive call, but the recursion will
-		 * never be more than one layer deep.
-=======
 		 * This is technically a recursive call, but the recursion will never
 		 * be more than one layer deep.
->>>>>>> a4bebdd9
 		 */
 		while (parentOffset != 0)
 			AssignTransactionId(parents[--parentOffset]);
@@ -1175,8 +1164,8 @@
 	TransactionId *children;
 	int			nmsgs = 0;
 	SharedInvalidationMessage *invalMessages = NULL;
-<<<<<<< HEAD
-	bool		RelcacheInitFileInval;
+	bool		RelcacheInitFileInval = false;
+	bool		wrote_xlog;
 	bool		isDtxPrepared = 0;
 	TMGXACT_LOG gxact_log;
 	XLogRecPtr	recptr = {0,0};
@@ -1190,10 +1179,6 @@
 	else
 		xid = GetTopTransactionIdIfAny();
 	markXidCommitted = TransactionIdIsValid(xid);
-=======
-	bool		RelcacheInitFileInval = false;
-	bool		wrote_xlog;
->>>>>>> a4bebdd9
 
 	/* Get data needed for commit record */
 	nrels = smgrGetPendingDeletes(true, &rels);
@@ -1230,11 +1215,7 @@
 		 * assigned is a sequence advance record due to nextval() --- we want
 		 * to flush that to disk before reporting commit.)
 		 */
-<<<<<<< HEAD
-		if (!isDtxPrepared && XactLastRecEnd.xrecoff == 0)
-=======
-		if (!wrote_xlog)
->>>>>>> a4bebdd9
+		if (!isDtxPrepared && !wrote_xlog)
 			goto cleanup;
 	}
 
@@ -1388,7 +1369,6 @@
 
 #ifdef IMPLEMENT_ASYNC_COMMIT
 	/*
-<<<<<<< HEAD
 	 * In PostgreSQL, we can defer flushing XLOG, if the user has set
 	 * synchronous_commit = off, and we're not doing cleanup of any non-temp
 	 * rels nor committing any command that wanted to force sync commit.
@@ -1397,34 +1377,9 @@
 	 * because we use two-phase commit across the nodes. In order to make GPDB support
 	 * async-commit, we also need to implement the temp table detection.
 	 */
-	if (XactSyncCommit || forceSyncCommit || haveNonTemp)
-#endif
-=======
-	 * Check if we want to commit asynchronously.  We can allow the XLOG flush
-	 * to happen asynchronously if synchronous_commit=off, or if the current
-	 * transaction has not performed any WAL-logged operation.	The latter
-	 * case can arise if the current transaction wrote only to temporary
-	 * and/or unlogged tables.	In case of a crash, the loss of such a
-	 * transaction will be irrelevant since temp tables will be lost anyway,
-	 * and unlogged tables will be truncated.  (Given the foregoing, you might
-	 * think that it would be unnecessary to emit the XLOG record at all in
-	 * this case, but we don't currently try to do that.  It would certainly
-	 * cause problems at least in Hot Standby mode, where the
-	 * KnownAssignedXids machinery requires tracking every XID assignment.	It
-	 * might be OK to skip it only when wal_level < hot_standby, but for now
-	 * we don't.)
-	 *
-	 * However, if we're doing cleanup of any non-temp rels or committing any
-	 * command that wanted to force sync commit, then we must flush XLOG
-	 * immediately.  (We must not allow asynchronous commit if there are any
-	 * non-temp tables to be deleted, because we might delete the files before
-	 * the COMMIT record is flushed to disk.  We do allow asynchronous commit
-	 * if all to-be-deleted tables are temporary though, since they are lost
-	 * anyway if we crash.)
-	 */
 	if ((wrote_xlog && synchronous_commit > SYNCHRONOUS_COMMIT_OFF) ||
 		forceSyncCommit || nrels > 0)
->>>>>>> a4bebdd9
+#endif
 	{
 		/*
 		 * Synchronous commit case:
@@ -1454,12 +1409,6 @@
 										   ""); // tableName
 		}
 #endif
-
-		/*
-		 * Now we may update the CLOG, if we wrote COMMIT record above
-		 */
-		if (max_wal_senders > 0)
-			WalSndWakeup();
 
 		/*
 		 * Wake up all walsenders to send WAL up to the COMMIT record
@@ -1550,14 +1499,6 @@
 	/* Compute latestXid while we have the child XIDs handy */
 	latestXid = TransactionIdLatest(xid, nchildren, children);
 
-	/*
-	 * Wait for synchronous replication, if required.
-	 *
-	 * Note that at this stage we have marked clog, but still show as running
-	 * in the procarray and continue to hold locks.
-	 */
-	SyncRepWaitForLSN(XactLastRecEnd);
-
 	/* Reset XactLastRecEnd until the next transaction writes something */
 	XactLastRecEnd.xrecoff = 0;
 
@@ -1812,13 +1753,8 @@
 		elog(PANIC, "cannot abort transaction %u, it was already committed",
 			 xid);
 
-<<<<<<< HEAD
-	/* Get data needed for abort record */
-	nrels = smgrGetPendingDeletes(false, &rels, NULL);
-=======
 	/* Fetch the data we need for the abort record */
 	nrels = smgrGetPendingDeletes(false, &rels);
->>>>>>> a4bebdd9
 	nchildren = xactGetCommittedChildren(&children);
 
 	/* XXX do we really need a critical section here? */
@@ -2171,7 +2107,10 @@
 	XactDeferrable = DefaultXactDeferrable;
 	XactIsoLevel = DefaultXactIsoLevel;
 	forceSyncCommit = false;
+	/* Disabled in GPDB as per comment in PrepareTransaction(). */
+#if 0
 	MyXactAccessedTempRel = false;
+#endif
 	seqXlogWrite = false;
 
 	/*
@@ -5825,16 +5764,9 @@
 	/* Make sure files supposed to be dropped are dropped */
 	if (xlrec->nrels > 0)
 	{
-<<<<<<< HEAD
 		for (i = 0; i < xlrec->nrels; i++)
-=======
-		SMgrRelation srel = smgropen(xlrec->xnodes[i], InvalidBackendId);
-		ForkNumber	fork;
-
-		for (fork = 0; fork <= MAX_FORKNUM; fork++)
->>>>>>> a4bebdd9
 		{
-			SMgrRelation srel = smgropen(xlrec->xnodes[i]);
+			SMgrRelation srel = smgropen(xlrec->xnodes[i], InvalidBackendId);
 			ForkNumber	fork;
 
 			for (fork = 0; fork <= MAX_FORKNUM; fork++)
@@ -5952,22 +5884,13 @@
 
 		for (i = 0; i < xlrec->nrels; i++)
 		{
-			SMgrRelation srel = smgropen(xlrec->xnodes[i]);
+			SMgrRelation srel = smgropen(xlrec->xnodes[i], InvalidBackendId);
 			ForkNumber	fork;
 
 			for (fork = 0; fork <= MAX_FORKNUM; fork++)
 			{
-				/*
-				 * In GPDB, always try to drop the main fork. This is because
-				 * smgrexists() doesn't do the right thing for AOCO tables.
-				 * smgrexists() checks for the existence of the first segment (0),
-				 * but an AOCO table doesn't user segment 0.
-				 */
-				if (smgrexists(srel, fork) || fork == MAIN_FORKNUM)
-				{
-					XLogDropRelation(xlrec->xnodes[i], fork);
-					smgrdounlink(srel, fork, false, true);
-				}
+				XLogDropRelation(xlrec->xnodes[i], fork);
+				smgrdounlink(srel, fork, true);
 			}
 			smgrclose(srel);
 		}
@@ -6050,16 +5973,8 @@
 
 		for (fork = 0; fork <= MAX_FORKNUM; fork++)
 		{
-<<<<<<< HEAD
 			XLogDropRelation(xlrec->xnodes[i], fork);
-			smgrdounlink(srel, fork, false, true);
-=======
-			if (smgrexists(srel, fork))
-			{
-				XLogDropRelation(xlrec->xnodes[i], fork);
-				smgrdounlink(srel, fork, true);
-			}
->>>>>>> a4bebdd9
+			smgrdounlink(srel, fork, true);
 		}
 		smgrclose(srel);
 	}
