/*-------------------------------------------------------------------------
 *
 * xact.c
 *	  top level transaction system support routines
 *
 * See src/backend/access/transam/README for more information.
 *
 * Portions Copyright (c) 1996-2014, PostgreSQL Global Development Group
 * Portions Copyright (c) 1994, Regents of the University of California
 *
 *
 * IDENTIFICATION
 *	  src/backend/access/transam/xact.c
 *
 *-------------------------------------------------------------------------
 */

#include "postgres.h"

#include <time.h>
#include <unistd.h>

#include "access/appendonlywriter.h"
#include "access/multixact.h"
#include "access/subtrans.h"
#include "access/transam.h"
#include "access/twophase.h"
#include "access/xact.h"
#include "access/xlogutils.h"
#include "catalog/catalog.h"
#include "catalog/namespace.h"
#include "catalog/oid_dispatch.h"
#include "catalog/storage.h"
#include "commands/async.h"
#include "commands/resgroupcmds.h"
#include "commands/tablecmds.h"
#include "commands/trigger.h"
#include "executor/spi.h"
#include "libpq/be-fsstubs.h"
#include "libpq/pqsignal.h"
#include "miscadmin.h"
#include "pgstat.h"
#include "replication/walsender.h"
#include "replication/syncrep.h"
#include "storage/bufmgr.h"
#include "storage/fd.h"
#include "storage/freespace.h"
#include "storage/lmgr.h"
#include "storage/predicate.h"
#include "storage/proc.h"
#include "storage/procarray.h"
#include "storage/sinvaladt.h"
#include "storage/smgr.h"
#include "utils/catcache.h"
#include "utils/combocid.h"
#include "utils/faultinjector.h"
#include "utils/guc.h"
#include "utils/inval.h"
#include "utils/memutils.h"
#include "utils/relmapper.h"

#include "utils/builtins.h"
#include "utils/resource_manager.h"
#include "utils/sharedsnapshot.h"
#include "utils/snapmgr.h"
#include "utils/timeout.h"
#include "utils/timestamp.h"
#include "pg_trace.h"

#include "access/distributedlog.h"
#include "cdb/cdbdistributedsnapshot.h"
#include "cdb/cdbgang.h"
#include "cdb/cdblocaldistribxact.h"
#include "cdb/cdbtm.h"
#include "cdb/cdbvars.h" /* Gp_role, Gp_is_writer, interconnect_setup_timeout */
#include "utils/vmem_tracker.h"
#include "cdb/cdbdisp.h"

/*
 *	User-tweakable parameters
 */
int			DefaultXactIsoLevel = XACT_READ_COMMITTED;
int			XactIsoLevel;

bool		DefaultXactReadOnly = false;
bool		XactReadOnly;

bool		DefaultXactDeferrable = false;
bool		XactDeferrable;

int			synchronous_commit = SYNCHRONOUS_COMMIT_ON;

/*
 * MyXactAccessedTempRel is set when a temporary relation is accessed.
 * We don't allow PREPARE TRANSACTION in that case.  (This is global
 * so that it can be set from heapam.c.)
 *
 * Not used in GPDB, see comments in PrepareTransaction()
 */
#if 0
bool		MyXactAccessedTempRel = false;
#endif

int32 gp_subtrans_warn_limit = 16777216; /* 16 million */

/* gp-specific
 * routine for marking when a sequence makes a mark in the xlog.  we need
 * to keep track of this because sequences are the only reason a reader should
 * ever write to the xlog during commit.  As a result, we keep track of such
 * and will complain loudly if its violated.
 */
bool		seqXlogWrite;

/*
 *	transaction states - transaction state from server perspective
 */
typedef enum TransState
{
	TRANS_DEFAULT,				/* idle */
	TRANS_START,				/* transaction starting */
	TRANS_INPROGRESS,			/* inside a valid transaction */
	TRANS_COMMIT,				/* commit in progress */
	TRANS_ABORT,				/* abort in progress */
	TRANS_PREPARE				/* prepare in progress */
} TransState;

/*
 *	transaction block states - transaction state of client queries
 *
 * Note: the subtransaction states are used only for non-topmost
 * transactions; the others appear only in the topmost transaction.
 */
typedef enum TBlockState
{
	/* not-in-transaction-block states */
	TBLOCK_DEFAULT,				/* idle */
	TBLOCK_STARTED,				/* running single-query transaction */

	/* transaction block states */
	TBLOCK_BEGIN,				/* starting transaction block */
	TBLOCK_INPROGRESS,			/* live transaction */
	TBLOCK_END,					/* COMMIT received */
	TBLOCK_ABORT,				/* failed xact, awaiting ROLLBACK */
	TBLOCK_ABORT_END,			/* failed xact, ROLLBACK received */
	TBLOCK_ABORT_PENDING,		/* live xact, ROLLBACK received */
	TBLOCK_PREPARE,				/* live xact, PREPARE received */

	/* subtransaction states */
	TBLOCK_SUBBEGIN,			/* starting a subtransaction */
	TBLOCK_SUBINPROGRESS,		/* live subtransaction */
	TBLOCK_SUBRELEASE,			/* RELEASE received */
	TBLOCK_SUBCOMMIT,			/* COMMIT received while TBLOCK_SUBINPROGRESS */
	TBLOCK_SUBABORT,			/* failed subxact, awaiting ROLLBACK */
	TBLOCK_SUBABORT_END,		/* failed subxact, ROLLBACK received */
	TBLOCK_SUBABORT_PENDING,	/* live subxact, ROLLBACK received */
	TBLOCK_SUBRESTART,			/* live subxact, ROLLBACK TO received */
	TBLOCK_SUBABORT_RESTART		/* failed subxact, ROLLBACK TO received */
} TBlockState;

/*
 *	transaction state structure
 */
typedef struct TransactionStateData
{
	TransactionId transactionId;	/* my XID, or Invalid if none */
	SubTransactionId subTransactionId;	/* my subxact ID */
	char	   *name;			/* savepoint name, if any */
	int			savepointLevel; /* savepoint level */
	TransState	state;			/* low-level state */
	TBlockState blockState;		/* high-level state */
	int			nestingLevel;	/* transaction nesting depth */
	int			gucNestLevel;	/* GUC context nesting depth */
	MemoryContext curTransactionContext;		/* my xact-lifetime context */
	ResourceOwner curTransactionOwner;	/* my query resources */
	TransactionId *childXids;	/* subcommitted child XIDs, in XID order */
	int			nChildXids;		/* # of subcommitted child XIDs */
	int			maxChildXids;	/* allocated size of childXids[] */
	Oid			prevUser;		/* previous CurrentUserId setting */
	int			prevSecContext; /* previous SecurityRestrictionContext */
	bool		prevXactReadOnly;		/* entry-time xact r/o state */
	bool		startedInRecovery;		/* did we start in recovery? */
	bool		didLogXid;		/* has xid been included in WAL record? */
	bool		executorSaysXactDoesWrites;	/* GP executor says xact does writes */
	struct TransactionStateData *parent;		/* back link to parent */

	struct TransactionStateData *fastLink;        /* back link to jump to parent for efficient search */
} TransactionStateData;

typedef TransactionStateData *TransactionState;

#define NUM_NODES_TO_SKIP_FOR_FAST_SEARCH 100
static int fastNodeCount;
static TransactionState previousFastLink;

/*
 * CurrentTransactionState always points to the current transaction state
 * block.  It will point to TopTransactionStateData when not in a
 * transaction at all, or when in a top-level transaction.
 */
static TransactionStateData TopTransactionStateData = {
	0,							/* transaction id */
	0,							/* subtransaction id */
	NULL,						/* savepoint name */
	0,							/* savepoint level */
	TRANS_DEFAULT,				/* transaction state */
	TBLOCK_DEFAULT,				/* transaction block state from the client
								 * perspective */
	0,							/* transaction nesting depth */
	0,							/* GUC context nesting depth */
	NULL,						/* cur transaction context */
	NULL,						/* cur transaction resource owner */
	NULL,						/* subcommitted child Xids */
	0,							/* # of subcommitted child Xids */
	0,							/* allocated size of childXids[] */
	InvalidOid,					/* previous CurrentUserId setting */
	0,							/* previous SecurityRestrictionContext */
	false,						/* entry-time xact r/o state */
	false,						/* startedInRecovery */
	false,						/* didLogXid */
	false,						/* executorSaysXactDoesWrites */
	NULL						/* link to parent state block */
};

/*
 * unreportedXids holds XIDs of all subtransactions that have not yet been
 * reported in a XLOG_XACT_ASSIGNMENT record.
 */
static int	nUnreportedXids;
static TransactionId unreportedXids[PGPROC_MAX_CACHED_SUBXIDS];

static TransactionState CurrentTransactionState = &TopTransactionStateData;

/* distributed transaction id of current transaction, if any. */
static DistributedTransactionId currentDistribXid;

/*
 * The subtransaction ID and command ID assignment counters are global
 * to a whole transaction, so we do not keep them in the state stack.
 */
static SubTransactionId currentSubTransactionId;
static CommandId currentCommandId;
static bool currentCommandIdUsed;

/*
 * xactStartTimestamp is the value of transaction_timestamp().
 * stmtStartTimestamp is the value of statement_timestamp().
 * xactStopTimestamp is the time at which we log a commit or abort WAL record.
 * These do not change as we enter and exit subtransactions, so we don't
 * keep them inside the TransactionState stack.
 */
static TimestampTz xactStartTimestamp;
static TimestampTz stmtStartTimestamp;
static TimestampTz xactStopTimestamp;

/*
 * Total number of SAVEPOINT commands executed by this transaction.
 *
 */
static int currentSavepointTotal;

/*
 * GID to be used for preparing the current transaction.  This is also
 * global to a whole transaction, so we don't keep it in the state stack.
 */
static char *prepareGID;

/*
 * Some commands want to force synchronous commit.
 */
static bool forceSyncCommit = false;

/*
 * Private context for transaction-abort work --- we reserve space for this
 * at startup to ensure that AbortTransaction and AbortSubTransaction can work
 * when we've run out of memory.
 */
static MemoryContext TransactionAbortContext = NULL;

/*
 * List of add-on start- and end-of-xact callbacks
 */
typedef struct XactCallbackItem
{
	struct XactCallbackItem *next;
	XactCallback callback;
	void	   *arg;
} XactCallbackItem;

static XactCallbackItem *Xact_callbacks = NULL;
static XactCallbackItem *Xact_callbacks_once = NULL;

/*
 * List of add-on start- and end-of-subxact callbacks
 */
typedef struct SubXactCallbackItem
{
	struct SubXactCallbackItem *next;
	SubXactCallback callback;
	void	   *arg;
} SubXactCallbackItem;

static SubXactCallbackItem *SubXact_callbacks = NULL;

/*
 * Subtransaction file used to keep subtransaction Ids that spill over from
 * shared snapshot. Kept outside of shared snapshot because readers and writer
 * have their own File pointer.
 */
File subxip_file = 0;

/* local function prototypes */
static void AssignTransactionId(TransactionState s);
static void AbortTransaction(void);
static void AtAbort_Memory(void);
static void AtCleanup_Memory(void);
static void AtAbort_ResourceOwner(void);
static void AtCCI_LocalCache(void);
static void AtCommit_Memory(void);
static void AtStart_Cache(void);
static void AtStart_Memory(void);
static void AtStart_ResourceOwner(void);
static void CallXactCallbacks(XactEvent event);
static void CallXactCallbacksOnce(XactEvent event);
static void CallSubXactCallbacks(SubXactEvent event,
					 SubTransactionId mySubid,
					 SubTransactionId parentSubid);
static void CleanupTransaction(void);
static void CheckTransactionChain(bool isTopLevel, bool throwError,
					  const char *stmtType);
static void CommitTransaction(void);
static TransactionId RecordTransactionAbort(bool isSubXact);
static void StartTransaction(void);

static void StartSubTransaction(void);
static void CommitSubTransaction(void);
static void AbortSubTransaction(void);
static void CleanupSubTransaction(void);
static void PushTransaction(void);
static void PopTransaction(void);

static void AtSubAbort_Memory(void);
static void AtSubCleanup_Memory(void);
static void AtSubAbort_ResourceOwner(void);
static void AtSubCommit_Memory(void);
static void AtSubStart_Memory(void);
static void AtSubStart_ResourceOwner(void);

static void ShowTransactionState(const char *str);
static void ShowTransactionStateRec(TransactionState state);
static const char *BlockStateAsString(TBlockState blockState);
static const char *TransStateAsString(TransState state);
static void DispatchRollbackToSavepoint(char *name);

static bool IsCurrentTransactionIdForReader(TransactionId xid);

/* ----------------------------------------------------------------
 *	transaction state accessors
 * ----------------------------------------------------------------
 */

/*
 *	IsTransactionState
 *
 *	This returns true if we are inside a valid transaction; that is,
 *	it is safe to initiate database access, take heavyweight locks, etc.
 */
bool
IsTransactionState(void)
{
	TransactionState s = CurrentTransactionState;

	/*
	 * TRANS_DEFAULT and TRANS_ABORT are obviously unsafe states.  However, we
	 * also reject the startup/shutdown states TRANS_START, TRANS_COMMIT,
	 * TRANS_PREPARE since it might be too soon or too late within those
	 * transition states to do anything interesting.  Hence, the only "valid"
	 * state is TRANS_INPROGRESS.
	 */
	return (s->state == TRANS_INPROGRESS);
}

bool
IsAbortInProgress(void)
{
	TransactionState s = CurrentTransactionState;

	return (s->state == TRANS_ABORT);
}

bool
IsCommitInProgress(void)
{
	TransactionState s = CurrentTransactionState;

	return (s->state == TRANS_COMMIT);
}

bool
IsTransactionPreparing(void)
{
	TransactionState s = CurrentTransactionState;

	return (s->state == TRANS_PREPARE);
}
/*
 *	IsAbortedTransactionBlockState
 *
 *	This returns true if we are within an aborted transaction block.
 */
bool
IsAbortedTransactionBlockState(void)
{
	TransactionState s = CurrentTransactionState;

	if (s->blockState == TBLOCK_ABORT ||
		s->blockState == TBLOCK_SUBABORT)
		return true;

	return false;
}

void
GetAllTransactionXids(
	DistributedTransactionId	*distribXid,
	TransactionId				*localXid,
	TransactionId				*subXid)
{
	TransactionState s = CurrentTransactionState;

	*distribXid = currentDistribXid;
	*localXid = s->transactionId;
	*subXid = s->subTransactionId;
}

/*
 *	GetTopTransactionId
 *
 * This will return the XID of the main transaction, assigning one if
 * it's not yet set.  Be careful to call this only inside a valid xact.
 */
TransactionId
GetTopTransactionId(void)
{
	if (!TransactionIdIsValid(TopTransactionStateData.transactionId))
		AssignTransactionId(&TopTransactionStateData);
	return TopTransactionStateData.transactionId;
}

/*
 *	GetTopTransactionIdIfAny
 *
 * This will return the XID of the main transaction, if one is assigned.
 * It will return InvalidTransactionId if we are not currently inside a
 * transaction, or inside a transaction that hasn't yet been assigned an XID.
 */
TransactionId
GetTopTransactionIdIfAny(void)
{
	return TopTransactionStateData.transactionId;
}

/*
 *	GetCurrentTransactionId
 *
 * This will return the XID of the current transaction (main or sub
 * transaction), assigning one if it's not yet set.  Be careful to call this
 * only inside a valid xact.
 */
TransactionId
GetCurrentTransactionId(void)
{
	TransactionState s = CurrentTransactionState;

	if (!TransactionIdIsValid(s->transactionId))
		AssignTransactionId(s);
	return s->transactionId;
}

/*
 *	GetCurrentTransactionIdIfAny
 *
 * This will return the XID of the current sub xact, if one is assigned.
 * It will return InvalidTransactionId if we are not currently inside a
 * transaction, or inside a transaction that hasn't been assigned an XID yet.
 */
TransactionId
GetCurrentTransactionIdIfAny(void)
{
	return CurrentTransactionState->transactionId;
}

/*
 *	MarkCurrentTransactionIdLoggedIfAny
 *
 * Remember that the current xid - if it is assigned - now has been wal logged.
 */
void
MarkCurrentTransactionIdLoggedIfAny(void)
{
	if (TransactionIdIsValid(CurrentTransactionState->transactionId))
		CurrentTransactionState->didLogXid = true;
}


/*
 *	GetStableLatestTransactionId
 *
 * Get the transaction's XID if it has one, else read the next-to-be-assigned
 * XID.  Once we have a value, return that same value for the remainder of the
 * current transaction.  This is meant to provide the reference point for the
 * age(xid) function, but might be useful for other maintenance tasks as well.
 */
TransactionId
GetStableLatestTransactionId(void)
{
	static LocalTransactionId lxid = InvalidLocalTransactionId;
	static TransactionId stablexid = InvalidTransactionId;

	if (lxid != MyProc->lxid)
	{
		lxid = MyProc->lxid;
		stablexid = GetTopTransactionIdIfAny();
		if (!TransactionIdIsValid(stablexid))
			stablexid = ReadNewTransactionId();
	}

	Assert(TransactionIdIsValid(stablexid));

	return stablexid;
}

/*
 * AssignTransactionId
 *
 * Assigns a new permanent XID to the given TransactionState.
 * We do not assign XIDs to transactions until/unless this is called.
 * Also, any parent TransactionStates that don't yet have XIDs are assigned
 * one; this maintains the invariant that a child transaction has an XID
 * following its parent's.
 */
static void
AssignTransactionId(TransactionState s)
{
	bool		isSubXact = (s->parent != NULL);
	ResourceOwner currentOwner;
	bool		log_unknown_top = false;

	/* Assert that caller didn't screw up */
	Assert(!TransactionIdIsValid(s->transactionId));
	Assert(s->state == TRANS_INPROGRESS);

	if (DistributedTransactionContext == DTX_CONTEXT_QE_READER ||
		DistributedTransactionContext == DTX_CONTEXT_QE_ENTRY_DB_SINGLETON)
	{
		elog(ERROR, "AssignTransactionId() called by %s process",
			 DtxContextToString(DistributedTransactionContext));
	}

	/*
	 * Ensure parent(s) have XIDs, so that a child always has an XID later
	 * than its parent.  Musn't recurse here, or we might get a stack overflow
	 * if we're at the bottom of a huge stack of subtransactions none of which
	 * have XIDs yet.
	 */
	if (isSubXact && !TransactionIdIsValid(s->parent->transactionId))
	{
		TransactionState p = s->parent;
		TransactionState *parents;
		size_t		parentOffset = 0;

		parents = palloc(sizeof(TransactionState) * s->nestingLevel);
		while (p != NULL && !TransactionIdIsValid(p->transactionId))
		{
			parents[parentOffset++] = p;
			p = p->parent;
		}

		/*
		 * This is technically a recursive call, but the recursion will never
		 * be more than one layer deep.
		 */
		while (parentOffset != 0)
			AssignTransactionId(parents[--parentOffset]);

		pfree(parents);
	}

	/*
	 * When wal_level=logical, guarantee that a subtransaction's xid can only
	 * be seen in the WAL stream if its toplevel xid has been logged before.
	 * If necessary we log a xact_assignment record with fewer than
	 * PGPROC_MAX_CACHED_SUBXIDS. Note that it is fine if didLogXid isn't set
	 * for a transaction even though it appears in a WAL record, we just might
	 * superfluously log something. That can happen when an xid is included
	 * somewhere inside a wal record, but not in XLogRecord->xl_xid, like in
	 * xl_standby_locks.
	 */
	if (isSubXact && XLogLogicalInfoActive() &&
		!TopTransactionStateData.didLogXid)
		log_unknown_top = true;

	/*
	 * Generate a new Xid and record it in PG_PROC and pg_subtrans.
	 *
	 * NB: we must make the subtrans entry BEFORE the Xid appears anywhere in
	 * shared storage other than PG_PROC; because if there's no room for it in
	 * PG_PROC, the subtrans entry is needed to ensure that other backends see
	 * the Xid as "running".  See GetNewTransactionId.
	 */
	s->transactionId = GetNewTransactionId(isSubXact);
	ereportif(Debug_print_full_dtm, LOG,
			  (errmsg("AssignTransactionId(): assigned xid %u",
					  s->transactionId)));

	if (isSubXact)
	{
		Assert(TransactionIdPrecedes(s->parent->transactionId, s->transactionId));
		SubTransSetParent(s->transactionId, s->parent->transactionId, false);
	}

	/*
	 * If it's a top-level transaction, the predicate locking system needs to
	 * be told about it too.
	 */
	if (!isSubXact)
		RegisterPredicateLockingXid(s->transactionId);

	/*
	 * Acquire lock on the transaction XID.  (We assume this cannot block.) We
	 * have to ensure that the lock is assigned to the transaction's own
	 * ResourceOwner.
	 */
	currentOwner = CurrentResourceOwner;
	PG_TRY();
	{
		CurrentResourceOwner = s->curTransactionOwner;
		XactLockTableInsert(s->transactionId);
	}
	PG_CATCH();
	{
		/* Ensure CurrentResourceOwner is restored on error */
		CurrentResourceOwner = currentOwner;
		PG_RE_THROW();
	}
	PG_END_TRY();
	CurrentResourceOwner = currentOwner;

	/*
	 * Every PGPROC_MAX_CACHED_SUBXIDS assigned transaction ids within each
	 * top-level transaction we issue a WAL record for the assignment. We
	 * include the top-level xid and all the subxids that have not yet been
	 * reported using XLOG_XACT_ASSIGNMENT records.
	 *
	 * This is required to limit the amount of shared memory required in a hot
	 * standby server to keep track of in-progress XIDs. See notes for
	 * RecordKnownAssignedTransactionIds().
	 *
	 * We don't keep track of the immediate parent of each subxid, only the
	 * top-level transaction that each subxact belongs to. This is correct in
	 * recovery only because aborted subtransactions are separately WAL
	 * logged.
	 *
	 * This is correct even for the case where several levels above us didn't
	 * have an xid assigned as we recursed up to them beforehand.
	 */
	if (isSubXact && XLogStandbyInfoActive())
	{
		unreportedXids[nUnreportedXids] = s->transactionId;
		nUnreportedXids++;

		/*
		 * ensure this test matches similar one in
		 * RecoverPreparedTransactions()
		 */
		if (nUnreportedXids >= PGPROC_MAX_CACHED_SUBXIDS ||
			log_unknown_top)
		{
			XLogRecData rdata[2];
			xl_xact_assignment xlrec;

			/*
			 * xtop is always set by now because we recurse up transaction
			 * stack to the highest unassigned xid and then come back down
			 */
			xlrec.xtop = GetTopTransactionId();
			Assert(TransactionIdIsValid(xlrec.xtop));
			xlrec.nsubxacts = nUnreportedXids;

			rdata[0].data = (char *) &xlrec;
			rdata[0].len = MinSizeOfXactAssignment;
			rdata[0].buffer = InvalidBuffer;
			rdata[0].next = &rdata[1];

			rdata[1].data = (char *) unreportedXids;
			rdata[1].len = nUnreportedXids * sizeof(TransactionId);
			rdata[1].buffer = InvalidBuffer;
			rdata[1].next = NULL;

			(void) XLogInsert(RM_XACT_ID, XLOG_XACT_ASSIGNMENT, rdata);

			nUnreportedXids = 0;
			/* mark top, not current xact as having been logged */
			TopTransactionStateData.didLogXid = true;
		}
	}
}

/*
 *	GetCurrentSubTransactionId
 */
SubTransactionId
GetCurrentSubTransactionId(void)
{
	TransactionState s = CurrentTransactionState;

	return s->subTransactionId;
}

/*
 *	SubTransactionIsActive
 *
 * Test if the specified subxact ID is still active.  Note caller is
 * responsible for checking whether this ID is relevant to the current xact.
 */
bool
SubTransactionIsActive(SubTransactionId subxid)
{
	TransactionState s;

	for (s = CurrentTransactionState; s != NULL; s = s->parent)
	{
		if (s->state == TRANS_ABORT)
			continue;
		if (s->subTransactionId == subxid)
			return true;
	}
	return false;
}


/*
 *	GetCurrentCommandId
 *
 * "used" must be TRUE if the caller intends to use the command ID to mark
 * inserted/updated/deleted tuples.  FALSE means the ID is being fetched
 * for read-only purposes (ie, as a snapshot validity cutoff).  See
 * CommandCounterIncrement() for discussion.
 */
CommandId
GetCurrentCommandId(bool used)
{
	/* this is global to a transaction, not subtransaction-local */
	if (used)
		currentCommandIdUsed = true;
	return currentCommandId;
}

/*
 *	GetCurrentTransactionStartTimestamp
 */
TimestampTz
GetCurrentTransactionStartTimestamp(void)
{
	return xactStartTimestamp;
}

/*
 *	GetCurrentStatementStartTimestamp
 */
TimestampTz
GetCurrentStatementStartTimestamp(void)
{
	return stmtStartTimestamp;
}

/*
 *	GetCurrentTransactionStopTimestamp
 *
 * We return current time if the transaction stop time hasn't been set
 * (which can happen if we decide we don't need to log an XLOG record).
 */
TimestampTz
GetCurrentTransactionStopTimestamp(void)
{
	if (xactStopTimestamp != 0)
		return xactStopTimestamp;
	return GetCurrentTimestamp();
}

/*
 *	SetCurrentStatementStartTimestamp
 */
void
SetCurrentStatementStartTimestamp(void)
{
	stmtStartTimestamp = GetCurrentTimestamp();
}

/*
 *	SetCurrentTransactionStopTimestamp
 */
static inline void
SetCurrentTransactionStopTimestamp(void)
{
	xactStopTimestamp = GetCurrentTimestamp();
}

/*
 *	GetCurrentTransactionNestLevel
 *
 * Note: this will return zero when not inside any transaction, one when
 * inside a top-level transaction, etc.
 */
int
GetCurrentTransactionNestLevel(void)
{
	TransactionState s = CurrentTransactionState;

	return s->nestingLevel;
}

/*
 * We will return true for the Xid of the current subtransaction, any of
 * its subcommitted children, any of its parents, or any of their
 * previously subcommitted children.  However, a transaction being aborted
 * is no longer "current", even though it may still have an entry on the
 * state stack.
 *
 * The XID of a child is always greater than that of its parent.
 * Taking advantage of this fact simple optimizations are added instead of linear traversal to fasten the search
 *  1] Added fastLink/skipLink pointers to skip nodes in list and scan fast across, instead of visiting all nodes in list
 *  2] Break-out as soon as XID to search is greater than the current node in (parent / child) list
*/
static bool
TransactionIdIsCurrentTransactionIdInternal(TransactionId xid)
{
	TransactionState s = CurrentTransactionState;

	while (s != NULL)
	{
		if ((s->state != TRANS_ABORT) &&
				(TransactionIdIsValid(s->transactionId)))
		{
			int			low,
						high;

			if (TransactionIdEquals(xid, s->transactionId))
				return true;

			/* As the childXids array is ordered, we can use binary search */
			low = 0;
			high = s->nChildXids - 1;
			while (low <= high)
			{
				int				middle;
				TransactionId	probe;

				middle = low + (high - low) / 2;
				probe = s->childXids[middle];
				if (TransactionIdEquals(probe, xid))
					return true;
				else if (TransactionIdPrecedes(probe, xid))
					low = middle + 1;
				else
					high = middle - 1;
			}

			/*
			 * If not found in childXID list and greater than s->transactionId
			 * it cannot be on stack below this node,
			 * as stack is in decreasing order of XIDs
			 * So, can safely breakout.
			 */
			 if (TransactionIdFollows(xid, s->transactionId))
				break;
		}

		if (s->fastLink)
		{
			if (TransactionIdPrecedesOrEquals(xid, s->fastLink->transactionId))
			{
				s = s->fastLink;
				continue;
			}
		}

		s = s->parent;
	}

	return false;
}

/*
 * IsCurrentTransactionIdForReader
 *
 * We can either be a cursor reader or normal reader.
 *
 * The writer_proc will contain all of the subtransaction xids of the current transaction.
 * - case 1: check writer's top transaction id
 * - case 2: if not, check writer's subtransactions
 * - case 3: if overflowed, check topmostxid from pg_subtrans with writer's top transaction id
 */
static
bool IsCurrentTransactionIdForReader(TransactionId xid)
{
	Assert(!Gp_is_writer);

	Assert(SharedLocalSnapshotSlot);

	LWLockAcquire(SharedLocalSnapshotSlot->slotLock, LW_SHARED);

	PGPROC* writer_proc = SharedLocalSnapshotSlot->writer_proc;
	PGXACT* writer_xact = SharedLocalSnapshotSlot->writer_xact;

	if (!writer_proc)
	{
		LWLockRelease(SharedLocalSnapshotSlot->slotLock);
		elog(ERROR, "reference to writer proc not found in shared snapshot");
	}
	else if (!writer_proc->pid)
	{
		LWLockRelease(SharedLocalSnapshotSlot->slotLock);
		elog(ERROR, "writer proc reference shared with reader is invalid");
	}

	TransactionId writer_xid = writer_xact->xid;
	bool overflowed = writer_xact->overflowed;
	bool isCurrent = false;

	if (TransactionIdIsValid(writer_xid))
	{
		/*
		 * Case 1: check top transaction id
		 */
		if (TransactionIdEquals(xid, writer_xid))
		{
			ereportif(Debug_print_full_dtm, LOG,
					  (errmsg("reader encountered writer's top xid %u", xid)));
			isCurrent = true;
		}
		else
		{
			/*
			 * Case 2: check cached subtransaction ids from latest to earliest
			 */
			int subx_index = writer_xact->nxids - 1;
			while (!isCurrent &&  subx_index >= 0)
			{
				isCurrent = TransactionIdEquals(writer_proc->subxids.xids[subx_index], xid);
				subx_index--;
			}
		}
	}

	/* release the lock before accessing pg_subtrans */
	LWLockRelease(SharedLocalSnapshotSlot->slotLock);

	/*
	 * Case 3: if subxids overflowed, check topmostxid of xid from pg_subtrans
	 */
	if (!isCurrent && overflowed)
	{
		Assert(TransactionIdIsValid(writer_xid));
		/*
		 * QE readers don't have access to writer's transaction state.
		 * Therefore, unlike writer, readers have to lookup pg_subtrans, which
		 * is more expensive than searching for an xid in transaction state.  If
		 * xid is older than the oldest running transaction we know of, it is
		 * definitely not current and we can skip pg_subtrans.  Note that
		 * pg_subtrans is not guaranteed to exist for transactions that are
		 * known to be finished.
		 */
		if (TransactionIdFollowsOrEquals(xid, TransactionXmin) &&
			TransactionIdEquals(SubTransGetTopmostTransaction(xid), writer_xid))
		{
			/*
			 * xid is a subtransaction of current transaction.  Did it abort?
			 * If this was a writer, TransactionIdIsCurrentTransactionId()
			 * returns false for aborted subtransactions.  We must therefore
			 * consult clog.  In a writer, this information is available in
			 * CurrentTransactionState.
			 */
			isCurrent = TransactionIdDidAbortForReader(xid) ? false : true;
		}
	}

	ereportif(isCurrent && Debug_print_full_dtm, LOG,
			  (errmsg("reader encountered writer's subxact ID %u", xid)));

	return isCurrent;
}

/*
 *	TransactionIdIsCurrentTransactionId
 */
bool
TransactionIdIsCurrentTransactionId(TransactionId xid)
{
	bool		isCurrentTransactionId = false;

	/*
	 * We always say that BootstrapTransactionId is "not my transaction ID"
	 * even when it is (ie, during bootstrap).  Along with the fact that
	 * transam.c always treats BootstrapTransactionId as already committed,
	 * this causes the tqual.c routines to see all tuples as committed, which
	 * is what we need during bootstrap.  (Bootstrap mode only inserts tuples,
	 * it never updates or deletes them, so all tuples can be presumed good
	 * immediately.)
	 *
	 * Likewise, InvalidTransactionId and FrozenTransactionId are certainly
	 * not my transaction ID, so we can just return "false" immediately for
	 * any non-normal XID.
	 */
	if (!TransactionIdIsNormal(xid))
		return false;

    if (DistributedTransactionContext == DTX_CONTEXT_QE_READER ||
		DistributedTransactionContext == DTX_CONTEXT_QE_ENTRY_DB_SINGLETON)
	{
		isCurrentTransactionId = IsCurrentTransactionIdForReader(xid);

		ereportif(Debug_print_full_dtm, LOG,
				  (errmsg("qExec Reader xid = %u, is current = %s",
						  xid, (isCurrentTransactionId ? "true" : "false"))));

		return isCurrentTransactionId;
	}

	/* we aren't a reader */
	Assert(DistributedTransactionContext != DTX_CONTEXT_QE_ENTRY_DB_SINGLETON);

	return TransactionIdIsCurrentTransactionIdInternal(xid);
}

/*
 *	TransactionStartedDuringRecovery
 *
 * Returns true if the current transaction started while recovery was still
 * in progress. Recovery might have ended since so RecoveryInProgress() might
 * return false already.
 */
bool
TransactionStartedDuringRecovery(void)
{
	return CurrentTransactionState->startedInRecovery;
}

/*
 *	CommandCounterIncrement
 */
void
CommandCounterIncrement(void)
{
	/*
	 * If the current value of the command counter hasn't been "used" to mark
	 * tuples, we need not increment it, since there's no need to distinguish
	 * a read-only command from others.  This helps postpone command counter
	 * overflow, and keeps no-op CommandCounterIncrement operations cheap.
	 */
	if (currentCommandIdUsed)
	{
		currentCommandId += 1;
		if (currentCommandId == InvalidCommandId)
		{
			currentCommandId -= 1;
			ereport(ERROR,
					(errcode(ERRCODE_PROGRAM_LIMIT_EXCEEDED),
					 errmsg("cannot have more than 2^32-2 commands in a transaction")));
		}
		currentCommandIdUsed = false;

		/* Propagate new command ID into static snapshots */
		SnapshotSetCommandId(currentCommandId);

		/*
		 * Make any catalog changes done by the just-completed command visible
		 * in the local syscache.  We obviously don't need to do this after a
		 * read-only command.  (But see hacks in inval.c to make real sure we
		 * don't think a command that queued inval messages was read-only.)
		 */
		AtCCI_LocalCache();
	}
}

/*
 * ForceSyncCommit
 *
 * Interface routine to allow commands to force a synchronous commit of the
 * current top-level transaction
 */
void
ForceSyncCommit(void)
{
	forceSyncCommit = true;
}


/* ----------------------------------------------------------------
 *						StartTransaction stuff
 * ----------------------------------------------------------------
 */

/*
 *	AtStart_Cache
 */
static void
AtStart_Cache(void)
{
	AcceptInvalidationMessages();
}

/*
 *	AtStart_Memory
 */
static void
AtStart_Memory(void)
{
	TransactionState s = CurrentTransactionState;

	/*
	 * If this is the first time through, create a private context for
	 * AbortTransaction to work in.  By reserving some space now, we can
	 * insulate AbortTransaction from out-of-memory scenarios.  Like
	 * ErrorContext, we set it up with slow growth rate and a nonzero minimum
	 * size, so that space will be reserved immediately.
	 */
	if (TransactionAbortContext == NULL)
		TransactionAbortContext =
			AllocSetContextCreate(TopMemoryContext,
								  "TransactionAbortContext",
								  32 * 1024,
								  32 * 1024,
								  32 * 1024);

	/*
	 * We shouldn't have a transaction context already.
	 */
	Assert(TopTransactionContext == NULL);

	/*
	 * Create a toplevel context for the transaction.
	 */
	TopTransactionContext =
		AllocSetContextCreate(TopMemoryContext,
							  "TopTransactionContext",
							  ALLOCSET_DEFAULT_MINSIZE,
							  ALLOCSET_DEFAULT_INITSIZE,
							  ALLOCSET_DEFAULT_MAXSIZE);

	/*
	 * In a top-level transaction, CurTransactionContext is the same as
	 * TopTransactionContext.
	 */
	CurTransactionContext = TopTransactionContext;
	s->curTransactionContext = CurTransactionContext;

	/* Make the CurTransactionContext active. */
	MemoryContextSwitchTo(CurTransactionContext);
}

/*
 *	AtStart_ResourceOwner
 */
static void
AtStart_ResourceOwner(void)
{
	TransactionState s = CurrentTransactionState;

	/*
	 * We shouldn't have a transaction resource owner already.
	 */
	Assert(TopTransactionResourceOwner == NULL);

	/*
	 * Create a toplevel resource owner for the transaction.
	 */
	s->curTransactionOwner = ResourceOwnerCreate(NULL, "TopTransaction");

	TopTransactionResourceOwner = s->curTransactionOwner;
	CurTransactionResourceOwner = s->curTransactionOwner;
	CurrentResourceOwner = s->curTransactionOwner;
}

/* ----------------------------------------------------------------
 *						StartSubTransaction stuff
 * ----------------------------------------------------------------
 */

/*
 * AtSubStart_Memory
 */
static void
AtSubStart_Memory(void)
{
	TransactionState s = CurrentTransactionState;

	Assert(CurTransactionContext != NULL);

	/*
	 * Create a CurTransactionContext, which will be used to hold data that
	 * survives subtransaction commit but disappears on subtransaction abort.
	 * We make it a child of the immediate parent's CurTransactionContext.
	 */
	CurTransactionContext = AllocSetContextCreate(CurTransactionContext,
												  "CurTransactionContext",
												  ALLOCSET_DEFAULT_MINSIZE,
												  ALLOCSET_DEFAULT_INITSIZE,
												  ALLOCSET_DEFAULT_MAXSIZE);
	s->curTransactionContext = CurTransactionContext;

	/* Make the CurTransactionContext active. */
	MemoryContextSwitchTo(CurTransactionContext);
}

/*
 * AtSubStart_ResourceOwner
 */
static void
AtSubStart_ResourceOwner(void)
{
	TransactionState s = CurrentTransactionState;

	Assert(s->parent != NULL);

	/*
	 * Create a resource owner for the subtransaction.  We make it a child of
	 * the immediate parent's resource owner.
	 */
	s->curTransactionOwner =
		ResourceOwnerCreate(s->parent->curTransactionOwner,
							"SubTransaction");

	CurTransactionResourceOwner = s->curTransactionOwner;
	CurrentResourceOwner = s->curTransactionOwner;
}

/* ----------------------------------------------------------------
 *						CommitTransaction stuff
 * ----------------------------------------------------------------
 */

/*
 *	RecordTransactionCommit
 *
 * Returns latest XID among xact and its children, or InvalidTransactionId
 * if the xact has no XID.  (We compute that here just because it's easier.)
 */
static TransactionId
RecordTransactionCommit(void)
{
	TransactionId xid;
	bool		markXidCommitted;
	TransactionId latestXid = InvalidTransactionId;
	int			nrels;
	RelFileNodeWithStorageType *rels;
	int			nchildren;
	TransactionId *children;
	int			nmsgs = 0;
	SharedInvalidationMessage *invalMessages = NULL;
	bool		RelcacheInitFileInval = false;
	bool		wrote_xlog;
	bool		isDtxPrepared = 0;
	TMGXACT_LOG gxact_log;
	XLogRecPtr	recptr = InvalidXLogRecPtr;

	/* Like in CommitTransaction(), treat a QE reader as if there was no XID */
	if (DistributedTransactionContext == DTX_CONTEXT_QE_ENTRY_DB_SINGLETON ||
		DistributedTransactionContext == DTX_CONTEXT_QE_READER)
	{
		xid = InvalidTransactionId;
	}
	else
		xid = GetTopTransactionIdIfAny();
	markXidCommitted = TransactionIdIsValid(xid);

	/* Get data needed for commit record */
	nrels = smgrGetPendingDeletes(true, &rels);
	nchildren = xactGetCommittedChildren(&children);
	if (XLogStandbyInfoActive())
		nmsgs = xactGetCommittedInvalidationMessages(&invalMessages,
													 &RelcacheInitFileInval);
	wrote_xlog = (XactLastRecEnd != 0);

	isDtxPrepared = isPreparedDtxTransaction();

	/*
	 * If we haven't been assigned an XID yet, we neither can, nor do we want
	 * to write a COMMIT record.
	 */
	if (!markXidCommitted)
	{
		/*
		 * We expect that every smgrscheduleunlink is followed by a catalog
		 * update, and hence XID assignment, so we shouldn't get here with any
		 * pending deletes.  Use a real test not just an Assert to check this,
		 * since it's a bit fragile.
		 */
		if (nrels != 0)
			elog(ERROR, "cannot commit a transaction that deleted files but has no xid");

		/* Can't have child XIDs either; AssignTransactionId enforces this */
		Assert(nchildren == 0);

		/*
		 * If we didn't create XLOG entries, we're done here; otherwise we
		 * should trigger flushing those entries the same as a commit record
		 * would.  This will primarily happen for HOT pruning and the like; we
		 * want these to be flushed to disk in due time.
		 */
		if (!isDtxPrepared && !wrote_xlog)
			goto cleanup;
	}

	/*
	 * A QD may write distributed commit record even when it didn't have a
	 * valid local XID if the distributed transaction changed data only on
	 * segments (e.g. DML statement).
	 */
	if (markXidCommitted || isDtxPrepared)
	{
		/*
		 * Begin commit critical section and insert the commit XLOG record.
		 */
		/* Tell bufmgr and smgr to prepare for commit */
		if (markXidCommitted)
			BufmgrCommit();

		/*
		 * Mark ourselves as within our "commit critical section".  This
		 * forces any concurrent checkpoint to wait until we've updated
		 * pg_clog.  Without this, it is possible for the checkpoint to set
		 * REDO after the XLOG record but fail to flush the pg_clog update to
		 * disk, leading to loss of the transaction commit if the system
		 * crashes a little later.
		 *
		 * Note: we could, but don't bother to, set this flag in
		 * RecordTransactionAbort.  That's because loss of a transaction abort
		 * is noncritical; the presumption would be that it aborted, anyway.
		 *
		 * It's safe to change the delayChkpt flag of our own backend without
		 * holding the ProcArrayLock, since we're the only one modifying it.
		 * This makes checkpoint's determination of which xacts are delayChkpt
		 * a bit fuzzy, but it doesn't matter.
		 *
		 * In GPDB, if this is a distributed transaction, checkpoint process
		 * should hold off obtaining the REDO pointer while a backend is
		 * writing distributed commit xlog record and changing state of the
		 * distributed transaction.  Otherwise, it is possible that a commit
		 * record is written by a transaction and the checkpointer determines
		 * REDO pointer to be after this commit record.  But the transaction is
		 * yet to change its state to INSERTED_DISRIBUTED_COMMITTED and the
		 * checkpoint process fails to record this transaction in the
		 * checkpoint.  Crash recovery will never see the commit record for
		 * this transaction and the second phase of 2PC will never happen.  The
		 * inCommit flag avoids this situation by blocking checkpointer until a
		 * backend has finished updating the state.
		 */
		START_CRIT_SECTION();
		MyPgXact->delayChkpt = true;

		SetCurrentTransactionStopTimestamp();

		/*
		 * Do we need the long commit record? If not, use the compact format.
		 *
		 * For now always use the non-compact version if wal_level=logical, so
		 * we can hide commits from other databases. TODO: In the future we
		 * should merge compact and non-compact commits and use a flags
		 * variable to determine if it contains subxacts, relations or
		 * invalidation messages, that's more extensible and degrades more
		 * gracefully. Till then, it's just 20 bytes of overhead.
		 *
		 * GPDB: We also always use "non compact" commit record when in a
		 * distributed transaction. (That means, in most cases. But a
		 * distributed commit is so expensive anyway, that this optimization
		 * hardly matters.)
		 */
		if (nrels > 0 || nmsgs > 0 || RelcacheInitFileInval || forceSyncCommit ||
			XLogLogicalInfoActive() || isDtxPrepared)
		{
			XLogRecData rdata[5];
			int			lastrdata = 0;
			xl_xact_commit xlrec;

			/*
			 * Set flags required for recovery processing of commits.
			 */
			xlrec.xinfo = 0;
			if (RelcacheInitFileInval)
				xlrec.xinfo |= XACT_COMPLETION_UPDATE_RELCACHE_FILE;
			if (forceSyncCommit)
				xlrec.xinfo |= XACT_COMPLETION_FORCE_SYNC_COMMIT;

			xlrec.dbId = MyDatabaseId;
			xlrec.tsId = MyDatabaseTableSpace;

			xlrec.xact_time = xactStopTimestamp;
			xlrec.nrels = nrels;
			xlrec.nsubxacts = nchildren;
			xlrec.nmsgs = nmsgs;
			rdata[0].data = (char *) (&xlrec);
			rdata[0].len = MinSizeOfXactCommit;
			rdata[0].buffer = InvalidBuffer;
			/* dump rels to delete */
			if (nrels > 0)
			{
				rdata[0].next = &(rdata[1]);
				rdata[1].data = (char *) rels;
				rdata[1].len = nrels * sizeof(RelFileNodeWithStorageType);
				rdata[1].buffer = InvalidBuffer;
				lastrdata = 1;
			}
			/* dump committed child Xids */
			if (nchildren > 0)
			{
				rdata[lastrdata].next = &(rdata[2]);
				rdata[2].data = (char *) children;
				rdata[2].len = nchildren * sizeof(TransactionId);
				rdata[2].buffer = InvalidBuffer;
				lastrdata = 2;
			}
			/* dump shared cache invalidation messages */
			if (nmsgs > 0)
			{
				rdata[lastrdata].next = &(rdata[3]);
				rdata[3].data = (char *) invalMessages;
				rdata[3].len = nmsgs * sizeof(SharedInvalidationMessage);
				rdata[3].buffer = InvalidBuffer;
				lastrdata = 3;
			}
			rdata[lastrdata].next = NULL;

			SIMPLE_FAULT_INJECTOR(OnePhaseTransactionCommit);

			if (isDtxPrepared)
			{
				/* add global transaction information */
				getDtxLogInfo(&gxact_log);

				rdata[lastrdata].next = &(rdata[4]);
				rdata[4].data = (char *) &gxact_log;
				rdata[4].len = sizeof(gxact_log);
				rdata[4].buffer = InvalidBuffer;
				rdata[4].next = NULL;

				insertingDistributedCommitted();

				/*
				 * MyPgXact->inCommit flag is already set, checkpointer will
				 * be able to see this transaction only after distributed
				 * commit xlog is written and the state is changed.
				 */
				recptr = XLogInsert(RM_XACT_ID, XLOG_XACT_DISTRIBUTED_COMMIT, rdata);

				insertedDistributedCommitted();
			}
			else
			{
				recptr = XLogInsert(RM_XACT_ID, XLOG_XACT_COMMIT, rdata);
			}

		}
		else
		{
			XLogRecData rdata[2];
			int			lastrdata = 0;
			xl_xact_commit_compact xlrec;

			xlrec.xact_time = xactStopTimestamp;
			xlrec.nsubxacts = nchildren;
			rdata[0].data = (char *) (&xlrec);
			rdata[0].len = MinSizeOfXactCommitCompact;
			rdata[0].buffer = InvalidBuffer;
			/* dump committed child Xids */
			if (nchildren > 0)
			{
				rdata[0].next = &(rdata[1]);
				rdata[1].data = (char *) children;
				rdata[1].len = nchildren * sizeof(TransactionId);
				rdata[1].buffer = InvalidBuffer;
				lastrdata = 1;
			}
			rdata[lastrdata].next = NULL;

			recptr = XLogInsert(RM_XACT_ID, XLOG_XACT_COMMIT_COMPACT, rdata);
		}
	}

#ifdef IMPLEMENT_ASYNC_COMMIT
	/*
<<<<<<< HEAD
	 * In PostgreSQL, we can defer flushing XLOG, if the user has set
	 * synchronous_commit = off, and we're not doing cleanup of any non-temp
	 * rels nor committing any command that wanted to force sync commit.
=======
	 * Check if we want to commit asynchronously.  We can allow the XLOG flush
	 * to happen asynchronously if synchronous_commit=off, or if the current
	 * transaction has not performed any WAL-logged operation or didn't assign
	 * a xid.  The transaction can end up not writing any WAL, even if it has
	 * a xid, if it only wrote to temporary and/or unlogged tables.  It can
	 * end up having written WAL without an xid if it did HOT pruning.  In
	 * case of a crash, the loss of such a transaction will be irrelevant;
	 * temp tables will be lost anyway, unlogged tables will be truncated and
	 * HOT pruning will be done again later. (Given the foregoing, you might
	 * think that it would be unnecessary to emit the XLOG record at all in
	 * this case, but we don't currently try to do that.  It would certainly
	 * cause problems at least in Hot Standby mode, where the
	 * KnownAssignedXids machinery requires tracking every XID assignment.  It
	 * might be OK to skip it only when wal_level < hot_standby, but for now
	 * we don't.)
>>>>>>> 4f0bf335
	 *
	 * In GPDB, however, all user transactions need to be committed synchronously,
	 * because we use two-phase commit across the nodes. In order to make GPDB support
	 * async-commit, we also need to implement the temp table detection.
	 */
	if ((wrote_xlog && markXidCommitted &&
		 synchronous_commit > SYNCHRONOUS_COMMIT_OFF) ||
		forceSyncCommit || nrels > 0)
#endif
	{
		XLogFlush(recptr);

#ifdef FAULT_INJECTOR
		if (isDtxPrepared == 0 &&
			CurrentTransactionState->blockState == TBLOCK_END)
		{
			FaultInjector_InjectFaultIfSet(LocalTmRecordTransactionCommit,
										   DDLNotSpecified,
										   "",  // databaseName
										   ""); // tableName
		}
#endif

		/*
		 * Now we may update the CLOG, if we wrote a COMMIT record above
		 */
		if (markXidCommitted)
		{
			/*
			 * Mark the distributed transaction committed. Note that this
			 * is done *before* updating the clog. As soon as an XID is
			 * marked as comitted in the clog, other backends might try
			 * to look it up in the DistributedLog.
			 */
			/* UNDONE: What are the locking issues here? */
			if (isDtxPrepared)
				DistributedLog_SetCommittedTree(xid, nchildren, children,
												getDtxStartTime(),
												getDistributedTransactionId(),
												/* isRedo */ false);

			TransactionIdCommitTree(xid, nchildren, children);
		}
	}
#ifdef IMPLEMENT_ASYNC_COMMIT
	else
	{
		/*
		 * Asynchronous commit case:
		 *
		 * This enables possible committed transaction loss in the case of a
		 * postmaster crash because WAL buffers are left unwritten. Ideally we
		 * could issue the WAL write without the fsync, but some
		 * wal_sync_methods do not allow separate write/fsync.
		 *
		 * Report the latest async commit LSN, so that the WAL writer knows to
		 * flush this commit.
		 */
		XLogSetAsyncXactLSN(XactLastRecEnd);

		/*
		 * We must not immediately update the CLOG, since we didn't flush the
		 * XLOG. Instead, we store the LSN up to which the XLOG must be
		 * flushed before the CLOG may be updated.
		 */
		if (markXidCommitted)
			TransactionIdAsyncCommitTree(xid, nchildren, children, XactLastRecEnd);
	}
#endif

#ifdef FAULT_INJECTOR
	if (isDtxPrepared)
	{
		FaultInjector_InjectFaultIfSet(DtmXLogDistributedCommit,
									   DDLNotSpecified,
									   "",  // databaseName
									   ""); // tableName
	}
#endif
	
	/*
	 * If we entered a commit critical section, leave it now, and let
	 * checkpoints proceed.
	 */
	if (markXidCommitted || isDtxPrepared)
	{
		MyPgXact->delayChkpt = false;
		END_CRIT_SECTION();
	}

	/*
	 * Wait for synchronous replication, if required. Similar to the decision
	 * above about using committing asynchronously we only want to wait if
	 * this backend assigned a xid and wrote WAL.  No need to wait if a xid
	 * was assigned due to temporary/unlogged tables or due to HOT pruning.
	 *
	 * Note that at this stage we have marked clog, but still show as running
	 * in the procarray and continue to hold locks.
	 */
<<<<<<< HEAD
	if (markXidCommitted || isDtxPrepared)
	{
		Assert(recptr != 0);
		SyncRepWaitForLSN(recptr);
	}

	/* Compute latestXid while we have the child XIDs handy */
	latestXid = TransactionIdLatest(xid, nchildren, children);
=======
	if (wrote_xlog && markXidCommitted)
		SyncRepWaitForLSN(XactLastRecEnd);
>>>>>>> 4f0bf335

	/* Reset XactLastRecEnd until the next transaction writes something */
	XactLastRecEnd = 0;

cleanup:
	/* And clean up local data */

	return latestXid;
}

/*
 *	RecordDistributedForgetCommitted
 */
void
RecordDistributedForgetCommitted(TMGXACT_LOG *gxact_log)
{
	xl_xact_distributed_forget xlrec;
	XLogRecData rdata[1];

	memcpy(&xlrec.gxact_log, gxact_log, sizeof(TMGXACT_LOG));

	rdata[0].data = (char *) &xlrec;
	rdata[0].len = sizeof(xl_xact_distributed_forget);
	rdata[0].buffer = InvalidBuffer;
	rdata[0].next = NULL;

	XLogInsert(RM_XACT_ID, XLOG_XACT_DISTRIBUTED_FORGET, rdata);
}

/*
 *	AtCCI_LocalCache
 */
static void
AtCCI_LocalCache(void)
{
	/*
	 * Make any pending relation map changes visible.  We must do this before
	 * processing local sinval messages, so that the map changes will get
	 * reflected into the relcache when relcache invals are processed.
	 */
	AtCCI_RelationMap();

	/*
	 * Make catalog changes visible to me for the next command.
	 */
	CommandEndInvalidationMessages();
}

/*
 *	AtCommit_Memory
 */
static void
AtCommit_Memory(void)
{
	/*
	 * Now that we're "out" of a transaction, have the system allocate things
	 * in the top memory context instead of per-transaction contexts.
	 */
	MemoryContextSwitchTo(TopMemoryContext);

	/*
	 * Release all transaction-local memory.
	 */
	Assert(TopTransactionContext != NULL);
	MemoryContextDelete(TopTransactionContext);
	TopTransactionContext = NULL;
	CurTransactionContext = NULL;
	CurrentTransactionState->curTransactionContext = NULL;
}

/* ----------------------------------------------------------------
 *						CommitSubTransaction stuff
 * ----------------------------------------------------------------
 */

/*
 * AtSubCommit_Memory
 */
static void
AtSubCommit_Memory(void)
{
	TransactionState s = CurrentTransactionState;

	Assert(s->parent != NULL);

	/* Return to parent transaction level's memory context. */
	CurTransactionContext = s->parent->curTransactionContext;
	MemoryContextSwitchTo(CurTransactionContext);

	/*
	 * Ordinarily we cannot throw away the child's CurTransactionContext,
	 * since the data it contains will be needed at upper commit.  However, if
	 * there isn't actually anything in it, we can throw it away.  This avoids
	 * a small memory leak in the common case of "trivial" subxacts.
	 */
	if (MemoryContextIsEmpty(s->curTransactionContext))
	{
		MemoryContextDelete(s->curTransactionContext);
		s->curTransactionContext = NULL;
	}
}

/*
 * AtSubCommit_childXids
 *
 * Pass my own XID and my child XIDs up to my parent as committed children.
 */
static void
AtSubCommit_childXids(void)
{
	TransactionState s = CurrentTransactionState;
	int			new_nChildXids;

	Assert(s->parent != NULL);

	/*
	 * The parent childXids array will need to hold my XID and all my
	 * childXids, in addition to the XIDs already there.
	 */
	new_nChildXids = s->parent->nChildXids + s->nChildXids + 1;

	/* Allocate or enlarge the parent array if necessary */
	if (s->parent->maxChildXids < new_nChildXids)
	{
		int			new_maxChildXids;
		TransactionId *new_childXids;

		/*
		 * Make it 2x what's needed right now, to avoid having to enlarge it
		 * repeatedly. But we can't go above MaxAllocSize.  (The latter limit
		 * is what ensures that we don't need to worry about integer overflow
		 * here or in the calculation of new_nChildXids.)
		 */
		new_maxChildXids = Min(new_nChildXids * 2,
							   (int) (MaxAllocSize / sizeof(TransactionId)));

		if (new_maxChildXids < new_nChildXids)
			ereport(ERROR,
					(errcode(ERRCODE_PROGRAM_LIMIT_EXCEEDED),
					 errmsg("maximum number of committed subtransactions (%d) exceeded",
							(int) (MaxAllocSize / sizeof(TransactionId)))));

		/*
		 * We keep the child-XID arrays in TopTransactionContext; this avoids
		 * setting up child-transaction contexts for what might be just a few
		 * bytes of grandchild XIDs.
		 */
		if (s->parent->childXids == NULL)
			new_childXids =
				MemoryContextAlloc(TopTransactionContext,
								   new_maxChildXids * sizeof(TransactionId));
		else
			new_childXids = repalloc(s->parent->childXids,
								   new_maxChildXids * sizeof(TransactionId));

		s->parent->childXids = new_childXids;
		s->parent->maxChildXids = new_maxChildXids;
	}

	/*
	 * Copy all my XIDs to parent's array.
	 *
	 * Note: We rely on the fact that the XID of a child always follows that
	 * of its parent.  By copying the XID of this subtransaction before the
	 * XIDs of its children, we ensure that the array stays ordered. Likewise,
	 * all XIDs already in the array belong to subtransactions started and
	 * subcommitted before us, so their XIDs must precede ours.
	 */
	s->parent->childXids[s->parent->nChildXids] = s->transactionId;

	if (s->nChildXids > 0)
		memcpy(&s->parent->childXids[s->parent->nChildXids + 1],
			   s->childXids,
			   s->nChildXids * sizeof(TransactionId));

	s->parent->nChildXids = new_nChildXids;

	/* Release child's array to avoid leakage */
	if (s->childXids != NULL)
		pfree(s->childXids);
	/* We must reset these to avoid double-free if fail later in commit */
	s->childXids = NULL;
	s->nChildXids = 0;
	s->maxChildXids = 0;
}

/* ----------------------------------------------------------------
 *						AbortTransaction stuff
 * ----------------------------------------------------------------
 */

/*
 *	RecordTransactionAbort
 *
 * Returns latest XID among xact and its children, or InvalidTransactionId
 * if the xact has no XID.  (We compute that here just because it's easier.)
 */
static TransactionId
RecordTransactionAbort(bool isSubXact)
{
	TransactionId xid;
	TransactionId latestXid;
	int			nrels;
	RelFileNodeWithStorageType *rels;
	int			nchildren;
	TransactionId *children;
	XLogRecData rdata[3];
	int			lastrdata = 0;
	xl_xact_abort xlrec;
	bool		isQEReader;

	/* Like in CommitTransaction(), treat a QE reader as if there was no XID */
	isQEReader = (DistributedTransactionContext == DTX_CONTEXT_QE_READER ||
					DistributedTransactionContext == DTX_CONTEXT_QE_ENTRY_DB_SINGLETON);
	/*
	 * Also, if an error occurred during distributed COMMIT processing, and
	 * we had already decided that we are going to commit this transaction and
	 * wrote a commit record for it, there's no turning back. The Distributed
	 * Transaction Manager will take care of completing the transaction for us.
	 */
	if (isQEReader || getCurrentDtxState() == DTX_STATE_NOTIFYING_COMMIT_PREPARED)
		xid = InvalidTransactionId;
	else
		xid = GetCurrentTransactionIdIfAny();

	/*
	 * If we haven't been assigned an XID, nobody will care whether we aborted
	 * or not.  Hence, we're done in that case.  It does not matter if we have
	 * rels to delete (note that this routine is not responsible for actually
	 * deleting 'em).  We cannot have any child XIDs, either.
	 */
	SetCurrentTransactionStopTimestamp();
	if (!TransactionIdIsValid(xid))
	{
		/* Reset XactLastRecEnd until the next transaction writes something */
		if (!isSubXact)
			XactLastRecEnd = 0;
		return InvalidTransactionId;
	}

	/*
	 * We have a valid XID, so we should write an ABORT record for it.
	 *
	 * We do not flush XLOG to disk here, since the default assumption after a
	 * crash would be that we aborted, anyway.  For the same reason, we don't
	 * need to worry about interlocking against checkpoint start.
	 */

	/*
	 * Check that we haven't aborted halfway through RecordTransactionCommit.
	 */
	if (TransactionIdDidCommit(xid))
		elog(PANIC, "cannot abort transaction %u, it was already committed",
			 xid);

	/* Fetch the data we need for the abort record */
	nrels = smgrGetPendingDeletes(false, &rels);
	nchildren = xactGetCommittedChildren(&children);

	/* XXX do we really need a critical section here? */
	START_CRIT_SECTION();

	/* Write the ABORT record */
	if (isSubXact)
		xlrec.xact_time = GetCurrentTimestamp();
	else
	{
		SetCurrentTransactionStopTimestamp();
		xlrec.xact_time = xactStopTimestamp;
	}
	xlrec.nrels = nrels;
	xlrec.nsubxacts = nchildren;
	rdata[0].data = (char *) (&xlrec);
	rdata[0].len = MinSizeOfXactAbort;
	rdata[0].buffer = InvalidBuffer;
	/* dump rels to delete */
	if (nrels > 0)
	{
		rdata[0].next = &(rdata[1]);
		rdata[1].data = (char *) rels;
		rdata[1].len = nrels * sizeof(RelFileNodeWithStorageType);
		rdata[1].buffer = InvalidBuffer;
		lastrdata = 1;
	}
	/* dump committed child Xids */
	if (nchildren > 0)
	{
		rdata[lastrdata].next = &(rdata[2]);
		rdata[2].data = (char *) children;
		rdata[2].len = nchildren * sizeof(TransactionId);
		rdata[2].buffer = InvalidBuffer;
		lastrdata = 2;
	}
	rdata[lastrdata].next = NULL;

	(void) XLogInsert(RM_XACT_ID, XLOG_XACT_ABORT, rdata);

	/*
	 * Report the latest async abort LSN, so that the WAL writer knows to
	 * flush this abort. There's nothing to be gained by delaying this, since
	 * WALWriter may as well do this when it can. This is important with
	 * streaming replication because if we don't flush WAL regularly we will
	 * find that large aborts leave us with a long backlog for when commits
	 * occur after the abort, increasing our window of data loss should
	 * problems occur at that point.
	 */
	if (!isSubXact)
		XLogSetAsyncXactLSN(XactLastRecEnd);

	/*
	 * Mark the transaction aborted in clog.  This is not absolutely necessary
	 * but we may as well do it while we are here; also, in the subxact case
	 * it is helpful because XactLockTableWait makes use of it to avoid
	 * waiting for already-aborted subtransactions.  It is OK to do it without
	 * having flushed the ABORT record to disk, because in event of a crash
	 * we'd be assumed to have aborted anyway.
	 */
	TransactionIdAbortTree(xid, nchildren, children);

	END_CRIT_SECTION();

	/* Compute latestXid while we have the child XIDs handy */
	latestXid = TransactionIdLatest(xid, nchildren, children);

	/*
	 * If we're aborting a subtransaction, we can immediately remove failed
	 * XIDs from PGPROC's cache of running child XIDs.  We do that here for
	 * subxacts, because we already have the child XID array at hand.  For
	 * main xacts, the equivalent happens just after this function returns.
	 */
	if (isSubXact)
		XidCacheRemoveRunningXids(xid, nchildren, children, latestXid);

	/* Reset XactLastRecEnd until the next transaction writes something */
	if (!isSubXact)
		XactLastRecEnd = 0;

	if (max_wal_senders > 0)
		WalSndWakeup();

	return latestXid;
}

/*
 *	AtAbort_Memory
 */
static void
AtAbort_Memory(void)
{
	/*
	 * Switch into TransactionAbortContext, which should have some free space
	 * even if nothing else does.  We'll work in this context until we've
	 * finished cleaning up.
	 *
	 * It is barely possible to get here when we've not been able to create
	 * TransactionAbortContext yet; if so use TopMemoryContext.
	 */
	if (TransactionAbortContext != NULL)
		MemoryContextSwitchTo(TransactionAbortContext);
	else
		MemoryContextSwitchTo(TopMemoryContext);
}

/*
 * AtSubAbort_Memory
 */
static void
AtSubAbort_Memory(void)
{
	Assert(TransactionAbortContext != NULL);

	MemoryContextSwitchTo(TransactionAbortContext);
}


/*
 *	AtAbort_ResourceOwner
 */
static void
AtAbort_ResourceOwner(void)
{
	/*
	 * Make sure we have a valid ResourceOwner, if possible (else it will be
	 * NULL, which is OK)
	 */
	CurrentResourceOwner = TopTransactionResourceOwner;
}

/*
 * AtSubAbort_ResourceOwner
 */
static void
AtSubAbort_ResourceOwner(void)
{
	TransactionState s = CurrentTransactionState;

	/* Make sure we have a valid ResourceOwner */
	CurrentResourceOwner = s->curTransactionOwner;
}


/*
 * AtSubAbort_childXids
 */
static void
AtSubAbort_childXids(void)
{
	TransactionState s = CurrentTransactionState;

	/*
	 * We keep the child-XID arrays in TopTransactionContext (see
	 * AtSubCommit_childXids).  This means we'd better free the array
	 * explicitly at abort to avoid leakage.
	 */
	if (s->childXids != NULL)
		pfree(s->childXids);
	s->childXids = NULL;
	s->nChildXids = 0;
	s->maxChildXids = 0;

	/*
	 * We could prune the unreportedXids array here. But we don't bother. That
	 * would potentially reduce number of XLOG_XACT_ASSIGNMENT records but it
	 * would likely introduce more CPU time into the more common paths, so we
	 * choose not to do that.
	 */
}

/* ----------------------------------------------------------------
 *						CleanupTransaction stuff
 * ----------------------------------------------------------------
 */

/*
 *	AtCleanup_Memory
 */
static void
AtCleanup_Memory(void)
{
	Assert(CurrentTransactionState->parent == NULL);

	/*
	 * Now that we're "out" of a transaction, have the system allocate things
	 * in the top memory context instead of per-transaction contexts.
	 */
	MemoryContextSwitchTo(TopMemoryContext);

	/*
	 * Clear the special abort context for next time.
	 */
	if (TransactionAbortContext != NULL)
		MemoryContextResetAndDeleteChildren(TransactionAbortContext);

	/*
	 * Release all transaction-local memory.
	 */
	if (TopTransactionContext != NULL)
		MemoryContextDelete(TopTransactionContext);
	TopTransactionContext = NULL;
	CurTransactionContext = NULL;
	CurrentTransactionState->curTransactionContext = NULL;
}


/* ----------------------------------------------------------------
 *						CleanupSubTransaction stuff
 * ----------------------------------------------------------------
 */

/*
 * AtSubCleanup_Memory
 */
static void
AtSubCleanup_Memory(void)
{
	TransactionState s = CurrentTransactionState;

	Assert(s->parent != NULL);

	/* Make sure we're not in an about-to-be-deleted context */
	MemoryContextSwitchTo(s->parent->curTransactionContext);
	CurTransactionContext = s->parent->curTransactionContext;

	/*
	 * Clear the special abort context for next time.
	 */
	if (TransactionAbortContext != NULL)
		MemoryContextResetAndDeleteChildren(TransactionAbortContext);

	/*
	 * Delete the subxact local memory contexts. Its CurTransactionContext can
	 * go too (note this also kills CurTransactionContexts from any children
	 * of the subxact).
	 */
	if (s->curTransactionContext)
		MemoryContextDelete(s->curTransactionContext);
	s->curTransactionContext = NULL;
}

/* ----------------------------------------------------------------
 *						interface routines
 * ----------------------------------------------------------------
 */
/* MPP routine for setting the transaction id.	this is needed for the shared
 * snapshot for segmates.
 *
 * TODO: this sucks to have to allow this since its potentially very dangerous.
 * maybe we can re-factor the shared snapshot stuff differently to fix this.
 * but unfortunately the XID and snapshot info is kept in two entirely different
 * places so it doesn't look good.
 *
 * DOH: this totally ignores subtransactions for now!
 */
void
SetSharedTransactionId_writer(void)
{
	Assert(SharedLocalSnapshotSlot != NULL);
	Assert(LWLockHeldByMe(SharedLocalSnapshotSlot->slotLock));

	Assert(DistributedTransactionContext == DTX_CONTEXT_QD_DISTRIBUTED_CAPABLE ||
		   DistributedTransactionContext == DTX_CONTEXT_QE_TWO_PHASE_EXPLICIT_WRITER ||
		   DistributedTransactionContext == DTX_CONTEXT_QE_TWO_PHASE_IMPLICIT_WRITER ||
		   DistributedTransactionContext == DTX_CONTEXT_QE_AUTO_COMMIT_IMPLICIT);

	ereportif(Debug_print_full_dtm, LOG,
			  (errmsg("%s setting shared xid %u -> %u",
					  DtxContextToString(DistributedTransactionContext),
					  SharedLocalSnapshotSlot->xid,
					  TopTransactionStateData.transactionId)));
	SharedLocalSnapshotSlot->xid = TopTransactionStateData.transactionId;
}

void
SetSharedTransactionId_reader(TransactionId xid, CommandId cid)
{
	Assert(DistributedTransactionContext == DTX_CONTEXT_QE_READER ||
		   DistributedTransactionContext == DTX_CONTEXT_QE_ENTRY_DB_SINGLETON);

	/*
	 * For DTX_CONTEXT_QE_READER or DTX_CONTEXT_QE_ENTRY_DB_SINGLETON, during
	 * StartTransaction(), currently we temporarily set the
	 * TopTransactionStateData.transactionId to what we find that time in
	 * SharedLocalSnapshot slot. Since, then QE writer could have moved-on and
	 * hence we reset the same to update to correct value here.
	 */
	TopTransactionStateData.transactionId = xid;
	currentCommandId = cid;
	ereportif(Debug_print_full_dtm, LOG,
			  (errmsg("qExec READER setting local xid=%u, cid=%u "
					  "(distributedXid %u/%u)",
					  TopTransactionStateData.transactionId, currentCommandId,
					  QEDtxContextInfo.distributedXid,
					  QEDtxContextInfo.segmateSync)));
}

/*
 *	StartTransaction
 */
static void
StartTransaction(void)
{
	TransactionState s;
	VirtualTransactionId vxid;

	if (DistributedTransactionContext == DTX_CONTEXT_QE_ENTRY_DB_SINGLETON)
	{
		SIMPLE_FAULT_INJECTOR(TransactionStartUnderEntryDbSingleton);
	}

	/*
	 * Let's just make sure the state stack is empty
	 */
	s = &TopTransactionStateData;
	CurrentTransactionState = s;

	/*
	 * check the current transaction state
	 */
	if (s->state != TRANS_DEFAULT)
		elog(WARNING, "StartTransaction while in %s state",
			 TransStateAsString(s->state));

	/*
	 * set the current transaction state information appropriately during
	 * start processing
	 */
	s->state = TRANS_START;
	s->transactionId = InvalidTransactionId;	/* until assigned */

	/*
	 * Make sure we've reset xact state variables
	 *
	 * If recovery is still in progress, mark this transaction as read-only.
	 * We have lower level defences in XLogInsert and elsewhere to stop us
	 * from modifying data during recovery, but this gives the normal
	 * indication to the user that the transaction is read-only.
	 */
	if (RecoveryInProgress())
	{
		s->startedInRecovery = true;
		XactReadOnly = true;
	}
	else
	{
		s->startedInRecovery = false;
		XactReadOnly = DefaultXactReadOnly;
	}
	XactDeferrable = DefaultXactDeferrable;
	XactIsoLevel = DefaultXactIsoLevel;
	forceSyncCommit = false;
	/* Disabled in GPDB as per comment in PrepareTransaction(). */
#if 0
	MyXactAccessedTempRel = false;
#endif
	seqXlogWrite = false;

	/*
	 * reinitialize within-transaction counters
	 */
	s->subTransactionId = TopSubTransactionId;
	currentSubTransactionId = TopSubTransactionId;
	currentCommandId = FirstCommandId;
	currentCommandIdUsed = false;
	currentSavepointTotal = 0;

	fastNodeCount = 0;
	previousFastLink = NULL;

	/*
	 * initialize reported xid accounting
	 */
	nUnreportedXids = 0;
	s->didLogXid = false;

	/*
	 * must initialize resource-management stuff first
	 */
	AtStart_Memory();
	AtStart_ResourceOwner();

	/*
	 * Transactions may be started while recovery is in progress, if
	 * hot standby is enabled.  This mode is not supported in
	 * Greenplum yet.
	 */
	AssertImply(DistributedTransactionContext != DTX_CONTEXT_LOCAL_ONLY,
				!s->startedInRecovery);
	/*
	 * MPP Modification
	 *
	 * If we're an executor and don't have a valid QDSentXID, then we're starting
	 * a purely-local transaction.
	 */
	switch (DistributedTransactionContext)
	{
		case DTX_CONTEXT_LOCAL_ONLY:
		case DTX_CONTEXT_QD_RETRY_PHASE_2:
		case DTX_CONTEXT_QE_FINISH_PREPARED:
		{
			/*
			 * MPP: we're in utility-mode or a QE starting a pure-local
			 * transaction without any synchronization to segmates!
			 * (e.g. CatchupInterruptHandler)
			 */
		}
		break;

		case DTX_CONTEXT_QD_DISTRIBUTED_CAPABLE:
		{
			/*
			 * MPP: we're the dispatcher.
			 *
			 * Create distributed transaction which will map the
			 * distributed transaction to a local transaction id for the
			 * master database.
			 */
			setCurrentGxact();
			currentDistribXid = MyTmGxact->gxid;

			if (SharedLocalSnapshotSlot != NULL)
			{
				LWLockAcquire(SharedLocalSnapshotSlot->slotLock, LW_EXCLUSIVE);
				ereportif(Debug_print_full_dtm, LOG,
						  (errmsg("setting shared snapshot startTimestamp = "
								  INT64_FORMAT "[old=" INT64_FORMAT "])",
								  stmtStartTimestamp,
								  SharedLocalSnapshotSlot->startTimestamp)));
				SharedLocalSnapshotSlot->startTimestamp = stmtStartTimestamp;
				LWLockRelease(SharedLocalSnapshotSlot->slotLock);
			}
		}
		break;

		case DTX_CONTEXT_QE_TWO_PHASE_EXPLICIT_WRITER:
		case DTX_CONTEXT_QE_TWO_PHASE_IMPLICIT_WRITER:
		case DTX_CONTEXT_QE_AUTO_COMMIT_IMPLICIT:
		{
			/* If we're running in test-mode insert a delay in writer. */
			if (gp_enable_slow_writer_testmode)
				pg_usleep(500000);

			if (QEDtxContextInfo.distributedXid ==
				InvalidDistributedTransactionId)
			{
				elog(ERROR,
					 "distributed transaction id is invalid in context %s",
					 DtxContextToString(DistributedTransactionContext));
			}

			/*
			 * Snapshot must not be created before setting transaction
			 * isolation level.
			 */
			Assert(!FirstSnapshotSet);

			/* Assume transaction characteristics as sent by QD */
			XactIsoLevel = mppTxOptions_IsoLevel(
				QEDtxContextInfo.distributedTxnOptions);
			XactReadOnly = isMppTxOptions_ReadOnly(
				QEDtxContextInfo.distributedTxnOptions);

			/*
			 * MPP: we're a QE Writer.
			 *
			 * For DTX_CONTEXT_QE_AUTO_COMMIT_IMPLICIT don't use the
			 * distributed xid map since this may be one of funny distributed
			 * queries the executor uses behind the scenes for estimation
			 * work. We also don't need a local XID right now - we let it be
			 * assigned lazily, as on a local transaction. This transaction
			 * will auto-commit, and then we will follow it with the real user
			 * command.
			 */
			if (DistributedTransactionContext ==
				DTX_CONTEXT_QE_TWO_PHASE_EXPLICIT_WRITER ||
				DistributedTransactionContext ==
				DTX_CONTEXT_QE_TWO_PHASE_IMPLICIT_WRITER)
			{
				currentDistribXid = QEDtxContextInfo.distributedXid;

				Assert(QEDtxContextInfo.distributedTimeStamp != 0);
				Assert(QEDtxContextInfo.distributedXid !=
					   InvalidDistributedTransactionId);

				/*
				 * Update distributed XID info, this is only used for
				 * debugging.
				 */
				LocalDistribXactData *ele = &MyProc->localDistribXactData;
				ele->distribTimeStamp = QEDtxContextInfo.distributedTimeStamp;
				ele->distribXid = QEDtxContextInfo.distributedXid;
				ele->state = LOCALDISTRIBXACT_STATE_ACTIVE;
			}

			if (SharedLocalSnapshotSlot != NULL)
			{
				LWLockAcquire(SharedLocalSnapshotSlot->slotLock, LW_EXCLUSIVE);

				SharedLocalSnapshotSlot->ready = false;
				SharedLocalSnapshotSlot->xid = s->transactionId;
				SharedLocalSnapshotSlot->startTimestamp = stmtStartTimestamp;
				SharedLocalSnapshotSlot->QDxid = QEDtxContextInfo.distributedXid;
				SharedLocalSnapshotSlot->pid = MyProc->pid;
				SharedLocalSnapshotSlot->writer_proc = MyProc;
				SharedLocalSnapshotSlot->writer_xact = MyPgXact;

				ereportif(Debug_print_full_dtm, LOG,
						  (errmsg(
							  "qExec writer setting distributedXid: %d "
							  "sharedQDxid %d (shared xid %u -> %u) ready %s"
							  " (shared timeStamp = " INT64_FORMAT " -> "
							  INT64_FORMAT ")",
							  QEDtxContextInfo.distributedXid,
							  SharedLocalSnapshotSlot->QDxid,
							  SharedLocalSnapshotSlot->xid,
							  s->transactionId,
							  SharedLocalSnapshotSlot->ready ? "true" : "false",
							  SharedLocalSnapshotSlot->startTimestamp,
							  xactStartTimestamp)));
				LWLockRelease(SharedLocalSnapshotSlot->slotLock);
			}
		}
		break;

		case DTX_CONTEXT_QE_ENTRY_DB_SINGLETON:
		case DTX_CONTEXT_QE_READER:
		{
			/*
			 * MPP: we're a QE Reader.
			 */
			Assert (SharedLocalSnapshotSlot != NULL);
			currentDistribXid = QEDtxContextInfo.distributedXid;

			/*
			 * Snapshot must not be created before setting transaction
			 * isolation level.
			 */
			Assert(!FirstSnapshotSet);

			/* Assume transaction characteristics as sent by QD */
			XactIsoLevel = mppTxOptions_IsoLevel(
				QEDtxContextInfo.distributedTxnOptions);
			XactReadOnly = isMppTxOptions_ReadOnly(
				QEDtxContextInfo.distributedTxnOptions);

			ereportif(Debug_print_full_dtm, LOG,
					  (errmsg("qExec reader: distributedXid %d currcid %d "
							  "gxid = %u DtxContext '%s' sharedsnapshots: %s",
							  QEDtxContextInfo.distributedXid,
							  QEDtxContextInfo.curcid,
							  getDistributedTransactionId(),
							  DtxContextToString(DistributedTransactionContext),
							  SharedSnapshotDump())));
		}
		break;
	
		case DTX_CONTEXT_QE_PREPARED:
			elog(FATAL, "Unexpected segment distribute transaction context: '%s'",
				 DtxContextToString(DistributedTransactionContext));
			break;
	
		default:
			elog(PANIC, "Unrecognized DTX transaction context: %d",
				 (int) DistributedTransactionContext);
			break;
	}

	ereportif(Debug_print_snapshot_dtm, LOG,
			  (errmsg("[Distributed Snapshot #%u] *StartTransaction* "
					  "(gxid = %u, xid = %u, '%s')",
					  (!FirstSnapshotSet ? 0 :
					   GetTransactionSnapshot()->
					   distribSnapshotWithLocalMapping.ds.distribSnapshotId),
					  getDistributedTransactionId(),
					  s->transactionId,
					  DtxContextToString(DistributedTransactionContext))));

	/*
	 * Assign a new LocalTransactionId, and combine it with the backendId to
	 * form a virtual transaction id.
	 */
	vxid.backendId = MyBackendId;
	vxid.localTransactionId = GetNextLocalTransactionId();

	/*
	 * Lock the virtual transaction id before we announce it in the proc array
	 */
	VirtualXactLockTableInsert(vxid);

	/*
	 * Advertise it in the proc array.  We assume assignment of
	 * LocalTransactionID is atomic, and the backendId should be set already.
	 */
	Assert(MyProc->backendId == vxid.backendId);
	MyProc->lxid = vxid.localTransactionId;

	TRACE_POSTGRESQL_TRANSACTION_START(vxid.localTransactionId);

	/*
	 * set transaction_timestamp() (a/k/a now()).  We want this to be the same
	 * as the first command's statement_timestamp(), so don't do a fresh
	 * GetCurrentTimestamp() call (which'd be expensive anyway).  Also, mark
	 * xactStopTimestamp as unset.
	 */
	xactStartTimestamp = stmtStartTimestamp;
	xactStopTimestamp = 0;
	pgstat_report_xact_timestamp(xactStartTimestamp);

	/*
	 * initialize current transaction state fields
	 *
	 * note: prevXactReadOnly is not used at the outermost level
	 */
	s->nestingLevel = 1;
	s->gucNestLevel = 1;
	s->childXids = NULL;
	s->nChildXids = 0;
	s->maxChildXids = 0;
	GetUserIdAndSecContext(&s->prevUser, &s->prevSecContext);
	/* SecurityRestrictionContext should never be set outside a transaction */
	Assert(s->prevSecContext == 0);

	/*
	 * initialize other subsystems for new transaction
	 */
	AtStart_GUC();
	AtStart_Inval();
	AtStart_Cache();
	AfterTriggerBeginXact();

	/*
	 * done with start processing, set current transaction state to "in
	 * progress"
	 */
	s->state = TRANS_INPROGRESS;

	/*
	 * update the snapshot of gp_segment_configuration, it's not changed
	 * until the end of transaction, do this update inside a transaction
	 * because it does a catalog lookup.
	 */
	if (DistributedTransactionContext == DTX_CONTEXT_QD_DISTRIBUTED_CAPABLE)
		cdbcomponent_updateCdbComponents();

	/*
	 * Acquire a resource group slot.
	 *
	 * Slot is successfully acquired when AssignResGroupOnMaster() is returned.
	 * This slot will be released when the transaction is committed or aborted.
	 *
	 * Note that AssignResGroupOnMaster() can throw a PG exception. Since we
	 * have set the transaction state to TRANS_INPROGRESS by this point, any
	 * exceptions thrown will trigger AbortTransaction() and free the slot.
	 *
	 * It's important that we acquire the resource group *after* starting the
	 * transaction (i.e. setting up the per-transaction memory context).
	 * As part of determining the resource group that the transaction should be
	 * assigned to, AssignResGroupOnMaster() accesses pg_authid, and a
	 * transaction should be in progress when it does so.
	 */
	if (ShouldAssignResGroupOnMaster())
		AssignResGroupOnMaster();

	ShowTransactionState("StartTransaction");

	ereportif(Debug_print_full_dtm, LOG,
			  (errmsg("StartTransaction in DTX Context = '%s', "
					  "isolation level %s, read-only = %d, %s",
					  DtxContextToString(DistributedTransactionContext),
					  IsoLevelAsUpperString(XactIsoLevel), XactReadOnly,
					  LocalDistribXact_DisplayString(MyProc->pgprocno))));
}

/*
 *	CommitTransaction
 *
 * NB: if you change this routine, better look at PrepareTransaction too!
 */
static void
CommitTransaction(void)
{
	TransactionState s = CurrentTransactionState;
	TransactionId latestXid;

	bool needNotifyCommittedDtxTransaction = false;

	ShowTransactionState("CommitTransaction");

	/*
	 * check the current transaction state
	 */
	if (s->state != TRANS_INPROGRESS)
		elog(WARNING, "CommitTransaction while in %s state",
			 TransStateAsString(s->state));
	Assert(s->parent == NULL);

	if (Gp_role == GP_ROLE_EXECUTE && !Gp_is_writer)
		elog(DEBUG1,"CommitTransaction: called as segment Reader");

	/*
	 * Do pre-commit processing that involves calling user-defined code, such
	 * as triggers.  Since closing cursors could queue trigger actions,
	 * triggers could open cursors, etc, we have to keep looping until there's
	 * nothing left to do.
	 */
	for (;;)
	{
		/*
		 * Fire all currently pending deferred triggers.
		 */
		AfterTriggerFireDeferred();

		/*
		 * Close open portals (converting holdable ones into static portals).
		 * If there weren't any, we are done ... otherwise loop back to check
		 * if they queued deferred triggers.  Lather, rinse, repeat.
		 */
		if (!PreCommit_Portals(false))
			break;
	}

	CallXactCallbacks(XACT_EVENT_PRE_COMMIT);

	/*
	 * The remaining actions cannot call any user-defined code, so it's safe
	 * to start shutting down within-transaction services.  But note that most
	 * of this stuff could still throw an error, which would switch us into
	 * the transaction-abort path.
	 */

	/* Shut down the deferred-trigger manager */
	AfterTriggerEndXact(true);

	AtEOXact_SharedSnapshot();

	/* Perform any Resource Scheduler commit procesing. */
	if (Gp_role == GP_ROLE_DISPATCH && IsResQueueEnabled())
		AtCommit_ResScheduler();

	/* Perform any AO table commit processing */
	AtCommit_AppendOnly();

	/*
	 * Let ON COMMIT management do its thing (must happen after closing
	 * cursors, to avoid dangling-reference problems)
	 */
	PreCommit_on_commit_actions();

	/* This can still fail */
	AtEOXact_DispatchOids(true);

	/* close large objects before lower-level cleanup */
	AtEOXact_LargeObject(true);

	/*
	 * Mark serializable transaction as complete for predicate locking
	 * purposes.  This should be done as late as we can put it and still allow
	 * errors to be raised for failure patterns found at commit.
	 */
	PreCommit_CheckForSerializationFailure();

	/*
	 * Insert notifications sent by NOTIFY commands into the queue.  This
	 * should be late in the pre-commit sequence to minimize time spent
	 * holding the notify-insertion lock.
	 */
	PreCommit_Notify();

	/*
	 * Prepare all QE.
	 */
	prepareDtxTransaction();

#ifdef FAULT_INJECTOR
	if (isPreparedDtxTransaction())
	{
		FaultInjector_InjectFaultIfSet(
									   TransactionAbortAfterDistributedPrepared, 
									   DDLNotSpecified,
									   "",	// databaseName
									   ""); // tableName
	}
#endif	

	if (Debug_abort_after_distributed_prepared &&
		isPreparedDtxTransaction())
	{
		ereport(ERROR,
				(errcode(ERRCODE_FAULT_INJECT),
				 errmsg("Raise an error as directed by Debug_abort_after_distributed_prepared")));
	}

	/* Prevent cancel/die interrupt while cleaning up */
	HOLD_INTERRUPTS();

	/* Commit updates to the relation map --- do this as late as possible */
	AtEOXact_RelationMap(true);

	/*
	 * set the current transaction state information appropriately during
	 * commit processing
	 */
	s->state = TRANS_COMMIT;

	/*
	 * Here is where we really truly commit.
	 */
	latestXid = RecordTransactionCommit();

	TRACE_POSTGRESQL_TRANSACTION_COMMIT(MyProc->lxid);

	/*
	 * Let others know about no transaction in progress by me. Note that this
	 * must be done _before_ releasing locks we hold and _after_
	 * RecordTransactionCommit.
	 */
	needNotifyCommittedDtxTransaction = ProcArrayEndTransaction(MyProc,
																latestXid,
																true);
	/*
	 * Note that in GPDB, ProcArrayEndTransaction does *not* clear the PGPROC
	 * entry, if it sets *needNotifyCommittedDtxTransaction!
	 */
	if (needNotifyCommittedDtxTransaction)
	{
		/*
		 * Do 2nd phase of commit to all QE. NOTE: we can't process
		 * signals (which may attempt to abort our now partially-completed
		 * transaction) until we've notified the QEs.
		 *
		 * Very important that PGPROC still thinks the transaction is still in progress so
		 * SnapshotNow reader don't jump to the conclusion this distributed transaction is
		 * finished.  So, notifyCommittedDtxTransaction will take responsbility to clear
		 * PGPROC under the ProcArrayLock after the broadcast.  MPP-16087.
		 *
		 * And, that we have not master released locks, yet, too.
		 *
		 * Note:  do this BEFORE clearing the resource owner, as the dispatch
		 * routines might want to use them.  Plus, we want AtCommit_Memory to 
		 * happen after using the dispatcher.
		 */
		notifyCommittedDtxTransaction();
	}

	/*
	 * This is all post-commit cleanup.  Note that if an error is raised here,
	 * it's too late to abort the transaction.  This should be just
	 * noncritical resource releasing.
	 *
	 * The ordering of operations is not entirely random.  The idea is:
	 * release resources visible to other backends (eg, files, buffer pins);
	 * then release locks; then release backend-local resources. We want to
	 * release locks at the point where any backend waiting for us will see
	 * our transaction as being fully cleaned up.
	 *
	 * Resources that can be associated with individual queries are handled by
	 * the ResourceOwner mechanism.  The other calls here are for backend-wide
	 * state.
	 */

	CallXactCallbacks(XACT_EVENT_COMMIT);
	CallXactCallbacksOnce(XACT_EVENT_COMMIT);

	ResourceOwnerRelease(TopTransactionResourceOwner,
						 RESOURCE_RELEASE_BEFORE_LOCKS,
						 true, true);

	/* Check we've released all buffer pins */
	AtEOXact_Buffers(true);

	/* Clean up the relation cache */
	AtEOXact_RelationCache(true);

	/*
	 * Make catalog changes visible to all backends.  This has to happen after
	 * relcache references are dropped (see comments for
	 * AtEOXact_RelationCache), but before locks are released (if anyone is
	 * waiting for lock on a relation we've modified, we want them to know
	 * about the catalog change before they start using the relation).
	 */
	AtEOXact_Inval(true);

	AtEOXact_MultiXact();

	ResourceOwnerRelease(TopTransactionResourceOwner,
						 RESOURCE_RELEASE_LOCKS,
						 true, true);
	ResourceOwnerRelease(TopTransactionResourceOwner,
						 RESOURCE_RELEASE_AFTER_LOCKS,
						 true, true);

	/*
	 * Likewise, dropping of files deleted during the transaction is best done
	 * after releasing relcache and buffer pins.  (This is not strictly
	 * necessary during commit, since such pins should have been released
	 * already, but this ordering is definitely critical during abort.)  Since
	 * this may take many seconds, also delay until after releasing locks.
	 * Other backends will observe the attendant catalog changes and not
	 * attempt to access affected files.
	 */
	smgrDoPendingDeletes(true);

<<<<<<< HEAD
	/* Check we've released all catcache entries */
	AtEOXact_CatCache(true);

	AtEOXact_AppendOnly();
=======
>>>>>>> 4f0bf335
	AtCommit_Notify();
	AtEOXact_GUC(true, 1);
	AtEOXact_SPI(true);
	AtEOXact_on_commit_actions(true);
	AtEOXact_Namespace(true);
	AtEOXact_SMgr();
	AtEOXact_Files();
	AtEOXact_ComboCid();
	AtEOXact_HashTables(true);
	AtEOXact_PgStat(true);
	AtEOXact_Snapshot(true);
	pgstat_report_xact_timestamp(0);

	CurrentResourceOwner = NULL;
	ResourceOwnerDelete(TopTransactionResourceOwner);
	s->curTransactionOwner = NULL;
	CurTransactionResourceOwner = NULL;
	TopTransactionResourceOwner = NULL;

	AtCommit_Memory();

	finishDistributedTransactionContext("CommitTransaction", false);

	if (gp_local_distributed_cache_stats)
	{
		LocalDistribXactCache_ShowStats("CommitTransaction");
	}

	currentDistribXid = InvalidDistributedTransactionId;
	s->transactionId = InvalidTransactionId;
	s->subTransactionId = InvalidSubTransactionId;
	s->nestingLevel = 0;
	s->gucNestLevel = 0;
	s->childXids = NULL;
	s->nChildXids = 0;
	s->maxChildXids = 0;
	s->executorSaysXactDoesWrites = false;

	/*
	 * done with commit processing, set current transaction state back to
	 * default
	 */
	s->state = TRANS_DEFAULT;

	/* we're now in a consistent state to handle an interrupt. */
	RESUME_INTERRUPTS();

	/* Release resource group slot at the end of a transaction */
	if (ShouldUnassignResGroup())
		UnassignResGroup();
}


/*
 *	PrepareTransaction
 *
 * NB: if you change this routine, better look at CommitTransaction too!
 */
static void
PrepareTransaction(void)
{
	TransactionState s = CurrentTransactionState;
	TransactionId xid = GetCurrentTransactionId();
	GlobalTransaction gxact;
	TimestampTz prepared_at;

	ShowTransactionState("PrepareTransaction");

	/*
	 * check the current transaction state
	 */
	if (s->state != TRANS_INPROGRESS)
		elog(WARNING, "PrepareTransaction while in %s state",
			 TransStateAsString(s->state));
	Assert(s->parent == NULL);

	/*
	 * Do pre-commit processing that involves calling user-defined code, such
	 * as triggers.  Since closing cursors could queue trigger actions,
	 * triggers could open cursors, etc, we have to keep looping until there's
	 * nothing left to do.
	 */
	for (;;)
	{
		/*
		 * Fire all currently pending deferred triggers.
		 */
		AfterTriggerFireDeferred();

		/*
		 * Close open portals (converting holdable ones into static portals).
		 * If there weren't any, we are done ... otherwise loop back to check
		 * if they queued deferred triggers.  Lather, rinse, repeat.
		 */
		if (!PreCommit_Portals(true))
			break;
	}

	CallXactCallbacks(XACT_EVENT_PRE_PREPARE);

	/*
	 * The remaining actions cannot call any user-defined code, so it's safe
	 * to start shutting down within-transaction services.  But note that most
	 * of this stuff could still throw an error, which would switch us into
	 * the transaction-abort path.
	 */

	/* Shut down the deferred-trigger manager */
	AfterTriggerEndXact(true);

	AtEOXact_SharedSnapshot();

	/*
	 * Let ON COMMIT management do its thing (must happen after closing
	 * cursors, to avoid dangling-reference problems)
	 */
	PreCommit_on_commit_actions();

	AtEOXact_DispatchOids(true);

	/* close large objects before lower-level cleanup */
	AtEOXact_LargeObject(true);

	/*
	 * Mark serializable transaction as complete for predicate locking
	 * purposes.  This should be done as late as we can put it and still allow
	 * errors to be raised for failure patterns found at commit.
	 */
	PreCommit_CheckForSerializationFailure();

	/* NOTIFY will be handled below */

	/*
	 * In Postgres, MyXactAccessedTempRel is used to error out if PREPARE TRANSACTION
	 * operated on temp table.
	 *
	 * In GPDB, MyXactAccessedTempRel is removed.
	 *
	 * GPDB treat temporary table like a regular table, e.g. stored in shared buffer
	 * instead of keep it in local buffer. The temporary table just have a shorter life
	 * cycle either tie to the session or tie to the transaction if ON COMMIT clause is
	 * used.
	 *
	 * Every transaction in GPDB is 2PC, so PREPARE TRANSACTION is used even for temp table
	 * creation. GPDB cannot error out, otherwise, it won't be able to handle temp table
	 * at all.
	 */
#if 0 /* Upstream code not applicable to GPDB */
	/*
	 * Don't allow PREPARE TRANSACTION if we've accessed a temporary table in
	 * this transaction.  Having the prepared xact hold locks on another
	 * backend's temp table seems a bad idea --- for instance it would prevent
	 * the backend from exiting.  There are other problems too, such as how to
	 * clean up the source backend's local buffers and ON COMMIT state if the
	 * prepared xact includes a DROP of a temp table.
	 *
	 * We must check this after executing any ON COMMIT actions, because they
	 * might still access a temp relation.
	 *
	 * XXX In principle this could be relaxed to allow some useful special
	 * cases, such as a temp table created and dropped all within the
	 * transaction.  That seems to require much more bookkeeping though.
	 */
	if (MyXactAccessedTempRel)
		ereport(ERROR,
				(errcode(ERRCODE_FEATURE_NOT_SUPPORTED),
				 errmsg("cannot PREPARE a transaction that has operated on temporary tables")));
#endif
	SIMPLE_FAULT_INJECTOR(StartPrepareTx);

	/*
	 * Likewise, don't allow PREPARE after pg_export_snapshot.  This could be
	 * supported if we added cleanup logic to twophase.c, but for now it
	 * doesn't seem worth the trouble.
	 */
	if (XactHasExportedSnapshots())
		ereport(ERROR,
				(errcode(ERRCODE_FEATURE_NOT_SUPPORTED),
		errmsg("cannot PREPARE a transaction that has exported snapshots")));

	/* Prevent cancel/die interrupt while cleaning up */
	HOLD_INTERRUPTS();

	/* Do some preparaty work on locks, before we change the transaction state. */
	PrePrepare_Locks();

	/*
	 * set the current transaction state information appropriately during
	 * prepare processing
	 */
	s->state = TRANS_PREPARE;

	prepared_at = GetCurrentTimestamp();

	/* Tell bufmgr and smgr to prepare for commit */
	BufmgrCommit();

	/*
	 * We cannot prepare if the xid is already aborted for some reason.
	 * If we proceed with this unexpected state, we'll be unrecoverable.
	 */
	if (TransactionIdDidAbort(xid))
		elog(ERROR, "xid %u is already aborted", xid);

	/*
	 * Reserve the GID for this transaction. This could fail if the requested
	 * GID is invalid or already in use.
	 */
	gxact = MarkAsPreparing(xid, &MyProc->localDistribXactData,
							prepareGID, prepared_at,
				GetUserId(), MyDatabaseId, InvalidXLogRecPtr);
	prepareGID = NULL;

	/*
	 * Collect data for the 2PC state file.  Note that in general, no actual
	 * state change should happen in the called modules during this step,
	 * since it's still possible to fail before commit, and in that case we
	 * want transaction abort to be able to clean up.  (In particular, the
	 * AtPrepare routines may error out if they find cases they cannot
	 * handle.)  State cleanup should happen in the PostPrepare routines
	 * below.  However, some modules can go ahead and clear state here because
	 * they wouldn't do anything with it during abort anyway.
	 *
	 * Note: because the 2PC state file records will be replayed in the same
	 * order they are made, the order of these calls has to match the order in
	 * which we want things to happen during COMMIT PREPARED or ROLLBACK
	 * PREPARED; in particular, pay attention to whether things should happen
	 * before or after releasing the transaction's locks.
	 */
	StartPrepare(gxact);

	AtPrepare_Notify();
	AtPrepare_Locks();
	AtPrepare_PredicateLocks();
	AtPrepare_PgStat();
	AtPrepare_MultiXact();
	AtPrepare_RelationMap();

	/*
	 * Here is where we really truly prepare.
	 *
	 * We have to record transaction prepares even if we didn't make any
	 * updates, because the transaction manager might get confused if we lose
	 * a global transaction.
	 */
	EndPrepare(gxact);

	/*
	 * Now we clean up backend-internal state and release internal resources.
	 */

	/* Reset XactLastRecEnd until the next transaction writes something */
	XactLastRecEnd = 0;

	/*
	 * Let others know about no transaction in progress by me.  This has to be
	 * done *after* the prepared transaction has been marked valid, else
	 * someone may think it is unlocked and recyclable.
	 */
	LWLockAcquire(ProcArrayLock, LW_EXCLUSIVE);
	ClearTransactionFromPgProc_UnderLock(MyProc, false);
	LWLockRelease(ProcArrayLock);

	/*
	 * In normal commit-processing, this is all non-critical post-transaction
	 * cleanup.  When the transaction is prepared, however, it's important that
	 * the locks and other per-backend resources are transfered to the
	 * prepared transaction's PGPROC entry.  Note that if an error is raised
	 * here, it's too late to abort the transaction. XXX: This probably should
	 * be in a critical section, to force a PANIC if any of this fails, but
	 * that cure could be worse than the disease.
	 */

	CallXactCallbacks(XACT_EVENT_PREPARE);
	CallXactCallbacksOnce(XACT_EVENT_PREPARE);

	ResourceOwnerRelease(TopTransactionResourceOwner,
						 RESOURCE_RELEASE_BEFORE_LOCKS,
						 true, true);

	/* Check we've released all buffer pins */
	AtEOXact_Buffers(true);

	/* Clean up the relation cache */
	AtEOXact_RelationCache(true);

	/* notify doesn't need a postprepare call */

	PostPrepare_PgStat();

	PostPrepare_Inval();

	PostPrepare_smgr();

	PostPrepare_MultiXact(xid);

	PostPrepare_Locks(xid);
	PostPrepare_PredicateLocks(xid);

	ResourceOwnerRelease(TopTransactionResourceOwner,
						 RESOURCE_RELEASE_LOCKS,
						 true, true);
	ResourceOwnerRelease(TopTransactionResourceOwner,
						 RESOURCE_RELEASE_AFTER_LOCKS,
						 true, true);

	/*
	 * Allow another backend to finish the transaction.  After
	 * PostPrepare_Twophase(), the transaction is completely detached from
	 * our backend.  The rest is just non-critical cleanup of backend-local
	 * state.
	 */
	PostPrepare_Twophase();

	/* PREPARE acts the same as COMMIT as far as GUC is concerned */
	AtEOXact_GUC(true, 1);
	AtEOXact_SPI(true);
	AtEOXact_on_commit_actions(true);
	AtEOXact_Namespace(true);
	AtEOXact_SMgr();
	AtEOXact_Files();
	AtEOXact_ComboCid();
	AtEOXact_HashTables(true);
	/* don't call AtEOXact_PgStat here; we fixed pgstat state above */
	AtEOXact_Snapshot(true);
	pgstat_report_xact_timestamp(0);

	CurrentResourceOwner = NULL;
	ResourceOwnerDelete(TopTransactionResourceOwner);
	s->curTransactionOwner = NULL;
	CurTransactionResourceOwner = NULL;
	TopTransactionResourceOwner = NULL;

	AtCommit_Memory();

	if (gp_local_distributed_cache_stats)
	{
		LocalDistribXactCache_ShowStats("PrepareTransaction");
	}

	currentDistribXid = InvalidDistributedTransactionId;
	s->transactionId = InvalidTransactionId;
	s->subTransactionId = InvalidSubTransactionId;
	s->nestingLevel = 0;
	s->gucNestLevel = 0;
	s->childXids = NULL;
	s->nChildXids = 0;
	s->maxChildXids = 0;
	s->executorSaysXactDoesWrites = false;

	/*
	 * done with 1st phase commit processing, set current transaction state
	 * back to default
	 */
	s->state = TRANS_DEFAULT;

	RESUME_INTERRUPTS();

	/* Release resource group slot at the end of prepare transaction on segment */
	if (ShouldUnassignResGroup())
		UnassignResGroup();
}


/*
 *	AbortTransaction
 */
static void
AbortTransaction(void)
{
	TransactionState s = CurrentTransactionState;
	TransactionId latestXid;

	SIMPLE_FAULT_INJECTOR(AbortTransactionFail);

	/* Prevent cancel/die interrupt while cleaning up */
	HOLD_INTERRUPTS();

	/* Make sure we have a valid memory context and resource owner */
	AtAbort_Memory();
	AtAbort_ResourceOwner();

	/*
	 * Release any LW locks we might be holding as quickly as possible.
	 * (Regular locks, however, must be held till we finish aborting.)
	 * Releasing LW locks is critical since we might try to grab them again
	 * while cleaning up!
	 */
	LWLockReleaseAll();

	/* Clean up buffer I/O and buffer context locks, too */
	AbortBufferIO();
	UnlockBuffers();

	/*
	 * Also clean up any open wait for lock, since the lock manager will choke
	 * if we try to wait for another lock before doing this.
	 */
	LockErrorCleanup();

	/*
	 * If any timeout events are still active, make sure the timeout interrupt
	 * is scheduled.  This covers possible loss of a timeout interrupt due to
	 * longjmp'ing out of the SIGINT handler (see notes in handle_sig_alarm).
	 * We delay this till after LockErrorCleanup so that we don't uselessly
	 * reschedule lock or deadlock check timeouts.
	 */
	reschedule_timeouts();

	/*
	 * Re-enable signals, in case we got here by longjmp'ing out of a signal
	 * handler.  We do this fairly early in the sequence so that the timeout
	 * infrastructure will be functional if needed while aborting.
	 */
	PG_SETMASK(&UnBlockSig);

	/*
	 * check the current transaction state
	 */
	if (s->state != TRANS_INPROGRESS && s->state != TRANS_PREPARE)
		elog(DEBUG1, "WARNING: AbortTransaction while in %s state",
			 TransStateAsString(s->state));
	Assert(s->parent == NULL);

	/*
	 * set the current transaction state information appropriately during the
	 * abort processing
	 */
	s->state = TRANS_ABORT;

	/*
	 * Reset user ID which might have been changed transiently.  We need this
	 * to clean up in case control escaped out of a SECURITY DEFINER function
	 * or other local change of CurrentUserId; therefore, the prior value of
	 * SecurityRestrictionContext also needs to be restored.
	 *
	 * (Note: it is not necessary to restore session authorization or role
	 * settings here because those can only be changed via GUC, and GUC will
	 * take care of rolling them back if need be.)
	 */
	SetUserIdAndSecContext(s->prevUser, s->prevSecContext);

	/*
	 * do abort processing
	 */
	AfterTriggerEndXact(false); /* 'false' means it's abort */
	AtAbort_Portals();
	AtAbort_DispatcherState();
	AtEOXact_SharedSnapshot();

	/* Perform any Resource Scheduler abort procesing. */
	if (Gp_role == GP_ROLE_DISPATCH && IsResQueueEnabled())
		AtAbort_ResScheduler();
		
	/* Perform any AO table abort processing */
	AtAbort_AppendOnly();

	AtEOXact_DispatchOids(false);

	AtEOXact_LargeObject(false);
	AtAbort_Notify();
	AtEOXact_RelationMap(false);
	AtAbort_Twophase();

	/*
	 * Advertise the fact that we aborted in pg_clog (assuming that we got as
	 * far as assigning an XID to advertise).
	 */
	latestXid = RecordTransactionAbort(false);

	TRACE_POSTGRESQL_TRANSACTION_ABORT(MyProc->lxid);

	/*
	 * Let others know about no transaction in progress by me. Note that this
	 * must be done _before_ releasing locks we hold and _after_
	 * RecordTransactionAbort.
	 */
	ProcArrayEndTransaction(MyProc, latestXid, false);

	/*
	 * Post-abort cleanup.  See notes in CommitTransaction() concerning
	 * ordering.  We can skip all of it if the transaction failed before
	 * creating a resource owner.
	 */
	if (TopTransactionResourceOwner != NULL)
	{
		CallXactCallbacks(XACT_EVENT_ABORT);
		CallXactCallbacksOnce(XACT_EVENT_ABORT);

		ResourceOwnerRelease(TopTransactionResourceOwner,
							 RESOURCE_RELEASE_BEFORE_LOCKS,
							 false, true);
		AtEOXact_Buffers(false);
		AtEOXact_RelationCache(false);
		AtEOXact_Inval(false);
		AtEOXact_MultiXact();
		ResourceOwnerRelease(TopTransactionResourceOwner,
							 RESOURCE_RELEASE_LOCKS,
							 false, true);
		ResourceOwnerRelease(TopTransactionResourceOwner,
							 RESOURCE_RELEASE_AFTER_LOCKS,
							 false, true);
		smgrDoPendingDeletes(false);

		AtEOXact_AppendOnly();
		AtEOXact_GUC(false, 1);
		AtEOXact_SPI(false);
		AtEOXact_on_commit_actions(false);
		AtEOXact_Namespace(false);
		AtEOXact_SMgr();
		AtEOXact_Files();
		AtEOXact_ComboCid();
		AtEOXact_HashTables(false);
		AtEOXact_PgStat(false);
		pgstat_report_xact_timestamp(0);
	}

	/*
	 * Do abort to all QE. NOTE: we don't process
	 * signals to prevent recursion until we've notified the QEs.
	 *
	 * If something goes wrong after this, we might recurse back to
	 * AbortTransaction(). To avoid creating another Abort WAL record
	 * and failing assertion in ProcArrayEndTransaction because MyProc->xid
	 * has already been cleared, clear out transactionId now. The rest
	 * of the fields in TransactionState will be cleared later, in
	 * CleanupTransaction().
	 */
	TopTransactionStateData.transactionId = InvalidTransactionId;

	rollbackDtxTransaction();

	MyProc->localDistribXactData.state = LOCALDISTRIBXACT_STATE_NONE;

	/*
	 * State remains TRANS_ABORT until CleanupTransaction().
	 */
	RESUME_INTERRUPTS();

	/* If a query was cancelled, then cleanup reader gangs. */
	if (QueryCancelCleanup)
	{
		QueryCancelCleanup = false;
		cdbcomponent_cleanupIdleQEs(false);
	}

	/*
	 * If memprot decides to kill process, make sure we destroy all processes
	 * so that all mem/resource will be freed
	 */
	if (elog_geterrcode() == ERRCODE_GP_MEMPROT_KILL)
		DisconnectAndDestroyAllGangs(true);

	/* Release resource group slot at the end of a transaction */
	if (ShouldUnassignResGroup())
		UnassignResGroup();
}

/*
 *	CleanupTransaction
 */
static void
CleanupTransaction(void)
{
	TransactionState s = CurrentTransactionState;

	/*
	 * State should still be TRANS_ABORT from AbortTransaction().
	 */
	if (s->state != TRANS_ABORT)
		elog(FATAL, "CleanupTransaction: unexpected state %s",
			 TransStateAsString(s->state));

	/*
	 * do abort cleanup processing
	 */
	AtCleanup_Portals();		/* now safe to release portal memory */
	AtEOXact_Snapshot(false);	/* and release the transaction's snapshots */

	CurrentResourceOwner = NULL;	/* and resource owner */
	if (TopTransactionResourceOwner)
		ResourceOwnerDelete(TopTransactionResourceOwner);
	s->curTransactionOwner = NULL;
	CurTransactionResourceOwner = NULL;
	TopTransactionResourceOwner = NULL;

	AtCleanup_Memory();			/* and transaction memory */

	currentDistribXid = InvalidDistributedTransactionId;
	s->transactionId = InvalidTransactionId;
	s->subTransactionId = InvalidSubTransactionId;
	s->nestingLevel = 0;
	s->gucNestLevel = 0;
	s->childXids = NULL;
	s->nChildXids = 0;
	s->maxChildXids = 0;
	s->executorSaysXactDoesWrites = false;

	/*
	 * done with abort processing, set current transaction state back to
	 * default
	 */
	s->state = TRANS_DEFAULT;

	finishDistributedTransactionContext("CleanupTransaction", true);

	/* Release resource group slot at the end of a transaction */
	if (ShouldUnassignResGroup())
		UnassignResGroup();
}

/*
 *	StartTransactionCommand
 */
void
StartTransactionCommand(void)
{
	if (Gp_role == GP_ROLE_DISPATCH)
		setupRegularDtxContext();

	TransactionState s = CurrentTransactionState;

	switch (s->blockState)
	{
			/*
			 * if we aren't in a transaction block, we just do our usual start
			 * transaction.
			 */
		case TBLOCK_DEFAULT:
			StartTransaction();

			if (DistributedTransactionContext == DTX_CONTEXT_QE_TWO_PHASE_IMPLICIT_WRITER)
			{
				/*
				 * Pretend we executed an explicit BEGIN.
				 */
				s->blockState = TBLOCK_INPROGRESS;
			}
			else
			{
				/*
				 * Normal case.
				 */
				s->blockState = TBLOCK_STARTED;
			}
			break;

			/*
			 * We are somewhere in a transaction block or subtransaction and
			 * about to start a new command.  For now we do nothing, but
			 * someday we may do command-local resource initialization. (Note
			 * that any needed CommandCounterIncrement was done by the
			 * previous CommitTransactionCommand.)
			 */
		case TBLOCK_INPROGRESS:
		case TBLOCK_SUBINPROGRESS:
			/*
			 * There may be reader gangs waiting for us to update the
			 * QDSentXID -- make sure the state of the sharedsnapshot
			 * slot properly tracks the qd-xid
			 */
			if (Gp_role == GP_ROLE_EXECUTE && Gp_is_writer && SharedLocalSnapshotSlot != NULL)
			{
				LWLockAcquire(SharedLocalSnapshotSlot->slotLock, LW_EXCLUSIVE);

				TransactionId oldXid = SharedLocalSnapshotSlot->xid;
				TimestampTz oldStartTimestamp = SharedLocalSnapshotSlot->startTimestamp;

				/*
				 * MPP-3228: For a subtransaction, the transactionId
				 * may not have been assigned, we can't change the
				 * shared copy to InvalidTransactionId (the unassigned
				 * value) since the reader may *need* it).
				 */
				if (TransactionIdIsValid(s->transactionId))
				{
					SharedLocalSnapshotSlot->xid = s->transactionId;
				}

				SharedLocalSnapshotSlot->startTimestamp = xactStartTimestamp;
				SharedLocalSnapshotSlot->QDxid = QEDtxContextInfo.distributedXid;

				LWLockRelease(SharedLocalSnapshotSlot->slotLock);

				ereportif(Debug_print_full_dtm, LOG,
						  (errmsg("qExec WRITER updating shared xid: %u -> %u "
								  "(StartTransactionCommand) timestamp: "
								  INT64_FORMAT " -> " INT64_FORMAT ")",
								  oldXid, s->transactionId,
								  oldStartTimestamp, xactStartTimestamp)));
			}
			break;

			/*
			 * Here we are in a failed transaction block (one of the commands
			 * caused an abort) so we do nothing but remain in the abort
			 * state.  Eventually we will get a ROLLBACK command which will
			 * get us out of this state.  (It is up to other code to ensure
			 * that no commands other than ROLLBACK will be processed in these
			 * states.)
			 */
		case TBLOCK_ABORT:
		case TBLOCK_SUBABORT:
			break;

			/* These cases are invalid. */
		case TBLOCK_STARTED:
		case TBLOCK_BEGIN:
		case TBLOCK_SUBBEGIN:
		case TBLOCK_END:
		case TBLOCK_SUBRELEASE:
		case TBLOCK_SUBCOMMIT:
		case TBLOCK_ABORT_END:
		case TBLOCK_SUBABORT_END:
		case TBLOCK_ABORT_PENDING:
		case TBLOCK_SUBABORT_PENDING:
		case TBLOCK_SUBRESTART:
		case TBLOCK_SUBABORT_RESTART:
		case TBLOCK_PREPARE:
			elog(ERROR, "StartTransactionCommand: unexpected state %s",
				 BlockStateAsString(s->blockState));
			break;
	}

	/*
	 * We must switch to CurTransactionContext before returning. This is
	 * already done if we called StartTransaction, otherwise not.
	 */
	Assert(CurTransactionContext != NULL);
	MemoryContextSwitchTo(CurTransactionContext);
}

/*
 *	CommitTransactionCommand
 */
void
CommitTransactionCommand(void)
{
	TransactionState s = CurrentTransactionState;

	if (Gp_role == GP_ROLE_EXECUTE && !Gp_is_writer)
		elog(DEBUG1,"CommitTransactionCommand: called as segment Reader in state %s",
		     BlockStateAsString(s->blockState));

	switch (s->blockState)
	{
			/*
			 * This shouldn't happen, because it means the previous
			 * StartTransactionCommand didn't set the STARTED state
			 * appropriately.
			 */
		case TBLOCK_DEFAULT:
			elog(FATAL, "CommitTransactionCommand: unexpected state %s",
				 BlockStateAsString(s->blockState));
			break;

			/*
			 * If we aren't in a transaction block, just do our usual
			 * transaction commit, and return to the idle state.
			 */
		case TBLOCK_STARTED:
			CommitTransaction();
			s->blockState = TBLOCK_DEFAULT;
			break;

			/*
			 * We are completing a "BEGIN TRANSACTION" command, so we change
			 * to the "transaction block in progress" state and return.  (We
			 * assume the BEGIN did nothing to the database, so we need no
			 * CommandCounterIncrement.)
			 */
		case TBLOCK_BEGIN:
			s->blockState = TBLOCK_INPROGRESS;
			break;

			/*
			 * This is the case when we have finished executing a command
			 * someplace within a transaction block.  We increment the command
			 * counter and return.
			 */
		case TBLOCK_INPROGRESS:
		case TBLOCK_SUBINPROGRESS:
			CommandCounterIncrement();
			break;

			/*
			 * We are completing a "COMMIT" command.  Do it and return to the
			 * idle state.
			 */
		case TBLOCK_END:
			CommitTransaction();
			s->blockState = TBLOCK_DEFAULT;
			break;

			/*
			 * Here we are in the middle of a transaction block but one of the
			 * commands caused an abort so we do nothing but remain in the
			 * abort state.  Eventually we will get a ROLLBACK comand.
			 */
		case TBLOCK_ABORT:
		case TBLOCK_SUBABORT:
			break;

			/*
			 * Here we were in an aborted transaction block and we just got
			 * the ROLLBACK command from the user, so clean up the
			 * already-aborted transaction and return to the idle state.
			 */
		case TBLOCK_ABORT_END:
			CleanupTransaction();
			s->blockState = TBLOCK_DEFAULT;
			break;

			/*
			 * Here we were in a perfectly good transaction block but the user
			 * told us to ROLLBACK anyway.  We have to abort the transaction
			 * and then clean up.
			 */
		case TBLOCK_ABORT_PENDING:
			AbortTransaction();
			CleanupTransaction();
			s->blockState = TBLOCK_DEFAULT;
			break;

			/*
			 * We are completing a "PREPARE TRANSACTION" command.  Do it and
			 * return to the idle state.
			 */
		case TBLOCK_PREPARE:
			PrepareTransaction();
			s->blockState = TBLOCK_DEFAULT;
			break;

			/*
			 * We were just issued a SAVEPOINT inside a transaction block.
			 * Start a subtransaction.  (DefineSavepoint already did
			 * PushTransaction, so as to have someplace to put the SUBBEGIN
			 * state.)
			 */
		case TBLOCK_SUBBEGIN:
			StartSubTransaction();
			s->blockState = TBLOCK_SUBINPROGRESS;
			break;

			/*
			 * We were issued a RELEASE command, so we end the current
			 * subtransaction and return to the parent transaction. The parent
			 * might be ended too, so repeat till we find an INPROGRESS
			 * transaction or subtransaction.
			 */
		case TBLOCK_SUBRELEASE:
			do
			{
				CommitSubTransaction();
				s = CurrentTransactionState;	/* changed by pop */
			} while (s->blockState == TBLOCK_SUBRELEASE);

			Assert(s->blockState == TBLOCK_INPROGRESS ||
				   s->blockState == TBLOCK_SUBINPROGRESS);
			break;

			/*
			 * We were issued a COMMIT, so we end the current subtransaction
			 * hierarchy and perform final commit. We do this by rolling up
			 * any subtransactions into their parent, which leads to O(N^2)
			 * operations with respect to resource owners - this isn't that
			 * bad until we approach a thousands of savepoints but is
			 * necessary for correctness should after triggers create new
			 * resource owners.
			 */
		case TBLOCK_SUBCOMMIT:
			do
			{
				CommitSubTransaction();
				s = CurrentTransactionState;	/* changed by pop */
			} while (s->blockState == TBLOCK_SUBCOMMIT);
			/* If we had a COMMIT command, finish off the main xact too */
			if (s->blockState == TBLOCK_END)
			{
				Assert(s->parent == NULL);
				CommitTransaction();
				s->blockState = TBLOCK_DEFAULT;
			}
			else if (s->blockState == TBLOCK_PREPARE)
			{
				Assert(s->parent == NULL);
				PrepareTransaction();
				s->blockState = TBLOCK_DEFAULT;
			}
			else
				elog(ERROR, "CommitTransactionCommand: unexpected state %s",
					 BlockStateAsString(s->blockState));
			break;

			/*
			 * The current already-failed subtransaction is ending due to a
			 * ROLLBACK or ROLLBACK TO command, so pop it and recursively
			 * examine the parent (which could be in any of several states).
			 */
		case TBLOCK_SUBABORT_END:
			CleanupSubTransaction();
			CommitTransactionCommand();
			break;

			/*
			 * As above, but it's not dead yet, so abort first.
			 */
		case TBLOCK_SUBABORT_PENDING:
			AbortSubTransaction();
			CleanupSubTransaction();
			CommitTransactionCommand();
			break;

			/*
			 * The current subtransaction is the target of a ROLLBACK TO
			 * command.  Abort and pop it, then start a new subtransaction
			 * with the same name.
			 */
		case TBLOCK_SUBRESTART:
			{
				char	   *name;
				int			savepointLevel;

				/* save name and keep Cleanup from freeing it */
				name = s->name;
				s->name = NULL;
				savepointLevel = s->savepointLevel;

				AbortSubTransaction();
				CleanupSubTransaction();

				if (Gp_role == GP_ROLE_DISPATCH)
				{
					DispatchRollbackToSavepoint(name);
				}

				DefineSavepoint(name);
				s = CurrentTransactionState;	/* changed by push */
				if (name)
				{
					pfree(name);
				}
				s->savepointLevel = savepointLevel;

				/* This is the same as TBLOCK_SUBBEGIN case */
				AssertState(s->blockState == TBLOCK_SUBBEGIN);
				StartSubTransaction();
				s->blockState = TBLOCK_SUBINPROGRESS;
			}
			break;

			/*
			 * Same as above, but the subtransaction had already failed, so we
			 * don't need AbortSubTransaction.
			 */
		case TBLOCK_SUBABORT_RESTART:
			{
				char	   *name;
				int			savepointLevel;

				/* save name and keep Cleanup from freeing it */
				name = s->name;
				s->name = NULL;
				savepointLevel = s->savepointLevel;

				CleanupSubTransaction();

				if (Gp_role == GP_ROLE_DISPATCH)
				{
					DispatchRollbackToSavepoint(name);
				}

				DefineSavepoint(name);
				s = CurrentTransactionState;	/* changed by push */
				s->name = name;
				s->savepointLevel = savepointLevel;

				/* This is the same as TBLOCK_SUBBEGIN case */
				AssertState(s->blockState == TBLOCK_SUBBEGIN);
				StartSubTransaction();
				s->blockState = TBLOCK_SUBINPROGRESS;
			}
			break;
	}
}

/*
 *	AbortCurrentTransaction
 */
void
AbortCurrentTransaction(void)
{
	TransactionState s = CurrentTransactionState;

	switch (s->blockState)
	{
		case TBLOCK_DEFAULT:
			if (s->state == TRANS_DEFAULT)
			{
				/* we are idle, so nothing to do */
			}
			else
			{
				/*
				 * We can get here after an error during transaction start
				 * (state will be TRANS_START).  Need to clean up the
				 * incompletely started transaction.  First, adjust the
				 * low-level state to suppress warning message from
				 * AbortTransaction.
				 */
				if (s->state == TRANS_START)
					s->state = TRANS_INPROGRESS;
				AbortTransaction();
				CleanupTransaction();
			}
			break;

			/*
			 * if we aren't in a transaction block, we just do the basic abort
			 * & cleanup transaction.
			 */
		case TBLOCK_STARTED:
			AbortTransaction();
			CleanupTransaction();
			s->blockState = TBLOCK_DEFAULT;
			break;

			/*
			 * If we are in TBLOCK_BEGIN it means something screwed up right
			 * after reading "BEGIN TRANSACTION".  We assume that the user
			 * will interpret the error as meaning the BEGIN failed to get him
			 * into a transaction block, so we should abort and return to idle
			 * state.
			 */
		case TBLOCK_BEGIN:
			AbortTransaction();
			CleanupTransaction();
			s->blockState = TBLOCK_DEFAULT;
			break;

			/*
			 * We are somewhere in a transaction block and we've gotten a
			 * failure, so we abort the transaction and set up the persistent
			 * ABORT state.  We will stay in ABORT until we get a ROLLBACK.
			 */
		case TBLOCK_INPROGRESS:
			AbortTransaction();
			s->blockState = TBLOCK_ABORT;
			/* CleanupTransaction happens when we exit TBLOCK_ABORT_END */
			break;

			/*
			 * Here, we failed while trying to COMMIT.  Clean up the
			 * transaction and return to idle state (we do not want to stay in
			 * the transaction).
			 */
		case TBLOCK_END:
			AbortTransaction();
			CleanupTransaction();
			s->blockState = TBLOCK_DEFAULT;
			break;

			/*
			 * Here, we are already in an aborted transaction state and are
			 * waiting for a ROLLBACK, but for some reason we failed again! So
			 * we just remain in the abort state.
			 */
		case TBLOCK_ABORT:
		case TBLOCK_SUBABORT:
			break;

			/*
			 * We are in a failed transaction and we got the ROLLBACK command.
			 * We have already aborted, we just need to cleanup and go to idle
			 * state.
			 */
		case TBLOCK_ABORT_END:
			CleanupTransaction();
			s->blockState = TBLOCK_DEFAULT;
			
			Assert(DistributedTransactionContext == DTX_CONTEXT_LOCAL_ONLY);
			break;

			/*
			 * We are in a live transaction and we got a ROLLBACK command.
			 * Abort, cleanup, go to idle state.
			 */
		case TBLOCK_ABORT_PENDING:
			AbortTransaction();
			CleanupTransaction();
			s->blockState = TBLOCK_DEFAULT;
			
			Assert(DistributedTransactionContext == DTX_CONTEXT_LOCAL_ONLY);
			break;

			/*
			 * Here, we failed while trying to PREPARE.  Clean up the
			 * transaction and return to idle state (we do not want to stay in
			 * the transaction).
			 */
		case TBLOCK_PREPARE:
			AbortTransaction();
			CleanupTransaction();
			s->blockState = TBLOCK_DEFAULT;
			
			Assert(DistributedTransactionContext == DTX_CONTEXT_LOCAL_ONLY);
			break;

			/*
			 * We got an error inside a subtransaction.  Abort just the
			 * subtransaction, and go to the persistent SUBABORT state until
			 * we get ROLLBACK.
			 */
		case TBLOCK_SUBINPROGRESS:
			AbortSubTransaction();
			s->blockState = TBLOCK_SUBABORT;
			break;

			/*
			 * If we failed while trying to create a subtransaction, clean up
			 * the broken subtransaction and abort the parent.  The same
			 * applies if we get a failure while ending a subtransaction.
			 */
		case TBLOCK_SUBBEGIN:
		case TBLOCK_SUBRELEASE:
		case TBLOCK_SUBCOMMIT:
		case TBLOCK_SUBABORT_PENDING:
		case TBLOCK_SUBRESTART:
			AbortSubTransaction();
			CleanupSubTransaction();
			AbortCurrentTransaction();
			break;

			/*
			 * Same as above, except the Abort() was already done.
			 */
		case TBLOCK_SUBABORT_END:
		case TBLOCK_SUBABORT_RESTART:
			CleanupSubTransaction();
			AbortCurrentTransaction();
			break;
	}
}

/*
 *	PreventTransactionChain
 *
 *	This routine is to be called by statements that must not run inside
 *	a transaction block, typically because they have non-rollback-able
 *	side effects or do internal commits.
 *
 *	If we have already started a transaction block, issue an error; also issue
 *	an error if we appear to be running inside a user-defined function (which
 *	could issue more commands and possibly cause a failure after the statement
 *	completes).  Subtransactions are verboten too.
 *
 *	isTopLevel: passed down from ProcessUtility to determine whether we are
 *	inside a function or multi-query querystring.  (We will always fail if
 *	this is false, but it's convenient to centralize the check here instead of
 *	making callers do it.)
 *	stmtType: statement type name, for error messages.
 */
void
PreventTransactionChain(bool isTopLevel, const char *stmtType)
{
	/*
	 * xact block already started?
	 */
	if (IsTransactionBlock())
		ereport(ERROR,
				(errcode(ERRCODE_ACTIVE_SQL_TRANSACTION),
		/* translator: %s represents an SQL statement name */
				 errmsg("%s cannot run inside a transaction block",
						stmtType)));

	/*
	 * subtransaction?
	 */
	if (IsSubTransaction())
		ereport(ERROR,
				(errcode(ERRCODE_ACTIVE_SQL_TRANSACTION),
		/* translator: %s represents an SQL statement name */
				 errmsg("%s cannot run inside a subtransaction",
						stmtType)));

	/*
	 * inside a function call?
	 */
	if (!isTopLevel)
		ereport(ERROR,
				(errcode(ERRCODE_ACTIVE_SQL_TRANSACTION),
		/* translator: %s represents an SQL statement name */
				 errmsg("%s cannot be executed from a function or multi-command string",
						stmtType)));

	/* If we got past IsTransactionBlock test, should be in default state */
	if (CurrentTransactionState->blockState != TBLOCK_DEFAULT &&
		CurrentTransactionState->blockState != TBLOCK_STARTED)
		elog(FATAL, "cannot prevent transaction chain");
	/* all okay */
}

/*
 *	These two functions allow for warnings or errors if a command is
 *	executed outside of a transaction block.
 *
 *	While top-level transaction control commands (BEGIN/COMMIT/ABORT) and
 *	SET that have no effect issue warnings, all other no-effect commands
 *	generate errors.
 */
void
WarnNoTransactionChain(bool isTopLevel, const char *stmtType)
{
	CheckTransactionChain(isTopLevel, false, stmtType);
}

void
RequireTransactionChain(bool isTopLevel, const char *stmtType)
{
	CheckTransactionChain(isTopLevel, true, stmtType);
}

/*
 *	RequireTransactionChain
 *
 *	This routine is to be called by statements that must run inside
 *	a transaction block, because they have no effects that persist past
 *	transaction end (and so calling them outside a transaction block
 *	is presumably an error).  DECLARE CURSOR is an example.
 *
 *	If we appear to be running inside a user-defined function, we do not
 *	issue anything, since the function could issue more commands that make
 *	use of the current statement's results.  Likewise subtransactions.
 *	Thus this is an inverse for PreventTransactionChain.
 *
 *	isTopLevel: passed down from ProcessUtility to determine whether we are
 *	inside a function.
 *	stmtType: statement type name, for warning or error messages.
 */
static void
CheckTransactionChain(bool isTopLevel, bool throwError, const char *stmtType)
{
	/*
	 * xact block already started?
	 */
	if (IsTransactionBlock())
		return;

	/*
	 * subtransaction?
	 */
	if (IsSubTransaction())
		return;

	/*
	 * inside a function call?
	 */
	if (!isTopLevel)
		return;

	ereport(throwError ? ERROR : WARNING,
			(errcode(ERRCODE_NO_ACTIVE_SQL_TRANSACTION),
	/* translator: %s represents an SQL statement name */
			 errmsg("%s can only be used in transaction blocks",
					stmtType)));
	return;
}

/*
 *	IsInTransactionChain
 *
 *	This routine is for statements that need to behave differently inside
 *	a transaction block than when running as single commands.  ANALYZE is
 *	currently the only example.
 *
 *	isTopLevel: passed down from ProcessUtility to determine whether we are
 *	inside a function.
 */
bool
IsInTransactionChain(bool isTopLevel)
{
	/*
	 * Return true on same conditions that would make PreventTransactionChain
	 * error out
	 */
	if (IsTransactionBlock())
		return true;

	if (IsSubTransaction())
		return true;

	if (!isTopLevel)
		return true;

	if (CurrentTransactionState->blockState != TBLOCK_DEFAULT &&
		CurrentTransactionState->blockState != TBLOCK_STARTED)
		return true;

	return false;
}


/*
 * Register or deregister callback functions for start- and end-of-xact
 * operations.
 *
 * These functions are intended for use by dynamically loaded modules.
 * For built-in modules we generally just hardwire the appropriate calls
 * (mainly because it's easier to control the order that way, where needed).
 *
 * At transaction end, the callback occurs post-commit or post-abort, so the
 * callback functions can only do noncritical cleanup.
 */
void
RegisterXactCallback(XactCallback callback, void *arg)
{
	XactCallbackItem *item;

	item = (XactCallbackItem *)
		MemoryContextAlloc(TopMemoryContext, sizeof(XactCallbackItem));
	item->callback = callback;
	item->arg = arg;
	item->next = Xact_callbacks;
	Xact_callbacks = item;
}

void
UnregisterXactCallback(XactCallback callback, void *arg)
{
	XactCallbackItem *item;
	XactCallbackItem *prev;

	prev = NULL;
	for (item = Xact_callbacks; item; prev = item, item = item->next)
	{
		if (item->callback == callback && item->arg == arg)
		{
			if (prev)
				prev->next = item->next;
			else
				Xact_callbacks = item->next;
			pfree(item);
			break;
		}
	}
}

static void
CallXactCallbacks(XactEvent event)
{
	XactCallbackItem *item;

	for (item = Xact_callbacks; item; item = item->next)
		(*item->callback) (event, item->arg);
}

/* Register or deregister callback functions for start/end Xact.  Call only once. */
void
RegisterXactCallbackOnce(XactCallback callback, void *arg)
{
	XactCallbackItem *item;

	item = (XactCallbackItem *)
		MemoryContextAlloc(TopMemoryContext, sizeof(XactCallbackItem));
	item->callback = callback;
	item->arg = arg;
	item->next = Xact_callbacks_once;
	Xact_callbacks_once = item;
}

void
UnregisterXactCallbackOnce(XactCallback callback, void *arg)
{
	XactCallbackItem *item;
	XactCallbackItem *prev;

	prev = NULL;
	for (item = Xact_callbacks_once; item; prev = item, item = item->next)
	{
		if (item->callback == callback && item->arg == arg)
		{
			if (prev)
				prev->next = item->next;
			else
				Xact_callbacks_once = item->next;
			pfree(item);
			break;
		}
	}
}

static void
CallXactCallbacksOnce(XactEvent event)
{
	/* currently callback once should ignore prepare. */
	if (event == XACT_EVENT_PREPARE)
		return;

	while(Xact_callbacks_once)
	{
		XactCallbackItem *next = Xact_callbacks_once->next;
		XactCallback callback=Xact_callbacks_once->callback;
		void*arg=Xact_callbacks_once->arg;
		pfree(Xact_callbacks_once);
		Xact_callbacks_once = next;
		callback(event,arg);
	}
}

/*
 * Register or deregister callback functions for start- and end-of-subxact
 * operations.
 *
 * Pretty much same as above, but for subtransaction events.
 *
 * At subtransaction end, the callback occurs post-subcommit or post-subabort,
 * so the callback functions can only do noncritical cleanup.  At
 * subtransaction start, the callback is called when the subtransaction has
 * finished initializing.
 */
void
RegisterSubXactCallback(SubXactCallback callback, void *arg)
{
	SubXactCallbackItem *item;

	item = (SubXactCallbackItem *)
		MemoryContextAlloc(TopMemoryContext, sizeof(SubXactCallbackItem));
	item->callback = callback;
	item->arg = arg;
	item->next = SubXact_callbacks;
	SubXact_callbacks = item;
}

void
UnregisterSubXactCallback(SubXactCallback callback, void *arg)
{
	SubXactCallbackItem *item;
	SubXactCallbackItem *prev;

	prev = NULL;
	for (item = SubXact_callbacks; item; prev = item, item = item->next)
	{
		if (item->callback == callback && item->arg == arg)
		{
			if (prev)
				prev->next = item->next;
			else
				SubXact_callbacks = item->next;
			pfree(item);
			break;
		}
	}
}

static void
CallSubXactCallbacks(SubXactEvent event,
					 SubTransactionId mySubid,
					 SubTransactionId parentSubid)
{
	SubXactCallbackItem *item;

	for (item = SubXact_callbacks; item; item = item->next)
		(*item->callback) (event, mySubid, parentSubid, item->arg);
}


/* ----------------------------------------------------------------
 *					   transaction block support
 * ----------------------------------------------------------------
 */

/*
 *	BeginTransactionBlock
 *		This executes a BEGIN command.
 */
void
BeginTransactionBlock(void)
{
	TransactionState s = CurrentTransactionState;

	switch (s->blockState)
	{
			/*
			 * We are not inside a transaction block, so allow one to begin.
			 */
		case TBLOCK_STARTED:
			s->blockState = TBLOCK_BEGIN;
			break;

			/*
			 * Already a transaction block in progress.
			 */
		case TBLOCK_INPROGRESS:
		case TBLOCK_SUBINPROGRESS:
		case TBLOCK_ABORT:
		case TBLOCK_SUBABORT:
			if (Gp_role == GP_ROLE_EXECUTE)
				ereport(DEBUG1,
						(errcode(ERRCODE_ACTIVE_SQL_TRANSACTION),
						 errmsg("there is already a transaction in progress")));
			else
				ereport(WARNING,
						(errcode(ERRCODE_ACTIVE_SQL_TRANSACTION),
						 errmsg("there is already a transaction in progress")));
			break;

			/* These cases are invalid. */
		case TBLOCK_DEFAULT:
		case TBLOCK_BEGIN:
		case TBLOCK_SUBBEGIN:
		case TBLOCK_END:
		case TBLOCK_SUBRELEASE:
		case TBLOCK_SUBCOMMIT:
		case TBLOCK_ABORT_END:
		case TBLOCK_SUBABORT_END:
		case TBLOCK_ABORT_PENDING:
		case TBLOCK_SUBABORT_PENDING:
		case TBLOCK_SUBRESTART:
		case TBLOCK_SUBABORT_RESTART:
		case TBLOCK_PREPARE:
			elog(FATAL, "BeginTransactionBlock: unexpected state %s",
				 BlockStateAsString(s->blockState));
			break;
	}
}

/*
 *	PrepareTransactionBlock
 *		This executes a PREPARE command.
 *
 * Since PREPARE may actually do a ROLLBACK, the result indicates what
 * happened: TRUE for PREPARE, FALSE for ROLLBACK.
 *
 * Note that we don't actually do anything here except change blockState.
 * The real work will be done in the upcoming PrepareTransaction().
 * We do it this way because it's not convenient to change memory context,
 * resource owner, etc while executing inside a Portal.
 */
bool
PrepareTransactionBlock(char *gid)
{
	TransactionState s;
	bool		result;

	/* Set up to commit the current transaction */
	result = EndTransactionBlock();

	/* If successful, change outer tblock state to PREPARE */
	if (result)
	{
		s = CurrentTransactionState;

		while (s->parent != NULL)
			s = s->parent;

		if (s->blockState == TBLOCK_END)
		{
			/* Save GID where PrepareTransaction can find it again */
			prepareGID = MemoryContextStrdup(TopTransactionContext, gid);

			s->blockState = TBLOCK_PREPARE;
		}
		else
		{
			/*
			 * ignore case where we are not in a transaction;
			 * EndTransactionBlock already issued a warning.
			 */
			Assert(s->blockState == TBLOCK_STARTED);
			/* Don't send back a PREPARE result tag... */
			result = false;
		}
	}

	return result;
}

/*
 *	EndTransactionBlock
 *		This executes a COMMIT command.
 *
 * Since COMMIT may actually do a ROLLBACK, the result indicates what
 * happened: TRUE for COMMIT, FALSE for ROLLBACK.
 *
 * Note that we don't actually do anything here except change blockState.
 * The real work will be done in the upcoming CommitTransactionCommand().
 * We do it this way because it's not convenient to change memory context,
 * resource owner, etc while executing inside a Portal.
 */
bool
EndTransactionBlock(void)
{
	TransactionState s = CurrentTransactionState;
	bool		result = false;

	switch (s->blockState)
	{
			/*
			 * We are in a transaction block, so tell CommitTransactionCommand
			 * to COMMIT.
			 */
		case TBLOCK_INPROGRESS:
			s->blockState = TBLOCK_END;
			result = true;
			break;

			/*
			 * We are in a failed transaction block.  Tell
			 * CommitTransactionCommand it's time to exit the block.
			 */
		case TBLOCK_ABORT:
			s->blockState = TBLOCK_ABORT_END;
			break;

			/*
			 * We are in a live subtransaction block.  Set up to subcommit all
			 * open subtransactions and then commit the main transaction.
			 */
		case TBLOCK_SUBINPROGRESS:
			while (s->parent != NULL)
			{
				if (s->blockState == TBLOCK_SUBINPROGRESS)
					s->blockState = TBLOCK_SUBCOMMIT;
				else
					elog(FATAL, "EndTransactionBlock: unexpected state %s",
						 BlockStateAsString(s->blockState));
				s = s->parent;
			}
			if (s->blockState == TBLOCK_INPROGRESS)
				s->blockState = TBLOCK_END;
			else
				elog(FATAL, "EndTransactionBlock: unexpected state %s",
					 BlockStateAsString(s->blockState));
			result = true;
			break;

			/*
			 * Here we are inside an aborted subtransaction.  Treat the COMMIT
			 * as ROLLBACK: set up to abort everything and exit the main
			 * transaction.
			 */
		case TBLOCK_SUBABORT:
			while (s->parent != NULL)
			{
				if (s->blockState == TBLOCK_SUBINPROGRESS)
					s->blockState = TBLOCK_SUBABORT_PENDING;
				else if (s->blockState == TBLOCK_SUBABORT)
					s->blockState = TBLOCK_SUBABORT_END;
				else
					elog(FATAL, "EndTransactionBlock: unexpected state %s",
						 BlockStateAsString(s->blockState));
				s = s->parent;
			}
			if (s->blockState == TBLOCK_INPROGRESS)
				s->blockState = TBLOCK_ABORT_PENDING;
			else if (s->blockState == TBLOCK_ABORT)
				s->blockState = TBLOCK_ABORT_END;
			else
				elog(FATAL, "EndTransactionBlock: unexpected state %s",
					 BlockStateAsString(s->blockState));
			break;

			/*
			 * The user issued COMMIT when not inside a transaction.  Issue a
			 * WARNING, staying in TBLOCK_STARTED state.  The upcoming call to
			 * CommitTransactionCommand() will then close the transaction and
			 * put us back into the default state.
			 */
		case TBLOCK_STARTED:
			if (Gp_role == GP_ROLE_EXECUTE)
			{
				ereport(DEBUG2,
						(errcode(ERRCODE_NO_ACTIVE_SQL_TRANSACTION),
						 errmsg("there is no transaction in progress")));
			}
			else
				ereport(WARNING,
						(errcode(ERRCODE_NO_ACTIVE_SQL_TRANSACTION),
						 errmsg("there is no transaction in progress")));
			result = true;
			break;

			/* These cases are invalid. */
		case TBLOCK_DEFAULT:
		case TBLOCK_BEGIN:
		case TBLOCK_SUBBEGIN:
		case TBLOCK_END:
		case TBLOCK_SUBRELEASE:
		case TBLOCK_SUBCOMMIT:
		case TBLOCK_ABORT_END:
		case TBLOCK_SUBABORT_END:
		case TBLOCK_ABORT_PENDING:
		case TBLOCK_SUBABORT_PENDING:
		case TBLOCK_SUBRESTART:
		case TBLOCK_SUBABORT_RESTART:
		case TBLOCK_PREPARE:
			elog(FATAL, "EndTransactionBlock: unexpected state %s",
				 BlockStateAsString(s->blockState));
			break;
	}

	return result;
}

/*
 *	UserAbortTransactionBlock
 *		This executes a ROLLBACK command.
 *
 * As above, we don't actually do anything here except change blockState.
 */
void
UserAbortTransactionBlock(void)
{
	TransactionState s = CurrentTransactionState;

	switch (s->blockState)
	{
			/*
			 * We are inside a transaction block and we got a ROLLBACK command
			 * from the user, so tell CommitTransactionCommand to abort and
			 * exit the transaction block.
			 */
		case TBLOCK_INPROGRESS:
			s->blockState = TBLOCK_ABORT_PENDING;
			break;

			/*
			 * We are inside a failed transaction block and we got a ROLLBACK
			 * command from the user.  Abort processing is already done, so
			 * CommitTransactionCommand just has to cleanup and go back to
			 * idle state.
			 */
		case TBLOCK_ABORT:
			s->blockState = TBLOCK_ABORT_END;
			break;

			/*
			 * We are inside a subtransaction.  Mark everything up to top
			 * level as exitable.
			 */
		case TBLOCK_SUBINPROGRESS:
		case TBLOCK_SUBABORT:
			while (s->parent != NULL)
			{
				if (s->blockState == TBLOCK_SUBINPROGRESS)
					s->blockState = TBLOCK_SUBABORT_PENDING;
				else if (s->blockState == TBLOCK_SUBABORT)
					s->blockState = TBLOCK_SUBABORT_END;
				else
					elog(FATAL, "UserAbortTransactionBlock: unexpected state %s",
						 BlockStateAsString(s->blockState));
				s = s->parent;
			}
			if (s->blockState == TBLOCK_INPROGRESS)
				s->blockState = TBLOCK_ABORT_PENDING;
			else if (s->blockState == TBLOCK_ABORT)
				s->blockState = TBLOCK_ABORT_END;
			else
				elog(FATAL, "UserAbortTransactionBlock: unexpected state %s",
					 BlockStateAsString(s->blockState));
			break;

			/*
			 * The user issued ABORT when not inside a transaction. Issue a
			 * WARNING and go to abort state.  The upcoming call to
			 * CommitTransactionCommand() will then put us back into the
			 * default state.
			 */
		case TBLOCK_STARTED:
			ereport((Gp_role == GP_ROLE_EXECUTE) ? DEBUG2 : WARNING,
					(errcode(ERRCODE_NO_ACTIVE_SQL_TRANSACTION),
					 errmsg("there is no transaction in progress")));
			s->blockState = TBLOCK_ABORT_PENDING;
			break;

			/* These cases are invalid. */
		case TBLOCK_DEFAULT:
		case TBLOCK_BEGIN:
		case TBLOCK_SUBBEGIN:
		case TBLOCK_END:
		case TBLOCK_SUBRELEASE:
		case TBLOCK_SUBCOMMIT:
		case TBLOCK_ABORT_END:
		case TBLOCK_SUBABORT_END:
		case TBLOCK_ABORT_PENDING:
		case TBLOCK_SUBABORT_PENDING:
		case TBLOCK_SUBRESTART:
		case TBLOCK_SUBABORT_RESTART:
		case TBLOCK_PREPARE:
			elog(FATAL, "UserAbortTransactionBlock: unexpected state %s",
				 BlockStateAsString(s->blockState));
			break;
	}
}

void
DefineDispatchSavepoint(char *name)
{
	TransactionState s = CurrentTransactionState;

	if ((s->blockState != TBLOCK_INPROGRESS) &&
	    (s->blockState != TBLOCK_SUBINPROGRESS))
	{
		elog(FATAL, "DefineSavepoint: unexpected state %s",
			    BlockStateAsString(s->blockState));
	}	

	/* First we attempt to create on the QEs */
	if (Gp_role == GP_ROLE_DISPATCH)
	{
		char	   *cmd;

		cmd = psprintf("SAVEPOINT %s", quote_identifier(name));

		/*
		 * dispatch a DTX command, in the event of an error, this call
		 * will either exit via elog()/ereport() or return false
		 */
		if (!dispatchDtxCommand(cmd))
			elog(ERROR, "Could not create a new savepoint (%s)", cmd);

		pfree(cmd);
	}

	DefineSavepoint(name);
}

/*
 * DefineSavepoint
 *		This executes a SAVEPOINT command.
 */
void
DefineSavepoint(char *name)
{
	TransactionState s = CurrentTransactionState;

	switch (s->blockState)
	{
		case TBLOCK_INPROGRESS:
		case TBLOCK_SUBINPROGRESS:
			/* Normal subtransaction start */
			PushTransaction();
			s = CurrentTransactionState;		/* changed by push */

			/*
			 * Savepoint names, like the TransactionState block itself, live
			 * in TopTransactionContext.
			 */
			if (name)
				s->name = MemoryContextStrdup(TopTransactionContext, name);
			break;

			/* These cases are invalid. */
		case TBLOCK_DEFAULT:
		case TBLOCK_STARTED:
		case TBLOCK_BEGIN:
		case TBLOCK_SUBBEGIN:
		case TBLOCK_END:
		case TBLOCK_SUBRELEASE:
		case TBLOCK_SUBCOMMIT:
		case TBLOCK_ABORT:
		case TBLOCK_SUBABORT:
		case TBLOCK_ABORT_END:
		case TBLOCK_SUBABORT_END:
		case TBLOCK_ABORT_PENDING:
		case TBLOCK_SUBABORT_PENDING:
		case TBLOCK_SUBRESTART:
		case TBLOCK_SUBABORT_RESTART:
		case TBLOCK_PREPARE:
			elog(FATAL, "DefineSavepoint: unexpected state %s",
				 BlockStateAsString(s->blockState));
			break;
	}
}

/*
 * ReleaseSavepoint
 *		This executes a RELEASE command.
 *
 * As above, we don't actually do anything here except change blockState.
 */
void
ReleaseSavepoint(List *options)
{
	TransactionState s = CurrentTransactionState;
	TransactionState target,
				xact;
	ListCell   *cell;
	char	   *name = NULL;

	switch (s->blockState)
	{
			/*
			 * We can't rollback to a savepoint if there is no savepoint
			 * defined.
			 */
		case TBLOCK_INPROGRESS:
			ereport(ERROR,
					(errcode(ERRCODE_S_E_INVALID_SPECIFICATION),
					 errmsg("no such savepoint")));
			break;

			/*
			 * We are in a non-aborted subtransaction.  This is the only valid
			 * case.
			 */
		case TBLOCK_SUBINPROGRESS:
			break;

			/* These cases are invalid. */
		case TBLOCK_DEFAULT:
		case TBLOCK_STARTED:
		case TBLOCK_BEGIN:
		case TBLOCK_SUBBEGIN:
		case TBLOCK_END:
		case TBLOCK_SUBRELEASE:
		case TBLOCK_SUBCOMMIT:
		case TBLOCK_ABORT:
		case TBLOCK_SUBABORT:
		case TBLOCK_ABORT_END:
		case TBLOCK_SUBABORT_END:
		case TBLOCK_ABORT_PENDING:
		case TBLOCK_SUBABORT_PENDING:
		case TBLOCK_SUBRESTART:
		case TBLOCK_SUBABORT_RESTART:
		case TBLOCK_PREPARE:
			elog(FATAL, "ReleaseSavepoint: unexpected state %s",
				 BlockStateAsString(s->blockState));
			break;
	}

	foreach(cell, options)
	{
		DefElem    *elem = lfirst(cell);

		if (strcmp(elem->defname, "savepoint_name") == 0)
			name = strVal(elem->arg);
	}

	Assert(PointerIsValid(name));

	if (Gp_role == GP_ROLE_DISPATCH)
	{
		char	   *cmd;

		cmd = psprintf("RELEASE SAVEPOINT %s", quote_identifier(name));

		/*
		 * dispatch a DTX command, in the event of an error, this call will
		 * either exit via elog()/ereport() or return false
		 */
		if (!dispatchDtxCommand(cmd))
			elog(ERROR, "Could not release savepoint (%s)", cmd);

		pfree(cmd);
	}

	for (target = s; PointerIsValid(target); target = target->parent)
	{
		if (PointerIsValid(target->name) && strcmp(target->name, name) == 0)
			break;
	}

	if (!PointerIsValid(target))
		ereport(ERROR,
				(errcode(ERRCODE_S_E_INVALID_SPECIFICATION),
				 errmsg("no such savepoint")));

	/* disallow crossing savepoint level boundaries */
	if (target->savepointLevel != s->savepointLevel)
		ereport(ERROR,
				(errcode(ERRCODE_S_E_INVALID_SPECIFICATION),
				 errmsg("no such savepoint")));

	/*
	 * Mark "commit pending" all subtransactions up to the target
	 * subtransaction.  The actual commits will happen when control gets to
	 * CommitTransactionCommand.
	 */
	xact = CurrentTransactionState;
	for (;;)
	{
		Assert(xact->blockState == TBLOCK_SUBINPROGRESS);
		xact->blockState = TBLOCK_SUBRELEASE;
		if (xact == target)
			break;
		xact = xact->parent;
		Assert(PointerIsValid(xact));
	}
}

/*
 * RollbackToSavepoint
 *		This executes a ROLLBACK TO <savepoint> command.
 *
 * As above, we don't actually do anything here except change blockState.
 */
void
RollbackToSavepoint(List *options)
{
	TransactionState s = CurrentTransactionState;
	TransactionState target,
				xact;
	ListCell   *cell;
	char	   *name = NULL;

	switch (s->blockState)
	{
			/*
			 * We can't rollback to a savepoint if there is no savepoint
			 * defined.
			 */
		case TBLOCK_INPROGRESS:
		case TBLOCK_ABORT:
			ereport(ERROR,
					(errcode(ERRCODE_S_E_INVALID_SPECIFICATION),
					 errmsg("no such savepoint")));
			break;

			/*
			 * There is at least one savepoint, so proceed.
			 */
		case TBLOCK_SUBINPROGRESS:
		case TBLOCK_SUBABORT:
			break;

			/* These cases are invalid. */
		case TBLOCK_DEFAULT:
		case TBLOCK_STARTED:
		case TBLOCK_BEGIN:
		case TBLOCK_SUBBEGIN:
		case TBLOCK_END:
		case TBLOCK_SUBRELEASE:
		case TBLOCK_SUBCOMMIT:
		case TBLOCK_ABORT_END:
		case TBLOCK_SUBABORT_END:
		case TBLOCK_ABORT_PENDING:
		case TBLOCK_SUBABORT_PENDING:
		case TBLOCK_SUBRESTART:
		case TBLOCK_SUBABORT_RESTART:
		case TBLOCK_PREPARE:
			elog(FATAL, "RollbackToSavepoint: unexpected state %s",
				 BlockStateAsString(s->blockState));
			break;
	}

	foreach(cell, options)
	{
		DefElem    *elem = lfirst(cell);

		if (strcmp(elem->defname, "savepoint_name") == 0)
			name = strVal(elem->arg);
	}

	Assert(PointerIsValid(name));

	for (target = s; PointerIsValid(target); target = target->parent)
	{
		if (PointerIsValid(target->name) && strcmp(target->name, name) == 0)
			break;
	}

	if (!PointerIsValid(target))
		ereport(ERROR,
				(errcode(ERRCODE_S_E_INVALID_SPECIFICATION),
				 errmsg("no such savepoint")));

	/* disallow crossing savepoint level boundaries */
	if (target->savepointLevel != s->savepointLevel)
		ereport(ERROR,
				(errcode(ERRCODE_S_E_INVALID_SPECIFICATION),
				 errmsg("no such savepoint")));

	/*
	 * Mark "abort pending" all subtransactions up to the target
	 * subtransaction.  The actual aborts will happen when control gets to
	 * CommitTransactionCommand.
	 */
	xact = CurrentTransactionState;
	for (;;)
	{
		if (xact == target)
			break;
		if (xact->blockState == TBLOCK_SUBINPROGRESS)
			xact->blockState = TBLOCK_SUBABORT_PENDING;
		else if (xact->blockState == TBLOCK_SUBABORT)
			xact->blockState = TBLOCK_SUBABORT_END;
		else
			elog(FATAL, "RollbackToSavepoint: unexpected state %s",
				 BlockStateAsString(xact->blockState));
		xact = xact->parent;
		Assert(PointerIsValid(xact));
	}

	/* And mark the target as "restart pending" */
	if (xact->blockState == TBLOCK_SUBINPROGRESS)
		xact->blockState = TBLOCK_SUBRESTART;
	else if (xact->blockState == TBLOCK_SUBABORT)
		xact->blockState = TBLOCK_SUBABORT_RESTART;
	else
		elog(FATAL, "RollbackToSavepoint: unexpected state %s",
			 BlockStateAsString(xact->blockState));
}

static void
DispatchRollbackToSavepoint(char *name)
{
	char	   *cmd;

	if (!name)
		elog(ERROR, "could not find savepoint name for ROLLBACK TO SAVEPOINT");

	cmd = psprintf("ROLLBACK TO SAVEPOINT %s", quote_identifier(name));

	/*
	 * dispatch a DTX command, in the event of an error, this call will
	 * either exit via elog()/ereport() or return false
	 */
	if (!dispatchDtxCommand(cmd))
		ereport(ERROR, (errcode(ERRCODE_GP_INTERCONNECTION_ERROR),
						errmsg("Could not rollback to savepoint (%s)", cmd)));

	pfree(cmd);
}

/*
 * BeginInternalSubTransaction
 *		This is the same as DefineSavepoint except it allows TBLOCK_STARTED,
 *		TBLOCK_END, and TBLOCK_PREPARE states, and therefore it can safely be
 *		used in functions that might be called when not inside a BEGIN block
 *		or when running deferred triggers at COMMIT/PREPARE time.  Also, it
 *		automatically does CommitTransactionCommand/StartTransactionCommand
 *		instead of expecting the caller to do it.
 */
void
BeginInternalSubTransaction(char *name)
{
	TransactionState s = CurrentTransactionState;

	if (Gp_role == GP_ROLE_DISPATCH)
	{
		if (!doDispatchSubtransactionInternalCmd(
			DTX_PROTOCOL_COMMAND_SUBTRANSACTION_BEGIN_INTERNAL))
		{
			elog(ERROR, 
				"Could not BeginInternalSubTransaction dispatch failed");
		}
	}

	switch (s->blockState)
	{
		case TBLOCK_STARTED:
		case TBLOCK_INPROGRESS:
		case TBLOCK_END:
		case TBLOCK_PREPARE:
		case TBLOCK_SUBINPROGRESS:
			/* Normal subtransaction start */
			PushTransaction();
			s = CurrentTransactionState;		/* changed by push */

			/*
			 * Savepoint names, like the TransactionState block itself, live
			 * in TopTransactionContext.
			 */
			if (name)
				s->name = MemoryContextStrdup(TopTransactionContext, name);
			break;

			/* These cases are invalid. */
		case TBLOCK_DEFAULT:
		case TBLOCK_BEGIN:
		case TBLOCK_SUBBEGIN:
		case TBLOCK_SUBRELEASE:
		case TBLOCK_SUBCOMMIT:
		case TBLOCK_ABORT:
		case TBLOCK_SUBABORT:
		case TBLOCK_ABORT_END:
		case TBLOCK_SUBABORT_END:
		case TBLOCK_ABORT_PENDING:
		case TBLOCK_SUBABORT_PENDING:
		case TBLOCK_SUBRESTART:
		case TBLOCK_SUBABORT_RESTART:
			elog(FATAL, "BeginInternalSubTransaction: unexpected state %s",
				 BlockStateAsString(s->blockState));
			break;
	}

	CommitTransactionCommand();
	StartTransactionCommand();
}

/*
 * ReleaseCurrentSubTransaction
 *
 * RELEASE (ie, commit) the innermost subtransaction, regardless of its
 * savepoint name (if any).
 * NB: do NOT use CommitTransactionCommand/StartTransactionCommand with this.
 */
void
ReleaseCurrentSubTransaction(void)
{
	TransactionState s = CurrentTransactionState;

	if (s->blockState != TBLOCK_SUBINPROGRESS)
		elog(ERROR, "ReleaseCurrentSubTransaction: unexpected state %s",
			 BlockStateAsString(s->blockState));
	Assert(s->state == TRANS_INPROGRESS);

	if (Gp_role == GP_ROLE_DISPATCH)
	{
		if (!doDispatchSubtransactionInternalCmd(
			DTX_PROTOCOL_COMMAND_SUBTRANSACTION_RELEASE_INTERNAL))
		{
			elog(ERROR, 
				"Could not ReleaseCurrentSubTransaction dispatch failed");
		}
	}

	MemoryContextSwitchTo(CurTransactionContext);
	CommitSubTransaction();
	s = CurrentTransactionState;	/* changed by pop */
	Assert(s->state == TRANS_INPROGRESS);
}

/*
 * RollbackAndReleaseCurrentSubTransaction
 *
 * ROLLBACK and RELEASE (ie, abort) the innermost subtransaction, regardless
 * of its savepoint name (if any).
 * NB: do NOT use CommitTransactionCommand/StartTransactionCommand with this.
 */
void
RollbackAndReleaseCurrentSubTransaction(void)
{
	TransactionState s = CurrentTransactionState;

	switch (s->blockState)
	{
			/* Must be in a subtransaction */
		case TBLOCK_SUBINPROGRESS:
		case TBLOCK_SUBABORT:
			break;

			/* These cases are invalid. */
		case TBLOCK_DEFAULT:
		case TBLOCK_STARTED:
		case TBLOCK_BEGIN:
		case TBLOCK_SUBBEGIN:
		case TBLOCK_INPROGRESS:
		case TBLOCK_END:
		case TBLOCK_SUBRELEASE:
		case TBLOCK_SUBCOMMIT:
		case TBLOCK_ABORT:
		case TBLOCK_ABORT_END:
		case TBLOCK_SUBABORT_END:
		case TBLOCK_ABORT_PENDING:
		case TBLOCK_SUBABORT_PENDING:
		case TBLOCK_SUBRESTART:
		case TBLOCK_SUBABORT_RESTART:
		case TBLOCK_PREPARE:
			elog(FATAL, "RollbackAndReleaseCurrentSubTransaction: unexpected state %s",
				 BlockStateAsString(s->blockState));
			break;
	}

	/*
	 * Abort the current subtransaction, if needed.
	 */
	if (s->blockState == TBLOCK_SUBINPROGRESS)
		AbortSubTransaction();

	/* And clean it up, too */
	CleanupSubTransaction();

	s = CurrentTransactionState;	/* changed by pop */
	AssertState(s->blockState == TBLOCK_SUBINPROGRESS ||
				s->blockState == TBLOCK_INPROGRESS ||
				s->blockState == TBLOCK_STARTED);

	if (Gp_role == GP_ROLE_DISPATCH)
	{
		if (!doDispatchSubtransactionInternalCmd(
				DTX_PROTOCOL_COMMAND_SUBTRANSACTION_ROLLBACK_INTERNAL))
		{
			ereport(ERROR, (errcode(ERRCODE_GP_INTERCONNECTION_ERROR),
							errmsg("DTX RollbackAndReleaseCurrentSubTransaction dispatch failed")));
		}
	}
}

/*
 *	AbortOutOfAnyTransaction
 *
 *	This routine is provided for error recovery purposes.  It aborts any
 *	active transaction or transaction block, leaving the system in a known
 *	idle state.
 */
void
AbortOutOfAnyTransaction(void)
{
	TransactionState s = CurrentTransactionState;

	/* Ensure we're not running in a doomed memory context */
	AtAbort_Memory();

	/*
	 * Get out of any transaction or nested transaction
	 */
	do
	{
		switch (s->blockState)
		{
			case TBLOCK_DEFAULT:
				if (s->state == TRANS_DEFAULT)
				{
					/* Not in a transaction, do nothing */
				}
				else
				{
					/*
					 * We can get here after an error during transaction start
					 * (state will be TRANS_START).  Need to clean up the
					 * incompletely started transaction.  First, adjust the
					 * low-level state to suppress warning message from
					 * AbortTransaction.
					 */
					if (s->state == TRANS_START)
						s->state = TRANS_INPROGRESS;
					AbortTransaction();
					CleanupTransaction();
				}
				break;
			case TBLOCK_STARTED:
			case TBLOCK_BEGIN:
			case TBLOCK_INPROGRESS:
			case TBLOCK_END:
			case TBLOCK_ABORT_PENDING:
			case TBLOCK_PREPARE:
				/* In a transaction, so clean up */
				AbortTransaction();
				CleanupTransaction();
				s->blockState = TBLOCK_DEFAULT;

				Assert(DistributedTransactionContext == DTX_CONTEXT_LOCAL_ONLY);
				break;
			case TBLOCK_ABORT:
			case TBLOCK_ABORT_END:

				/*
				 * AbortTransaction is already done, still need Cleanup.
				 * However, if we failed partway through running ROLLBACK,
				 * there will be an active portal running that command, which
				 * we need to shut down before doing CleanupTransaction.
				 */
				AtAbort_Portals();
				CleanupTransaction();
				s->blockState = TBLOCK_DEFAULT;

				Assert(DistributedTransactionContext == DTX_CONTEXT_LOCAL_ONLY);
				break;

				/*
				 * In a subtransaction, so clean it up and abort parent too
				 */
			case TBLOCK_SUBBEGIN:
			case TBLOCK_SUBINPROGRESS:
			case TBLOCK_SUBRELEASE:
			case TBLOCK_SUBCOMMIT:
			case TBLOCK_SUBABORT_PENDING:
			case TBLOCK_SUBRESTART:
				AbortSubTransaction();
				CleanupSubTransaction();
				s = CurrentTransactionState;	/* changed by pop */
				break;

			case TBLOCK_SUBABORT:
			case TBLOCK_SUBABORT_END:
			case TBLOCK_SUBABORT_RESTART:
				/* As above, but AbortSubTransaction already done */
				if (s->curTransactionOwner)
				{
					/* As in TBLOCK_ABORT, might have a live portal to zap */
					AtSubAbort_Portals(s->subTransactionId,
									   s->parent->subTransactionId,
									   s->curTransactionOwner,
									   s->parent->curTransactionOwner);
				}
				CleanupSubTransaction();
				s = CurrentTransactionState;	/* changed by pop */
				break;
		}
	} while (s->blockState != TBLOCK_DEFAULT);

	/* Should be out of all subxacts now */
	Assert(s->parent == NULL);

	/* If we didn't actually have anything to do, revert to TopMemoryContext */
	AtCleanup_Memory();
}

/*
 * IsTransactionBlock --- are we within a transaction block?
 */
bool
IsTransactionBlock(void)
{
	TransactionState s = CurrentTransactionState;

	if (s->blockState == TBLOCK_DEFAULT || s->blockState == TBLOCK_STARTED)
		return false;

	return true;
}

/*
 * IsTransactionOrTransactionBlock --- are we within either a transaction
 * or a transaction block?	(The backend is only really "idle" when this
 * returns false.)
 *
 * This should match up with IsTransactionBlock and IsTransactionState.
 */
bool
IsTransactionOrTransactionBlock(void)
{
	TransactionState s = CurrentTransactionState;

	if (s->blockState == TBLOCK_DEFAULT)
		return false;

	return true;
}

void
ExecutorMarkTransactionUsesSequences(void)
{
	seqXlogWrite = true;

	ForceSyncCommit();
}

void 
ExecutorMarkTransactionDoesWrites(void)
{
	// UNDONE: Verify we are in transaction...
	if (!TopTransactionStateData.executorSaysXactDoesWrites)
	{
		ereportif(Debug_print_full_dtm, LOG,
				  (errmsg("ExecutorMarkTransactionDoesWrites called")));
		TopTransactionStateData.executorSaysXactDoesWrites = true;
	}
}

bool
ExecutorSaysTransactionDoesWrites(void)
{
	return TopTransactionStateData.executorSaysXactDoesWrites;
}

/*
 * TransactionBlockStatusCode - return status code to send in ReadyForQuery
 */
char
TransactionBlockStatusCode(void)
{
	TransactionState s = CurrentTransactionState;

	switch (s->blockState)
	{
		case TBLOCK_DEFAULT:
		case TBLOCK_STARTED:
			return 'I';			/* idle --- not in transaction */
		case TBLOCK_BEGIN:
		case TBLOCK_SUBBEGIN:
		case TBLOCK_INPROGRESS:
		case TBLOCK_SUBINPROGRESS:
		case TBLOCK_END:
		case TBLOCK_SUBRELEASE:
		case TBLOCK_SUBCOMMIT:
		case TBLOCK_PREPARE:
			return 'T';			/* in transaction */
		case TBLOCK_ABORT:
		case TBLOCK_SUBABORT:
		case TBLOCK_ABORT_END:
		case TBLOCK_SUBABORT_END:
		case TBLOCK_ABORT_PENDING:
		case TBLOCK_SUBABORT_PENDING:
		case TBLOCK_SUBRESTART:
		case TBLOCK_SUBABORT_RESTART:
			return 'E';			/* in failed transaction */
	}

	/* should never get here */
	elog(FATAL, "invalid transaction block state: %s",
		 BlockStateAsString(s->blockState));
	return 0;					/* keep compiler quiet */
}

/*
 * IsSubTransaction
 */
bool
IsSubTransaction(void)
{
	TransactionState s = CurrentTransactionState;

	if (s->nestingLevel >= 2)
		return true;

	return false;
}

/*
 * StartSubTransaction
 *
 * If you're wondering why this is separate from PushTransaction: it's because
 * we can't conveniently do this stuff right inside DefineSavepoint.  The
 * SAVEPOINT utility command will be executed inside a Portal, and if we
 * muck with CurrentMemoryContext or CurrentResourceOwner then exit from
 * the Portal will undo those settings.  So we make DefineSavepoint just
 * push a dummy transaction block, and when control returns to the main
 * idle loop, CommitTransactionCommand will be called, and we'll come here
 * to finish starting the subtransaction.
 */
static void
StartSubTransaction(void)
{
	TransactionState s = CurrentTransactionState;

	if (s->state != TRANS_DEFAULT)
		elog(WARNING, "StartSubTransaction while in %s state",
			 TransStateAsString(s->state));

	s->state = TRANS_START;

	/*
	 * Initialize subsystems for new subtransaction
	 *
	 * must initialize resource-management stuff first
	 */
	AtSubStart_Memory();
	AtSubStart_ResourceOwner();
	AtSubStart_Inval();
	AtSubStart_Notify();
	AfterTriggerBeginSubXact();

	s->state = TRANS_INPROGRESS;

	/*
	 * Call start-of-subxact callbacks
	 */
	CallSubXactCallbacks(SUBXACT_EVENT_START_SUB, s->subTransactionId,
						 s->parent->subTransactionId);

	ShowTransactionState("StartSubTransaction");
}

/*
 * CommitSubTransaction
 *
 *	The caller has to make sure to always reassign CurrentTransactionState
 *	if it has a local pointer to it after calling this function.
 */
static void
CommitSubTransaction(void)
{
	TransactionState s = CurrentTransactionState;

	ShowTransactionState("CommitSubTransaction");

	if (s->state != TRANS_INPROGRESS)
		elog(WARNING, "CommitSubTransaction while in %s state",
			 TransStateAsString(s->state));

	/* Pre-commit processing goes here */

	CallSubXactCallbacks(SUBXACT_EVENT_PRE_COMMIT_SUB, s->subTransactionId,
						 s->parent->subTransactionId);

	/* Do the actual "commit", such as it is */
	s->state = TRANS_COMMIT;

	/* Must CCI to ensure commands of subtransaction are seen as done */
	CommandCounterIncrement();

	/*
	 * Prior to 8.4 we marked subcommit in clog at this point.  We now only
	 * perform that step, if required, as part of the atomic update of the
	 * whole transaction tree at top level commit or abort.
	 */

	/* Post-commit cleanup */
	if (TransactionIdIsValid(s->transactionId))
		AtSubCommit_childXids();
	AfterTriggerEndSubXact(true);
	AtSubCommit_Portals(s->subTransactionId,
						s->parent->subTransactionId,
						s->parent->curTransactionOwner);
	AtEOSubXact_LargeObject(true, s->subTransactionId,
							s->parent->subTransactionId);
	AtSubCommit_Notify();

	CallSubXactCallbacks(SUBXACT_EVENT_COMMIT_SUB, s->subTransactionId,
						 s->parent->subTransactionId);

	ResourceOwnerRelease(s->curTransactionOwner,
						 RESOURCE_RELEASE_BEFORE_LOCKS,
						 true, false);
	AtEOSubXact_RelationCache(true, s->subTransactionId,
							  s->parent->subTransactionId);
	AtEOSubXact_Inval(true);
	AtSubCommit_smgr();

	/*
	 * The only lock we actually release here is the subtransaction XID lock.
	 */
	CurrentResourceOwner = s->curTransactionOwner;
	if (TransactionIdIsValid(s->transactionId))
		XactLockTableDelete(s->transactionId);

	/*
	 * Other locks should get transferred to their parent resource owner.
	 */
	ResourceOwnerRelease(s->curTransactionOwner,
						 RESOURCE_RELEASE_LOCKS,
						 true, false);
	ResourceOwnerRelease(s->curTransactionOwner,
						 RESOURCE_RELEASE_AFTER_LOCKS,
						 true, false);

	AtEOXact_GUC(true, s->gucNestLevel);
	AtEOSubXact_SPI(true, s->subTransactionId);
	AtEOSubXact_on_commit_actions(true, s->subTransactionId,
								  s->parent->subTransactionId);
	AtEOSubXact_Namespace(true, s->subTransactionId,
						  s->parent->subTransactionId);
	AtEOSubXact_Files(true, s->subTransactionId,
					  s->parent->subTransactionId);
	AtEOSubXact_HashTables(true, s->nestingLevel);
	AtEOSubXact_PgStat(true, s->nestingLevel);
	AtSubCommit_Snapshot(s->nestingLevel);

	/*
	 * We need to restore the upper transaction's read-only state, in case the
	 * upper is read-write while the child is read-only; GUC will incorrectly
	 * think it should leave the child state in place.
	 */
	XactReadOnly = s->prevXactReadOnly;

	CurrentResourceOwner = s->parent->curTransactionOwner;
	CurTransactionResourceOwner = s->parent->curTransactionOwner;
	ResourceOwnerDelete(s->curTransactionOwner);
	s->curTransactionOwner = NULL;

	AtSubCommit_Memory();

	s->state = TRANS_DEFAULT;

	PopTransaction();
}

/*
 * AbortSubTransaction
 */
static void
AbortSubTransaction(void)
{
	TransactionState s = CurrentTransactionState;

	/* Prevent cancel/die interrupt while cleaning up */
	HOLD_INTERRUPTS();

	/* Make sure we have a valid memory context and resource owner */
	AtSubAbort_Memory();
	AtSubAbort_ResourceOwner();

	/*
	 * Release any LW locks we might be holding as quickly as possible.
	 * (Regular locks, however, must be held till we finish aborting.)
	 * Releasing LW locks is critical since we might try to grab them again
	 * while cleaning up!
	 *
	 * FIXME This may be incorrect --- Are there some locks we should keep?
	 * Buffer locks, for example?  I don't think so but I'm not sure.
	 */
	LWLockReleaseAll();

	AbortBufferIO();
	UnlockBuffers();

	/*
	 * Also clean up any open wait for lock, since the lock manager will choke
	 * if we try to wait for another lock before doing this.
	 */
	LockErrorCleanup();

	/*
	 * If any timeout events are still active, make sure the timeout interrupt
	 * is scheduled.  This covers possible loss of a timeout interrupt due to
	 * longjmp'ing out of the SIGINT handler (see notes in handle_sig_alarm).
	 * We delay this till after LockErrorCleanup so that we don't uselessly
	 * reschedule lock or deadlock check timeouts.
	 */
	reschedule_timeouts();

	/*
	 * Re-enable signals, in case we got here by longjmp'ing out of a signal
	 * handler.  We do this fairly early in the sequence so that the timeout
	 * infrastructure will be functional if needed while aborting.
	 */
	PG_SETMASK(&UnBlockSig);

	/*
	 * check the current transaction state
	 */
	ShowTransactionState("AbortSubTransaction");

	if (s->state != TRANS_INPROGRESS)
		elog(WARNING, "AbortSubTransaction while in %s state",
			 TransStateAsString(s->state));

	s->state = TRANS_ABORT;

	/*
	 * Reset user ID which might have been changed transiently.  (See notes in
	 * AbortTransaction.)
	 */
	SetUserIdAndSecContext(s->prevUser, s->prevSecContext);

	/*
	 * We can skip all this stuff if the subxact failed before creating a
	 * ResourceOwner...
	 */
	if (s->curTransactionOwner)
	{
		AfterTriggerEndSubXact(false);
		AtSubAbort_Portals(s->subTransactionId,
						   s->parent->subTransactionId,
						   s->curTransactionOwner,
						   s->parent->curTransactionOwner);
		AtSubAbort_DispatcherState();
		AtEOXact_DispatchOids(false);
		AtEOSubXact_LargeObject(false, s->subTransactionId,
								s->parent->subTransactionId);
		AtSubAbort_Notify();

		/* Advertise the fact that we aborted in pg_clog. */
		(void) RecordTransactionAbort(true);

		/* Post-abort cleanup */
		if (TransactionIdIsValid(s->transactionId))
			AtSubAbort_childXids();

		CallSubXactCallbacks(SUBXACT_EVENT_ABORT_SUB, s->subTransactionId,
							 s->parent->subTransactionId);

		ResourceOwnerRelease(s->curTransactionOwner,
							 RESOURCE_RELEASE_BEFORE_LOCKS,
							 false, false);
		AtEOSubXact_RelationCache(false, s->subTransactionId,
								  s->parent->subTransactionId);
		AtEOSubXact_Inval(false);
		ResourceOwnerRelease(s->curTransactionOwner,
							 RESOURCE_RELEASE_LOCKS,
							 false, false);
		ResourceOwnerRelease(s->curTransactionOwner,
							 RESOURCE_RELEASE_AFTER_LOCKS,
							 false, false);
		AtSubAbort_smgr();

		AtEOXact_GUC(false, s->gucNestLevel);
		AtEOSubXact_SPI(false, s->subTransactionId);
		AtEOSubXact_on_commit_actions(false, s->subTransactionId,
									  s->parent->subTransactionId);
		AtEOSubXact_Namespace(false, s->subTransactionId,
							  s->parent->subTransactionId);
		AtEOSubXact_Files(false, s->subTransactionId,
						  s->parent->subTransactionId);
		AtEOSubXact_HashTables(false, s->nestingLevel);
		AtEOSubXact_PgStat(false, s->nestingLevel);
		AtSubAbort_Snapshot(s->nestingLevel);
	}

	/*
	 * Restore the upper transaction's read-only state, too.  This should be
	 * redundant with GUC's cleanup but we may as well do it for consistency
	 * with the commit case.
	 */
	XactReadOnly = s->prevXactReadOnly;

	RESUME_INTERRUPTS();
}

/*
 * CleanupSubTransaction
 *
 *	The caller has to make sure to always reassign CurrentTransactionState
 *	if it has a local pointer to it after calling this function.
 */
static void
CleanupSubTransaction(void)
{
	TransactionState s = CurrentTransactionState;

	ShowTransactionState("CleanupSubTransaction");

	if (s->state != TRANS_ABORT)
		elog(WARNING, "CleanupSubTransaction while in %s state",
			 TransStateAsString(s->state));

	AtSubCleanup_Portals(s->subTransactionId);

	CurrentResourceOwner = s->parent->curTransactionOwner;
	CurTransactionResourceOwner = s->parent->curTransactionOwner;
	if (s->curTransactionOwner)
		ResourceOwnerDelete(s->curTransactionOwner);
	s->curTransactionOwner = NULL;

	AtSubCleanup_Memory();

	s->state = TRANS_DEFAULT;

	PopTransaction();
}

/*
 * PushTransaction
 *		Create transaction state stack entry for a subtransaction
 *
 *	The caller has to make sure to always reassign CurrentTransactionState
 *	if it has a local pointer to it after calling this function.
 */
static void
PushTransaction(void)
{
	TransactionState p = CurrentTransactionState;
	TransactionState s;

	currentSavepointTotal++;

	if ((currentSavepointTotal >= gp_subtrans_warn_limit) &&
	    (currentSavepointTotal % gp_subtrans_warn_limit == 0))
	{
		ereport(WARNING,
		(errmsg("Using too many subtransactions in one transaction."),
		errhint("Close open transactions soon to avoid wraparound "
			"problems.")));
	}

	/*
	 * We keep subtransaction state nodes in TopTransactionContext.
	 */
	s = (TransactionState)
		MemoryContextAllocZero(TopTransactionContext,
							   sizeof(TransactionStateData));

	/*
	 * Assign a subtransaction ID, watching out for counter wraparound.
	 */
	currentSubTransactionId += 1;
	if (currentSubTransactionId == InvalidSubTransactionId)
	{
		currentSubTransactionId -= 1;
		pfree(s);
		ereport(ERROR,
				(errcode(ERRCODE_PROGRAM_LIMIT_EXCEEDED),
				 errmsg("cannot have more than 2^32-1 subtransactions in a transaction")));
	}

	/*
	 * We can now stack a minimally valid subtransaction without fear of
	 * failure.
	 */
	s->transactionId = InvalidTransactionId;	/* until assigned */
	s->subTransactionId = currentSubTransactionId;
	s->parent = p;
	s->nestingLevel = p->nestingLevel + 1;
	s->gucNestLevel = NewGUCNestLevel();
	s->savepointLevel = p->savepointLevel;
	s->state = TRANS_DEFAULT;
	s->blockState = TBLOCK_SUBBEGIN;
	GetUserIdAndSecContext(&s->prevUser, &s->prevSecContext);
	s->prevXactReadOnly = XactReadOnly;
	s->executorSaysXactDoesWrites = false;

	fastNodeCount++;
	if (fastNodeCount == NUM_NODES_TO_SKIP_FOR_FAST_SEARCH)
	{
		fastNodeCount = 0;
		s->fastLink = previousFastLink;
		previousFastLink = s;
	}

	CurrentTransactionState = s;

	/*
	 * AbortSubTransaction and CleanupSubTransaction have to be able to cope
	 * with the subtransaction from here on out; in particular they should not
	 * assume that it necessarily has a transaction context, resource owner,
	 * or XID.
	 */
}

/*
 * PopTransaction
 *		Pop back to parent transaction state
 *
 *	The caller has to make sure to always reassign CurrentTransactionState
 *	if it has a local pointer to it after calling this function.
 */
static void
PopTransaction(void)
{
	TransactionState s = CurrentTransactionState;

	if (s->state != TRANS_DEFAULT)
		elog(WARNING, "PopTransaction while in %s state",
			 TransStateAsString(s->state));

	if (s->parent == NULL)
		elog(FATAL, "PopTransaction with no parent");

	CurrentTransactionState = s->parent;

	/* Let's just make sure CurTransactionContext is good */
	CurTransactionContext = s->parent->curTransactionContext;
	MemoryContextSwitchTo(CurTransactionContext);

	/* Ditto for ResourceOwner links */
	CurTransactionResourceOwner = s->parent->curTransactionOwner;
	CurrentResourceOwner = s->parent->curTransactionOwner;

	if (fastNodeCount)
	{
		fastNodeCount--;
	}

	/*
	 * Deleting node where last fastLink is stored
	 * hence retrive the fastLink to update in node to be added next
	 */
	if (previousFastLink == s)
	{
		fastNodeCount = NUM_NODES_TO_SKIP_FOR_FAST_SEARCH - 1;
		previousFastLink = s->fastLink;
	}

	/* Free the old child structure */
	if (s->name)
		pfree(s->name);
	pfree(s);
}

/*
 * ShowTransactionState
 *		Debug support
 */
static void
ShowTransactionState(const char *str)
{
	/* skip work if message will definitely not be printed */
	if (log_min_messages <= DEBUG3 || client_min_messages <= DEBUG3)
	{
		elog(DEBUG3, "%s", str);
		ShowTransactionStateRec(CurrentTransactionState);
	}
}

/*
 * ShowTransactionStateRec
 *		Recursive subroutine for ShowTransactionState
 */
static void
ShowTransactionStateRec(TransactionState s)
{
	StringInfoData buf;

	initStringInfo(&buf);

	if (s->nChildXids > 0)
	{
		int			i;

		appendStringInfo(&buf, "%u", s->childXids[0]);
		for (i = 1; i < s->nChildXids; i++)
			appendStringInfo(&buf, " %u", s->childXids[i]);
	}

	if (s->parent)
		ShowTransactionStateRec(s->parent);

	/* use ereport to suppress computation if msg will not be printed */
	ereport(DEBUG3,
			(errmsg_internal("name: %s; blockState: %13s; state: %7s, xid/subid/cid: %u/%u/%u%s, nestlvl: %d, children: %s",
							 PointerIsValid(s->name) ? s->name : "unnamed",
							 BlockStateAsString(s->blockState),
							 TransStateAsString(s->state),
							 (unsigned int) s->transactionId,
							 (unsigned int) s->subTransactionId,
							 (unsigned int) currentCommandId,
							 currentCommandIdUsed ? " (used)" : "",
							 s->nestingLevel, buf.data)));

	pfree(buf.data);
}

/*
 * BlockStateAsString
 *		Debug support
 */
static const char *
BlockStateAsString(TBlockState blockState)
{
	switch (blockState)
	{
		case TBLOCK_DEFAULT:
			return "DEFAULT";
		case TBLOCK_STARTED:
			return "STARTED";
		case TBLOCK_BEGIN:
			return "BEGIN";
		case TBLOCK_INPROGRESS:
			return "INPROGRESS";
		case TBLOCK_END:
			return "END";
		case TBLOCK_ABORT:
			return "ABORT";
		case TBLOCK_ABORT_END:
			return "ABORT END";
		case TBLOCK_ABORT_PENDING:
			return "ABORT PEND";
		case TBLOCK_PREPARE:
			return "PREPARE";
		case TBLOCK_SUBBEGIN:
			return "SUB BEGIN";
		case TBLOCK_SUBINPROGRESS:
			return "SUB INPROGRS";
		case TBLOCK_SUBRELEASE:
			return "SUB RELEASE";
		case TBLOCK_SUBCOMMIT:
			return "SUB COMMIT";
		case TBLOCK_SUBABORT:
			return "SUB ABORT";
		case TBLOCK_SUBABORT_END:
			return "SUB ABORT END";
		case TBLOCK_SUBABORT_PENDING:
			return "SUB ABRT PEND";
		case TBLOCK_SUBRESTART:
			return "SUB RESTART";
		case TBLOCK_SUBABORT_RESTART:
			return "SUB AB RESTRT";
	}
	return "UNRECOGNIZED";
}

/*
 * TransStateAsString
 *		Debug support
 */
static const char *
TransStateAsString(TransState state)
{
	switch (state)
	{
		case TRANS_DEFAULT:
			return "DEFAULT";
		case TRANS_START:
			return "START";
		case TRANS_INPROGRESS:
			return "INPROGR";
		case TRANS_COMMIT:
			return "COMMIT";
		case TRANS_ABORT:
			return "ABORT";
		case TRANS_PREPARE:
			return "PREPARE";
	}
	return "UNRECOGNIZED";
}

/*
 * IsoLevelAsUpperString
 *		Formatting helper.
 */
const char *
IsoLevelAsUpperString(int IsoLevel)
{
	switch (IsoLevel)
	{
		case XACT_READ_UNCOMMITTED:
			return "READ UNCOMMITTED";
		case XACT_READ_COMMITTED:
			return "READ COMMITTED";
		case XACT_REPEATABLE_READ:
			return "REPEATABLE READ";
		case XACT_SERIALIZABLE:
			return "SERIALIZABLE";
		default:
			return "UNKNOWN";
	}
}


/*
 * xactGetCommittedChildren
 *
 * Gets the list of committed children of the current transaction.  The return
 * value is the number of child transactions.  *ptr is set to point to an
 * array of TransactionIds.  The array is allocated in TopTransactionContext;
 * the caller should *not* pfree() it (this is a change from pre-8.4 code!).
 * If there are no subxacts, *ptr is set to NULL.
 */
int
xactGetCommittedChildren(TransactionId **ptr)
{
	TransactionState s = CurrentTransactionState;

	if (s->nChildXids == 0)
		*ptr = NULL;
	else
		*ptr = s->childXids;

	return s->nChildXids;
}

/*
 *	XLOG support routines
 */
static TMGXACT_LOG *
xact_get_distributed_info_from_commit(xl_xact_commit *xlrec)
{
	TransactionId *xacts;
	SharedInvalidationMessage *msgs;

	xacts = (TransactionId *) &xlrec->xnodes[xlrec->nrels];
	msgs = (SharedInvalidationMessage *) &xacts[xlrec->nsubxacts];

	return (TMGXACT_LOG *) &msgs[xlrec->nmsgs];
}

/*
 * Before 9.0 this was a fairly short function, but now it performs many
 * actions for which the order of execution is critical.
 */
static void
xact_redo_commit_internal(TransactionId xid, XLogRecPtr lsn,
						  TransactionId *sub_xids, int nsubxacts,
						  SharedInvalidationMessage *inval_msgs, int nmsgs,
						  RelFileNodeWithStorageType *xnodes, int nrels,
						  Oid dbId, Oid tsId,
						  uint32 xinfo,
						  DistributedTransactionId distribXid,
						  DistributedTransactionTimeStamp distribTimeStamp)
{
	TransactionId max_xid;

	max_xid = TransactionIdLatest(xid, nsubxacts, sub_xids);

	/*
	 * Make sure nextXid is beyond any XID mentioned in the record.
	 *
	 * We don't expect anyone else to modify nextXid, hence we don't need to
	 * hold a lock while checking this. We still acquire the lock to modify
	 * it, though.
	 */
	if (TransactionIdFollowsOrEquals(max_xid,
									 ShmemVariableCache->nextXid))
	{
		LWLockAcquire(XidGenLock, LW_EXCLUSIVE);
		ShmemVariableCache->nextXid = max_xid;
		TransactionIdAdvance(ShmemVariableCache->nextXid);
		LWLockRelease(XidGenLock);
	}

	/* also update distributed commit log */
	if (distribXid != 0 && distribTimeStamp != 0)
	{
		DistributedLog_SetCommittedTree(xid, nsubxacts, sub_xids,
										distribTimeStamp, distribXid,
										/* isRedo */ true);
	}

	if (standbyState == STANDBY_DISABLED)
	{
		/*
		 * Mark the transaction committed in pg_clog.
		 */
		TransactionIdCommitTree(xid, nsubxacts, sub_xids);
	}
	else
	{
		/*
		 * If a transaction completion record arrives that has as-yet
		 * unobserved subtransactions then this will not have been fully
		 * handled by the call to RecordKnownAssignedTransactionIds() in the
		 * main recovery loop in xlog.c. So we need to do bookkeeping again to
		 * cover that case. This is confusing and it is easy to think this
		 * call is irrelevant, which has happened three times in development
		 * already. Leave it in.
		 */
		RecordKnownAssignedTransactionIds(max_xid);

		/*
		 * Mark the transaction committed in pg_clog. We use async commit
		 * protocol during recovery to provide information on database
		 * consistency for when users try to set hint bits. It is important
		 * that we do not set hint bits until the minRecoveryPoint is past
		 * this commit record. This ensures that if we crash we don't see hint
		 * bits set on changes made by transactions that haven't yet
		 * recovered. It's unlikely but it's good to be safe.
		 */
		TransactionIdAsyncCommitTree(xid, nsubxacts, sub_xids, lsn);

		/*
		 * We must mark clog before we update the ProcArray.
		 */
		ExpireTreeKnownAssignedTransactionIds(xid, nsubxacts, sub_xids, max_xid);

		/*
		 * Send any cache invalidations attached to the commit. We must
		 * maintain the same order of invalidation then release locks as
		 * occurs in CommitTransaction().
		 */
		ProcessCommittedInvalidationMessages(inval_msgs, nmsgs,
								  XactCompletionRelcacheInitFileInval(xinfo),
											 dbId, tsId);

		/*
		 * Release locks, if any. We do this for both two phase and normal one
		 * phase transactions. In effect we are ignoring the prepare phase and
		 * just going straight to lock release. At commit we release all locks
		 * via their top-level xid only, so no need to provide subxact list,
		 * which will save time when replaying commits.
		 */
		StandbyReleaseLockTree(xid, 0, NULL);
	}

	/* Make sure files supposed to be dropped are dropped */
	if (nrels > 0)
	{
		/*
		 * First update minimum recovery point to cover this WAL record. Once
		 * a relation is deleted, there's no going back. The buffer manager
		 * enforces the WAL-first rule for normal updates to relation files,
		 * so that the minimum recovery point is always updated before the
		 * corresponding change in the data file is flushed to disk, but we
		 * have to do the same here since we're bypassing the buffer manager.
		 *
		 * Doing this before deleting the files means that if a deletion fails
		 * for some reason, you cannot start up the system even after restart,
		 * until you fix the underlying situation so that the deletion will
		 * succeed. Alternatively, we could update the minimum recovery point
		 * after deletion, but that would leave a small window where the
		 * WAL-first rule would be violated.
		 */
		XLogFlush(lsn);

<<<<<<< HEAD
		for (i = 0; i < nrels; i++)
		{
			SMgrRelation srel = smgropen(xnodes[i].node, InvalidBackendId);
			ForkNumber	fork;

			for (fork = 0; fork <= MAX_FORKNUM; fork++)
				XLogDropRelation(xnodes[i].node, fork);
			smgrdounlink(srel, true, xnodes[i].relstorage);
			smgrclose(srel);
		}
=======
		/* Make sure files supposed to be dropped are dropped */
		DropRelationFiles(xnodes, nrels, true);
>>>>>>> 4f0bf335
	}

	/*
	 * We issue an XLogFlush() for the same reason we emit ForceSyncCommit()
	 * in normal operation. For example, in CREATE DATABASE, we copy all files
	 * from the template database, and then commit the transaction. If we
	 * crash after all the files have been copied but before the commit, you
	 * have files in the data directory without an entry in pg_database. To
	 * minimize the window for that, we use ForceSyncCommit() to rush the
	 * commit record to disk as quick as possible. We have the same window
	 * during recovery, and forcing an XLogFlush() (which updates
	 * minRecoveryPoint during recovery) helps to reduce that problem window,
	 * for any user that requested ForceSyncCommit().
	 */
	if (XactCompletionForceSyncCommit(xinfo))
		XLogFlush(lsn);

}

/*
 * Utility function to call xact_redo_commit_internal after breaking down xlrec
 */
static void
xact_redo_commit(xl_xact_commit *xlrec,
				 TransactionId xid, XLogRecPtr lsn,
				 DistributedTransactionId distribXid,
				 DistributedTransactionTimeStamp distribTimeStamp)
{
	TransactionId *subxacts;
	SharedInvalidationMessage *inval_msgs;

	/* subxid array follows relfilenodes */
	subxacts = (TransactionId *) &(xlrec->xnodes[xlrec->nrels]);
	/* invalidation messages array follows subxids */
	inval_msgs = (SharedInvalidationMessage *) &(subxacts[xlrec->nsubxacts]);

	xact_redo_commit_internal(xid, lsn, subxacts, xlrec->nsubxacts,
							  inval_msgs, xlrec->nmsgs,
							  xlrec->xnodes, xlrec->nrels,
							  xlrec->dbId,
							  xlrec->tsId,
							  xlrec->xinfo,
							  distribXid,
							  distribTimeStamp);
}

/*
 * Utility function to call xact_redo_commit_internal  for compact form of message.
 */
static void
xact_redo_commit_compact(xl_xact_commit_compact *xlrec,
						 TransactionId xid, XLogRecPtr lsn)
{
	xact_redo_commit_internal(xid, lsn, xlrec->subxacts, xlrec->nsubxacts,
							  NULL, 0,	/* inval msgs */
							  NULL, 0,	/* relfilenodes */
							  InvalidOid,		/* dbId */
							  InvalidOid,		/* tsId */
							  0,		/* xinfo */
							  0,		/* distribXid */
							  0);		/* distribTimeStamp */
}

/*
 * Be careful with the order of execution, as with xact_redo_commit().
 * The two functions are similar but differ in key places.
 *
 * Note also that an abort can be for a subtransaction and its children,
 * not just for a top level abort. That means we have to consider
 * topxid != xid, whereas in commit we would find topxid == xid always
 * because subtransaction commit is never WAL logged.
 */
static void
xact_redo_distributed_commit(xl_xact_commit *xlrec, TransactionId xid)
{
	TMGXACT_LOG *gxact_log;
	
	DistributedTransactionTimeStamp	distribTimeStamp;
	DistributedTransactionId 		distribXid;

	TransactionId *sub_xids;
	TransactionId max_xid;
	int			i;

	/* 
	 * Get the global transaction information first.
	 */
	gxact_log = xact_get_distributed_info_from_commit(xlrec);

	/*
	 * Crack open the gid to get the timestamp.
	 */
	dtxCrackOpenGid(
			gxact_log->gid,
			&distribTimeStamp,
			&distribXid);

	if (gxact_log->gxid != distribXid)
		elog(ERROR, 
		     "Distributed xid %u does not match %u in distributed commit redo record",
		     gxact_log->gxid, distribXid);

	if (TransactionIdIsValid(xid))
	{
		/*
		 * Mark the distributed transaction committed before we
		 * update the CLOG in xact_redo_commit.
		 */
		/*
		 * Make room in the DistributedLog, if necessary.
		 */
		if (TransactionIdFollowsOrEquals(xid,
										 ShmemVariableCache->nextXid))
		{
			ShmemVariableCache->nextXid = xid;
			TransactionIdAdvance(ShmemVariableCache->nextXid);
		}

		/*
		 * Now update the CLOG and do local commit actions.
		 *
		 * NOTE: The following logic is a copy of xact_redo_commit, with the
		 * only addition being redo of DistributeLog updates to subtransaction
		 * log.
		 */

		/* Mark the transaction committed in pg_clog */
		sub_xids = (TransactionId *) &xlrec->xnodes[xlrec->nrels];

		/* Add the committed subtransactions to the DistributedLog, too. */
		DistributedLog_SetCommittedTree(xid, xlrec->nsubxacts, sub_xids,
										distribTimeStamp,
										gxact_log->gxid,
										/* isRedo */ true);

		TransactionIdCommitTree(xid, xlrec->nsubxacts, sub_xids);

		/* Make sure nextXid is beyond any XID mentioned in the record */
		max_xid = xid;
		for (i = 0; i < xlrec->nsubxacts; i++)
		{
			if (TransactionIdPrecedes(max_xid, sub_xids[i]))
				max_xid = sub_xids[i];
		}
		if (TransactionIdFollowsOrEquals(max_xid,
										 ShmemVariableCache->nextXid))
		{
			ShmemVariableCache->nextXid = max_xid;
			TransactionIdAdvance(ShmemVariableCache->nextXid);
		}

		for (i = 0; i < xlrec->nrels; i++)
		{
			SMgrRelation srel = smgropen(xlrec->xnodes[i].node, InvalidBackendId);
			ForkNumber	fork;

			for (fork = 0; fork <= MAX_FORKNUM; fork++)
				XLogDropRelation(xlrec->xnodes[i].node, fork);
			smgrdounlink(srel, true, xlrec->xnodes[i].relstorage);
			smgrclose(srel);
		}
	}

	/*
	 * End copy of xact_redo_commit logic.
	 */
	redoDistributedCommitRecord(gxact_log);
}

static void
xact_redo_abort(xl_xact_abort *xlrec, TransactionId xid)
{
	TransactionId *sub_xids;
	TransactionId max_xid;

	sub_xids = (TransactionId *) &(xlrec->xnodes[xlrec->nrels]);
	max_xid = TransactionIdLatest(xid, xlrec->nsubxacts, sub_xids);

	/*
	 * Make sure nextXid is beyond any XID mentioned in the record.
	 *
	 * We don't expect anyone else to modify nextXid, hence we don't need to
	 * hold a lock while checking this. We still acquire the lock to modify
	 * it, though.
	 */
	if (TransactionIdFollowsOrEquals(max_xid,
									 ShmemVariableCache->nextXid))
	{
		LWLockAcquire(XidGenLock, LW_EXCLUSIVE);
		ShmemVariableCache->nextXid = max_xid;
		TransactionIdAdvance(ShmemVariableCache->nextXid);
		LWLockRelease(XidGenLock);
	}

	if (standbyState == STANDBY_DISABLED)
	{
		/* Mark the transaction aborted in pg_clog, no need for async stuff */
		TransactionIdAbortTree(xid, xlrec->nsubxacts, sub_xids);
	}
	else
	{
		/*
		 * If a transaction completion record arrives that has as-yet
		 * unobserved subtransactions then this will not have been fully
		 * handled by the call to RecordKnownAssignedTransactionIds() in the
		 * main recovery loop in xlog.c. So we need to do bookkeeping again to
		 * cover that case. This is confusing and it is easy to think this
		 * call is irrelevant, which has happened three times in development
		 * already. Leave it in.
		 */
		RecordKnownAssignedTransactionIds(max_xid);

		/* Mark the transaction aborted in pg_clog, no need for async stuff */
		TransactionIdAbortTree(xid, xlrec->nsubxacts, sub_xids);

		/*
		 * We must update the ProcArray after we have marked clog.
		 */
		ExpireTreeKnownAssignedTransactionIds(xid, xlrec->nsubxacts, sub_xids, max_xid);

		/*
		 * There are no flat files that need updating, nor invalidation
		 * messages to send or undo.
		 */

		/*
		 * Release locks, if any. There are no invalidations to send.
		 */
		StandbyReleaseLockTree(xid, xlrec->nsubxacts, sub_xids);
	}

	/* Make sure files supposed to be dropped are dropped */
<<<<<<< HEAD
	for (i = 0; i < xlrec->nrels; i++)
	{
		SMgrRelation srel = smgropen(xlrec->xnodes[i].node, InvalidBackendId);
		ForkNumber	fork;

		for (fork = 0; fork <= MAX_FORKNUM; fork++)
			XLogDropRelation(xlrec->xnodes[i].node, fork);
		smgrdounlink(srel, true, xlrec->xnodes[i].relstorage);
		smgrclose(srel);
	}
=======
	DropRelationFiles(xlrec->xnodes, xlrec->nrels, true);
>>>>>>> 4f0bf335
}

static void
xact_redo_distributed_forget(xl_xact_distributed_forget *xlrec, TransactionId xid __attribute__((unused)) )
{
	redoDistributedForgetCommitRecord(&xlrec->gxact_log);
}


void
xact_redo(XLogRecPtr beginLoc __attribute__((unused)), XLogRecPtr lsn __attribute__((unused)), XLogRecord *record)
{
	uint8		info = record->xl_info & ~XLR_INFO_MASK;

	/* Backup blocks are not used in xact records */
	Assert(!(record->xl_info & XLR_BKP_BLOCK_MASK));

	if (info == XLOG_XACT_COMMIT_COMPACT)
	{
		xl_xact_commit_compact *xlrec = (xl_xact_commit_compact *) XLogRecGetData(record);

		xact_redo_commit_compact(xlrec, record->xl_xid, lsn);
	}
	else if (info == XLOG_XACT_COMMIT)
	{
		xl_xact_commit *xlrec = (xl_xact_commit *) XLogRecGetData(record);

		xact_redo_commit(xlrec, record->xl_xid, lsn, 0, 0);
	}
	else if (info == XLOG_XACT_ABORT)
	{
		xl_xact_abort *xlrec = (xl_xact_abort *) XLogRecGetData(record);

		xact_redo_abort(xlrec, record->xl_xid);
	}
	else if (info == XLOG_XACT_PREPARE)
	{
		/* the record contents are exactly the 2PC file */
		RecreateTwoPhaseFile(record->xl_xid,
							 XLogRecGetData(record), record->xl_len, &beginLoc);
	}
	else if (info == XLOG_XACT_COMMIT_PREPARED)
	{
		xl_xact_commit_prepared *xlrec = (xl_xact_commit_prepared *) XLogRecGetData(record);

		xact_redo_commit(&xlrec->crec, xlrec->xid, lsn,  xlrec->distribXid, xlrec->distribTimeStamp);
		RemoveTwoPhaseFile(xlrec->xid, false);
	}
	else if (info == XLOG_XACT_ABORT_PREPARED)
	{
		xl_xact_abort_prepared *xlrec = (xl_xact_abort_prepared *) XLogRecGetData(record);

		xact_redo_abort(&xlrec->arec, xlrec->xid);
		RemoveTwoPhaseFile(xlrec->xid, false);
	}
	else if (info == XLOG_XACT_DISTRIBUTED_COMMIT)
	{
		xl_xact_commit *xlrec = (xl_xact_commit *) XLogRecGetData(record);

		xact_redo_distributed_commit(xlrec, record->xl_xid);
	}
	else if (info == XLOG_XACT_DISTRIBUTED_FORGET)
	{
		xl_xact_distributed_forget *xlrec = (xl_xact_distributed_forget *) XLogRecGetData(record);

		xact_redo_distributed_forget(xlrec, record->xl_xid);
	}
	else if (info == XLOG_XACT_ASSIGNMENT)
	{
		xl_xact_assignment *xlrec = (xl_xact_assignment *) XLogRecGetData(record);

		if (standbyState >= STANDBY_INITIALIZED)
			ProcArrayApplyXidAssignment(xlrec->xtop,
										xlrec->nsubxacts, xlrec->xsub);
	}
	else
		elog(PANIC, "xact_redo: unknown op code %u", info);
}<|MERGE_RESOLUTION|>--- conflicted
+++ resolved
@@ -1488,27 +1488,9 @@
 
 #ifdef IMPLEMENT_ASYNC_COMMIT
 	/*
-<<<<<<< HEAD
 	 * In PostgreSQL, we can defer flushing XLOG, if the user has set
 	 * synchronous_commit = off, and we're not doing cleanup of any non-temp
 	 * rels nor committing any command that wanted to force sync commit.
-=======
-	 * Check if we want to commit asynchronously.  We can allow the XLOG flush
-	 * to happen asynchronously if synchronous_commit=off, or if the current
-	 * transaction has not performed any WAL-logged operation or didn't assign
-	 * a xid.  The transaction can end up not writing any WAL, even if it has
-	 * a xid, if it only wrote to temporary and/or unlogged tables.  It can
-	 * end up having written WAL without an xid if it did HOT pruning.  In
-	 * case of a crash, the loss of such a transaction will be irrelevant;
-	 * temp tables will be lost anyway, unlogged tables will be truncated and
-	 * HOT pruning will be done again later. (Given the foregoing, you might
-	 * think that it would be unnecessary to emit the XLOG record at all in
-	 * this case, but we don't currently try to do that.  It would certainly
-	 * cause problems at least in Hot Standby mode, where the
-	 * KnownAssignedXids machinery requires tracking every XID assignment.  It
-	 * might be OK to skip it only when wal_level < hot_standby, but for now
-	 * we don't.)
->>>>>>> 4f0bf335
 	 *
 	 * In GPDB, however, all user transactions need to be committed synchronously,
 	 * because we use two-phase commit across the nodes. In order to make GPDB support
@@ -1608,7 +1590,6 @@
 	 * Note that at this stage we have marked clog, but still show as running
 	 * in the procarray and continue to hold locks.
 	 */
-<<<<<<< HEAD
 	if (markXidCommitted || isDtxPrepared)
 	{
 		Assert(recptr != 0);
@@ -1617,10 +1598,6 @@
 
 	/* Compute latestXid while we have the child XIDs handy */
 	latestXid = TransactionIdLatest(xid, nchildren, children);
-=======
-	if (wrote_xlog && markXidCommitted)
-		SyncRepWaitForLSN(XactLastRecEnd);
->>>>>>> 4f0bf335
 
 	/* Reset XactLastRecEnd until the next transaction writes something */
 	XactLastRecEnd = 0;
@@ -2782,13 +2759,7 @@
 	 */
 	smgrDoPendingDeletes(true);
 
-<<<<<<< HEAD
-	/* Check we've released all catcache entries */
-	AtEOXact_CatCache(true);
-
 	AtEOXact_AppendOnly();
-=======
->>>>>>> 4f0bf335
 	AtCommit_Notify();
 	AtEOXact_GUC(true, 1);
 	AtEOXact_SPI(true);
@@ -6045,21 +6016,8 @@
 		 */
 		XLogFlush(lsn);
 
-<<<<<<< HEAD
-		for (i = 0; i < nrels; i++)
-		{
-			SMgrRelation srel = smgropen(xnodes[i].node, InvalidBackendId);
-			ForkNumber	fork;
-
-			for (fork = 0; fork <= MAX_FORKNUM; fork++)
-				XLogDropRelation(xnodes[i].node, fork);
-			smgrdounlink(srel, true, xnodes[i].relstorage);
-			smgrclose(srel);
-		}
-=======
 		/* Make sure files supposed to be dropped are dropped */
 		DropRelationFiles(xnodes, nrels, true);
->>>>>>> 4f0bf335
 	}
 
 	/*
@@ -6292,20 +6250,7 @@
 	}
 
 	/* Make sure files supposed to be dropped are dropped */
-<<<<<<< HEAD
-	for (i = 0; i < xlrec->nrels; i++)
-	{
-		SMgrRelation srel = smgropen(xlrec->xnodes[i].node, InvalidBackendId);
-		ForkNumber	fork;
-
-		for (fork = 0; fork <= MAX_FORKNUM; fork++)
-			XLogDropRelation(xlrec->xnodes[i].node, fork);
-		smgrdounlink(srel, true, xlrec->xnodes[i].relstorage);
-		smgrclose(srel);
-	}
-=======
 	DropRelationFiles(xlrec->xnodes, xlrec->nrels, true);
->>>>>>> 4f0bf335
 }
 
 static void
