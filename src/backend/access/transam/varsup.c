--- conflicted
+++ resolved
@@ -125,25 +125,15 @@
 						(errcode(ERRCODE_PROGRAM_LIMIT_EXCEEDED),
 						 errmsg("database is not accepting commands to avoid wraparound data loss in database \"%s\"",
 								oldest_datname),
-<<<<<<< HEAD
 						 errhint("Shutdown Greenplum Database. Lower the xid_stop_limit GUC. Execute a database-wide VACUUM in that database. Reset the xid_stop_limit GUC."
 								 )));
-=======
-						 errhint("Stop the postmaster and vacuum that database in single-user mode.\n"
-								 "You might also need to commit or roll back old prepared transactions.")));
->>>>>>> ab76208e
 			else
 				ereport(ERROR,
 						(errcode(ERRCODE_PROGRAM_LIMIT_EXCEEDED),
 						 errmsg("database is not accepting commands to avoid wraparound data loss in database with OID %u",
 								oldest_datoid),
-<<<<<<< HEAD
 						 errhint("Shutdown Greenplum Database. Lower the xid_stop_limit GUC. Execute a database-wide VACUUM in that database. Reset the xid_stop_limit GUC."
 								 )));
-=======
-						 errhint("Stop the postmaster and vacuum that database in single-user mode.\n"
-								 "You might also need to commit or roll back old prepared transactions.")));
->>>>>>> ab76208e
 		}
 		else if (TransactionIdFollowsOrEquals(xid, xidWarnLimit))
 		{
@@ -370,17 +360,7 @@
 		xidStopLimit -= FirstNormalTransactionId;
 
 	/*
-<<<<<<< HEAD
-	 * We'll start complaining loudly when we get within xid_warn_limit
-	 * transactions of the stop point.	This is kind of arbitrary, but if
-	 * you let your gas gauge get down to 1% of full, would you be looking for
-	 * the next gas station?  We need to be fairly liberal about this number
-	 * because there are lots of scenarios where most transactions are done by
-	 * automatic clients that won't pay attention to warnings. (No, we're not
-	 * gonna make this configurable.  If you know enough to configure it, you
-	 * know enough to not get in this kind of trouble in the first place.)
-=======
-	 * We'll start complaining loudly when we get within 10M transactions of
+	 * We'll start complaining loudly when we get within xid_warn_limit of
 	 * the stop point.  This is kind of arbitrary, but if you let your gas
 	 * gauge get down to 1% of full, would you be looking for the next gas
 	 * station?  We need to be fairly liberal about this number because there
@@ -388,7 +368,8 @@
 	 * clients that won't pay attention to warnings. (No, we're not gonna make
 	 * this configurable.  If you know enough to configure it, you know enough
 	 * to not get in this kind of trouble in the first place.)
->>>>>>> ab76208e
+	 *
+	 * GPDB_94_MERGE_FIXME: well, we've made it configurable anyway. Not sure why.
 	 */
 	xidWarnLimit = xidStopLimit  - (TransactionId)xid_warn_limit;
 	if (xidWarnLimit < FirstNormalTransactionId)
