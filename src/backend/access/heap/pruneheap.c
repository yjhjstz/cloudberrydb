/*-------------------------------------------------------------------------
 *
 * pruneheap.c
 *	  heap page pruning and HOT-chain management code
 *
 * Portions Copyright (c) 1996-2015, PostgreSQL Global Development Group
 * Portions Copyright (c) 1994, Regents of the University of California
 *
 *
 * IDENTIFICATION
 *	  src/backend/access/heap/pruneheap.c
 *
 *-------------------------------------------------------------------------
 */
#include "postgres.h"

#include "access/heapam.h"
#include "access/heapam_xlog.h"
#include "access/transam.h"
#include "access/htup_details.h"
#include "access/xlog.h"
#include "catalog/catalog.h"
#include "miscadmin.h"
#include "pgstat.h"
#include "storage/bufmgr.h"
#include "utils/snapmgr.h"
#include "utils/rel.h"
#include "utils/tqual.h"

/* Working data for heap_page_prune and subroutines */
typedef struct
{
	TransactionId new_prune_xid;	/* new prune hint value for page */
	TransactionId latestRemovedXid;		/* latest xid to be removed by this
										 * prune */
	int			nredirected;	/* numbers of entries in arrays below */
	int			ndead;
	int			nunused;
	/* arrays that accumulate indexes of items to be changed */
	OffsetNumber redirected[MaxHeapTuplesPerPage * 2];
	OffsetNumber nowdead[MaxHeapTuplesPerPage];
	OffsetNumber nowunused[MaxHeapTuplesPerPage];
	/* marked[i] is TRUE if item i is entered in one of the above arrays */
	bool		marked[MaxHeapTuplesPerPage + 1];
} PruneState;

/* Local functions */
static int heap_prune_chain(Relation relation, Buffer buffer,
				 OffsetNumber rootoffnum,
				 TransactionId OldestXmin,
				 PruneState *prstate);
static void heap_prune_record_prunable(PruneState *prstate, TransactionId xid);
static void heap_prune_record_redirect(PruneState *prstate,
						   OffsetNumber offnum, OffsetNumber rdoffnum);
static void heap_prune_record_dead(PruneState *prstate, OffsetNumber offnum);
static void heap_prune_record_unused(PruneState *prstate, OffsetNumber offnum);


/*
 * Optionally prune and repair fragmentation in the specified page.
 *
 * This is an opportunistic function.  It will perform housekeeping
 * only if the page heuristically looks like a candidate for pruning and we
 * can acquire buffer cleanup lock without blocking.
 *
 * Note: this is called quite often.  It's important that it fall out quickly
 * if there's not any use in pruning.
 *
 * Caller must have pin on the buffer, and must *not* have a lock on it.
 *
 * OldestXmin is the cutoff XID used to distinguish whether tuples are DEAD
 * or RECENTLY_DEAD (see HeapTupleSatisfiesVacuum).
 */
void
heap_page_prune_opt(Relation relation, Buffer buffer)
{
	Page		page = BufferGetPage(buffer);
	Size		minfree;
	TransactionId OldestXmin;

	/*
	 * We can't write WAL in recovery mode, so there's no point trying to
	 * clean the page. The master will likely issue a cleaning WAL record soon
	 * anyway, so this is no particular loss.
	 */
	if (RecoveryInProgress())
		return;

	/*
	 * Use the appropriate xmin horizon for this relation. If it's a proper
	 * catalog relation or a user defined, additional, catalog relation, we
	 * need to use the horizon that includes slots, otherwise the data-only
	 * horizon can be used. Note that the toast relation of user defined
	 * relations are *not* considered catalog relations.
	 */
	if (IsCatalogRelation(relation) ||
		RelationIsAccessibleInLogicalDecoding(relation))
		OldestXmin = RecentGlobalXmin;
	else
		OldestXmin = RecentGlobalDataXmin;

	Assert(TransactionIdIsValid(OldestXmin));

	/*
	 * Let's see if we really need pruning.
	 *
	 * Forget it if page is not hinted to contain something prunable that's
	 * older than OldestXmin.
	 */
	if (!PageIsPrunable(page, OldestXmin))
		return;

	/*
	 * We prune when a previous UPDATE failed to find enough space on the page
	 * for a new tuple version, or when free space falls below the relation's
	 * fill-factor target (but not less than 10%).
	 *
	 * Checking free space here is questionable since we aren't holding any
	 * lock on the buffer; in the worst case we could get a bogus answer. It's
	 * unlikely to be *seriously* wrong, though, since reading either pd_lower
	 * or pd_upper is probably atomic.  Avoiding taking a lock seems more
	 * important than sometimes getting a wrong answer in what is after all
	 * just a heuristic estimate.
	 */
	minfree = RelationGetTargetPageFreeSpace(relation,
											 HEAP_DEFAULT_FILLFACTOR);
	minfree = Max(minfree, BLCKSZ / 10);

	if (PageIsFull(page) || PageGetHeapFreeSpace(page) < minfree)
	{
		/* OK, try to get exclusive buffer lock */
		if (!ConditionalLockBufferForCleanup(buffer))
			return;

		/*
		 * Now that we have buffer lock, get accurate information about the
		 * page's free space, and recheck the heuristic about whether to
		 * prune. (We needn't recheck PageIsPrunable, since no one else could
		 * have pruned while we hold pin.)
		 */
		if (PageIsFull(page) || PageGetHeapFreeSpace(page) < minfree)
		{
			TransactionId ignore = InvalidTransactionId;		/* return value not
																 * needed */

			/* OK to prune */
			(void) heap_page_prune(relation, buffer, OldestXmin, true, &ignore);
		}

		/* And release buffer lock */
		LockBuffer(buffer, BUFFER_LOCK_UNLOCK);
	}
}


/*
 * Prune and repair fragmentation in the specified page.
 *
 * Caller must have pin and buffer cleanup lock on the page.
 *
 * OldestXmin is the cutoff XID used to distinguish whether tuples are DEAD
 * or RECENTLY_DEAD (see HeapTupleSatisfiesVacuum).
 *
 * If report_stats is true then we send the number of reclaimed heap-only
 * tuples to pgstats.  (This must be FALSE during vacuum, since vacuum will
 * send its own new total to pgstats, and we don't want this delta applied
 * on top of that.)
 *
 * Returns the number of tuples deleted from the page and sets
 * latestRemovedXid.
 */
int
heap_page_prune(Relation relation, Buffer buffer, TransactionId OldestXmin,
				bool report_stats, TransactionId *latestRemovedXid)
{
	int			ndeleted = 0;
	Page		page = BufferGetPage(buffer);
	OffsetNumber offnum,
				maxoff;
	PruneState	prstate;

	/*
	 * Our strategy is to scan the page and make lists of items to change,
	 * then apply the changes within a critical section.  This keeps as much
	 * logic as possible out of the critical section, and also ensures that
	 * WAL replay will work the same as the normal case.
	 *
	 * First, initialize the new pd_prune_xid value to zero (indicating no
	 * prunable tuples).  If we find any tuples which may soon become
	 * prunable, we will save the lowest relevant XID in new_prune_xid. Also
	 * initialize the rest of our working state.
	 */
	prstate.new_prune_xid = InvalidTransactionId;
	prstate.latestRemovedXid = *latestRemovedXid;
	prstate.nredirected = prstate.ndead = prstate.nunused = 0;
	memset(prstate.marked, 0, sizeof(prstate.marked));

	/* Scan the page */
	maxoff = PageGetMaxOffsetNumber(page);
	for (offnum = FirstOffsetNumber;
		 offnum <= maxoff;
		 offnum = OffsetNumberNext(offnum))
	{
		ItemId		itemid;

		/* Ignore items already processed as part of an earlier chain */
		if (prstate.marked[offnum])
			continue;

		/* Nothing to do if slot is empty or already dead */
		itemid = PageGetItemId(page, offnum);
		if (!ItemIdIsUsed(itemid) || ItemIdIsDead(itemid))
			continue;

		/* Process this item or chain of items */
		ndeleted += heap_prune_chain(relation, buffer, offnum,
									 OldestXmin,
									 &prstate);
	}

	/* Any error while applying the changes is critical */
	START_CRIT_SECTION();

	/* Have we found any prunable items? */
	if (prstate.nredirected > 0 || prstate.ndead > 0 || prstate.nunused > 0)
	{
		/*
		 * Apply the planned item changes, then repair page fragmentation, and
		 * update the page's hint bit about whether it has free line pointers.
		 */
		heap_page_prune_execute(buffer,
								prstate.redirected, prstate.nredirected,
								prstate.nowdead, prstate.ndead,
								prstate.nowunused, prstate.nunused);

		/*
		 * Update the page's pd_prune_xid field to either zero, or the lowest
		 * XID of any soon-prunable tuple.
		 */
		((PageHeader) page)->pd_prune_xid = prstate.new_prune_xid;

		/*
		 * Also clear the "page is full" flag, since there's no point in
		 * repeating the prune/defrag process until something else happens to
		 * the page.
		 */
		PageClearFull(page);

		MarkBufferDirty(buffer);

		/*
		 * Emit a WAL HEAP_CLEAN record showing what we did
		 */
		if (RelationNeedsWAL(relation))
		{
			XLogRecPtr	recptr;

			recptr = log_heap_clean(relation, buffer,
									prstate.redirected, prstate.nredirected,
									prstate.nowdead, prstate.ndead,
									prstate.nowunused, prstate.nunused,
									prstate.latestRemovedXid);

			PageSetLSN(BufferGetPage(buffer), recptr);
		}
	}
	else
	{
		/*
		 * If we didn't prune anything, but have found a new value for the
		 * pd_prune_xid field, update it and mark the buffer dirty. This is
		 * treated as a non-WAL-logged hint.
		 *
		 * Also clear the "page is full" flag if it is set, since there's no
		 * point in repeating the prune/defrag process until something else
		 * happens to the page.
		 */
		if (((PageHeader) page)->pd_prune_xid != prstate.new_prune_xid ||
			PageIsFull(page))
		{
			((PageHeader) page)->pd_prune_xid = prstate.new_prune_xid;
			PageClearFull(page);
			MarkBufferDirtyHint(buffer, true);
		}
	}

	END_CRIT_SECTION();

	/*
	 * If requested, report the number of tuples reclaimed to pgstats. This is
	 * ndeleted minus ndead, because we don't want to count a now-DEAD root
	 * item as a deletion for this purpose.
	 */
	if (report_stats && ndeleted > prstate.ndead)
		pgstat_update_heap_dead_tuples(relation, ndeleted - prstate.ndead);

	*latestRemovedXid = prstate.latestRemovedXid;

	/*
	 * XXX Should we update the FSM information of this page ?
	 *
	 * There are two schools of thought here. We may not want to update FSM
	 * information so that the page is not used for unrelated UPDATEs/INSERTs
	 * and any free space in this page will remain available for further
	 * UPDATEs in *this* page, thus improving chances for doing HOT updates.
	 *
	 * But for a large table and where a page does not receive further UPDATEs
	 * for a long time, we might waste this space by not updating the FSM
	 * information. The relation may get extended and fragmented further.
	 *
	 * One possibility is to leave "fillfactor" worth of space in this page
	 * and update FSM with the remaining space.
	 */

	return ndeleted;
}


/*
 * Prune specified item pointer or a HOT chain originating at that item.
 *
 * If the item is an index-referenced tuple (i.e. not a heap-only tuple),
 * the HOT chain is pruned by removing all DEAD tuples at the start of the HOT
 * chain.  We also prune any RECENTLY_DEAD tuples preceding a DEAD tuple.
 * This is OK because a RECENTLY_DEAD tuple preceding a DEAD tuple is really
 * DEAD, the OldestXmin test is just too coarse to detect it.
 *
 * The root line pointer is redirected to the tuple immediately after the
 * latest DEAD tuple.  If all tuples in the chain are DEAD, the root line
 * pointer is marked LP_DEAD.  (This includes the case of a DEAD simple
 * tuple, which we treat as a chain of length 1.)
 *
 * OldestXmin is the cutoff XID used to identify dead tuples.
 *
 * We don't actually change the page here, except perhaps for hint-bit updates
 * caused by HeapTupleSatisfiesVacuum.  We just add entries to the arrays in
 * prstate showing the changes to be made.  Items to be redirected are added
 * to the redirected[] array (two entries per redirection); items to be set to
 * LP_DEAD state are added to nowdead[]; and items to be set to LP_UNUSED
 * state are added to nowunused[].
 *
 * Returns the number of tuples (to be) deleted from the page.
 */
static int
heap_prune_chain(Relation relation, Buffer buffer, OffsetNumber rootoffnum,
				 TransactionId OldestXmin,
				 PruneState *prstate)
{
	int			ndeleted = 0;
	Page		dp = (Page) BufferGetPage(buffer);
	TransactionId priorXmax = InvalidTransactionId;
	ItemId		rootlp;
	HeapTupleHeader htup;
	OffsetNumber latestdead = InvalidOffsetNumber,
				maxoff = PageGetMaxOffsetNumber(dp),
				offnum;
	OffsetNumber chainitems[MaxHeapTuplesPerPage];
	int			nchain = 0,
				i;
	HeapTupleData tup;

#if 0
	tup.t_tableOid = RelationGetRelid(relation);
#endif

	rootlp = PageGetItemId(dp, rootoffnum);

	/*
	 * If it's a heap-only tuple, then it is not the start of a HOT chain.
	 */
	if (ItemIdIsNormal(rootlp))
	{
		htup = (HeapTupleHeader) PageGetItem(dp, rootlp);

		tup.t_data = htup;
		tup.t_len = ItemIdGetLength(rootlp);
<<<<<<< HEAD
#if 0
		tup.t_tableOid = RelationGetRelid(relation);
#endif
=======
>>>>>>> ab93f90c
		ItemPointerSet(&(tup.t_self), BufferGetBlockNumber(buffer), rootoffnum);

		if (HeapTupleHeaderIsHeapOnly(htup))
		{
			/*
			 * If the tuple is DEAD and doesn't chain to anything else, mark
			 * it unused immediately.  (If it does chain, we can only remove
			 * it as part of pruning its chain.)
			 *
			 * We need this primarily to handle aborted HOT updates, that is,
			 * XMIN_INVALID heap-only tuples.  Those might not be linked to by
			 * any chain, since the parent tuple might be re-updated before
			 * any pruning occurs.  So we have to be able to reap them
			 * separately from chain-pruning.  (Note that
			 * HeapTupleHeaderIsHotUpdated will never return true for an
			 * XMIN_INVALID tuple, so this code will work even when there were
			 * sequential updates within the aborted transaction.)
			 *
			 * Note that we might first arrive at a dead heap-only tuple
			 * either here or while following a chain below.  Whichever path
			 * gets there first will mark the tuple unused.
			 */
			if (HeapTupleSatisfiesVacuum(relation, &tup, OldestXmin, buffer)
				== HEAPTUPLE_DEAD && !HeapTupleHeaderIsHotUpdated(htup))
			{
				heap_prune_record_unused(prstate, rootoffnum);
				HeapTupleHeaderAdvanceLatestRemovedXid(htup,
												 &prstate->latestRemovedXid);
				ndeleted++;
			}

			/* Nothing more to do */
			return ndeleted;
		}
	}

	/* Start from the root tuple */
	offnum = rootoffnum;

	/* while not end of the chain */
	for (;;)
	{
		ItemId		lp;
		bool		tupdead,
					recent_dead;

		/* Some sanity checks */
		if (offnum < FirstOffsetNumber || offnum > maxoff)
			break;

		/* If item is already processed, stop --- it must not be same chain */
		if (prstate->marked[offnum])
			break;

		lp = PageGetItemId(dp, offnum);

		/* Unused item obviously isn't part of the chain */
		if (!ItemIdIsUsed(lp))
			break;

		/*
		 * If we are looking at the redirected root line pointer, jump to the
		 * first normal tuple in the chain.  If we find a redirect somewhere
		 * else, stop --- it must not be same chain.
		 */
		if (ItemIdIsRedirected(lp))
		{
			if (nchain > 0)
				break;			/* not at start of chain */
			chainitems[nchain++] = offnum;
			offnum = ItemIdGetRedirect(rootlp);
			continue;
		}

		/*
		 * Likewise, a dead item pointer can't be part of the chain. (We
		 * already eliminated the case of dead root tuple outside this
		 * function.)
		 */
		if (ItemIdIsDead(lp))
			break;

		Assert(ItemIdIsNormal(lp));
		htup = (HeapTupleHeader) PageGetItem(dp, lp);

		tup.t_data = htup;
		tup.t_len = ItemIdGetLength(lp);
		ItemPointerSet(&(tup.t_self), BufferGetBlockNumber(buffer), offnum);

		/*
		 * Check the tuple XMIN against prior XMAX, if any
		 */
		if (TransactionIdIsValid(priorXmax) &&
			!TransactionIdEquals(HeapTupleHeaderGetXmin(htup), priorXmax))
			break;

		/*
		 * OK, this tuple is indeed a member of the chain.
		 */
		chainitems[nchain++] = offnum;

		/*
		 * Check tuple's visibility status.
		 */
		tupdead = recent_dead = false;

		switch (HeapTupleSatisfiesVacuum(relation, &tup, OldestXmin, buffer))
		{
			case HEAPTUPLE_DEAD:
				tupdead = true;
				break;

			case HEAPTUPLE_RECENTLY_DEAD:
				recent_dead = true;

				/*
				 * This tuple may soon become DEAD.  Update the hint field so
				 * that the page is reconsidered for pruning in future.
				 */
				heap_prune_record_prunable(prstate,
										   HeapTupleHeaderGetUpdateXid(htup));
				break;

			case HEAPTUPLE_DELETE_IN_PROGRESS:

				/*
				 * This tuple may soon become DEAD.  Update the hint field so
				 * that the page is reconsidered for pruning in future.
				 */
				heap_prune_record_prunable(prstate,
										   HeapTupleHeaderGetUpdateXid(htup));
				break;

			case HEAPTUPLE_LIVE:
			case HEAPTUPLE_INSERT_IN_PROGRESS:

				/*
				 * If we wanted to optimize for aborts, we might consider
				 * marking the page prunable when we see INSERT_IN_PROGRESS.
				 * But we don't.  See related decisions about when to mark the
				 * page prunable in heapam.c.
				 */
				break;

			default:
				elog(ERROR, "unexpected HeapTupleSatisfiesVacuum result");
				break;
		}

		/*
		 * Remember the last DEAD tuple seen.  We will advance past
		 * RECENTLY_DEAD tuples just in case there's a DEAD one after them;
		 * but we can't advance past anything else.  (XXX is it really worth
		 * continuing to scan beyond RECENTLY_DEAD?  The case where we will
		 * find another DEAD tuple is a fairly unusual corner case.)
		 */
		if (tupdead)
		{
			latestdead = offnum;
			HeapTupleHeaderAdvanceLatestRemovedXid(htup,
												 &prstate->latestRemovedXid);
		}
		else if (!recent_dead)
			break;

		/*
		 * If the tuple is not HOT-updated, then we are at the end of this
		 * HOT-update chain.
		 */
		if (!HeapTupleHeaderIsHotUpdated(htup))
			break;

		/*
		 * Advance to next chain member.
		 */
		Assert(ItemPointerGetBlockNumber(&htup->t_ctid) ==
			   BufferGetBlockNumber(buffer));
		offnum = ItemPointerGetOffsetNumber(&htup->t_ctid);
		priorXmax = HeapTupleHeaderGetUpdateXid(htup);
	}

	/*
	 * If we found a DEAD tuple in the chain, adjust the HOT chain so that all
	 * the DEAD tuples at the start of the chain are removed and the root line
	 * pointer is appropriately redirected.
	 */
	if (OffsetNumberIsValid(latestdead))
	{
		/*
		 * Mark as unused each intermediate item that we are able to remove
		 * from the chain.
		 *
		 * When the previous item is the last dead tuple seen, we are at the
		 * right candidate for redirection.
		 */
		for (i = 1; (i < nchain) && (chainitems[i - 1] != latestdead); i++)
		{
			heap_prune_record_unused(prstate, chainitems[i]);
			ndeleted++;
		}

		/*
		 * If the root entry had been a normal tuple, we are deleting it, so
		 * count it in the result.  But changing a redirect (even to DEAD
		 * state) doesn't count.
		 */
		if (ItemIdIsNormal(rootlp))
			ndeleted++;

		/*
		 * If the DEAD tuple is at the end of the chain, the entire chain is
		 * dead and the root line pointer can be marked dead.  Otherwise just
		 * redirect the root to the correct chain member.
		 */
		if (i >= nchain)
			heap_prune_record_dead(prstate, rootoffnum);
		else
			heap_prune_record_redirect(prstate, rootoffnum, chainitems[i]);
	}
	else if (nchain < 2 && ItemIdIsRedirected(rootlp))
	{
		/*
		 * We found a redirect item that doesn't point to a valid follow-on
		 * item.  This can happen if the loop in heap_page_prune caused us to
		 * visit the dead successor of a redirect item before visiting the
		 * redirect item.  We can clean up by setting the redirect item to
		 * DEAD state.
		 */
		heap_prune_record_dead(prstate, rootoffnum);
	}

	return ndeleted;
}

/* Record lowest soon-prunable XID */
static void
heap_prune_record_prunable(PruneState *prstate, TransactionId xid)
{
	/*
	 * This should exactly match the PageSetPrunable macro.  We can't store
	 * directly into the page header yet, so we update working state.
	 */
	Assert(TransactionIdIsNormal(xid));
	if (!TransactionIdIsValid(prstate->new_prune_xid) ||
		TransactionIdPrecedes(xid, prstate->new_prune_xid))
		prstate->new_prune_xid = xid;
}

/* Record item pointer to be redirected */
static void
heap_prune_record_redirect(PruneState *prstate,
						   OffsetNumber offnum, OffsetNumber rdoffnum)
{
	Assert(prstate->nredirected < MaxHeapTuplesPerPage);
	prstate->redirected[prstate->nredirected * 2] = offnum;
	prstate->redirected[prstate->nredirected * 2 + 1] = rdoffnum;
	prstate->nredirected++;
	Assert(!prstate->marked[offnum]);
	prstate->marked[offnum] = true;
	Assert(!prstate->marked[rdoffnum]);
	prstate->marked[rdoffnum] = true;
}

/* Record item pointer to be marked dead */
static void
heap_prune_record_dead(PruneState *prstate, OffsetNumber offnum)
{
	Assert(prstate->ndead < MaxHeapTuplesPerPage);
	prstate->nowdead[prstate->ndead] = offnum;
	prstate->ndead++;
	Assert(!prstate->marked[offnum]);
	prstate->marked[offnum] = true;
}

/* Record item pointer to be marked unused */
static void
heap_prune_record_unused(PruneState *prstate, OffsetNumber offnum)
{
	Assert(prstate->nunused < MaxHeapTuplesPerPage);
	prstate->nowunused[prstate->nunused] = offnum;
	prstate->nunused++;
	Assert(!prstate->marked[offnum]);
	prstate->marked[offnum] = true;
}


/*
 * Perform the actual page changes needed by heap_page_prune.
 * It is expected that the caller has suitable pin and lock on the
 * buffer, and is inside a critical section.
 *
 * This is split out because it is also used by heap_xlog_clean()
 * to replay the WAL record when needed after a crash.  Note that the
 * arguments are identical to those of log_heap_clean().
 */
void
heap_page_prune_execute(Buffer buffer,
						OffsetNumber *redirected, int nredirected,
						OffsetNumber *nowdead, int ndead,
						OffsetNumber *nowunused, int nunused)
{
	Page		page = (Page) BufferGetPage(buffer);
	OffsetNumber *offnum;
	int			i;

	/* Update all redirected line pointers */
	offnum = redirected;
	for (i = 0; i < nredirected; i++)
	{
		OffsetNumber fromoff = *offnum++;
		OffsetNumber tooff = *offnum++;
		ItemId		fromlp = PageGetItemId(page, fromoff);

		ItemIdSetRedirect(fromlp, tooff);
	}

	/* Update all now-dead line pointers */
	offnum = nowdead;
	for (i = 0; i < ndead; i++)
	{
		OffsetNumber off = *offnum++;
		ItemId		lp = PageGetItemId(page, off);

		ItemIdSetDead(lp);
	}

	/* Update all now-unused line pointers */
	offnum = nowunused;
	for (i = 0; i < nunused; i++)
	{
		OffsetNumber off = *offnum++;
		ItemId		lp = PageGetItemId(page, off);

		ItemIdSetUnused(lp);
	}

	/*
	 * Finally, repair any fragmentation, and update the page's hint bit about
	 * whether it has free pointers.
	 */
	PageRepairFragmentation(page);
}


/*
 * For all items in this page, find their respective root line pointers.
 * If item k is part of a HOT-chain with root at item j, then we set
 * root_offsets[k - 1] = j.
 *
 * The passed-in root_offsets array must have MaxHeapTuplesPerPage entries.
 * We zero out all unused entries.
 *
 * The function must be called with at least share lock on the buffer, to
 * prevent concurrent prune operations.
 *
 * Note: The information collected here is valid only as long as the caller
 * holds a pin on the buffer. Once pin is released, a tuple might be pruned
 * and reused by a completely unrelated tuple.
 */
void
heap_get_root_tuples(Page page, OffsetNumber *root_offsets)
{
	OffsetNumber offnum,
				maxoff;

	MemSet(root_offsets, 0, MaxHeapTuplesPerPage * sizeof(OffsetNumber));

	maxoff = PageGetMaxOffsetNumber(page);
	for (offnum = FirstOffsetNumber; offnum <= maxoff; offnum = OffsetNumberNext(offnum))
	{
		ItemId		lp = PageGetItemId(page, offnum);
		HeapTupleHeader htup;
		OffsetNumber nextoffnum;
		TransactionId priorXmax;

		/* skip unused and dead items */
		if (!ItemIdIsUsed(lp) || ItemIdIsDead(lp))
			continue;

		if (ItemIdIsNormal(lp))
		{
			htup = (HeapTupleHeader) PageGetItem(page, lp);

			/*
			 * Check if this tuple is part of a HOT-chain rooted at some other
			 * tuple. If so, skip it for now; we'll process it when we find
			 * its root.
			 */
			if (HeapTupleHeaderIsHeapOnly(htup))
				continue;

			/*
			 * This is either a plain tuple or the root of a HOT-chain.
			 * Remember it in the mapping.
			 */
			root_offsets[offnum - 1] = offnum;

			/* If it's not the start of a HOT-chain, we're done with it */
			if (!HeapTupleHeaderIsHotUpdated(htup))
				continue;

			/* Set up to scan the HOT-chain */
			nextoffnum = ItemPointerGetOffsetNumber(&htup->t_ctid);
			priorXmax = HeapTupleHeaderGetUpdateXid(htup);
		}
		else
		{
			/* Must be a redirect item. We do not set its root_offsets entry */
			Assert(ItemIdIsRedirected(lp));
			/* Set up to scan the HOT-chain */
			nextoffnum = ItemIdGetRedirect(lp);
			priorXmax = InvalidTransactionId;
		}

		/*
		 * Now follow the HOT-chain and collect other tuples in the chain.
		 *
		 * Note: Even though this is a nested loop, the complexity of the
		 * function is O(N) because a tuple in the page should be visited not
		 * more than twice, once in the outer loop and once in HOT-chain
		 * chases.
		 */
		for (;;)
		{
			lp = PageGetItemId(page, nextoffnum);

			/* Check for broken chains */
			if (!ItemIdIsNormal(lp))
				break;

			htup = (HeapTupleHeader) PageGetItem(page, lp);

			if (TransactionIdIsValid(priorXmax) &&
				!TransactionIdEquals(priorXmax, HeapTupleHeaderGetXmin(htup)))
				break;

			/* Remember the root line pointer for this item */
			root_offsets[nextoffnum - 1] = offnum;

			/* Advance to next chain member, if any */
			if (!HeapTupleHeaderIsHotUpdated(htup))
				break;

			nextoffnum = ItemPointerGetOffsetNumber(&htup->t_ctid);
			priorXmax = HeapTupleHeaderGetUpdateXid(htup);
		}
	}
}<|MERGE_RESOLUTION|>--- conflicted
+++ resolved
@@ -374,12 +374,6 @@
 
 		tup.t_data = htup;
 		tup.t_len = ItemIdGetLength(rootlp);
-<<<<<<< HEAD
-#if 0
-		tup.t_tableOid = RelationGetRelid(relation);
-#endif
-=======
->>>>>>> ab93f90c
 		ItemPointerSet(&(tup.t_self), BufferGetBlockNumber(buffer), rootoffnum);
 
 		if (HeapTupleHeaderIsHeapOnly(htup))
