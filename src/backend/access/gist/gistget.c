--- conflicted
+++ resolved
@@ -135,12 +135,7 @@
 	GISTSTATE  *giststate = so->giststate;
 	ScanKey		key = scan->keyData;
 	int			keySize = scan->numberOfKeys;
-<<<<<<< HEAD
-	double	   *distance_value_p;
-	bool	   *distance_null_p;
-=======
 	IndexOrderByDistance *distance_p;
->>>>>>> d457cb4e
 	Relation	r = scan->indexRelation;
 
 	*recheck_p = false;
@@ -161,13 +156,8 @@
 
 		for (i = 0; i < scan->numberOfOrderBys; i++)
 		{
-<<<<<<< HEAD
-			so->distanceValues[i] = -get_float8_infinity();
-			so->distanceNulls[i] = false;
-=======
 			so->distances[i].value = -get_float8_infinity();
 			so->distances[i].isnull = false;
->>>>>>> d457cb4e
 		}
 		return true;
 	}
@@ -251,8 +241,7 @@
 
 	/* OK, it passes --- now let's compute the distances */
 	key = scan->orderByData;
-	distance_value_p = so->distanceValues;
-	distance_null_p = so->distanceNulls;
+	distance_p = so->distances;
 	keySize = scan->numberOfOrderBys;
 	while (keySize > 0)
 	{
@@ -267,13 +256,8 @@
 		if ((key->sk_flags & SK_ISNULL) || isNull)
 		{
 			/* Assume distance computes as null */
-<<<<<<< HEAD
-			*distance_value_p = 0.0;
-			*distance_null_p = true;
-=======
 			distance_p->value = 0.0;
 			distance_p->isnull = true;
->>>>>>> d457cb4e
 		}
 		else
 		{
@@ -310,18 +294,12 @@
 									 ObjectIdGetDatum(key->sk_subtype),
 									 PointerGetDatum(&recheck));
 			*recheck_distances_p |= recheck;
-<<<<<<< HEAD
-			*distance_value_p = DatumGetFloat8(dist);
-			*distance_null_p = false;
-=======
 			distance_p->value = DatumGetFloat8(dist);
 			distance_p->isnull = false;
->>>>>>> d457cb4e
 		}
 
 		key++;
-		distance_value_p++;
-		distance_null_p++;
+		distance_p++;
 		keySize--;
 	}
 
@@ -334,9 +312,8 @@
  *
  * scan: index scan we are executing
  * pageItem: search queue item identifying an index page to scan
- * myDistanceValues: distances array associated with pageItem, or NULL at the root
- * myDistanceNulls: null flags for myDistanceValues array, or NULL at the root
  * tbm: if not NULL, gistgetbitmap's output bitmap
+ * myDistances: distances array associated with pageItem, or NULL at the root
  * ntids: if not NULL, gistgetbitmap's output tuple counter
  *
  * If tbm/ntids aren't NULL, we are doing an amgetbitmap scan, and heap
@@ -353,12 +330,7 @@
  */
 static void
 gistScanPage(IndexScanDesc scan, GISTSearchItem *pageItem,
-<<<<<<< HEAD
-			 double *myDistanceValues, bool *myDistanceNulls,
-			 TIDBitmap *tbm, int64 *ntids)
-=======
 			 IndexOrderByDistance *myDistances, TIDBitmap *tbm, int64 *ntids)
->>>>>>> d457cb4e
 {
 	GISTScanOpaque so = (GISTScanOpaque) scan->opaque;
 	GISTSTATE  *giststate = so->giststate;
@@ -395,7 +367,7 @@
 		GISTSearchItem *item;
 
 		/* This can't happen when starting at the root */
-		Assert(myDistanceValues != NULL && myDistanceNulls != NULL);
+		Assert(myDistances != NULL);
 
 		oldcxt = MemoryContextSwitchTo(so->queueCxt);
 
@@ -405,15 +377,8 @@
 		item->data.parentlsn = pageItem->data.parentlsn;
 
 		/* Insert it into the queue using same distances as for this page */
-<<<<<<< HEAD
-		memcpy(GISTSearchItemDistanceValues(item, scan->numberOfOrderBys),
-			   myDistanceValues, sizeof(double) * scan->numberOfOrderBys);
-		memcpy(GISTSearchItemDistanceNulls(item, scan->numberOfOrderBys),
-			   myDistanceNulls, sizeof(bool) * scan->numberOfOrderBys);
-=======
 		memcpy(item->distances, myDistances,
 			   sizeof(item->distances[0]) * scan->numberOfOrderBys);
->>>>>>> d457cb4e
 
 		pairingheap_add(so->queue, &item->phNode);
 
@@ -557,15 +522,8 @@
 			}
 
 			/* Insert it into the queue using new distance data */
-<<<<<<< HEAD
-			memcpy(GISTSearchItemDistanceValues(item, nOrderBys),
-				   so->distanceValues, sizeof(double) * nOrderBys);
-			memcpy(GISTSearchItemDistanceNulls(item, nOrderBys),
-				   so->distanceNulls, sizeof(bool) * nOrderBys);
-=======
 			memcpy(item->distances, so->distances,
 				   sizeof(item->distances[0]) * nOrderBys);
->>>>>>> d457cb4e
 
 			pairingheap_add(so->queue, &item->phNode);
 
@@ -630,8 +588,7 @@
 			scan->xs_recheck = item->data.heap.recheck;
 
 			index_store_float8_orderby_distances(scan, so->orderByTypes,
-												 GISTSearchItemDistanceValues(item, scan->numberOfOrderBys),
-												 GISTSearchItemDistanceNulls(item, scan->numberOfOrderBys),
+												 item->distances,
 												 item->data.heap.recheckDistances);
 
 			/* in an index-only scan, also return the reconstructed tuple. */
@@ -645,8 +602,7 @@
 			CHECK_FOR_INTERRUPTS();
 
 			gistScanPage(scan, item,
-						 GISTSearchItemDistanceValues(item, scan->numberOfOrderBys),
-						 GISTSearchItemDistanceNulls(item, scan->numberOfOrderBys),
+						 item->distances,
 						 NULL, NULL);
 		}
 
@@ -685,7 +641,7 @@
 
 		fakeItem.blkno = GIST_ROOT_BLKNO;
 		memset(&fakeItem.data.parentlsn, 0, sizeof(GistNSN));
-		gistScanPage(scan, &fakeItem, NULL, NULL, NULL, NULL);
+		gistScanPage(scan, &fakeItem, NULL, NULL, NULL);
 	}
 
 	if (scan->numberOfOrderBys > 0)
@@ -780,8 +736,7 @@
 				 * return them.
 				 */
 				gistScanPage(scan, item,
-							 GISTSearchItemDistanceValues(item, scan->numberOfOrderBys),
-							 GISTSearchItemDistanceNulls(item, scan->numberOfOrderBys),
+							 item->distances,
 							 NULL, NULL);
 
 				pfree(item);
@@ -831,7 +786,7 @@
 
 	fakeItem.blkno = GIST_ROOT_BLKNO;
 	memset(&fakeItem.data.parentlsn, 0, sizeof(GistNSN));
-	gistScanPage(scan, &fakeItem, NULL, NULL, tbm, &ntids);
+	gistScanPage(scan, &fakeItem, NULL, tbm, &ntids);
 
 	/*
 	 * While scanning a leaf page, ItemPointers of matching heap tuples will
@@ -847,8 +802,7 @@
 		CHECK_FOR_INTERRUPTS();
 
 		gistScanPage(scan, item,
-					 GISTSearchItemDistanceValues(item, scan->numberOfOrderBys),
-					 GISTSearchItemDistanceNulls(item, scan->numberOfOrderBys),
+					 item->distances,
 					 tbm, &ntids);
 
 		pfree(item);
