--- conflicted
+++ resolved
@@ -45,24 +45,17 @@
 	/* Work in temp context, and reset it after each tuple */
 	oldCtx = MemoryContextSwitchTo(buildstate->tmpCtx);
 
-<<<<<<< HEAD
-	/* No concurrent insertions can be happening, so failure is unexpected */
-	if (!spgdoinsert(index, &buildstate->spgstate, tupleId,
-					 *values, *isnull))
-		elog(ERROR, "unexpected spgdoinsert() failure");
-=======
 	/*
 	 * Even though no concurrent insertions can be happening, we still might
 	 * get a buffer-locking failure due to bgwriter or checkpointer taking a
 	 * lock on some buffer.  So we need to be willing to retry.  We can flush
 	 * any temp data when retrying.
 	 */
-	while (!spgdoinsert(index, &buildstate->spgstate, &htup->t_self,
+	while (!spgdoinsert(index, &buildstate->spgstate, tupleId,
 						*values, *isnull))
 	{
 		MemoryContextReset(buildstate->tmpCtx);
 	}
->>>>>>> ab76208e
 
 	MemoryContextSwitchTo(oldCtx);
 	MemoryContextReset(buildstate->tmpCtx);
