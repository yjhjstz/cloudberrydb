--- conflicted
+++ resolved
@@ -37,17 +37,10 @@
 }
 
 void
-<<<<<<< HEAD
-standby_desc(StringInfo buf, XLogRecord *record)
-{
-	uint8		info = record->xl_info & ~XLR_INFO_MASK;
-	char	   *rec = XLogRecGetData(record);
-=======
 standby_desc(StringInfo buf, XLogReaderState *record)
 {
 	char	   *rec = XLogRecGetData(record);
 	uint8		info = XLogRecGetInfo(record) & ~XLR_INFO_MASK;
->>>>>>> ab93f90c
 
 	if (info == XLOG_STANDBY_LOCK)
 	{
