/*-------------------------------------------------------------------------
 *
 * gindesc.c
 *	  rmgr descriptor routines for access/transam/gin/ginxlog.c
 *
 * Portions Copyright (c) 1996-2015, PostgreSQL Global Development Group
 * Portions Copyright (c) 1994, Regents of the University of California
 *
 *
 * IDENTIFICATION
 *	  src/backend/access/rmgrdesc/gindesc.c
 *
 *-------------------------------------------------------------------------
 */
#include "postgres.h"

#include "access/gin_private.h"
#include "access/xlogutils.h"
#include "lib/stringinfo.h"
#include "storage/relfilenode.h"

static void
desc_recompress_leaf(StringInfo buf, ginxlogRecompressDataLeaf *insertData)
{
	int			i;
	char	   *walbuf = ((char *) insertData) + sizeof(ginxlogRecompressDataLeaf);

	appendStringInfo(buf, " %d segments:", (int) insertData->nactions);

	for (i = 0; i < insertData->nactions; i++)
	{
		uint8		a_segno = *((uint8 *) (walbuf++));
		uint8		a_action = *((uint8 *) (walbuf++));
		uint16		nitems = 0;
		int			newsegsize = 0;

		if (a_action == GIN_SEGMENT_INSERT ||
			a_action == GIN_SEGMENT_REPLACE)
		{
			newsegsize = SizeOfGinPostingList((GinPostingList *) walbuf);
			walbuf += SHORTALIGN(newsegsize);
		}

		if (a_action == GIN_SEGMENT_ADDITEMS)
		{
			memcpy(&nitems, walbuf, sizeof(uint16));
			walbuf += sizeof(uint16);
			walbuf += nitems * sizeof(ItemPointerData);
		}

		switch (a_action)
		{
			case GIN_SEGMENT_ADDITEMS:
				appendStringInfo(buf, " %d (add %d items)", a_segno, nitems);
				break;
			case GIN_SEGMENT_DELETE:
				appendStringInfo(buf, " %d (delete)", a_segno);
				break;
			case GIN_SEGMENT_INSERT:
				appendStringInfo(buf, " %d (insert)", a_segno);
				break;
			case GIN_SEGMENT_REPLACE:
				appendStringInfo(buf, " %d (replace)", a_segno);
				break;
			default:
				appendStringInfo(buf, " %d unknown action %d ???", a_segno, a_action);
				/* cannot decode unrecognized actions further */
				return;
		}
	}
}

void
<<<<<<< HEAD
gin_desc(StringInfo buf, XLogRecord *record)
{
	uint8		xl_info = record->xl_info & ~XLR_INFO_MASK;
	char		*rec = XLogRecGetData(record);
=======
gin_desc(StringInfo buf, XLogReaderState *record)
{
	char	   *rec = XLogRecGetData(record);
	uint8		info = XLogRecGetInfo(record) & ~XLR_INFO_MASK;
>>>>>>> ab93f90c

	switch (xl_info)
	{
		case XLOG_GIN_CREATE_INDEX:
			/* no further information */
			break;
		case XLOG_GIN_CREATE_PTREE:
			/* no further information */
			break;
		case XLOG_GIN_INSERT:
			{
				ginxlogInsert *xlrec = (ginxlogInsert *) rec;
				char	   *payload = rec + sizeof(ginxlogInsert);

				appendStringInfo(buf, "isdata: %c isleaf: %c",
							  (xlrec->flags & GIN_INSERT_ISDATA) ? 'T' : 'F',
							 (xlrec->flags & GIN_INSERT_ISLEAF) ? 'T' : 'F');
				if (!(xlrec->flags & GIN_INSERT_ISLEAF))
				{
					BlockNumber leftChildBlkno;
					BlockNumber rightChildBlkno;

					leftChildBlkno = BlockIdGetBlockNumber((BlockId) payload);
					payload += sizeof(BlockIdData);
					rightChildBlkno = BlockIdGetBlockNumber((BlockId) payload);
					payload += sizeof(BlockNumber);
					appendStringInfo(buf, " children: %u/%u",
									 leftChildBlkno, rightChildBlkno);
				}
				if (!(xlrec->flags & GIN_INSERT_ISDATA))
					appendStringInfo(buf, " isdelete: %c",
					(((ginxlogInsertEntry *) payload)->isDelete) ? 'T' : 'F');
				else if (xlrec->flags & GIN_INSERT_ISLEAF)
				{
					ginxlogRecompressDataLeaf *insertData =
					(ginxlogRecompressDataLeaf *) payload;

					if (XLogRecHasBlockImage(record, 0))
						appendStringInfo(buf, " (full page image)");
					else
						desc_recompress_leaf(buf, insertData);
				}
				else
				{
					ginxlogInsertDataInternal *insertData = (ginxlogInsertDataInternal *) payload;

					appendStringInfo(buf, " pitem: %u-%u/%u",
							 PostingItemGetBlockNumber(&insertData->newitem),
						 ItemPointerGetBlockNumber(&insertData->newitem.key),
					   ItemPointerGetOffsetNumber(&insertData->newitem.key));
				}
			}
			break;
		case XLOG_GIN_SPLIT:
			{
				ginxlogSplit *xlrec = (ginxlogSplit *) rec;

				appendStringInfo(buf, "isrootsplit: %c",
				(((ginxlogSplit *) rec)->flags & GIN_SPLIT_ROOT) ? 'T' : 'F');
				appendStringInfo(buf, " isdata: %c isleaf: %c",
							  (xlrec->flags & GIN_INSERT_ISDATA) ? 'T' : 'F',
							 (xlrec->flags & GIN_INSERT_ISLEAF) ? 'T' : 'F');
			}
			break;
		case XLOG_GIN_VACUUM_PAGE:
			/* no further information */
			break;
		case XLOG_GIN_VACUUM_DATA_LEAF_PAGE:
			{
				ginxlogVacuumDataLeafPage *xlrec = (ginxlogVacuumDataLeafPage *) rec;

				if (XLogRecHasBlockImage(record, 0))
					appendStringInfo(buf, " (full page image)");
				else
					desc_recompress_leaf(buf, &xlrec->data);
			}
			break;
		case XLOG_GIN_DELETE_PAGE:
			/* no further information */
			break;
		case XLOG_GIN_UPDATE_META_PAGE:
			/* no further information */
			break;
		case XLOG_GIN_INSERT_LISTPAGE:
			/* no further information */
			break;
		case XLOG_GIN_DELETE_LISTPAGE:
			appendStringInfo(buf, "ndeleted: %d",
							 ((ginxlogDeleteListPages *) rec)->ndeleted);
			break;
	}
}

const char *
gin_identify(uint8 info)
{
	const char *id = NULL;

	switch (info & ~XLR_INFO_MASK)
	{
		case XLOG_GIN_CREATE_INDEX:
			id = "CREATE_INDEX";
			break;
		case XLOG_GIN_CREATE_PTREE:
			id = "CREATE_PTREE";
			break;
<<<<<<< HEAD
		default:
			appendStringInfo(buf, "unknown gin op code %u", xl_info);
=======
		case XLOG_GIN_INSERT:
			id = "INSERT";
			break;
		case XLOG_GIN_SPLIT:
			id = "SPLIT";
			break;
		case XLOG_GIN_VACUUM_PAGE:
			id = "VACUUM_PAGE";
			break;
		case XLOG_GIN_VACUUM_DATA_LEAF_PAGE:
			id = "VACUUM_DATA_LEAF_PAGE";
			break;
		case XLOG_GIN_DELETE_PAGE:
			id = "DELETE_PAGE";
			break;
		case XLOG_GIN_UPDATE_META_PAGE:
			id = "UPDATE_META_PAGE";
			break;
		case XLOG_GIN_INSERT_LISTPAGE:
			id = "INSERT_LISTPAGE";
			break;
		case XLOG_GIN_DELETE_LISTPAGE:
			id = "DELETE_LISTPAGE";
>>>>>>> ab93f90c
			break;
	}

	return id;
}<|MERGE_RESOLUTION|>--- conflicted
+++ resolved
@@ -71,19 +71,12 @@
 }
 
 void
-<<<<<<< HEAD
-gin_desc(StringInfo buf, XLogRecord *record)
-{
-	uint8		xl_info = record->xl_info & ~XLR_INFO_MASK;
-	char		*rec = XLogRecGetData(record);
-=======
 gin_desc(StringInfo buf, XLogReaderState *record)
 {
 	char	   *rec = XLogRecGetData(record);
 	uint8		info = XLogRecGetInfo(record) & ~XLR_INFO_MASK;
->>>>>>> ab93f90c
-
-	switch (xl_info)
+
+	switch (info)
 	{
 		case XLOG_GIN_CREATE_INDEX:
 			/* no further information */
@@ -188,10 +181,6 @@
 		case XLOG_GIN_CREATE_PTREE:
 			id = "CREATE_PTREE";
 			break;
-<<<<<<< HEAD
-		default:
-			appendStringInfo(buf, "unknown gin op code %u", xl_info);
-=======
 		case XLOG_GIN_INSERT:
 			id = "INSERT";
 			break;
@@ -215,7 +204,6 @@
 			break;
 		case XLOG_GIN_DELETE_LISTPAGE:
 			id = "DELETE_LISTPAGE";
->>>>>>> ab93f90c
 			break;
 	}
 
