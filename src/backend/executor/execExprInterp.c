--- conflicted
+++ resolved
@@ -56,6 +56,7 @@
  */
 #include "postgres.h"
 
+#include "access/detoast.h"
 #include "access/heaptoast.h"
 #include "catalog/pg_type.h"
 #include "commands/sequence.h"
@@ -77,13 +78,10 @@
 #include "utils/typcache.h"
 #include "utils/xml.h"
 
-<<<<<<< HEAD
 #include "cdb/cdbvars.h"
 #include "utils/fmgroids.h"
 
 
-=======
->>>>>>> d457cb4e
 /*
  * Use computed-goto-based opcode dispatch when computed gotos are available.
  * But use a separate symbol so that it's easy to adjust locally in this file
@@ -478,12 +476,9 @@
 		&&CASE_EEOP_DOMAIN_CHECK,
 		&&CASE_EEOP_CONVERT_ROWTYPE,
 		&&CASE_EEOP_SCALARARRAYOP,
-<<<<<<< HEAD
 		&&CASE_EEOP_SCALARARRAYOP_FAST_INT,
 		&&CASE_EEOP_SCALARARRAYOP_FAST_STR,
-=======
 		&&CASE_EEOP_HASHED_SCALARARRAYOP,
->>>>>>> d457cb4e
 		&&CASE_EEOP_XMLEXPR,
 		&&CASE_EEOP_AGGREF,
 		&&CASE_EEOP_GROUPING_FUNC,
@@ -497,15 +492,9 @@
 		&&CASE_EEOP_AGG_DESERIALIZE,
 		&&CASE_EEOP_AGG_STRICT_INPUT_CHECK_ARGS,
 		&&CASE_EEOP_AGG_STRICT_INPUT_CHECK_NULLS,
-<<<<<<< HEAD
-		&&CASE_EEOP_AGG_INIT_TRANS,
-		&&CASE_EEOP_AGG_STRICT_TRANS_CHECK,
-		&&CASE_EEOP_AGG_PLAIN_PERGROUP_NULLCHECK,
-=======
 		&&CASE_EEOP_AGG_PLAIN_PERGROUP_NULLCHECK,
 		&&CASE_EEOP_AGG_PLAIN_TRANS_INIT_STRICT_BYVAL,
 		&&CASE_EEOP_AGG_PLAIN_TRANS_STRICT_BYVAL,
->>>>>>> d457cb4e
 		&&CASE_EEOP_AGG_PLAIN_TRANS_BYVAL,
 		&&CASE_EEOP_AGG_PLAIN_TRANS_INIT_STRICT_BYREF,
 		&&CASE_EEOP_AGG_PLAIN_TRANS_STRICT_BYREF,
@@ -1707,33 +1696,6 @@
 
 		/*
 		 * Check for a NULL pointer to the per-group states.
-<<<<<<< HEAD
-		 */
-
-		EEO_CASE(EEOP_AGG_PLAIN_PERGROUP_NULLCHECK)
-		{
-			AggState   *aggstate = castNode(AggState, state->parent);
-			AggStatePerGroup pergroup_allaggs = aggstate->all_pergroups
-				[op->d.agg_plain_pergroup_nullcheck.setoff];
-
-			if (pergroup_allaggs == NULL)
-				EEO_JUMP(op->d.agg_plain_pergroup_nullcheck.jumpnull);
-
-			EEO_NEXT();
-		}
-
-		/*
-		 * Different types of aggregate transition functions are implemented
-		 * as different types of steps, to avoid incurring unnecessary
-		 * overhead.  There's a step type for each valid combination of having
-		 * a by value / by reference transition type, [not] needing to the
-		 * initialize the transition value for the first row in a group from
-		 * input, and [not] strict transition function.
-		 *
-		 * Could optimize further by splitting off by-reference for
-		 * fixed-length types, but currently that doesn't seem worth it.
-=======
->>>>>>> d457cb4e
 		 */
 
 		EEO_CASE(EEOP_AGG_PLAIN_PERGROUP_NULLCHECK)
@@ -1860,30 +1822,6 @@
 			EEO_NEXT();
 		}
 
-<<<<<<< HEAD
-			/*
-			 * For pass-by-ref datatype, must copy the new value into
-			 * aggcontext and free the prior transValue.  But if transfn
-			 * returned a pointer to its first input, we don't need to do
-			 * anything.  Also, if transfn returned a pointer to a R/W
-			 * expanded object that is already a child of the aggcontext,
-			 * assume we can adopt that value without copying it.
-			 *
-			 * It's safe to compare newVal with pergroup->transValue without
-			 * regard for either being NULL, because ExecAggTransReparent()
-			 * takes care to set transValue to 0 when NULL. Otherwise we could
-			 * end up accidentally not reparenting, when the transValue has
-			 * the same numerical value as newValue, despite being NULL.  This
-			 * is a somewhat hot path, making it undesirable to instead solve
-			 * this with another branch for the common case of the transition
-			 * function returning its (modified) input argument.
-			 */
-			if (DatumGetPointer(newVal) != DatumGetPointer(pergroup->transValue))
-				newVal = ExecAggTransReparent(aggstate, pertrans,
-											  newVal, fcinfo->isnull,
-											  pergroup->transValue,
-											  pergroup->transValueIsNull);
-=======
 		/* see comments above EEOP_AGG_PLAIN_TRANS_INIT_STRICT_BYVAL */
 		EEO_CASE(EEOP_AGG_PLAIN_TRANS_BYREF)
 		{
@@ -1891,7 +1829,6 @@
 			AggStatePerTrans pertrans = op->d.agg_trans.pertrans;
 			AggStatePerGroup pergroup =
 			&aggstate->all_pergroups[op->d.agg_trans.setoff][op->d.agg_trans.transno];
->>>>>>> d457cb4e
 
 			Assert(!pertrans->transtypeByVal);
 
@@ -3592,7 +3529,6 @@
 }
 
 /*
-<<<<<<< HEAD
  * Fast-path versin of "scalar op ANY/ALL (array)".
  *
  * Used when 'op' is one of the hard-coded built-in functions, and array is a Const.
@@ -3710,7 +3646,9 @@
 
 	*op->resvalue = BoolGetDatum(result);
 	*op->resnull = false;
-=======
+}
+
+/*
  * Hash function for scalar array hash op elements.
  *
  * We use the element type's default hash opclass, and the column collation
@@ -3916,7 +3854,6 @@
 
 	*op->resvalue = result;
 	*op->resnull = resultnull;
->>>>>>> d457cb4e
 }
 
 /*
