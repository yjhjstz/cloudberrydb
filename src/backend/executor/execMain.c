/*-------------------------------------------------------------------------
 *
 * execMain.c
 *	  top level executor interface routines
 *
 * INTERFACE ROUTINES
 *	ExecutorStart()
 *	ExecutorRun()
 *	ExecutorEnd()
 *
 *	The old ExecutorMain() has been replaced by ExecutorStart(),
 *	ExecutorRun() and ExecutorEnd()
 *
 *	These three procedures are the external interfaces to the executor.
 *	In each case, the query descriptor is required as an argument.
 *
 *	ExecutorStart() must be called at the beginning of execution of any
 *	query plan and ExecutorEnd() should always be called at the end of
 *	execution of a plan.
 *
 *	ExecutorRun accepts direction and count arguments that specify whether
 *	the plan is to be executed forwards, backwards, and for how many tuples.
 *
 * Portions Copyright (c) 2005-2010, Greenplum inc
 * Portions Copyright (c) 1996-2009, PostgreSQL Global Development Group
 * Portions Copyright (c) 1994, Regents of the University of California
 *
 *
 * IDENTIFICATION
 *	  $PostgreSQL: pgsql/src/backend/executor/execMain.c,v 1.284 2007/01/25 02:17:26 momjian Exp $
 *
 *-------------------------------------------------------------------------
 */
#include "postgres.h"
#include "gpmon/gpmon.h"

#include "access/heapam.h"
#include "access/aosegfiles.h"
#include "access/appendonlywriter.h"
#include "access/fileam.h"
#include "access/reloptions.h"
#include "access/transam.h"
#include "access/xact.h"
#include "catalog/heap.h"
#include "catalog/namespace.h"
#include "catalog/toasting.h"
#include "catalog/aoseg.h"
#include "catalog/aoblkdir.h"
#include "catalog/aovisimap.h"
#include "catalog/catalog.h"
#include "catalog/pg_attribute_encoding.h"
#include "catalog/pg_type.h"
#include "cdb/cdbpartition.h"
#include "commands/tablecmds.h" /* XXX: temp for get_parts() */
#include "commands/tablespace.h"
#include "commands/trigger.h"
#include "executor/execDML.h"
#include "executor/execdebug.h"
#include "executor/instrument.h"
#include "executor/nodeSubplan.h"
#include "libpq/pqformat.h"
#include "miscadmin.h"
#include "nodes/makefuncs.h" /* temporary */
#include "optimizer/clauses.h"
#include "parser/parse_clause.h"
#include "parser/parse_expr.h"
#include "parser/parse_relation.h"
#include "parser/parsetree.h"
#include "storage/smgr.h"
#include "utils/acl.h"
#include "utils/builtins.h"
#include "utils/lsyscache.h"
#include "utils/memutils.h"
#include "utils/ps_status.h"
#include "utils/typcache.h"
#include "utils/workfile_mgr.h"

#include "catalog/pg_statistic.h"
#include "catalog/pg_class.h"

#include "tcop/tcopprot.h"

#include "cdb/cdbappendonlyam.h"
#include "cdb/cdbaocsam.h"
#include "cdb/cdbcat.h"
#include "cdb/cdbdisp.h"
#include "cdb/cdbdispatchresult.h"
#include "cdb/cdbexplain.h"             /* cdbexplain_sendExecStats() */
#include "cdb/cdbplan.h"
#include "cdb/cdbsrlz.h"
#include "cdb/cdbsubplan.h"
#include "cdb/cdbvars.h"
#include "cdb/ml_ipc.h"
#include "cdb/cdbmotion.h"
#include "cdb/cdbtm.h"
#include "cdb/cdbgang.h"
#include "cdb/cdboidsync.h"
#include "cdb/cdbmirroredbufferpool.h"
#include "cdb/cdbpersistentstore.h"
#include "cdb/cdbpersistentfilesysobj.h"
#include "cdb/cdbllize.h"
#include "cdb/memquota.h"
#include "cdb/cdbtargeteddispatch.h"

extern bool cdbpathlocus_querysegmentcatalogs;


typedef struct evalPlanQual
{
	Index		rti;
	EState	   *estate;
	PlanState  *planstate;
	struct evalPlanQual *next;	/* stack of active PlanQual plans */
	struct evalPlanQual *free;	/* list of free PlanQual plans */
} evalPlanQual;

/* decls for local routines only used within this module */
static void InitPlan(QueryDesc *queryDesc, int eflags);
static void initResultRelInfo(ResultRelInfo *resultRelInfo,
				  Index resultRelationIndex,
				  List *rangeTable,
				  CmdType operation,
				  bool doInstrument,
				  bool needLock);
static void ExecCheckPlanOutput(Relation resultRel, List *targetList);
static TupleTableSlot *ExecutePlan(EState *estate, PlanState *planstate,
			CmdType operation,
			long numberTuples,
			ScanDirection direction,
			DestReceiver *dest);
static void ExecSelect(TupleTableSlot *slot,
		   DestReceiver *dest, EState *estate);

static TupleTableSlot *EvalPlanQualNext(EState *estate);
static void EndEvalPlanQual(EState *estate);
static void ExecCheckXactReadOnly(PlannedStmt *plannedstmt);
static void EvalPlanQualStart(evalPlanQual *epq, EState *estate,
				  evalPlanQual *priorepq);
static void EvalPlanQualStop(evalPlanQual *epq);
static void OpenIntoRel(QueryDesc *queryDesc);
static void CloseIntoRel(QueryDesc *queryDesc);
static void intorel_startup(DestReceiver *self, int operation, TupleDesc typeinfo);
static void intorel_receive(TupleTableSlot *slot, DestReceiver *self);
static void intorel_shutdown(DestReceiver *self);
static void intorel_destroy(DestReceiver *self);
static void ClearPartitionState(EState *estate);

/*
 * For a partitioned insert target only:  
 * This type represents an entry in the per-part hash table stored at
 * estate->es_partition_state->result_partition_hash.   The table maps 
 * part OID -> ResultRelInfo and avoids repeated calculation of the
 * result information.
 */
typedef struct ResultPartHashEntry 
{
	Oid targetid; /* OID of part relation */
	int offset; /* Index ResultRelInfo in es_result_partitions */
} ResultPartHashEntry;


typedef struct CopyDirectDispatchToSliceContext
{
	plan_tree_base_prefix	base; /* Required prefix for plan_tree_walker/mutator */
	EState					*estate; /* EState instance */
} CopyDirectDispatchToSliceContext;

static bool CopyDirectDispatchFromPlanToSliceTableWalker( Node *node, CopyDirectDispatchToSliceContext *context);

static void
CopyDirectDispatchToSlice( Plan *ddPlan, int sliceId, CopyDirectDispatchToSliceContext *context)
{
	EState	*estate = context->estate;
	Slice *slice = (Slice *)list_nth(estate->es_sliceTable->slices, sliceId);

	Assert( ! slice->directDispatch.isDirectDispatch );	/* should not have been set by some other process */
	Assert(ddPlan != NULL);

	if ( ddPlan->directDispatch.isDirectDispatch)
	{
		slice->directDispatch.isDirectDispatch = true;
		slice->directDispatch.contentIds = list_copy(ddPlan->directDispatch.contentIds);
	}
}

static bool
CopyDirectDispatchFromPlanToSliceTableWalker( Node *node, CopyDirectDispatchToSliceContext *context)
{
	int sliceId = -1;
	Plan *ddPlan = NULL;

	if (node == NULL)
		return false;

	if (IsA(node, Motion))
	{
		Motion *motion = (Motion *) node;

		ddPlan = (Plan*)node;
		sliceId = motion->motionID;
	}

	if (ddPlan != NULL)
	{
		CopyDirectDispatchToSlice(ddPlan, sliceId, context);
	}
	return plan_tree_walker(node, CopyDirectDispatchFromPlanToSliceTableWalker, context);
}

static void
CopyDirectDispatchFromPlanToSliceTable(PlannedStmt *stmt, EState *estate)
{
	CopyDirectDispatchToSliceContext context;
	exec_init_plan_tree_base(&context.base, stmt);
	context.estate = estate;
	CopyDirectDispatchToSlice( stmt->planTree, 0, &context);
	CopyDirectDispatchFromPlanToSliceTableWalker((Node *) stmt->planTree, &context);
}

/* ----------------------------------------------------------------
 *		ExecutorStart
 *
 *		This routine must be called at the beginning of any execution of any
 *		query plan
 *
 * Takes a QueryDesc previously created by CreateQueryDesc (it's not real
 * clear why we bother to separate the two functions, but...).	The tupDesc
 * field of the QueryDesc is filled in to describe the tuples that will be
 * returned, and the internal fields (estate and planstate) are set up.
 *
 * eflags contains flag bits as described in executor.h.
 *
 * NB: the CurrentMemoryContext when this is called will become the parent
 * of the per-query context used for this Executor invocation.
 *
 * MPP: In here we take care of setting up all the necessary items that
 * will be needed to service the query, such as setting up interconnect,
 * and dispatching the query. Any other items in the future
 * must be added here.
 * ----------------------------------------------------------------
 */
void
ExecutorStart(QueryDesc *queryDesc, int eflags)
{
	EState	   *estate;
	MemoryContext oldcontext;
	GpExecIdentity exec_identity;
	bool		shouldDispatch;
	bool		needDtxTwoPhase;

	/* sanity checks: queryDesc must not be started already */
	Assert(queryDesc != NULL);
	Assert(queryDesc->estate == NULL);
	Assert(queryDesc->plannedstmt != NULL);

	PlannedStmt *plannedStmt = queryDesc->plannedstmt;

	if (NULL == plannedStmt->memoryAccount)
	{
		plannedStmt->memoryAccount = MemoryAccounting_CreateAccount(0, MEMORY_OWNER_TYPE_EXECUTOR);
	}

	START_MEMORY_ACCOUNT(plannedStmt->memoryAccount);
	{
		Assert(queryDesc->plannedstmt->intoPolicy == NULL
			   || queryDesc->plannedstmt->intoPolicy->ptype == POLICYTYPE_PARTITIONED);

		/**
		 * Perfmon related stuff.
		 */
		if (gp_enable_gpperfmon
				&& Gp_role == GP_ROLE_DISPATCH
				&& queryDesc->gpmon_pkt)
		{
			gpmon_qlog_query_start(queryDesc->gpmon_pkt);
		}

		/**
		 * Distribute memory to operators.
		 */
		if (Gp_role == GP_ROLE_DISPATCH)
		{
			if (gp_resqueue_memory_policy != RESQUEUE_MEMORY_POLICY_NONE &&
				gp_log_resqueue_memory)
			{
				elog(gp_resqueue_memory_log_level, "query requested %.0fKB of memory",
					 (double) queryDesc->plannedstmt->query_mem / 1024.0);
			}
	
			/**
			 * There are some statements that do not go through the resource queue, so we cannot
			 * put in a strong assert here. Someday, we should fix resource queues.
			 */
			if (queryDesc->plannedstmt->query_mem > 0)
			{
				switch(gp_resqueue_memory_policy)
				{
					case RESQUEUE_MEMORY_POLICY_AUTO:
						PolicyAutoAssignOperatorMemoryKB(queryDesc->plannedstmt,
														 queryDesc->plannedstmt->query_mem);
						break;
					case RESQUEUE_MEMORY_POLICY_EAGER_FREE:
						PolicyEagerFreeAssignOperatorMemoryKB(queryDesc->plannedstmt,
															 queryDesc->plannedstmt->query_mem);
						break;
					default:
						Assert(gp_resqueue_memory_policy == RESQUEUE_MEMORY_POLICY_NONE);
						break;
				}
			}
		}

		/*
		 * If the transaction is read-only, we need to check if any writes are
		 * planned to non-temporary tables.  EXPLAIN is considered read-only.
		 */
		if ((XactReadOnly || Gp_role == GP_ROLE_DISPATCH) && !(eflags & EXEC_FLAG_EXPLAIN_ONLY))
			ExecCheckXactReadOnly(queryDesc->plannedstmt);

		/*
		 * Build EState, switch into per-query memory context for startup.
		 */
		estate = CreateExecutorState();
		queryDesc->estate = estate;

		oldcontext = MemoryContextSwitchTo(estate->es_query_cxt);

		/**
		 * Attached the plannedstmt from queryDesc
		 */
		estate->es_plannedstmt = queryDesc->plannedstmt;

		/*
		 * Fill in parameters, if any, from queryDesc
		 */
		estate->es_param_list_info = queryDesc->params;

		if (queryDesc->plannedstmt->nCrossLevelParams > 0)
			estate->es_param_exec_vals = (ParamExecData *)
				palloc0(queryDesc->plannedstmt->nCrossLevelParams * sizeof(ParamExecData));

		/*
		 * Copy other important information into the EState
		 */
		estate->es_snapshot = queryDesc->snapshot;
		estate->es_crosscheck_snapshot = queryDesc->crosscheck_snapshot;
		estate->es_instrument = queryDesc->doInstrument;
		estate->showstatctx = queryDesc->showstatctx;

		/*
		 * Shared input info is needed when ROLE_EXECUTE or sequential plan
		 */
		estate->es_sharenode = (List **) palloc0(sizeof(List *));

		/*
		 * Initialize the motion layer for this query.
		 *
		 * NOTE: need to be in estate->es_query_cxt before the call.
		 */
		initMotionLayerStructs((MotionLayerState **)&estate->motionlayer_context);

		/* Reset workfile disk full flag */
		WorkfileDiskspace_SetFull(false /* isFull */);
		/* Initialize per-query resource (diskspace) tracking */
		WorkfileQueryspace_InitEntry(gp_session_id, gp_command_count);

		if (Gp_role != GP_ROLE_DISPATCH && queryDesc->plannedstmt->transientTypeRecords != NULL)
		{
			ListCell   *cell;
			foreach(cell, queryDesc->plannedstmt->transientTypeRecords)
			{
				TupleDescNode *tmp = lfirst(cell);
				assign_record_type_typmod(tmp->tuple);
			}
		}
		/*
		 * Handling of the Slice table depends on context.
		 */
		if (Gp_role == GP_ROLE_DISPATCH && queryDesc->plannedstmt->planTree->dispatch == DISPATCH_PARALLEL)
		{
			/*
			 * If this is an extended query (normally cursor or bind/exec) - before
			 * starting the portal, we need to make sure that the shared snapshot is
			 * already set by a writer gang, or the cursor query readers will
			 * timeout waiting for one that may not exist (in some cases). Therefore
			 * we insert a small hack here and dispatch a SET query that will do it
			 * for us. (This is also done in performOpenCursor() for the simple
			 * query protocol).
			 *
			 * MPP-7504/MPP-7448: We also call this down inside the dispatcher after
			 * the pre-dispatch evaluator has run.
			 */
			if (queryDesc->extended_query)
			{
				verify_shared_snapshot_ready();
			}

			/* Set up blank slice table to be filled in during InitPlan. */
			InitSliceTable(estate, queryDesc->plannedstmt->nMotionNodes, queryDesc->plannedstmt->nInitPlans);

			/**
			 * Copy direct dispatch decisions out of the plan and into the slice table.  Must be done after slice table is built.
			 * Note that this needs to happen whether or not the plan contains direct dispatch decisions. This
			 * is because the direct dispatch partially forgets some of the decisions it has taken.
			 **/
			if (gp_enable_direct_dispatch)
			{
				CopyDirectDispatchFromPlanToSliceTable(queryDesc->plannedstmt, estate );
			}

			/* Pass EXPLAIN ANALYZE flag to qExecs. */
			estate->es_sliceTable->doInstrument = queryDesc->doInstrument;

			/* set our global sliceid variable for elog. */
			currentSliceId = LocallyExecutingSliceIndex(estate);

			/* Determin OIDs for into relation, if any */
			if (queryDesc->plannedstmt->intoClause != NULL)
			{
				IntoClause *intoClause = queryDesc->plannedstmt->intoClause;
				Relation	pg_class_desc;
				Relation	pg_type_desc;
				Oid         reltablespace;

				cdb_sync_oid_to_segments();

				/* MPP-10329 - must always dispatch the tablespace */
				if (intoClause->tableSpaceName)
				{
					reltablespace = get_tablespace_oid(intoClause->tableSpaceName);
					if (!OidIsValid(reltablespace))
						ereport(ERROR,
								(errcode(ERRCODE_UNDEFINED_OBJECT),
								 errmsg("tablespace \"%s\" does not exist",
										intoClause->tableSpaceName)));
				}
				else
				{
					reltablespace = GetDefaultTablespace();

					/* Need the real tablespace id for dispatch */
					if (!OidIsValid(reltablespace))
						reltablespace = MyDatabaseTableSpace;

					intoClause->tableSpaceName = get_tablespace_name(reltablespace);
				}


				pg_class_desc = heap_open(RelationRelationId, RowExclusiveLock);
				pg_type_desc = heap_open(TypeRelationId, RowExclusiveLock);

				intoClause->oidInfo.relOid = GetNewRelFileNode(reltablespace, false, pg_class_desc);
				elog(DEBUG3, "ExecutorStart assigned new intoOidInfo.relOid = %d",
					 intoClause->oidInfo.relOid);

				intoClause->oidInfo.comptypeOid = GetNewRelFileNode(reltablespace, false, pg_type_desc);
				intoClause->oidInfo.toastOid = GetNewRelFileNode(reltablespace, false, pg_class_desc);
				intoClause->oidInfo.toastIndexOid = GetNewRelFileNode(reltablespace, false, pg_class_desc);
				intoClause->oidInfo.toastComptypeOid = GetNewRelFileNode(reltablespace, false, pg_type_desc);
				intoClause->oidInfo.aosegOid = GetNewRelFileNode(reltablespace, false, pg_class_desc);
				intoClause->oidInfo.aosegIndexOid = GetNewRelFileNode(reltablespace, false, pg_class_desc);
				intoClause->oidInfo.aosegComptypeOid = GetNewRelFileNode(reltablespace, false, pg_type_desc);
				intoClause->oidInfo.aoblkdirOid = GetNewRelFileNode(reltablespace, false, pg_class_desc);
				intoClause->oidInfo.aoblkdirIndexOid = GetNewRelFileNode(reltablespace, false, pg_class_desc);
				intoClause->oidInfo.aoblkdirComptypeOid = GetNewRelFileNode(reltablespace, false, pg_type_desc);
				intoClause->oidInfo.aovisimapOid = GetNewRelFileNode(reltablespace, false, pg_class_desc);
				intoClause->oidInfo.aovisimapIndexOid = GetNewRelFileNode(reltablespace, false, pg_class_desc);
				intoClause->oidInfo.aovisimapComptypeOid = GetNewRelFileNode(reltablespace, false, pg_type_desc);
				heap_close(pg_class_desc, RowExclusiveLock);
				heap_close(pg_type_desc, RowExclusiveLock);

			}
		}
		else if (Gp_role == GP_ROLE_EXECUTE)
		{

			/* qDisp should have sent us a slice table via MPPEXEC */
			if (queryDesc->plannedstmt->sliceTable != NULL)
			{
				SliceTable *sliceTable;
				Slice	   *slice;

				sliceTable = (SliceTable *)queryDesc->plannedstmt->sliceTable;
				Assert(IsA(sliceTable, SliceTable));
				slice = (Slice *)list_nth(sliceTable->slices, sliceTable->localSlice);
				Assert(IsA(slice, Slice));

				estate->es_sliceTable = sliceTable;

				estate->currentSliceIdInPlan = slice->rootIndex;
				estate->currentExecutingSliceId = slice->rootIndex;

				/* set our global sliceid variable for elog. */
				currentSliceId = LocallyExecutingSliceIndex(estate);

				/* Should we collect statistics for EXPLAIN ANALYZE? */
				estate->es_instrument = sliceTable->doInstrument;
				queryDesc->doInstrument = sliceTable->doInstrument;
			}

			/* InitPlan() will acquire locks by walking the entire plan
			 * tree -- we'd like to avoid acquiring the locks until
			 * *after* we've set up the interconnect */
			if (queryDesc->plannedstmt->nMotionNodes > 0)
			{
				int i;

				PG_TRY();
				{
					for (i=1; i <= queryDesc->plannedstmt->nMotionNodes; i++)
					{
						InitMotionLayerNode(estate->motionlayer_context, i);
					}

					estate->es_interconnect_is_setup = true;

					Assert(!estate->interconnect_context);
					SetupInterconnect(estate);
					Assert(estate->interconnect_context);
				}
				PG_CATCH();
				{
					mppExecutorCleanup(queryDesc);
					PG_RE_THROW();
				}
				PG_END_TRY();
			}
		}

		/* If the interconnect has been set up; we need to catch any
		 * errors to shut it down -- so we have to wrap InitPlan in a PG_TRY() block. */
		PG_TRY();
		{
			/*
			 * Initialize the plan state tree
			 */
			Assert(CurrentMemoryContext == estate->es_query_cxt);
			InitPlan(queryDesc, eflags);

			Assert(queryDesc->planstate);

			if (Gp_role == GP_ROLE_DISPATCH &&
				queryDesc->plannedstmt->planTree->dispatch == DISPATCH_PARALLEL)
			{
				/* Assign gang descriptions to the root slices of the slice forest. */
				InitRootSlices(queryDesc);

				if (!(eflags & EXEC_FLAG_EXPLAIN_ONLY))
				{
					/*
					 * Since we intend to execute the plan, inventory the slice tree,
					 * allocate gangs, and associate them with slices.
					 *
					 * For now, always use segment 'gp_singleton_segindex' for
					 * singleton gangs.
					 *
					 * On return, gangs have been allocated and CDBProcess lists have
					 * been filled in in the slice table.)
					 */
					AssignGangs(queryDesc, gp_singleton_segindex);
				}

			}

	#ifdef USE_ASSERT_CHECKING
			AssertSliceTableIsValid((struct SliceTable *) estate->es_sliceTable, queryDesc->plannedstmt);
	#endif

			if (Debug_print_slice_table && Gp_role == GP_ROLE_DISPATCH)
				elog_node_display(DEBUG3, "slice table", estate->es_sliceTable, true);

			/*
			 * If we're running as a QE and there's a slice table in our queryDesc,
			 * then we need to finish the EState setup we prepared for back in
			 * CdbExecQuery.
			 */
			if (Gp_role == GP_ROLE_EXECUTE && estate->es_sliceTable != NULL)
			{
				MotionState *motionstate = NULL;

				/*
				 * Note that, at this point on a QE, the estate is setup (based on the
				 * slice table transmitted from the QD via MPPEXEC) so that fields
				 * es_sliceTable, cur_root_idx and es_cur_slice_idx are correct for
				 * the QE.
				 *
				 * If responsible for a non-root slice, arrange to enter the plan at the
				 * slice's sending Motion node rather than at the top.
				 */
				if (LocallyExecutingSliceIndex(estate) != RootSliceIndex(estate))
				{
					motionstate = getMotionState(queryDesc->planstate, LocallyExecutingSliceIndex(estate));
					Assert(motionstate != NULL && IsA(motionstate, MotionState));

					/* Patch Motion node so it looks like a top node. */
					motionstate->ps.plan->nMotionNodes = estate->es_sliceTable->nMotions;
					motionstate->ps.plan->nParamExec = estate->es_sliceTable->nInitPlans;
				}

				if (Debug_print_slice_table)
					elog_node_display(DEBUG3, "slice table", estate->es_sliceTable, true);

				if (gp_log_interconnect >= GPVARS_VERBOSITY_DEBUG)
					elog(DEBUG1, "seg%d executing slice%d under root slice%d",
						 Gp_segment,
						 LocallyExecutingSliceIndex(estate),
						 RootSliceIndex(estate));
			}

			/*
			 * Are we going to dispatch this plan parallel?  Only if we're running as
			 * a QD and the plan is a parallel plan.
			 */
			if (Gp_role == GP_ROLE_DISPATCH &&
				queryDesc->plannedstmt->planTree->dispatch == DISPATCH_PARALLEL &&
				!(eflags & EXEC_FLAG_EXPLAIN_ONLY))
			{
				shouldDispatch = true;
			}
			else
			{
				shouldDispatch = false;
			}

			/*
			 * if in dispatch mode, time to serialize plan and query
			 * trees, and fire off cdb_exec command to each of the qexecs
			 */
			if (shouldDispatch)
			{

				/*
				 * MPP-2869: preprocess_initplans() may
				 * dispatch. (interacted with MPP-2859, which caused an
				 * initPlan to do a write which should have happened in
				 * main body of query) We need to call
				 * ExecutorSaysTransactionDoesWrites() before any dispatch
				 * work for this query.
				 */
				needDtxTwoPhase = ExecutorSaysTransactionDoesWrites();
				dtmPreCommand("ExecutorStart", "(none)", queryDesc->plannedstmt,
						needDtxTwoPhase, true /* wantSnapshot */, queryDesc->extended_query );

				/*
				 * First, see whether we need to pre-execute any initPlan subplans.
				 */
				if (queryDesc->plannedstmt->planTree->nParamExec > 0)
				{
					preprocess_initplans(queryDesc);

					/*
					 * Copy the values of the preprocessed subplans to the
					 * external parameters.
					 */
					queryDesc->params = addRemoteExecParamsToParamList(queryDesc->plannedstmt,
																	   queryDesc->params,
																	   queryDesc->estate->es_param_exec_vals);
				}

				build_tuple_node_list(&queryDesc->plannedstmt->transientTypeRecords);

				/*
				 * This call returns after launching the threads that send the
				 * plan to the appropriate segdbs.  It does not wait for them to
				 * finish unless an error is detected before all slices have been
				 * dispatched.
				 */
				cdbdisp_dispatchPlan(queryDesc, needDtxTwoPhase, true, estate->dispatcherState);
			}


			/*
			 * Get executor identity (who does the executor serve). we can assume
			 * Forward scan direction for now just for retrieving the identity.
			 */
			if (!(eflags & EXEC_FLAG_EXPLAIN_ONLY))
				exec_identity = getGpExecIdentity(queryDesc, ForwardScanDirection, estate);
			else
				exec_identity = GP_IGNORE;

			/* non-root on QE */
			if (exec_identity == GP_NON_ROOT_ON_QE)
			{

				MotionState *motionState = getMotionState(queryDesc->planstate, LocallyExecutingSliceIndex(estate));

				Assert(motionState);

				Assert(IsA(motionState->ps.plan, Motion));

				/* update the connection information, if needed */
				if (((PlanState *) motionState)->plan->nMotionNodes > 0)
				{
					ExecUpdateTransportState((PlanState *)motionState,
											 estate->interconnect_context);
				}
			}
			else if (exec_identity == GP_ROOT_SLICE)
			{
				/* Run a root slice. */
				if (queryDesc->planstate != NULL &&
					queryDesc->planstate->plan->nMotionNodes > 0 && !estate->es_interconnect_is_setup)
				{
					estate->es_interconnect_is_setup = true;

					Assert(!estate->interconnect_context);
					SetupInterconnect(estate);
					Assert(estate->interconnect_context);
				}
				if (estate->es_interconnect_is_setup)
				{
					ExecUpdateTransportState(queryDesc->planstate,
											 estate->interconnect_context);
				}
			}
			else if (exec_identity != GP_IGNORE)
			{
				/* should never happen */
				Assert(!"unsupported parallel execution strategy");
			}

			if(estate->es_interconnect_is_setup)
				Assert(estate->interconnect_context != NULL);

		}
		PG_CATCH();
		{
			mppExecutorCleanup(queryDesc);
			PG_RE_THROW();
		}
		PG_END_TRY();

		if (DEBUG1 >= log_min_messages)
		{
			char		msec_str[32];
			switch (check_log_duration(msec_str, false))
			{
				case 1:
				case 2:
					ereport(LOG, (errmsg("duration to ExecutorStart end: %s ms", msec_str)));
					break;
			}
		}
	}
	END_MEMORY_ACCOUNT();

	MemoryContextSwitchTo(oldcontext);
}

/* ----------------------------------------------------------------
 *		ExecutorRun
 *
 *		This is the main routine of the executor module. It accepts
 *		the query descriptor from the traffic cop and executes the
 *		query plan.
 *
 *		ExecutorStart must have been called already.
 *
 *		If direction is NoMovementScanDirection then nothing is done
 *		except to start up/shut down the destination.  Otherwise,
 *		we retrieve up to 'count' tuples in the specified direction.
 *
 *		Note: count = 0 is interpreted as no portal limit, i.e., run to
 *		completion.
 *
 *		MPP: In here we must ensure to only run the plan and not call
 *		any setup/teardown items (unless in a CATCH block).
 *
 * ----------------------------------------------------------------
 */
TupleTableSlot *
ExecutorRun(QueryDesc *queryDesc,
			ScanDirection direction, long count)
{
	EState	   *estate;
	CmdType		operation;
	DestReceiver *dest;
	bool		sendTuples;
	TupleTableSlot *result = NULL;
	MemoryContext oldcontext;
	/*
	 * NOTE: Any local vars that are set in the PG_TRY block and examined in the
	 * PG_CATCH block should be declared 'volatile'. (setjmp shenanigans)
	 */
	Slice              *currentSlice;
	GpExecIdentity		exec_identity;

	/* sanity checks */
	Assert(queryDesc != NULL);

	estate = queryDesc->estate;

	Assert(estate != NULL);

	Assert(NULL != queryDesc->plannedstmt && NULL != queryDesc->plannedstmt->memoryAccount);

	START_MEMORY_ACCOUNT(queryDesc->plannedstmt->memoryAccount);

	/*
	 * Set dynamicTableScanInfo to the one in estate, and reset its value at
	 * the end of ExecutorRun(). This is to support two cases:
	 *
	 * (1) For PLPgsql/SQL functions. There might be multiple DynamicTableScanInfos
	 * involved, one for each statement in the function. We set the global variable
	 * dynamicTableScanInfo to the value for the running statement here, and reset
	 * its value at the end of ExecutorRun().
	 *
	 * (2) For cursor queries. Each cursor query has its own set of DynamicTableScanInfos,
	 * and they could be called in different orders.
	 */
	DynamicTableScanInfo *origDynamicTableScanInfo = dynamicTableScanInfo;
	dynamicTableScanInfo = estate->dynamicTableScanInfo;

	/*
	 * Switch into per-query memory context
	 */
	oldcontext = MemoryContextSwitchTo(estate->es_query_cxt);

	/*
     * CDB: Update global slice id for log messages.
     */
    currentSlice = getCurrentSlice(estate, LocallyExecutingSliceIndex(estate));
    if (currentSlice)
    {
        if (Gp_role == GP_ROLE_EXECUTE ||
            sliceRunsOnQD(currentSlice))
            currentSliceId = currentSlice->sliceIndex;
    }

	/*
	 * extract information from the query descriptor and the query feature.
	 */
	operation = queryDesc->operation;
	dest = queryDesc->dest;

	/*
	 * startup tuple receiver, if we will be emitting tuples
	 */
	estate->es_processed = 0;
	estate->es_lastoid = InvalidOid;

	sendTuples = (queryDesc->tupDesc != NULL &&
				  (operation == CMD_SELECT ||
				   queryDesc->plannedstmt->returningLists));

	if (sendTuples)
		(*dest->rStartup) (dest, operation, queryDesc->tupDesc);

	/*
	 * Need a try/catch block here so that if an ereport is called from
	 * within ExecutePlan, we can clean up by calling CdbCheckDispatchResult.
	 * This cleans up the asynchronous commands running through the threads launched from
	 * CdbDispatchCommand.
	 */
	PG_TRY();
	{
		/*
		 * Run the plan locally.  There are three ways;
		 *
		 * 1. Do nothing
		 * 2. Run a root slice
		 * 3. Run a non-root slice on a QE.
		 *
		 * Here we decide what is our identity -- root slice, non-root
		 * on QE or other (in which case we do nothing), and then run
		 * the plan if required. For more information see
		 * getGpExecIdentity() in execUtils.
		 */
		exec_identity = getGpExecIdentity(queryDesc, direction, estate);

		if (exec_identity == GP_IGNORE)
		{
			result = NULL;
		}
		else if (exec_identity == GP_NON_ROOT_ON_QE)
		{
			/*
			 * Run a non-root slice on a QE.
			 *
			 * Since the top Plan node is a (Sending) Motion, run the plan
			 * forward to completion. The plan won't return tuples locally
			 * (tuples go out over the interconnect), so the destination is
			 * uninteresting.  The command type should be SELECT, however, to
			 * avoid other sorts of DML processing..
			 *
			 * This is the center of slice plan activity -- here we arrange to
			 * blunder into the middle of the plan rather than entering at the
			 * root.
			 */

			MotionState *motionState = getMotionState(queryDesc->planstate, LocallyExecutingSliceIndex(estate));

			Assert(motionState);

			result = ExecutePlan(estate,
								 (PlanState *) motionState,
								 CMD_SELECT,
								 0,
								 ForwardScanDirection,
								 dest);
		}
		else if (exec_identity == GP_ROOT_SLICE)
		{
			/*
			 * Run a root slice
			 * It corresponds to the "normal" path through the executor
			 * in that we enter the plan at the top and count on the
			 * motion nodes at the fringe of the top slice to return
			 * without ever calling nodes below them.
			 */
			result = ExecutePlan(estate,
								 queryDesc->planstate,
								 operation,
								 count,
								 direction,
								 dest);
		}
		else
		{
			/* should never happen */
			Assert(!"undefined parallel execution strategy");
		}

		/*
		 * if result is null we got end-of-stream. We need to mark it
		 * since with a cursor end-of-stream will only be received with
		 * the fetch that returns the last tuple. ExecutorEnd needs to
		 * know if EOS was received in order to do the right cleanup.
		 */
		if(result == NULL)
			estate->es_got_eos = true;

		dynamicTableScanInfo = origDynamicTableScanInfo;
    }
	PG_CATCH();
	{
		dynamicTableScanInfo = origDynamicTableScanInfo;

        /* If EXPLAIN ANALYZE, let qExec try to return stats to qDisp. */
        if (estate->es_sliceTable &&
            estate->es_sliceTable->doInstrument &&
            Gp_role == GP_ROLE_EXECUTE)
        {
            PG_TRY();
            {
                cdbexplain_sendExecStats(queryDesc);
            }
            PG_CATCH();
            {
                /* Close down interconnect etc. */
				mppExecutorCleanup(queryDesc);
		        PG_RE_THROW();
            }
            PG_END_TRY();
        }

        /* Close down interconnect etc. */
		mppExecutorCleanup(queryDesc);
		PG_RE_THROW();
	}
	PG_END_TRY();

	/*
	 * shutdown tuple receiver, if we started it
	 */
	if (sendTuples)
		(*dest->rShutdown) (dest);

	MemoryContextSwitchTo(oldcontext);
	END_MEMORY_ACCOUNT();

	return result;
}

/* ----------------------------------------------------------------
 *		ExecutorEnd
 *
 *		This routine must be called at the end of execution of any
 *		query plan
 * ----------------------------------------------------------------
 */
void
ExecutorEnd(QueryDesc *queryDesc)
{
	EState	   *estate;
	MemoryContext oldcontext;

	/* sanity checks */
	Assert(queryDesc != NULL);

	estate = queryDesc->estate;

	Assert(estate != NULL);

	Assert(NULL != queryDesc->plannedstmt && NULL != queryDesc->plannedstmt->memoryAccount);

	START_MEMORY_ACCOUNT(queryDesc->plannedstmt->memoryAccount);

	if (DEBUG1 >= log_min_messages)
	{
		char		msec_str[32];
		switch (check_log_duration(msec_str, false))
		{
			case 1:
			case 2:
				ereport(LOG, (errmsg("duration to ExecutorEnd starting: %s ms", msec_str)));
				break;
		}
	}

	if (gp_partitioning_dynamic_selection_log &&
		estate->dynamicTableScanInfo != NULL &&
		estate->dynamicTableScanInfo->numScans > 0)
	{
		for (int scanNo = 0; scanNo < estate->dynamicTableScanInfo->numScans; scanNo++)
		{
			dumpDynamicTableScanPidIndex(scanNo);
		}
	}
	
	/*
	 * Switch into per-query memory context to run ExecEndPlan
	 */
	oldcontext = MemoryContextSwitchTo(estate->es_query_cxt);

    /*
     * If EXPLAIN ANALYZE, qExec returns stats to qDisp now.
     */
    if (estate->es_sliceTable &&
        estate->es_sliceTable->doInstrument &&
        Gp_role == GP_ROLE_EXECUTE)
        cdbexplain_sendExecStats(queryDesc);

	/*
	 * if needed, collect mpp dispatch results and tear down
	 * all mpp specific resources (interconnect, seq server).
	 */
	PG_TRY();
	{
		mppExecutorFinishup(queryDesc);
	}
	PG_CATCH();
	{
		/*
		 * we got an error. do all the necessary cleanup.
		 */
		mppExecutorCleanup(queryDesc);

		/*
		 * Remove our own query's motion layer.
		 */
		RemoveMotionLayer(estate->motionlayer_context, true);

		/*
		 * Release EState and per-query memory context.  This should release
		 * everything the executor has allocated.
		 */
		FreeExecutorState(estate);

		PG_RE_THROW();
	}
	PG_END_TRY();

    /*
     * If normal termination, let each operator clean itself up.
     * Otherwise don't risk it... an error might have left some
     * structures in an inconsistent state.
     */
	ExecEndPlan(queryDesc->planstate, estate);

	WorkfileQueryspace_ReleaseEntry();

	/*
	 * Release any gangs we may have assigned.
	 */
	if (Gp_role == GP_ROLE_DISPATCH && queryDesc->plannedstmt->planTree->dispatch == DISPATCH_PARALLEL)
		ReleaseGangs(queryDesc);

	/*
	 * Remove our own query's motion layer.
	 */
	RemoveMotionLayer(estate->motionlayer_context, true);

	/*
	 * Close the SELECT INTO relation if any
	 */
	if (estate->es_select_into)
		CloseIntoRel(queryDesc);

	/*
	 * Must switch out of context before destroying it
	 */
	MemoryContextSwitchTo(oldcontext);

	queryDesc->es_processed = estate->es_processed;
	queryDesc->es_lastoid = estate->es_lastoid;

	/*
	 * Release EState and per-query memory context.  This should release
	 * everything the executor has allocated.
	 */
	FreeExecutorState(estate);
	
	/**
	 * Perfmon related stuff.
	 */
	if (gp_enable_gpperfmon 
			&& Gp_role == GP_ROLE_DISPATCH
			&& queryDesc->gpmon_pkt)
	{			
		gpmon_qlog_query_end(queryDesc->gpmon_pkt);
		queryDesc->gpmon_pkt = NULL;
	}

	/* Reset queryDesc fields that no longer point to anything */
	queryDesc->tupDesc = NULL;
	queryDesc->estate = NULL;
	queryDesc->planstate = NULL;
	if (DEBUG1 >= log_min_messages)
	{
		char		msec_str[32];
		switch (check_log_duration(msec_str, false))
		{
			case 1:
			case 2:
				ereport(LOG, (errmsg("duration to ExecutorEnd end: %s ms", msec_str)));
				break;
		}
	}
	END_MEMORY_ACCOUNT();

	if (gp_dump_memory_usage)
	{
		MemoryAccounting_SaveToFile(currentSliceId);
	}
	ReportOOMConsumption();
}

/* ----------------------------------------------------------------
 *		ExecutorRewind
 *
 *		This routine may be called on an open queryDesc to rewind it
 *		to the start.
 * ----------------------------------------------------------------
 */
void
ExecutorRewind(QueryDesc *queryDesc)
{
	EState	   *estate;
	MemoryContext oldcontext;

	/* sanity checks */
	Assert(queryDesc != NULL);

	estate = queryDesc->estate;

	Assert(estate != NULL);

	Assert(NULL != queryDesc->plannedstmt && NULL != queryDesc->plannedstmt->memoryAccount);

	START_MEMORY_ACCOUNT(queryDesc->plannedstmt->memoryAccount);

	/* It's probably not sensible to rescan updating queries */
	Assert(queryDesc->operation == CMD_SELECT);

	/*
	 * Switch into per-query memory context
	 */
	oldcontext = MemoryContextSwitchTo(estate->es_query_cxt);

	/*
	 * rescan plan
	 */
	ExecReScan(queryDesc->planstate, NULL);

	MemoryContextSwitchTo(oldcontext);

	END_MEMORY_ACCOUNT();
}



/*
 * This function is used to check if the current statement will perform any writes.
 * It is used to enforce:
 *  (1) read-only mode (both fts and transcation isolation level read only)
 *      as well as
 *  (2) to keep track of when a distributed transaction becomes
 *      "dirty" and will require 2pc.
 Check that the query does not imply any writes to non-temp tables.
 */
static void
ExecCheckXactReadOnly(PlannedStmt *plannedstmt)
{
	ListCell   *l;
    int         rti;
    bool		changesTempTables = false;

	/*
	 * CREATE TABLE AS or SELECT INTO?
	 *
	 * XXX should we allow this if the destination is temp?
	 */
	if (plannedstmt->intoClause != NULL)
	{
		Assert(plannedstmt->intoClause->rel);
		if (plannedstmt->intoClause->rel->istemp)
			changesTempTables = true;
		else
			goto fail;
	}

	/* Fail if write permissions are requested on any non-temp table */
    rti = 0;
	foreach(l, plannedstmt->rtable)
	{
		RangeTblEntry *rte = lfirst(l);

		rti++;

        if (rte->rtekind == RTE_SUBQUERY)
		{
			continue;
		}

		if (rte->rtekind != RTE_RELATION)
			continue;

		if ((rte->requiredPerms & (~ACL_SELECT)) == 0)
			continue;

		if (isTempNamespace(get_rel_namespace(rte->relid)))
		{
			changesTempTables = true;
			continue;
		}

        /* CDB: Allow SELECT FOR SHARE/UPDATE *
         *
         */
        if ((rte->requiredPerms & ~(ACL_SELECT | ACL_SELECT_FOR_UPDATE)) == 0)
        {
        	ListCell   *cell;
        	bool foundRTI = false;

        	foreach(cell, plannedstmt->rowMarks)
			{
				RowMarkClause *rmc = lfirst(cell);
				if( rmc->rti == rti )
				{
					foundRTI = true;
					break;
				}
			}

			if (foundRTI)
				continue;
        }

		goto fail;
	}
	if (changesTempTables)
		ExecutorMarkTransactionDoesWrites();
	return;

fail:
	if (XactReadOnly)
		ereport(ERROR,
				(errcode(ERRCODE_READ_ONLY_SQL_TRANSACTION),
				 errmsg("transaction is read-only")));
	else
		ExecutorMarkTransactionDoesWrites();
}

/*
 * BuildPartitionNodeFromRoot
 *   Build PartitionNode for the root partition of a given partition oid.
 */
static PartitionNode *
BuildPartitionNodeFromRoot(Oid relid)
{
	PartitionNode *partitionNode = NULL;
	
	if (rel_is_child_partition(relid))
	{
		relid = rel_partition_get_master(relid);
	}

	partitionNode = RelationBuildPartitionDescByOid(relid, false /* inctemplate */);

	return partitionNode;
}

/*
 * createPartitionAccessMethods
 *   Create a PartitionAccessMethods object.
 *
 * Note that the memory context for the access method is not set at this point. It will
 * be set during execution.
 */
static PartitionAccessMethods *
createPartitionAccessMethods(int numLevels)
{
	PartitionAccessMethods *accessMethods = palloc(sizeof(PartitionAccessMethods));;
	accessMethods->partLevels = numLevels;
	accessMethods->amstate = palloc0(numLevels * sizeof(void *));
	accessMethods->part_cxt = NULL;

	return accessMethods;
}

/*
 * createPartitionState
 *   Create a PartitionState object.
 *
 * Note that the memory context for the access method is not set at this point. It will
 * be set during execution.
 */
PartitionState *
createPartitionState(PartitionNode *partsAndRules,
					 int resultPartSize)
{
	Assert(partsAndRules != NULL);
	
	PartitionState *partitionState = makeNode(PartitionState);
	partitionState->accessMethods = createPartitionAccessMethods(num_partition_levels(partsAndRules));
	partitionState->max_partition_attr = max_partition_attr(partsAndRules);
	partitionState->result_partition_array_size = resultPartSize;

	return partitionState;
}

/*
 * InitializeResultRelations
 *   Initialize result relation relevant information
 *
 * CDB: Note that we need this info even if we aren't the slice that will be doing
 * the actual updating, since it's where we learn things, such as if the row needs to
 * contain OIDs or not.
 */
static void
InitializeResultRelations(PlannedStmt *plannedstmt, EState *estate, CmdType operation)
{
	Assert(plannedstmt != NULL && estate != NULL);

	if (plannedstmt->resultRelations == NULL)
	{
		/*
		 * if no result relation, then set state appropriately
		 */
		estate->es_result_relations = NULL;
		estate->es_num_result_relations = 0;
		estate->es_result_relation_info = NULL;
		estate->es_result_partitions = NULL;
		estate->es_result_aosegnos = NIL;

		return;
	}

	List	   *resultRelations = plannedstmt->resultRelations;
	int			numResultRelations = list_length(resultRelations);
	ResultRelInfo *resultRelInfos;

	List *rangeTable = estate->es_range_table;
	
	if (numResultRelations > 1)
	{
		/*
		 * Multiple result relations (due to inheritance)
		 * stmt->resultRelations identifies them all
		 */
		ResultRelInfo *resultRelInfo;
		
		resultRelInfos = (ResultRelInfo *)
			palloc(numResultRelations * sizeof(ResultRelInfo));
		resultRelInfo = resultRelInfos;
		ListCell *lc = NULL;
		foreach(lc, resultRelations)
		{
			initResultRelInfo(resultRelInfo,
							  lfirst_int(lc),
							  rangeTable,
							  operation,
							  estate->es_instrument,
							  (Gp_role != GP_ROLE_EXECUTE || Gp_is_writer));
			
			resultRelInfo++;
		}
	}
	else
	{
		/*
		 * Single result relation identified by stmt->queryTree->resultRelation
		 */
		numResultRelations = 1;
		resultRelInfos = (ResultRelInfo *) palloc(sizeof(ResultRelInfo));
		initResultRelInfo(resultRelInfos,
						  linitial_int(plannedstmt->resultRelations),
						  rangeTable,
						  operation,
						  estate->es_instrument,
						  (Gp_role != GP_ROLE_EXECUTE || Gp_is_writer));
	}
	
	/*
	 * In some occasions when inserting data into a target relations we
	 * need to pass some specific information from the QD to the QEs.
	 * we do this information exchange here, via the parseTree. For now
	 * this is used for partitioned and append-only tables.
	 */
	
	estate->es_result_relations = resultRelInfos;
	estate->es_num_result_relations = numResultRelations;
	/* Initialize to first or only result rel */
	estate->es_result_relation_info = resultRelInfos;
	
	if (Gp_role == GP_ROLE_EXECUTE)
	{
		estate->es_result_partitions = plannedstmt->result_partitions;
		estate->es_result_aosegnos = plannedstmt->result_aosegnos;
	}
	else
	{
		List 	*all_relids = NIL;
		Oid		 relid = getrelid(linitial_int(plannedstmt->resultRelations), rangeTable);

		if (rel_is_child_partition(relid))
		{
			relid = rel_partition_get_master(relid);
		}

		estate->es_result_partitions = BuildPartitionNodeFromRoot(relid);
		
		/*
		 * list all the relids that may take part in this insert operation
		 */
		all_relids = lappend_oid(all_relids, relid);
		all_relids = list_concat(all_relids,
								 all_partition_relids(estate->es_result_partitions));
		
        /* 
         * We also assign a segno for a deletion operation.
         * That segno will later be touched to ensure a correct
         * incremental backup.
         */
		estate->es_result_aosegnos = assignPerRelSegno(all_relids);

		plannedstmt->result_partitions = estate->es_result_partitions;
		plannedstmt->result_aosegnos = estate->es_result_aosegnos;
		
		/* Set any QD resultrels segno, just in case. The QEs set their own in ExecInsert(). */
        int relno = 0;
        ResultRelInfo* relinfo;
        for (relno = 0; relno < numResultRelations; relno ++)
        {
            relinfo = &(resultRelInfos[relno]);
            ResultRelInfoSetSegno(relinfo, estate->es_result_aosegnos);
        }
	}
	
	estate->es_partition_state = NULL;
	if (estate->es_result_partitions)
	{
		estate->es_partition_state = createPartitionState(estate->es_result_partitions,
														  estate->es_num_result_relations);
	}
}

/*
 * InitializeQueryPartsMetadata
 *   Initialize partitioning metadata for all partitions involved in the query.
 */
static void
InitializeQueryPartsMetadata(PlannedStmt *plannedstmt, EState *estate)
{
	Assert(plannedstmt != NULL && estate != NULL);
	
	if (plannedstmt->queryPartOids == NIL)
	{
		plannedstmt->queryPartsMetadata = NIL;
		return;
	}

	if (Gp_role != GP_ROLE_EXECUTE)
	{
		/*
		 * Non-QEs populate the partitioning metadata for all
		 * relevant partitions in the query.
		 */
		plannedstmt->queryPartsMetadata = NIL;
		ListCell *lc = NULL;
		foreach (lc, plannedstmt->queryPartOids)
		{
			Oid relid = (Oid)lfirst_oid(lc);
			PartitionNode *partitionNode = BuildPartitionNodeFromRoot(relid);
			Assert(partitionNode != NULL);
			plannedstmt->queryPartsMetadata =
				lappend(plannedstmt->queryPartsMetadata, partitionNode);
		}
	}
	
	/* Populate the partitioning metadata to EState */
	Assert(estate->dynamicTableScanInfo != NULL &&
		   estate->dynamicTableScanInfo->memoryContext != NULL);
	
	MemoryContext oldContext = MemoryContextSwitchTo(estate->dynamicTableScanInfo->memoryContext);
	
	ListCell *lc = NULL;
	foreach(lc, plannedstmt->queryPartsMetadata)
	{
		PartitionNode *partsAndRules = (PartitionNode *)lfirst(lc);
		
		PartitionMetadata *metadata = palloc(sizeof(PartitionMetadata));
		metadata->partsAndRules = partsAndRules;
		Assert(metadata->partsAndRules != NULL);
		metadata->accessMethods = createPartitionAccessMethods(num_partition_levels(metadata->partsAndRules));
		estate->dynamicTableScanInfo->partsMetadata =
			lappend(estate->dynamicTableScanInfo->partsMetadata, metadata);
	}
	
	MemoryContextSwitchTo(oldContext);
}

/*
 * InitializePartsMetadata
 *   Initialize partitioning metadata for the given partitioned table oid
 */
List *
InitializePartsMetadata(Oid rootOid)
{
	PartitionMetadata *metadata = palloc(sizeof(PartitionMetadata));
	metadata->partsAndRules = BuildPartitionNodeFromRoot(rootOid);
	Assert(metadata->partsAndRules != NULL);

	metadata->accessMethods = createPartitionAccessMethods(num_partition_levels(metadata->partsAndRules));
	return list_make1(metadata);
}

/* ----------------------------------------------------------------
 *		InitPlan
 *
 *		Initializes the query plan: open files, allocate storage
 *		and start up the rule manager
 * ----------------------------------------------------------------
 */
static void
InitPlan(QueryDesc *queryDesc, int eflags)
{
	CmdType		operation = queryDesc->operation;
	PlannedStmt *plannedstmt = queryDesc->plannedstmt;
	Plan	   *plan = plannedstmt->planTree;
	List	   *rangeTable = plannedstmt->rtable;
	EState	   *estate = queryDesc->estate;
	PlanState  *planstate;
	TupleDesc	tupType;
	ListCell   *l;
	bool		shouldDispatch = Gp_role == GP_ROLE_DISPATCH && plannedstmt->planTree->dispatch == DISPATCH_PARALLEL;

	Assert(plannedstmt->intoPolicy == NULL
		   || plannedstmt->intoPolicy->ptype == POLICYTYPE_PARTITIONED);

	if (DEBUG1 >= log_min_messages)
	{
		char msec_str[32];
		switch (check_log_duration(msec_str, false))
		{
			case 1:
			case 2:
				ereport(LOG, (errmsg("duration to InitPlan start: %s ms", msec_str)));
				break;
			default:
				/* do nothing */
				break;
		}
	}

	/*
	 * Do permissions checks.  It's sufficient to examine the query's top
	 * rangetable here --- subplan RTEs will be checked during
	 * ExecInitSubPlan().
	 */
	if (operation != CMD_SELECT ||
		(Gp_role != GP_ROLE_EXECUTE &&
		 !(shouldDispatch && cdbpathlocus_querysegmentcatalogs)))
	{
		ExecCheckRTPerms(plannedstmt->rtable);
	}
	else
	{
		/*
		 * We don't check the rights here, so we can query pg_statistic even if we are a non-privileged user.
		 * This shouldn't cause a problem, because "cdbpathlocus_querysegmentcatalogs" can only be true if we
		 * are doing special catalog queries for ANALYZE.  Otherwise, the QD will execute the normal access right
		 * check.  This does open a security hole, as it's possible for a hacker to connect to a segdb with GP_ROLE_EXECUTE,
		 * (at least, in theory, although it isn't easy) and then do a query.  But all they can see is
		 * pg_statistic and pg_class, and pg_class is normally readable by everyone.
		 */

		ListCell *lc = NULL;

		foreach(lc, plannedstmt->rtable)
		{
			RangeTblEntry *rte = lfirst(lc);

			if (rte->rtekind != RTE_RELATION)
				continue;

			if (rte->requiredPerms == 0)
				continue;

			/*
			 * Ignore access rights check on pg_statistic and pg_class, so
			 * the QD can retreive the statistics from the QEs.
			 */
			if (rte->relid != StatisticRelationId && rte->relid != RelationRelationId)
			{
				ExecCheckRTEPerms(rte);
			}
		}
	}

	/*
	 * get information from query descriptor
	 */
	rangeTable = plannedstmt->rtable;

	/*
	 * initialize the node's execution state
	 */
	estate->es_range_table = rangeTable;

	/*
	 * if there is a result relation, initialize result relation stuff
	 *
	 * CDB: Note that we need this info even if we aren't the slice that will be doing
	 * the actual updating, since it's where we learn things, such as if the row needs to
	 * contain OIDs or not.
	 */
	InitializeResultRelations(plannedstmt, estate, operation);

	/*
	 * If there are partitions involved in the query, initialize partitioning metadata.
	 */
	InitializeQueryPartsMetadata(plannedstmt, estate);

	/*
	 * set the number of partition selectors for every dynamic scan id
	 */
	estate->dynamicTableScanInfo->numSelectorsPerScanId = plannedstmt->numSelectorsPerScanId;

	/*
	 * Detect whether we're doing SELECT INTO.  If so, set the es_into_oids
	 * flag appropriately so that the plan tree will be initialized with the
	 * correct tuple descriptors.  (Other SELECT INTO stuff comes later.)
	 */
	estate->es_select_into = false;
	if (operation == CMD_SELECT && plannedstmt->intoClause != NULL)
	{
		estate->es_select_into = true;
		estate->es_into_oids = interpretOidsOption(plannedstmt->intoClause->options);
	}

	/*
	 * Have to lock relations selected FOR UPDATE/FOR SHARE before we
	 * initialize the plan tree, else we'd be doing a lock upgrade. While we
	 * are at it, build the ExecRowMark list.
	 */
	estate->es_rowMarks = NIL;
	foreach(l, plannedstmt->rowMarks)
	{
		RowMarkClause *rc = (RowMarkClause *) lfirst(l);
		Oid			relid = getrelid(rc->rti, rangeTable);
		Relation	relation;
		LOCKMODE    lockmode;
		bool        lockUpgraded;
		ExecRowMark *erm;

        /* CDB: On QD, lock whole table in S or X mode, if distributed. */
		lockmode = rc->forUpdate ? RowExclusiveLock : RowShareLock;
		relation = CdbOpenRelation(relid, lockmode, rc->noWait, &lockUpgraded);
		if (lockUpgraded)
		{
            heap_close(relation, NoLock);
            continue;
        }

		erm = (ExecRowMark *) palloc(sizeof(ExecRowMark));
		erm->relation = relation;
		erm->rti = rc->rti;
		erm->forUpdate = rc->forUpdate;
		erm->noWait = rc->noWait;
		/* We'll set up ctidAttno below */
		erm->ctidAttNo = InvalidAttrNumber;
		estate->es_rowMarks = lappend(estate->es_rowMarks, erm);
	}

	/*
	 * Initialize the executor "tuple" table.  We need slots for all the plan
	 * nodes, plus possibly output slots for the junkfilter(s). At this point
	 * we aren't sure if we need junkfilters, so just add slots for them
	 * unconditionally.  Also, if it's not a SELECT, set up a slot for use for
	 * trigger output tuples.  Also, one for RETURNING-list evaluation.
	 */
	{
	    /* Slots for the main plan tree */
		int			nSlots = ExecCountSlotsNode(plannedstmt->planTree);

		/* 
		 * Note that, here, PG loops over the subplans in PlannedStmt, counts 
		 * the slots in each, and allocates the slots in the top-level state's 
		 * tuple table.  GP operates differently.  It uses the subplan code in 
		 * nodeSubplan.c to count slots for the subplan and to allocate them 
		 * in the subplan's state.
		 * 
		 * Since every slice does this, GP may over-allocate tuple slots, 
		 * however, the cost is small (about 80 bytes per entry) and probably
		 * worth the simplicity of the approach.
		 */

		/* Add slots for junkfilter(s) */
		if (plannedstmt->resultRelations != NIL)
			nSlots += list_length(plannedstmt->resultRelations);
		else
			nSlots += 1;
		if (operation != CMD_SELECT)
			nSlots++;			/* for es_trig_tuple_slot */
		if (plannedstmt->returningLists)
			nSlots++;			/* for RETURNING projection */

		estate->es_tupleTable = ExecCreateTupleTable(nSlots);

		if (operation != CMD_SELECT)
			estate->es_trig_tuple_slot =
				ExecAllocTableSlot(estate->es_tupleTable);
	}

	/* mark EvalPlanQual not active */
	estate->es_plannedstmt = plannedstmt;
	estate->es_evalPlanQual = NULL;
	estate->es_evTupleNull = NULL;
	estate->es_evTuple = NULL;
	estate->es_useEvalPlan = false;

	/*
	 * Initialize the private state information for all the nodes in the query
	 * tree.  This opens files, allocates storage and leaves us ready to start
	 * processing tuples.
	 */
	planstate = ExecInitNode(plannedstmt->planTree, estate, eflags);

	queryDesc->planstate = planstate;

	Assert(queryDesc->planstate);

	if (RootSliceIndex(estate) != LocallyExecutingSliceIndex(estate))
		return;
	
	/*
	 * Get the tuple descriptor describing the type of tuples to return. (this
	 * is especially important if we are creating a relation with "SELECT
	 * INTO")
	 */
	tupType = ExecGetResultType(planstate);

	/*
	 * Initialize the junk filter if needed.  SELECT and INSERT queries need a
	 * filter if there are any junk attrs in the tlist.  INSERT and SELECT
	 * INTO also need a filter if the plan may return raw disk tuples (else
	 * heap_insert will be scribbling on the source relation!). UPDATE and
	 * DELETE always need a filter, since there's always a junk 'ctid'
	 * attribute present --- no need to look first.
	 *
	 * This section of code is also a convenient place to verify that the
	 * output of an INSERT or UPDATE matches the target table(s).
	 */
	{
		bool		junk_filter_needed = false;
		ListCell   *tlist;

		switch (operation)
		{
			case CMD_SELECT:
			case CMD_INSERT:
				foreach(tlist, plan->targetlist)
				{
					TargetEntry *tle = (TargetEntry *) lfirst(tlist);

					if (tle->resjunk)
					{
						junk_filter_needed = true;
						break;
					}
				}
				if (!junk_filter_needed &&
					(operation == CMD_INSERT || estate->es_select_into) &&
					ExecMayReturnRawTuples(planstate))
					junk_filter_needed = true;

				break;
			case CMD_UPDATE:
			case CMD_DELETE:
				junk_filter_needed = true;
				break;
			default:
				break;
		}

		if (junk_filter_needed)
		{
			/*
			 * If there are multiple result relations, each one needs its own
			 * junk filter.  Note this is only possible for UPDATE/DELETE, so
			 * we can't be fooled by some needing a filter and some not.
			 */

			if (list_length(plannedstmt->resultRelations) > 1)
			{
				List *appendplans;
				int			as_nplans;
				ResultRelInfo *resultRelInfo;
				ListCell *lc;

				/* Top plan had better be an Append here. */
				Assert(IsA(plannedstmt->planTree, Append));
				Assert(((Append *) plannedstmt->planTree)->isTarget);
				Assert(IsA(planstate, AppendState));
				appendplans = ((Append *) plannedstmt->planTree)->appendplans;
				as_nplans = list_length(appendplans);
				Assert(as_nplans == estate->es_num_result_relations);
				resultRelInfo = estate->es_result_relations;
				foreach(lc, appendplans)
				{
					Plan  *subplan = (Plan *)lfirst(lc);
					JunkFilter *j;

					if (operation == CMD_UPDATE && PLANGEN_PLANNER == plannedstmt->planGen)
						ExecCheckPlanOutput(resultRelInfo->ri_RelationDesc,
											subplan->targetlist);

					TupleDesc cleanTupType = ExecCleanTypeFromTL(subplan->targetlist, 
										     resultRelInfo->ri_RelationDesc->rd_att->tdhasoid);
					j = ExecInitJunkFilter(subplan->targetlist,
							       cleanTupType,
							       ExecAllocTableSlot(estate->es_tupleTable));
					/*
					 * Since it must be UPDATE/DELETE, there had better be
					 * a "ctid" junk attribute in the tlist ... but ctid could
					 * be at a different resno for each result relation.
					 * We look up the ctid resnos now and save them in the
					 * junkfilters.
					 */
					j->jf_junkAttNo = ExecFindJunkAttribute(j, "ctid");
					if (!AttributeNumberIsValid(j->jf_junkAttNo))
						elog(ERROR, "could not find junk ctid column");
					resultRelInfo->ri_junkFilter = j;
					resultRelInfo++;
				}

				/*
				 * Set active junkfilter too; at this point ExecInitAppend has
				 * already selected an active result relation...
				 */
				estate->es_junkFilter =
					estate->es_result_relation_info->ri_junkFilter;
			}
			else
			{

				/* Normal case with just one JunkFilter */
				JunkFilter *j;

				if (PLANGEN_PLANNER == plannedstmt->planGen && (operation == CMD_INSERT || operation == CMD_UPDATE))
					ExecCheckPlanOutput(estate->es_result_relation_info->ri_RelationDesc,
										planstate->plan->targetlist);

				TupleDesc cleanTupType = ExecCleanTypeFromTL(planstate->plan->targetlist, 
									     tupType->tdhasoid);

				j = ExecInitJunkFilter(planstate->plan->targetlist,
						       cleanTupType,
						       ExecAllocTableSlot(estate->es_tupleTable));

				estate->es_junkFilter = j;
				if (estate->es_result_relation_info)
					estate->es_result_relation_info->ri_junkFilter = j;

				if (operation == CMD_SELECT)
				{
					/* For SELECT, want to return the cleaned tuple type */
					tupType = j->jf_cleanTupType;
					/* For SELECT FOR UPDATE/SHARE, find the ctid attrs now */
					foreach(l, estate->es_rowMarks)
					{
						ExecRowMark *erm = (ExecRowMark *) lfirst(l);
						char		resname[32];

						/* CDB: CTIDs were not fetched for distributed relation. */
						Relation relation = erm->relation;
						if (relation->rd_cdbpolicy &&
							relation->rd_cdbpolicy->ptype == POLICYTYPE_PARTITIONED)
							continue;

						snprintf(resname, sizeof(resname), "ctid%u", erm->rti);
						erm->ctidAttNo = ExecFindJunkAttribute(j, resname);
						if (!AttributeNumberIsValid(erm->ctidAttNo))
							elog(ERROR, "could not find junk \"%s\" column",
								 resname);
					}
				}
				else if (operation == CMD_UPDATE || operation == CMD_DELETE)
				{
					/* For UPDATE/DELETE, find the ctid junk attr now */
					j->jf_junkAttNo = ExecFindJunkAttribute(j, "ctid");
					if (!AttributeNumberIsValid(j->jf_junkAttNo))
						elog(ERROR, "could not find junk ctid column");
				}
			}
		}
		else
		{
			/* The planner requires that top node of the target list has the same
			 * number of columns than the output relation. This is not a requirement
			 * of the Optimizer. */
			if (operation == CMD_INSERT
					&& plannedstmt->planGen == PLANGEN_PLANNER)
			{
				ExecCheckPlanOutput(estate->es_result_relation_info->ri_RelationDesc,
									planstate->plan->targetlist);
			}

			estate->es_junkFilter = NULL;
		}
	}

	/*
	 * Initialize RETURNING projections if needed.
	 */
	if (plannedstmt->returningLists)
	{
		TupleTableSlot *slot;
		ExprContext *econtext;
		ResultRelInfo *resultRelInfo;

		/*
		 * We set QueryDesc.tupDesc to be the RETURNING rowtype in this case.
		 * We assume all the sublists will generate the same output tupdesc.
		 */
		tupType = ExecTypeFromTL((List *) linitial(plannedstmt->returningLists),
								 false);

		/* Set up a slot for the output of the RETURNING projection(s) */
		slot = ExecAllocTableSlot(estate->es_tupleTable);
		ExecSetSlotDescriptor(slot, tupType);
		/* Need an econtext too */
		econtext = CreateExprContext(estate);

		/*
		 * Build a projection for each result rel.	Note that any SubPlans in
		 * the RETURNING lists get attached to the topmost plan node.
		 */
		Assert(list_length(plannedstmt->returningLists) == estate->es_num_result_relations);
		resultRelInfo = estate->es_result_relations;
		foreach(l, plannedstmt->returningLists)
		{
			List	   *rlist = (List *) lfirst(l);
			List	   *rliststate;

			rliststate = (List *) ExecInitExpr((Expr *) rlist, planstate);
			resultRelInfo->ri_projectReturning =
				ExecBuildProjectionInfo(rliststate, econtext, slot,
									   resultRelInfo->ri_RelationDesc->rd_att);
			resultRelInfo++;
		}

		/*
		 * Because we already ran ExecInitNode() for the top plan node, any
		 * subplans we just attached to it won't have been initialized; so we
		 * have to do it here.	(Ugly, but the alternatives seem worse.)
		 */
		foreach(l, planstate->subPlan)
		{
			SubPlanState *sstate = (SubPlanState *) lfirst(l);

			Assert(IsA(sstate, SubPlanState));
			if (sstate->planstate == NULL)		/* already inited? */
				ExecInitSubPlan(sstate, estate, eflags);
		}
	}

	queryDesc->tupDesc = tupType;

	/*
	 * If doing SELECT INTO, initialize the "into" relation.  We must wait
	 * till now so we have the "clean" result tuple type to create the new
	 * table from.
	 *
	 * If EXPLAIN, skip creating the "into" relation.
	 */
	if (estate->es_select_into && !(eflags & EXEC_FLAG_EXPLAIN_ONLY) &&
			/* Only create the table if root slice */
	        (Gp_role != GP_ROLE_EXECUTE || Gp_is_writer) )
		OpenIntoRel(queryDesc);


	if (DEBUG1 >= log_min_messages)
			{
				char		msec_str[32];
				switch (check_log_duration(msec_str, false))
				{
					case 1:
					case 2:
						ereport(LOG, (errmsg("duration to InitPlan end: %s ms", msec_str)));
						break;
				}
			}
}

/*
 * Initialize ResultRelInfo data for one result relation
 */
static void
initResultRelInfo(ResultRelInfo *resultRelInfo,
				  Index resultRelationIndex,
				  List *rangeTable,
				  CmdType operation,
				  bool doInstrument,
				  bool needLock)
{
	Oid			resultRelationOid;
	Relation	resultRelationDesc;
	LOCKMODE    lockmode;

	resultRelationOid = getrelid(resultRelationIndex, rangeTable);

	/*
	 * MPP-2879: The QEs don't pass their MPPEXEC statements through
	 * the parse (where locks would ordinarily get acquired). So we
	 * need to take some care to pick them up here (otherwise we get
	 * some very strange interactions with QE-local operations (vacuum?
	 * utility-mode ?)).
	 *
	 * NOTE: There is a comment in lmgr.c which reads forbids use of
	 * heap_open/relation_open with "NoLock" followed by use of
	 * RelationOidLock/RelationLock with a stronger lock-mode:
	 * RelationOidLock/RelationLock expect a relation to already be
	 * locked.
	 *
	 * But we also need to serialize CMD_UPDATE && CMD_DELETE to preserve
	 * order on mirrors.
	 *
	 * So we're going to ignore the "NoLock" issue above.
	 */
	/* CDB: we must promote locks for UPDATE and DELETE operations. */
	lockmode = needLock ? RowExclusiveLock : NoLock;
	if (operation == CMD_UPDATE || operation == CMD_DELETE)
	{
		resultRelationDesc = CdbOpenRelation(resultRelationOid,
											 lockmode,
											 false, /* noWait */ 
											 NULL); /* lockUpgraded */
	}
	else
	{
		resultRelationDesc = heap_open(resultRelationOid, lockmode);
	}

    /*
	 * Check valid relkind ... parser and/or planner should have noticed this
	 * already, but let's make sure.
	 */
	switch (resultRelationDesc->rd_rel->relkind)
	{
		case RELKIND_RELATION:
			/* OK */
			break;
		case RELKIND_SEQUENCE:
			ereport(ERROR,
					(errcode(ERRCODE_WRONG_OBJECT_TYPE),
					 errmsg("cannot change sequence \"%s\"",
							RelationGetRelationName(resultRelationDesc))));
			break;
		case RELKIND_TOASTVALUE:
			ereport(ERROR,
					(errcode(ERRCODE_WRONG_OBJECT_TYPE),
					 errmsg("cannot change TOAST relation \"%s\"",
							RelationGetRelationName(resultRelationDesc))));
			break;
		case RELKIND_AOSEGMENTS:
			if (!allowSystemTableModsDML)
				ereport(ERROR,
						(errcode(ERRCODE_WRONG_OBJECT_TYPE),
						 errmsg("cannot change AO segment listing relation \"%s\"",
								RelationGetRelationName(resultRelationDesc))));
			break;
		case RELKIND_AOBLOCKDIR:
			if (!allowSystemTableModsDML)
				ereport(ERROR,
						(errcode(ERRCODE_WRONG_OBJECT_TYPE),
						 errmsg("cannot change AO block directory relation \"%s\"",
								RelationGetRelationName(resultRelationDesc))));
			break;
		case RELKIND_AOVISIMAP:
			if (!allowSystemTableModsDML)
				ereport(ERROR,
						(errcode(ERRCODE_WRONG_OBJECT_TYPE),
						 errmsg("cannot change AO visibility map relation \"%s\"",
								RelationGetRelationName(resultRelationDesc))));
			break;

		case RELKIND_VIEW:
			ereport(ERROR,
					(errcode(ERRCODE_WRONG_OBJECT_TYPE),
					 errmsg("cannot change view \"%s\"",
							RelationGetRelationName(resultRelationDesc))));
			break;
	}

	/* OK, fill in the node */
	MemSet(resultRelInfo, 0, sizeof(ResultRelInfo));
	resultRelInfo->type = T_ResultRelInfo;
	resultRelInfo->ri_RangeTableIndex = resultRelationIndex;
	resultRelInfo->ri_RelationDesc = resultRelationDesc;
	resultRelInfo->ri_NumIndices = 0;
	resultRelInfo->ri_IndexRelationDescs = NULL;
	resultRelInfo->ri_IndexRelationInfo = NULL;
	/* make a copy so as not to depend on relcache info not changing... */
	resultRelInfo->ri_TrigDesc = CopyTriggerDesc(resultRelationDesc->trigdesc);
	if (resultRelInfo->ri_TrigDesc)
	{
		int			n = resultRelInfo->ri_TrigDesc->numtriggers;

		resultRelInfo->ri_TrigFunctions = (FmgrInfo *)
			palloc0(n * sizeof(FmgrInfo));
		if (doInstrument)
			resultRelInfo->ri_TrigInstrument = InstrAlloc(n);
		else
			resultRelInfo->ri_TrigInstrument = NULL;
	}
	else
	{
		resultRelInfo->ri_TrigFunctions = NULL;
		resultRelInfo->ri_TrigInstrument = NULL;
	}
	resultRelInfo->ri_ConstraintExprs = NULL;
	resultRelInfo->ri_junkFilter = NULL;
	resultRelInfo->ri_projectReturning = NULL;
	resultRelInfo->ri_aoInsertDesc = NULL;
	resultRelInfo->ri_aocsInsertDesc = NULL;
	resultRelInfo->ri_extInsertDesc = NULL;
	resultRelInfo->ri_deleteDesc = NULL;
	resultRelInfo->ri_updateDesc = NULL;
	resultRelInfo->ri_aosegno = InvalidFileSegNumber;

	/*
	 * If there are indices on the result relation, open them and save
	 * descriptors in the result relation info, so that we can add new index
	 * entries for the tuples we add/update.  We need not do this for a
	 * DELETE, however, since deletion doesn't affect indexes.
	 */
	if (needLock) /* only needed by the root slice who will do the actual updating */
	{
		if (resultRelationDesc->rd_rel->relhasindex &&
			operation != CMD_DELETE)
			ExecOpenIndices(resultRelInfo);
	}
}

/*
 * ResultRelInfoSetSegno
 *
 * based on a list of relid->segno mapping, look for our own resultRelInfo
 * relid in the mapping and find the segfile number that this resultrel should
 * use if it is inserting into an AO relation. for any non AO relation this is
 * irrelevant and will return early.
 *
 * Note that we rely on the fact that the caller has a well constructed mapping
 * and that it includes all the relids of *any* AO relation that may insert
 * data during this transaction. For non partitioned tables the mapping list
 * will have only one element - our table. for partitioning it may have
 * multiple (depending on how many partitions are AO).
 *
 */
void
ResultRelInfoSetSegno(ResultRelInfo *resultRelInfo, List *mapping)
{
   	ListCell *relid_to_segno;
   	bool	  found = false;

	/* only relevant for AO relations */
	if(!relstorage_is_ao(RelinfoGetStorage(resultRelInfo)))
		return;

	Assert(mapping);
	Assert(resultRelInfo->ri_RelationDesc);

   	/* lookup the segfile # to write into, according to my relid */

   	foreach(relid_to_segno, mapping)
   	{
		SegfileMapNode *n = (SegfileMapNode *)lfirst(relid_to_segno);
		Oid myrelid = RelationGetRelid(resultRelInfo->ri_RelationDesc);
		if(n->relid == myrelid)
		{
			Assert(n->segno != InvalidFileSegNumber);
			resultRelInfo->ri_aosegno = n->segno;

			elogif(Debug_appendonly_print_insert, LOG,
				"Appendonly: setting pre-assigned segno %d in result "
				"relation with relid %d", n->segno, n->relid);

			found = true;
		}
	}

	Assert(found);
}

/*
 *		ExecContextForcesOids
 *
 * This is pretty grotty: when doing INSERT, UPDATE, or SELECT INTO,
 * we need to ensure that result tuples have space for an OID iff they are
 * going to be stored into a relation that has OIDs.  In other contexts
 * we are free to choose whether to leave space for OIDs in result tuples
 * (we generally don't want to, but we do if a physical-tlist optimization
 * is possible).  This routine checks the plan context and returns TRUE if the
 * choice is forced, FALSE if the choice is not forced.  In the TRUE case,
 * *hasoids is set to the required value.
 *
 * One reason this is ugly is that all plan nodes in the plan tree will emit
 * tuples with space for an OID, though we really only need the topmost node
 * to do so.  However, node types like Sort don't project new tuples but just
 * return their inputs, and in those cases the requirement propagates down
 * to the input node.  Eventually we might make this code smart enough to
 * recognize how far down the requirement really goes, but for now we just
 * make all plan nodes do the same thing if the top level forces the choice.
 *
 * We assume that estate->es_result_relation_info is already set up to
 * describe the target relation.  Note that in an UPDATE that spans an
 * inheritance tree, some of the target relations may have OIDs and some not.
 * We have to make the decisions on a per-relation basis as we initialize
 * each of the child plans of the topmost Append plan.
 *
 * SELECT INTO is even uglier, because we don't have the INTO relation's
 * descriptor available when this code runs; we have to look aside at a
 * flag set by InitPlan().
 */
bool
ExecContextForcesOids(PlanState *planstate, bool *hasoids)
{
	if (planstate->state->es_select_into)
	{
		*hasoids = planstate->state->es_into_oids;
		return true;
	}
	else
	{
		ResultRelInfo *ri = planstate->state->es_result_relation_info;

		if (ri != NULL)
		{
			Relation	rel = ri->ri_RelationDesc;

			if (rel != NULL)
			{
				*hasoids = rel->rd_rel->relhasoids;
				return true;
			}
		}
	}

	return false;
}

void
SendAOTupCounts(EState *estate)
{
	/*
	 * If we're inserting into partitions, send tuple counts for
	 * AO tables back to the QD.
	 */
	if (Gp_role == GP_ROLE_EXECUTE && estate->es_result_partitions)
	{
		StringInfoData buf;
		ResultRelInfo *resultRelInfo;
		int aocount = 0;
		int i;

		resultRelInfo = estate->es_result_relations;
		for (i = 0; i < estate->es_num_result_relations; i++)
		{
			if (relstorage_is_ao(RelinfoGetStorage(resultRelInfo)))
				aocount++;

			resultRelInfo++;
		}


		if (aocount)
		{
			if (Debug_appendonly_print_insert)
				ereport(LOG,(errmsg("QE sending tuple counts of %d partitioned "
									"AO relations... ", aocount)));

			pq_beginmessage(&buf, 'o');
			pq_sendint(&buf, aocount, 4);

			resultRelInfo = estate->es_result_relations;
			for (i = 0; i < estate->es_num_result_relations; i++)
			{
				if (relstorage_is_ao(RelinfoGetStorage(resultRelInfo)))
				{
					Oid relid = RelationGetRelid(resultRelInfo->ri_RelationDesc);
					uint64 tupcount = resultRelInfo->ri_aoprocessed;

					pq_sendint(&buf, relid, 4);
					pq_sendint64(&buf, tupcount);

					if (Debug_appendonly_print_insert)
						ereport(LOG,(errmsg("sent tupcount " INT64_FORMAT " for "
											"relation %d", tupcount, relid)));

				}
				resultRelInfo++;
			}
			pq_endmessage(&buf);
		}
	}

}
/* ----------------------------------------------------------------
 *		ExecEndPlan
 *
 *		Cleans up the query plan -- closes files and frees up storage
 *
 * NOTE: we are no longer very worried about freeing storage per se
 * in this code; FreeExecutorState should be guaranteed to release all
 * memory that needs to be released.  What we are worried about doing
 * is closing relations and dropping buffer pins.  Thus, for example,
 * tuple tables must be cleared or dropped to ensure pins are released.
 * ----------------------------------------------------------------
 */
void
ExecEndPlan(PlanState *planstate, EState *estate)
{
	ResultRelInfo *resultRelInfo;
	int			i;
	ListCell   *l;

	/*
	 * shut down any PlanQual processing we were doing
	 */
	if (estate->es_evalPlanQual != NULL)
		EndEvalPlanQual(estate);

	if (planstate != NULL)
		ExecEndNode(planstate);

	ExecDropTupleTable(estate->es_tupleTable, true);
	estate->es_tupleTable = NULL;

	/* Report how many tuples we may have inserted into AO tables */
	SendAOTupCounts(estate);

	/*
	 * close the result relation(s) if any, but hold locks until xact commit.
	 */
	resultRelInfo = estate->es_result_relations;
	for (i = 0; i < estate->es_num_result_relations; i++)
	{
		/* end (flush) the INSERT operation in the access layer */
		if (resultRelInfo->ri_aoInsertDesc)
			appendonly_insert_finish(resultRelInfo->ri_aoInsertDesc);
		if (resultRelInfo->ri_aocsInsertDesc)
			aocs_insert_finish(resultRelInfo->ri_aocsInsertDesc);
		if (resultRelInfo->ri_extInsertDesc)
			external_insert_finish(resultRelInfo->ri_extInsertDesc);

		if (resultRelInfo->ri_deleteDesc != NULL)
		{
			if (RelationIsAoRows(resultRelInfo->ri_RelationDesc))
				appendonly_delete_finish(resultRelInfo->ri_deleteDesc);
			else
			{
				Assert(RelationIsAoCols(resultRelInfo->ri_RelationDesc));
				aocs_delete_finish(resultRelInfo->ri_deleteDesc);
			}
			resultRelInfo->ri_deleteDesc = NULL;
		}
		if (resultRelInfo->ri_updateDesc != NULL)
		{
			if (RelationIsAoRows(resultRelInfo->ri_RelationDesc))
				appendonly_update_finish(resultRelInfo->ri_updateDesc);
			else
			{
				Assert(RelationIsAoCols(resultRelInfo->ri_RelationDesc));
				aocs_update_finish(resultRelInfo->ri_updateDesc);
			}
			resultRelInfo->ri_updateDesc = NULL;
		}
		
		if (resultRelInfo->ri_resultSlot)
		{
			Assert(resultRelInfo->ri_resultSlot->tts_tupleDescriptor);
			ReleaseTupleDesc(resultRelInfo->ri_resultSlot->tts_tupleDescriptor);
			ExecClearTuple(resultRelInfo->ri_resultSlot);
		}

		if (resultRelInfo->ri_PartitionParent)
			relation_close(resultRelInfo->ri_PartitionParent, AccessShareLock);

		/* Close indices and then the relation itself */
		ExecCloseIndices(resultRelInfo);
		heap_close(resultRelInfo->ri_RelationDesc, NoLock);
		resultRelInfo++;
	}

	/*
	 * close any relations selected FOR UPDATE/FOR SHARE, again keeping locks
	 */
	foreach(l, estate->es_rowMarks)
	{
		ExecRowMark *erm = lfirst(l);

		heap_close(erm->relation, NoLock);
	}
	
	/*
	 * Release partition-related resources (esp. TupleDesc ref counts).
	 */
	if ( estate->es_partition_state )
		ClearPartitionState(estate);
}

/*
 * Verify that the tuples to be produced by INSERT or UPDATE match the
 * target relation's rowtype
 *
 * We do this to guard against stale plans.  If plan invalidation is
 * functioning properly then we should never get a failure here, but better
 * safe than sorry.  Note that this is called after we have obtained lock
 * on the target rel, so the rowtype can't change underneath us.
 *
 * The plan output is represented by its targetlist, because that makes
 * handling the dropped-column case easier.
 */
static void
ExecCheckPlanOutput(Relation resultRel, List *targetList)
{
	TupleDesc	resultDesc = RelationGetDescr(resultRel);
	int			attno = 0;
	ListCell   *lc;

	/*
	 * Don't do this during dispatch because the plan is not suitable
	 * structured to meet these tests
	 */
	if (Gp_role == GP_ROLE_DISPATCH)
		return;

	foreach(lc, targetList)
	{
		TargetEntry *tle = (TargetEntry *) lfirst(lc);
		Form_pg_attribute attr;

		if (tle->resjunk)
			continue;			/* ignore junk tlist items */

		if (attno >= resultDesc->natts)
			ereport(ERROR,
					(errcode(ERRCODE_DATATYPE_MISMATCH),
					 errmsg("table row type and query-specified row type do not match"),
					 errdetail("Query has too many columns.")));
		attr = resultDesc->attrs[attno++];

		if (!attr->attisdropped)
		{
			/* Normal case: demand type match */
			if (exprType((Node *) tle->expr) != attr->atttypid)
				ereport(ERROR,
						(errcode(ERRCODE_DATATYPE_MISMATCH),
						 errmsg("table row type and query-specified row type do not match"),
						 errdetail("Table has type %s at ordinal position %d, but query expects %s.",
								   format_type_be(attr->atttypid),
								   attno,
								   format_type_be(exprType((Node *) tle->expr)))));
		}
		else
		{
			/*
			 * For a dropped column, we can't check atttypid (it's likely 0).
			 * In any case the planner has most likely inserted an INT4 null.
			 * What we insist on is just *some* NULL constant.
			 */
			if (!IsA(tle->expr, Const) ||
				!((Const *) tle->expr)->constisnull)
				ereport(ERROR,
						(errcode(ERRCODE_DATATYPE_MISMATCH),
						 errmsg("table row type and query-specified row type do not match"),
						 errdetail("Query provides a value for a dropped column at ordinal position %d.",
								   attno)));
		}
	}
	if (attno != resultDesc->natts)
		ereport(ERROR,
				(errcode(ERRCODE_DATATYPE_MISMATCH),
				 errmsg("table row type and query-specified row type do not match"),
				 errdetail("Query has too few columns.")));
}


/* ----------------------------------------------------------------
 *		ExecutePlan
 *
 *		processes the query plan to retrieve 'numberTuples' tuples in the
 *		direction specified.
 *
 *		Retrieves all tuples if numberTuples is 0
 *
 *		result is either a slot containing the last tuple in the case
 *		of a SELECT or NULL otherwise.
 *
 * Note: the ctid attribute is a 'junk' attribute that is removed before the
 * user can see it
 * ----------------------------------------------------------------
 */
static TupleTableSlot *
ExecutePlan(EState *estate,
			PlanState *planstate,
			CmdType operation,
			long numberTuples,
			ScanDirection direction,
			DestReceiver *dest)
{
	JunkFilter *junkfilter;
	TupleTableSlot *planSlot;
	TupleTableSlot *slot;
	ItemPointer tupleid = NULL;
	ItemPointerData tuple_ctid;
	long		current_tuple_count;
	TupleTableSlot *result;

	/*
	 * initialize local variables
	 */
	current_tuple_count = 0;
	result = NULL;

	/*
	 * Set the direction.
	 */
	estate->es_direction = direction;

	/*
	 * Process BEFORE EACH STATEMENT triggers
	 */
	if (Gp_role != GP_ROLE_EXECUTE || Gp_is_writer)
	{
		switch (operation)
		{
			case CMD_UPDATE:
				ExecBSUpdateTriggers(estate, estate->es_result_relation_info);
				break;
			case CMD_DELETE:
				ExecBSDeleteTriggers(estate, estate->es_result_relation_info);
				break;
			case CMD_INSERT:
				ExecBSInsertTriggers(estate, estate->es_result_relation_info);
				break;
			default:
				/* do nothing */
				break;
		}
	}

	/*
	 * Make sure slice dependencies are met
	 */
	ExecSliceDependencyNode(planstate);

	/*
	 * Loop until we've processed the proper number of tuples from the plan.
	 */
	for (;;)
	{
		/* Reset the per-output-tuple exprcontext */
		ResetPerTupleExprContext(estate);

		/*
		 * Execute the plan and obtain a tuple
		 */
lnext:	;
		if (estate->es_useEvalPlan)
		{
			planSlot = EvalPlanQualNext(estate);
			if (TupIsNull(planSlot))
				planSlot = ExecProcNode(planstate);
		}
		else
			planSlot = ExecProcNode(planstate);

		/*
		 * if the tuple is null, then we assume there is nothing more to
		 * process so we just return null...
		 */
		if (TupIsNull(planSlot))
		{
			result = NULL;
			break;
		}

		if (estate->es_plannedstmt->planGen == PLANGEN_PLANNER ||
				operation == CMD_SELECT)
		{
			slot = planSlot;

			/*
			 * If we have a junk filter, then project a new tuple with the junk
			 * removed.
			 *
			 * Store this new "clean" tuple in the junkfilter's resultSlot.
			 * (Formerly, we stored it back over the "dirty" tuple, which is WRONG
			 * because that tuple slot has the wrong descriptor.)
			 *
			 * But first, extract all the junk information we need.
			 */
			if ((junkfilter = estate->es_junkFilter) != NULL)
			{
				Datum		datum;
				bool		isNull;

				/*
				 * extract the 'ctid' junk attribute.
				 */
				if (operation == CMD_UPDATE || operation == CMD_DELETE)
				{
					datum = ExecGetJunkAttribute(slot, junkfilter->jf_junkAttNo,
												 &isNull);
					/* shouldn't ever get a null result... */
					if (isNull)
						elog(ERROR, "ctid is NULL");

					tupleid = (ItemPointer) DatumGetPointer(datum);
					tuple_ctid = *tupleid;	/* make sure we don't free the ctid!! */
					tupleid = &tuple_ctid;
				}

				/*
				 * Process any FOR UPDATE or FOR SHARE locking requested.
				 */
				else if (estate->es_rowMarks != NIL)
				{
					ListCell   *l;

			lmark:	;
					foreach(l, estate->es_rowMarks)
					{
						ExecRowMark *erm = lfirst(l);
						HeapTupleData tuple;
						Buffer		buffer;
						ItemPointerData update_ctid;
						TransactionId update_xmax;
						TupleTableSlot *newSlot;
						LockTupleMode lockmode;
						HTSU_Result test;

						/* CDB: CTIDs were not fetched for distributed relation. */
						Relation relation = erm->relation;
						if (relation->rd_cdbpolicy &&
							relation->rd_cdbpolicy->ptype == POLICYTYPE_PARTITIONED)
							continue;

						datum = ExecGetJunkAttribute(slot,
													 erm->ctidAttNo,
													 &isNull);
						/* shouldn't ever get a null result... */
						if (isNull)
							elog(ERROR, "ctid is NULL");

						tuple.t_self = *((ItemPointer) DatumGetPointer(datum));

						if (erm->forUpdate)
							lockmode = LockTupleExclusive;
						else
							lockmode = LockTupleShared;

						test = heap_lock_tuple(erm->relation, &tuple, &buffer,
											   &update_ctid, &update_xmax,
											   estate->es_snapshot->curcid,
											   lockmode,
											   (erm->noWait ? LockTupleNoWait : LockTupleWait));
						ReleaseBuffer(buffer);
						switch (test)
						{
							case HeapTupleSelfUpdated:
								/* treat it as deleted; do not process */
								goto lnext;

							case HeapTupleMayBeUpdated:
								break;

							case HeapTupleUpdated:
								if (IsXactIsoLevelSerializable)
									ereport(ERROR,
									 (errcode(ERRCODE_T_R_SERIALIZATION_FAILURE),
									  errmsg("could not serialize access due to concurrent update")));
								if (!ItemPointerEquals(&update_ctid,
													   &tuple.t_self))
								{
									/* updated, so look at updated version */
									newSlot = EvalPlanQual(estate,
														   erm->rti,
														   &update_ctid,
														   update_xmax,
													estate->es_snapshot->curcid);
									if (!TupIsNull(newSlot))
									{
										slot = planSlot = newSlot;
										estate->es_useEvalPlan = true;
										goto lmark;
									}
								}

								/*
								 * if tuple was deleted or PlanQual failed for
								 * updated tuple - we must not return this tuple!
								 */
								goto lnext;

							default:
								elog(ERROR, "unrecognized heap_lock_tuple status: %u",
									 test);
								return NULL;
						}
					}
				}

				/*
				 * Create a new "clean" tuple with all junk attributes removed. We
				 * don't need to do this for DELETE, however (there will in fact
				 * be no non-junk attributes in a DELETE!)
				 */
				if (operation != CMD_DELETE)
					slot = ExecFilterJunk(junkfilter, slot);
			}

			if (operation != CMD_SELECT && Gp_role == GP_ROLE_EXECUTE && !Gp_is_writer)
			{
				elog(LOG,"INSERT/UPDATE/DELETE must be executed by a writer segworker group");
				Insist(false);
			}

			/*
			* Based on the operation, a tuple is either
			* returned it to the user (SELECT) or inserted, deleted, or updated.
			*/
			switch (operation)
			{
					case CMD_SELECT:
						ExecSelect(slot, dest, estate);
						result = slot;
						break;

					case CMD_INSERT:
						ExecInsert(slot, dest, estate, PLANGEN_PLANNER, false /* isUpdate */);
						result = NULL;
						break;

					case CMD_DELETE:
						ExecDelete(tupleid, planSlot, dest, estate, PLANGEN_PLANNER, false /* isUpdate */);
						result = NULL;
						break;

					case CMD_UPDATE:
						ExecUpdate(slot, tupleid, planSlot, dest, estate);
						result = NULL;
						break;

					default:
						elog(ERROR, "unrecognized operation code: %d",
							 (int) operation);
						result = NULL;
						break;
			}
		}

		/*
		 * check our tuple count.. if we've processed the proper number then
		 * quit, else loop again and process more tuples.  Zero numberTuples
		 * means no limit.
		 */
		current_tuple_count++;
		if (numberTuples && numberTuples == current_tuple_count)
			break;
	}

	/*
	 * Process AFTER EACH STATEMENT triggers
	 */
	if (Gp_role != GP_ROLE_EXECUTE || Gp_is_writer)
	{
		switch (operation)
		{
			case CMD_UPDATE:
				ExecASUpdateTriggers(estate, estate->es_result_relation_info);
				break;
			case CMD_DELETE:
				ExecASDeleteTriggers(estate, estate->es_result_relation_info);
				break;
			case CMD_INSERT:
				ExecASInsertTriggers(estate, estate->es_result_relation_info);
				break;
			default:
				/* do nothing */
				break;
		}
	}

	/*
	 * here, result is either a slot containing a tuple in the case of a
	 * SELECT or NULL otherwise.
	 */
	return result;
}

/* ----------------------------------------------------------------
 *		ExecSelect
 *
 *		SELECTs are easy.. we just pass the tuple to the appropriate
 *		output function.
 * ----------------------------------------------------------------
 */
static void
ExecSelect(TupleTableSlot *slot,
		   DestReceiver *dest,
		   EState *estate)
{
	(*dest->receiveSlot) (slot, dest);
	IncrRetrieved();
	(estate->es_processed)++;
}

/*
 * ExecRelCheck --- check that tuple meets constraints for result relation
 */
static const char *
ExecRelCheck(ResultRelInfo *resultRelInfo,
			 TupleTableSlot *slot, EState *estate)
{
	Relation	rel = resultRelInfo->ri_RelationDesc;
	int			ncheck = rel->rd_att->constr->num_check;
	ConstrCheck *check = rel->rd_att->constr->check;
	ExprContext *econtext;
	MemoryContext oldContext;
	List	   *qual;
	int			i;

	/*
	 * If first time through for this result relation, build expression
	 * nodetrees for rel's constraint expressions.  Keep them in the per-query
	 * memory context so they'll survive throughout the query.
	 */
	if (resultRelInfo->ri_ConstraintExprs == NULL)
	{
		oldContext = MemoryContextSwitchTo(estate->es_query_cxt);
		resultRelInfo->ri_ConstraintExprs =
			(List **) palloc(ncheck * sizeof(List *));
		for (i = 0; i < ncheck; i++)
		{
			/* ExecQual wants implicit-AND form */
			qual = make_ands_implicit(stringToNode(check[i].ccbin));
			resultRelInfo->ri_ConstraintExprs[i] = (List *)
				ExecPrepareExpr((Expr *) qual, estate);
		}
		MemoryContextSwitchTo(oldContext);
	}

	/*
	 * We will use the EState's per-tuple context for evaluating constraint
	 * expressions (creating it if it's not already there).
	 */
	econtext = GetPerTupleExprContext(estate);

	/* Arrange for econtext's scan tuple to be the tuple under test */
	econtext->ecxt_scantuple = slot;

	/* And evaluate the constraints */
	for (i = 0; i < ncheck; i++)
	{
		qual = resultRelInfo->ri_ConstraintExprs[i];

		/*
		 * NOTE: SQL92 specifies that a NULL result from a constraint
		 * expression is not to be treated as a failure.  Therefore, tell
		 * ExecQual to return TRUE for NULL.
		 */
		if (!ExecQual(qual, econtext, true))
			return check[i].ccname;
	}

	/* NULL result means no error */
	return NULL;
}

void
ExecConstraints(ResultRelInfo *resultRelInfo,
				TupleTableSlot *slot, EState *estate)
{
	Relation	rel = resultRelInfo->ri_RelationDesc;
	TupleConstr *constr = rel->rd_att->constr;

	Assert(constr);

	if (constr->has_not_null)
	{
		int			natts = rel->rd_att->natts;
		int			attrChk;

		for (attrChk = 1; attrChk <= natts; attrChk++)
		{
			if (rel->rd_att->attrs[attrChk - 1]->attnotnull &&
				slot_attisnull(slot, attrChk))
				ereport(ERROR,
						(errcode(ERRCODE_NOT_NULL_VIOLATION),
						 errmsg("null value in column \"%s\" violates not-null constraint",
						NameStr(rel->rd_att->attrs[attrChk - 1]->attname))));
		}
	}

	if (constr->num_check > 0)
	{
		const char *failed;

		if ((failed = ExecRelCheck(resultRelInfo, slot, estate)) != NULL)
			ereport(ERROR,
					(errcode(ERRCODE_CHECK_VIOLATION),
					 errmsg("new row for relation \"%s\" violates check constraint \"%s\"",
							RelationGetRelationName(rel), failed)));
	}
}

/*
 * Check a modified tuple to see if we want to process its updated version
 * under READ COMMITTED rules.
 *
 * See backend/executor/README for some info about how this works.
 *
 *	estate - executor state data
 *	rti - rangetable index of table containing tuple
 *	*tid - t_ctid from the outdated tuple (ie, next updated version)
 *	priorXmax - t_xmax from the outdated tuple
 *	curCid - command ID of current command of my transaction
 *
 * *tid is also an output parameter: it's modified to hold the TID of the
 * latest version of the tuple (note this may be changed even on failure)
 *
 * Returns a slot containing the new candidate update/delete tuple, or
 * NULL if we determine we shouldn't process the row.
 */
TupleTableSlot *
EvalPlanQual(EState *estate, Index rti,
			 ItemPointer tid, TransactionId priorXmax, CommandId curCid)
{
	evalPlanQual *epq;
	EState	   *epqstate;
	Relation	relation;
	HeapTupleData tuple;
	HeapTuple	copyTuple = NULL;
	bool		endNode;

	Assert(rti != 0);

	/*
	 * find relation containing target tuple
	 */
	if (estate->es_result_relation_info != NULL &&
		estate->es_result_relation_info->ri_RangeTableIndex == rti)
		relation = estate->es_result_relation_info->ri_RelationDesc;
	else
	{
		ListCell   *l;

		relation = NULL;
		foreach(l, estate->es_rowMarks)
		{
			if (((ExecRowMark *) lfirst(l))->rti == rti)
			{
				relation = ((ExecRowMark *) lfirst(l))->relation;
				break;
			}
		}
		if (relation == NULL)
			elog(ERROR, "could not find RowMark for RT index %u", rti);
	}

	/*
	 * fetch tid tuple
	 *
	 * Loop here to deal with updated or busy tuples
	 */
	tuple.t_self = *tid;
	for (;;)
	{
		Buffer		buffer;

		if (heap_fetch(relation, SnapshotDirty, &tuple, &buffer, true, NULL))
		{
			/*
			 * If xmin isn't what we're expecting, the slot must have been
			 * recycled and reused for an unrelated tuple.	This implies that
			 * the latest version of the row was deleted, so we need do
			 * nothing.  (Should be safe to examine xmin without getting
			 * buffer's content lock, since xmin never changes in an existing
			 * tuple.)
			 */
			if (!TransactionIdEquals(HeapTupleHeaderGetXmin(tuple.t_data),
									 priorXmax))
			{
				ReleaseBuffer(buffer);
				return NULL;
			}

			/* otherwise xmin should not be dirty... */
			if (TransactionIdIsValid(SnapshotDirty->xmin))
				elog(ERROR, "t_xmin is uncommitted in tuple to be updated");

			/*
			 * If tuple is being updated by other transaction then we have to
			 * wait for its commit/abort.
			 */
			if (TransactionIdIsValid(SnapshotDirty->xmax))
			{
				ReleaseBuffer(buffer);
				XactLockTableWait(SnapshotDirty->xmax);
				continue;		/* loop back to repeat heap_fetch */
			}

			/*
			 * If tuple was inserted by our own transaction, we have to check
			 * cmin against curCid: cmin >= curCid means our command cannot
			 * see the tuple, so we should ignore it.  Without this we are
			 * open to the "Halloween problem" of indefinitely re-updating the
			 * same tuple.	(We need not check cmax because
			 * HeapTupleSatisfiesDirty will consider a tuple deleted by our
			 * transaction dead, regardless of cmax.)  We just checked that
			 * priorXmax == xmin, so we can test that variable instead of
			 * doing HeapTupleHeaderGetXmin again.
			 */
			if (TransactionIdIsCurrentTransactionId(priorXmax) &&
				HeapTupleHeaderGetCmin(tuple.t_data) >= curCid)
			{
				ReleaseBuffer(buffer);
				return NULL;
			}

			/*
			 * We got tuple - now copy it for use by recheck query.
			 */
			copyTuple = heap_copytuple(&tuple);
			ReleaseBuffer(buffer);
			break;
		}

		/*
		 * If the referenced slot was actually empty, the latest version of
		 * the row must have been deleted, so we need do nothing.
		 */
		if (tuple.t_data == NULL)
		{
			ReleaseBuffer(buffer);
			return NULL;
		}

		/*
		 * As above, if xmin isn't what we're expecting, do nothing.
		 */
		if (!TransactionIdEquals(HeapTupleHeaderGetXmin(tuple.t_data),
								 priorXmax))
		{
			ReleaseBuffer(buffer);
			return NULL;
		}

		/*
		 * If we get here, the tuple was found but failed SnapshotDirty.
		 * Assuming the xmin is either a committed xact or our own xact (as it
		 * certainly should be if we're trying to modify the tuple), this must
		 * mean that the row was updated or deleted by either a committed xact
		 * or our own xact.  If it was deleted, we can ignore it; if it was
		 * updated then chain up to the next version and repeat the whole
		 * test.
		 *
		 * As above, it should be safe to examine xmax and t_ctid without the
		 * buffer content lock, because they can't be changing.
		 */
		if (ItemPointerEquals(&tuple.t_self, &tuple.t_data->t_ctid))
		{
			/* deleted, so forget about it */
			ReleaseBuffer(buffer);
			return NULL;
		}

		/* updated, so look at the updated row */
		tuple.t_self = tuple.t_data->t_ctid;
		/* updated row should have xmin matching this xmax */
		priorXmax = HeapTupleHeaderGetXmax(tuple.t_data);
		ReleaseBuffer(buffer);
		/* loop back to fetch next in chain */
	}

	/*
	 * For UPDATE/DELETE we have to return tid of actual row we're executing
	 * PQ for.
	 */
	*tid = tuple.t_self;

	/*
	 * Need to run a recheck subquery.	Find or create a PQ stack entry.
	 */
	epq = estate->es_evalPlanQual;
	endNode = true;

	if (epq != NULL && epq->rti == 0)
	{
		/* Top PQ stack entry is idle, so re-use it */
		Assert(!(estate->es_useEvalPlan) && epq->next == NULL);
		epq->rti = rti;
		endNode = false;
	}

	/*
	 * If this is request for another RTE - Ra, - then we have to check wasn't
	 * PlanQual requested for Ra already and if so then Ra' row was updated
	 * again and we have to re-start old execution for Ra and forget all what
	 * we done after Ra was suspended. Cool? -:))
	 */
	if (epq != NULL && epq->rti != rti &&
		epq->estate->es_evTuple[rti - 1] != NULL)
	{
		do
		{
			evalPlanQual *oldepq;

			/* stop execution */
			EvalPlanQualStop(epq);
			/* pop previous PlanQual from the stack */
			oldepq = epq->next;
			Assert(oldepq && oldepq->rti != 0);
			/* push current PQ to freePQ stack */
			oldepq->free = epq;
			epq = oldepq;
			estate->es_evalPlanQual = epq;
		} while (epq->rti != rti);
	}

	/*
	 * If we are requested for another RTE then we have to suspend execution
	 * of current PlanQual and start execution for new one.
	 */
	if (epq == NULL || epq->rti != rti)
	{
		/* try to reuse plan used previously */
		evalPlanQual *newepq = (epq != NULL) ? epq->free : NULL;

		if (newepq == NULL)		/* first call or freePQ stack is empty */
		{
			newepq = (evalPlanQual *) palloc0(sizeof(evalPlanQual));
			newepq->free = NULL;
			newepq->estate = NULL;
			newepq->planstate = NULL;
		}
		else
		{
			/* recycle previously used PlanQual */
			Assert(newepq->estate == NULL);
			epq->free = NULL;
		}
		/* push current PQ to the stack */
		newepq->next = epq;
		epq = newepq;
		estate->es_evalPlanQual = epq;
		epq->rti = rti;
		endNode = false;
	}

	Assert(epq->rti == rti);

	/*
	 * Ok - we're requested for the same RTE.  Unfortunately we still have to
	 * end and restart execution of the plan, because ExecReScan wouldn't
	 * ensure that upper plan nodes would reset themselves.  We could make
	 * that work if insertion of the target tuple were integrated with the
	 * Param mechanism somehow, so that the upper plan nodes know that their
	 * children's outputs have changed.
	 *
	 * Note that the stack of free evalPlanQual nodes is quite useless at the
	 * moment, since it only saves us from pallocing/releasing the
	 * evalPlanQual nodes themselves.  But it will be useful once we implement
	 * ReScan instead of end/restart for re-using PlanQual nodes.
	 */
	if (endNode)
	{
		/* stop execution */
		EvalPlanQualStop(epq);
	}

	/*
	 * Initialize new recheck query.
	 *
	 * Note: if we were re-using PlanQual plans via ExecReScan, we'd need to
	 * instead copy down changeable state from the top plan (including
	 * es_result_relation_info, es_junkFilter) and reset locally changeable
	 * state in the epq (including es_param_exec_vals, es_evTupleNull).
	 */
	EvalPlanQualStart(epq, estate, epq->next);

	/*
	 * free old RTE' tuple, if any, and store target tuple where relation's
	 * scan node will see it
	 */
	epqstate = epq->estate;
	if (epqstate->es_evTuple[rti - 1] != NULL)
		heap_freetuple(epqstate->es_evTuple[rti - 1]);
	epqstate->es_evTuple[rti - 1] = copyTuple;

	return EvalPlanQualNext(estate);
}

static TupleTableSlot *
EvalPlanQualNext(EState *estate)
{
	evalPlanQual *epq = estate->es_evalPlanQual;
	MemoryContext oldcontext;
	TupleTableSlot *slot;

	Assert(epq->rti != 0);

lpqnext:;
	oldcontext = MemoryContextSwitchTo(epq->estate->es_query_cxt);
	slot = ExecProcNode(epq->planstate);
	MemoryContextSwitchTo(oldcontext);

	/*
	 * No more tuples for this PQ. Continue previous one.
	 */
	if (TupIsNull(slot))
	{
		evalPlanQual *oldepq;

		/* stop execution */
		EvalPlanQualStop(epq);
		/* pop old PQ from the stack */
		oldepq = epq->next;
		if (oldepq == NULL)
		{
			/* this is the first (oldest) PQ - mark as free */
			epq->rti = 0;
			estate->es_useEvalPlan = false;
			/* and continue Query execution */
			return NULL;
		}
		Assert(oldepq->rti != 0);
		/* push current PQ to freePQ stack */
		oldepq->free = epq;
		epq = oldepq;
		estate->es_evalPlanQual = epq;
		goto lpqnext;
	}

	return slot;
}

static void
EndEvalPlanQual(EState *estate)
{
	evalPlanQual *epq = estate->es_evalPlanQual;

	if (epq->rti == 0)			/* plans already shutdowned */
	{
		Assert(epq->next == NULL);
		return;
	}

	for (;;)
	{
		evalPlanQual *oldepq;

		/* stop execution */
		EvalPlanQualStop(epq);
		/* pop old PQ from the stack */
		oldepq = epq->next;
		if (oldepq == NULL)
		{
			/* this is the first (oldest) PQ - mark as free */
			epq->rti = 0;
			estate->es_useEvalPlan = false;
			break;
		}
		Assert(oldepq->rti != 0);
		/* push current PQ to freePQ stack */
		oldepq->free = epq;
		epq = oldepq;
		estate->es_evalPlanQual = epq;
	}
}

/*
 * Start execution of one level of PlanQual.
 *
 * This is a cut-down version of ExecutorStart(): we copy some state from
 * the top-level estate rather than initializing it fresh.
 */
static void
EvalPlanQualStart(evalPlanQual *epq, EState *estate, evalPlanQual *priorepq)
{
	EState	   *epqstate;
	int			rtsize;
	MemoryContext oldcontext;

	rtsize = list_length(estate->es_range_table);

	/*
	 * It's tempting to think about using CreateSubExecutorState here, but
	 * at present we can't because of memory leakage concerns ...
	 */
	epq->estate = epqstate = CreateExecutorState();

	oldcontext = MemoryContextSwitchTo(epqstate->es_query_cxt);

	/*
	 * The epqstates share the top query's copy of unchanging state such as
	 * the snapshot, rangetable, result-rel info, and external Param info.
	 * They need their own copies of local state, including a tuple table,
	 * es_param_exec_vals, etc.
	 */
	epqstate->es_direction = ForwardScanDirection;
	epqstate->es_snapshot = estate->es_snapshot;
	epqstate->es_crosscheck_snapshot = estate->es_crosscheck_snapshot;
	epqstate->es_range_table = estate->es_range_table;
	epqstate->es_result_relations = estate->es_result_relations;
	epqstate->es_num_result_relations = estate->es_num_result_relations;
	epqstate->es_result_relation_info = estate->es_result_relation_info;
	epqstate->es_junkFilter = estate->es_junkFilter;
	epqstate->es_into_relation_descriptor = estate->es_into_relation_descriptor;
	epqstate->es_into_relation_is_bulkload = estate->es_into_relation_is_bulkload;
	epqstate->es_into_relation_last_heap_tid = estate->es_into_relation_last_heap_tid;
	
	epqstate->es_into_relation_bulkloadinfo = (struct MirroredBufferPoolBulkLoadInfo *) palloc0(sizeof(MirroredBufferPoolBulkLoadInfo));
	memcpy(epqstate->es_into_relation_bulkloadinfo, estate->es_into_relation_bulkloadinfo, sizeof(MirroredBufferPoolBulkLoadInfo));
	
	epqstate->es_param_list_info = estate->es_param_list_info;
	if (estate->es_plannedstmt->planTree->nParamExec > 0)
		epqstate->es_param_exec_vals = (ParamExecData *)
			palloc0(estate->es_plannedstmt->planTree->nParamExec * sizeof(ParamExecData));
	epqstate->es_rowMarks = estate->es_rowMarks;
	epqstate->es_instrument = estate->es_instrument;
	epqstate->es_select_into = estate->es_select_into;
	epqstate->es_into_oids = estate->es_into_oids;
	epqstate->es_plannedstmt = estate->es_plannedstmt;

	/*
	 * Each epqstate must have its own es_evTupleNull state, but all the stack
	 * entries share es_evTuple state.	This allows sub-rechecks to inherit
	 * the value being examined by an outer recheck.
	 */
	epqstate->es_evTupleNull = (bool *) palloc0(rtsize * sizeof(bool));
	if (priorepq == NULL)
		/* first PQ stack entry */
		epqstate->es_evTuple = (HeapTuple *)
			palloc0(rtsize * sizeof(HeapTuple));
	else
		/* later stack entries share the same storage */
		epqstate->es_evTuple = priorepq->estate->es_evTuple;

	/*
	 * Create sub-tuple-table; we needn't redo the CountSlots work though.
	 */
	epqstate->es_tupleTable =
		ExecCreateTupleTable(estate->es_tupleTable->size);

	/*
	 * Initialize the private state information for all the nodes in the query
	 * tree.  This opens files, allocates storage and leaves us ready to start
	 * processing tuples.
	 */
	epq->planstate = ExecInitNode(estate->es_plannedstmt->planTree, epqstate, 0);

	MemoryContextSwitchTo(oldcontext);
}

/*
 * End execution of one level of PlanQual.
 *
 * This is a cut-down version of ExecutorEnd(); basically we want to do most
 * of the normal cleanup, but *not* close result relations (which we are
 * just sharing from the outer query).	We do, however, have to close any
 * trigger target relations that got opened, since those are not shared.
 */
static void
EvalPlanQualStop(evalPlanQual *epq)
{
	EState	   *epqstate = epq->estate;
	MemoryContext oldcontext;

	oldcontext = MemoryContextSwitchTo(epqstate->es_query_cxt);

	ExecEndNode(epq->planstate);

	ExecDropTupleTable(epqstate->es_tupleTable, true);
	epqstate->es_tupleTable = NULL;

	if (epqstate->es_evTuple[epq->rti - 1] != NULL)
	{
		heap_freetuple(epqstate->es_evTuple[epq->rti - 1]);
		epqstate->es_evTuple[epq->rti - 1] = NULL;
	}

	MemoryContextSwitchTo(oldcontext);

	FreeExecutorState(epqstate);

	epq->estate = NULL;
	epq->planstate = NULL;
}

/*
 * GetUpdatedTuple_Int
 *
 * This function is an extraction of interesting parts of EvalPlanQual (and
 * therefore it presents some code duplication, probably should clean up at
 * some point if possible). We use it instead of EvalPlanQual when we are
 * scanning a local relation and using heap_lock_tuple to lock entries for
 * update, but we don't have access to the executor state and any RTE's.
 *
 * The inputs to this function is the old tuple tid the relation it's in, and
 * the output is the actual updated relation.
 */
HeapTuple
GetUpdatedTuple_Int(Relation relation,
					ItemPointer tid,
					TransactionId priorXmax,
					CommandId curCid)
{
	HeapTupleData tuple;
	HeapTuple	copyTuple = NULL;

	/*
	 * fetch tid tuple
	 *
	 * Loop here to deal with updated or busy tuples
	 */
	tuple.t_self = *tid;
	for (;;)
	{
		Buffer		buffer;

		if (heap_fetch(relation, SnapshotDirty, &tuple, &buffer, true, NULL))
		{
			/*
			 * If xmin isn't what we're expecting, the slot must have been
			 * recycled and reused for an unrelated tuple.	This implies that
			 * the latest version of the row was deleted, so we need do
			 * nothing.  (Should be safe to examine xmin without getting
			 * buffer's content lock, since xmin never changes in an existing
			 * tuple.)
			 */
			if (!TransactionIdEquals(HeapTupleHeaderGetXmin(tuple.t_data),
									 priorXmax))
			{
				ReleaseBuffer(buffer);
				return NULL;
			}

			/* otherwise xmin should not be dirty... */
			if (TransactionIdIsValid(SnapshotDirty->xmin))
				elog(ERROR, "t_xmin is uncommitted in tuple to be updated");

			/*
			 * If tuple is being updated by other transaction then we have to
			 * wait for its commit/abort.
			 */
			if (TransactionIdIsValid(SnapshotDirty->xmax))
			{
				ReleaseBuffer(buffer);
				XactLockTableWait(SnapshotDirty->xmax);
				continue;		/* loop back to repeat heap_fetch */
			}

			/*
			 * If tuple was inserted by our own transaction, we have to check
			 * cmin against curCid: cmin >= curCid means our command cannot
			 * see the tuple, so we should ignore it.  Without this we are
			 * open to the "Halloween problem" of indefinitely re-updating the
			 * same tuple.	(We need not check cmax because
			 * HeapTupleSatisfiesDirty will consider a tuple deleted by our
			 * transaction dead, regardless of cmax.)  We just checked that
			 * priorXmax == xmin, so we can test that variable instead of
			 * doing HeapTupleHeaderGetXmin again.
			 */
			if (TransactionIdIsCurrentTransactionId(priorXmax) &&
				HeapTupleHeaderGetCmin(tuple.t_data) >= curCid)
			{
				ReleaseBuffer(buffer);
				return NULL;
			}

			/*
			 * We got tuple - now copy it for use by recheck query.
			 */
			copyTuple = heap_copytuple(&tuple);
			ReleaseBuffer(buffer);
			break;
		}

		/*
		 * If the referenced slot was actually empty, the latest version of
		 * the row must have been deleted, so we need do nothing.
		 */
		if (tuple.t_data == NULL)
		{
			ReleaseBuffer(buffer);
			return NULL;
		}

		/*
		 * As above, if xmin isn't what we're expecting, do nothing.
		 */
		if (!TransactionIdEquals(HeapTupleHeaderGetXmin(tuple.t_data),
								 priorXmax))
		{
			ReleaseBuffer(buffer);
			return NULL;
		}

		/*
		 * If we get here, the tuple was found but failed SnapshotDirty.
		 * Assuming the xmin is either a committed xact or our own xact (as it
		 * certainly should be if we're trying to modify the tuple), this must
		 * mean that the row was updated or deleted by either a committed xact
		 * or our own xact.  If it was deleted, we can ignore it; if it was
		 * updated then chain up to the next version and repeat the whole
		 * test.
		 *
		 * As above, it should be safe to examine xmax and t_ctid without the
		 * buffer content lock, because they can't be changing.
		 */
		if (ItemPointerEquals(&tuple.t_self, &tuple.t_data->t_ctid))
		{
			/* deleted, so forget about it */
			ReleaseBuffer(buffer);
			return NULL;
		}

		/* updated, so look at the updated row */
		tuple.t_self = tuple.t_data->t_ctid;
		/* updated row should have xmin matching this xmax */
		priorXmax = HeapTupleHeaderGetXmax(tuple.t_data);
		ReleaseBuffer(buffer);
		/* loop back to fetch next in chain */
	}

	//*tid = tuple.t_self;

	return copyTuple;
}

/*
 * Support for SELECT INTO (a/k/a CREATE TABLE AS)
 *
 * We implement SELECT INTO by diverting SELECT's normal output with
 * a specialized DestReceiver type.
 *
 * TODO: remove some of the INTO-specific cruft from EState, and keep
 * it in the DestReceiver instead.
 */

typedef struct
{
	DestReceiver pub;			/* publicly-known function pointers */
	EState	   *estate;			/* EState we are working with */
	AppendOnlyInsertDescData *ao_insertDesc; /* descriptor to AO tables */
        AOCSInsertDescData *aocs_ins;           /* descriptor for aocs */
} DR_intorel;

/*
 * OpenIntoRel --- actually create the SELECT INTO target relation
 *
 * This also replaces QueryDesc->dest with the special DestReceiver for
 * SELECT INTO.  We assume that the correct result tuple type has already
 * been placed in queryDesc->tupDesc.
 */
static void
OpenIntoRel(QueryDesc *queryDesc)
{
	IntoClause *intoClause;
	EState	   *estate = queryDesc->estate;
	Relation	intoRelationDesc;
	char	   *intoName;
	char		relkind = RELKIND_RELATION;
	char		relstorage;
	Oid			namespaceId;
	Oid			tablespaceId;
	Datum		reloptions;
	StdRdOptions *stdRdOptions;
	AclResult	aclresult;
	Oid			intoRelationId;
	TupleDesc	tupdesc;
	DR_intorel *myState;
    Oid         intoOid;
    Oid         intoComptypeOid;
    GpPolicy   *targetPolicy;
	int			safefswritesize = gp_safefswritesize;
	bool		bufferPoolBulkLoad;

	RelFileNode relFileNode;
	
	ItemPointerData persistentTid;
	int64			persistentSerialNum;
	
	targetPolicy = queryDesc->plannedstmt->intoPolicy;
	intoClause = queryDesc->plannedstmt->intoClause;
	/*
	 * XXX This code needs to be kept in sync with DefineRelation().
	 * Maybe we should try to use that function instead.
	 */

	/*
	 * Check consistency of arguments
	 */
	Insist(intoClause);
	if (intoClause->onCommit != ONCOMMIT_NOOP && !intoClause->rel->istemp)
		ereport(ERROR,
				(errcode(ERRCODE_INVALID_TABLE_DEFINITION),
				 errmsg("ON COMMIT can only be used on temporary tables")));
	
	/* MPP specific stuff */
    intoOid = intoClause->oidInfo.relOid;
    intoComptypeOid = intoClause->oidInfo.comptypeOid;

	/*
	 * Security check: disallow creating temp tables from security-restricted
	 * code.  This is needed because calling code might not expect untrusted
	 * tables to appear in pg_temp at the front of its search path.
	 */
	if (intoClause->rel->istemp && InSecurityRestrictedOperation())
		ereport(ERROR,
				(errcode(ERRCODE_INSUFFICIENT_PRIVILEGE),
				 errmsg("cannot create temporary table within security-restricted operation")));

	/*
	 * Find namespace to create in, check its permissions
	 */
	intoName = intoClause->rel->relname;
	namespaceId = RangeVarGetCreationNamespace(intoClause->rel);

	aclresult = pg_namespace_aclcheck(namespaceId, GetUserId(),
									  ACL_CREATE);
	if (aclresult != ACLCHECK_OK)
		aclcheck_error(aclresult, ACL_KIND_NAMESPACE,
					   get_namespace_name(namespaceId));

	/*
	 * Select tablespace to use.  If not specified, use default_tablespace
	 * (which may in turn default to database's default).
	 */
	if (intoClause->tableSpaceName)
	{
		tablespaceId = get_tablespace_oid(intoClause->tableSpaceName);
		if (!OidIsValid(tablespaceId))
			ereport(ERROR,
					(errcode(ERRCODE_UNDEFINED_OBJECT),
					 errmsg("tablespace \"%s\" does not exist",
							intoClause->tableSpaceName)));
	}
	else
	{
		tablespaceId = GetDefaultTablespace();

		/* Need the real tablespace id for dispatch */
		if (!OidIsValid(tablespaceId)) 
			tablespaceId = MyDatabaseTableSpace;

		/* MPP-10329 - must dispatch tablespace */
		intoClause->tableSpaceName = get_tablespace_name(tablespaceId);
	}

	/* Check permissions except when using the database's default space */
	if (tablespaceId != MyDatabaseTableSpace)
	{
		AclResult	aclresult;

		aclresult = pg_tablespace_aclcheck(tablespaceId, GetUserId(),
										   ACL_CREATE);

		if (aclresult != ACLCHECK_OK)
			aclcheck_error(aclresult, ACL_KIND_TABLESPACE,
						   get_tablespace_name(tablespaceId));
	}

	/* Parse and validate any reloptions */
	reloptions = transformRelOptions((Datum) 0, intoClause->options, true, false);
	
	/* get the relstorage (heap or AO tables) */
	stdRdOptions = (StdRdOptions*) heap_reloptions(relkind, reloptions, true);
	heap_test_override_reloptions(relkind, stdRdOptions, &safefswritesize);
	if(stdRdOptions->appendonly)
		relstorage = stdRdOptions->columnstore ? RELSTORAGE_AOCOLS : RELSTORAGE_AOROWS;
	else
		relstorage = RELSTORAGE_HEAP;
	
	/* have to copy the actual tupdesc to get rid of any constraints */
	tupdesc = CreateTupleDescCopy(queryDesc->tupDesc);

	/*
	 * We can skip WAL-logging the insertions for FileRep on segments, but not on
	 * master since we are using the old WAL based physical replication.
	 *
	 * GPDP does not support PITR.
	 *
	 * Note that for a non-temp INTO table, this is safe only because we know
	 * that the catalog changes above will have been WAL-logged, and so
	 * RecordTransactionCommit will think it needs to WAL-log the eventual
	 * transaction commit.	Else the commit might be lost, even though all the
	 * data is safely fsync'd ...
	 */
	bufferPoolBulkLoad = 
		(relstorage_is_buffer_pool(relstorage) ?
									XLog_CanBypassWal() : false);
	
	/* Now we can actually create the new relation */
	intoRelationId = heap_create_with_catalog(intoName,
											  namespaceId,
											  tablespaceId,
											  intoOid,			/* MPP */
											  GetUserId(),
											  tupdesc,
											  /* relam */ InvalidOid,
											  relkind,
											  relstorage,
											  false,
											  true,
											  bufferPoolBulkLoad,
											  0,
											  intoClause->onCommit,
											  targetPolicy,  	/* MPP */
											  reloptions,
											  allowSystemTableModsDDL,
											  /* valid_opts */false,
											  &intoComptypeOid, 	/* MPP */
						 					  &persistentTid,
						 					  &persistentSerialNum);

	FreeTupleDesc(tupdesc);

	/*
	 * Advance command counter so that the newly-created relation's catalog
	 * tuples will be visible to heap_open.
	 */
	CommandCounterIncrement();

	/*
	 * If necessary, create a TOAST table for the new relation, or an Append
	 * Only segment table. Note that AlterTableCreateXXXTable ends with
	 * CommandCounterIncrement(), so that the new tables will be visible for
	 * insertion.
	 */
	AlterTableCreateToastTableWithOid(intoRelationId, 
									  intoClause->oidInfo.toastOid, 
									  intoClause->oidInfo.toastIndexOid, 
									  &intoClause->oidInfo.toastComptypeOid, 
									  false);
	AlterTableCreateAoSegTableWithOid(intoRelationId, 
									  intoClause->oidInfo.aosegOid, 
									  intoClause->oidInfo.aosegIndexOid,
									  &intoClause->oidInfo.aosegComptypeOid, 
									  false);
	AlterTableCreateAoVisimapTableWithOid(intoRelationId,
									  intoClause->oidInfo.aovisimapOid,
									  intoClause->oidInfo.aovisimapIndexOid,
									  &intoClause->oidInfo.aovisimapComptypeOid,
									  false);

    /* don't create AO block directory here, it'll be created when needed */
	/*
	 * And open the constructed table for writing.
	 */
	intoRelationDesc = heap_open(intoRelationId, AccessExclusiveLock);
	
	/*
	 * Add column encoding entries based on the WITH clause.
	 *
	 * NOTE:  we could also do this expansion during parse analysis, by
	 * expanding the IntoClause options field into some attr_encodings field
	 * (cf. CreateStmt and transformCreateStmt()). As it stands, there's no real
	 * benefit for doing that from a code complexity POV. In fact, it would mean
	 * more code. If, however, we supported column encoding syntax during CTAS,
	 * it would be a good time to relocate this code.
	 */
	AddDefaultRelationAttributeOptions(intoRelationDesc,
									   intoClause->options);

	/* use_wal off requires rd_targblock be initially invalid */
	Assert(intoRelationDesc->rd_targblock == InvalidBlockNumber);
	
	estate->es_into_relation_is_bulkload = bufferPoolBulkLoad;
				
	estate->es_into_relation_descriptor = intoRelationDesc;

	relFileNode.spcNode = tablespaceId;
	relFileNode.dbNode = MyDatabaseId;
	relFileNode.relNode = intoRelationId;
	if (estate->es_into_relation_is_bulkload)
	{
		MirroredBufferPool_BeginBulkLoad(
								&relFileNode,
								&persistentTid,
								persistentSerialNum,
								estate->es_into_relation_bulkloadinfo);
	}
	else
	{
		/*
		 * Save this information for tracing in CloseIntoRel.
		 */
		estate->es_into_relation_bulkloadinfo->relFileNode = relFileNode;
		estate->es_into_relation_bulkloadinfo->persistentTid = persistentTid;
		estate->es_into_relation_bulkloadinfo->persistentSerialNum = persistentSerialNum;

		if (Debug_persistent_print)
		{
			elog(Persistent_DebugPrintLevel(),
				 "OpenIntoRel %u/%u/%u: not bypassing the WAL -- not using bulk load, persistent serial num " INT64_FORMAT ", TID %s",
				 relFileNode.spcNode,
				 relFileNode.dbNode,
				 relFileNode.relNode,
				 persistentSerialNum,
				 ItemPointerToString(&persistentTid));
		}
	}
	
	/*
	 * Now replace the query's DestReceiver with one for SELECT INTO
	 */
	queryDesc->dest = CreateDestReceiver(DestIntoRel, NULL);
	myState = (DR_intorel *) queryDesc->dest;
	Assert(myState->pub.mydest == DestIntoRel);
	myState->estate = estate;
}

/*
 * CloseIntoRel --- clean up SELECT INTO at ExecutorEnd time
 */
static void
CloseIntoRel(QueryDesc *queryDesc)
{
	EState	   *estate = queryDesc->estate;
	Relation	rel = estate->es_into_relation_descriptor;

	/* Partition with SELECT INTO is not supported */
	Assert(!PointerIsValid(estate->es_result_partitions));

	/* OpenIntoRel might never have gotten called */
	if (rel)
	{
<<<<<<< HEAD
		/* APPEND_ONLY is closed in the intorel_shutdown */
		if (!(RelationIsAoRows(rel) || RelationIsAoCols(rel)))
		{
			int32 numOfBlocks;

			/*
			 * If we skipped using WAL, and it's not a temp relation, we must
			 * force the relation down to disk before it's safe to commit the
			 * transaction.  This requires forcing out any dirty buffers and
			 * then doing a forced fsync.
			 */
			if (estate->es_into_relation_is_bulkload &&
				!rel->rd_istemp)
			{
				FlushRelationBuffers(rel);
				/* FlushRelationBuffers will have opened rd_smgr */
				smgrimmedsync(rel->rd_smgr);
			}

			if (PersistentStore_IsZeroTid(&estate->es_into_relation_last_heap_tid))
				numOfBlocks = 0;
			else
				numOfBlocks = ItemPointerGetBlockNumber(&estate->es_into_relation_last_heap_tid) + 1;

			if (estate->es_into_relation_is_bulkload)
			{
				bool mirrorDataLossOccurred;

				/*
				 * We may have to catch-up the mirror since bulk loading of data is
				 * ignored by resynchronize.
				 */
				while (true)
				{
					bool bulkLoadFinished;

					bulkLoadFinished = 
						MirroredBufferPool_EvaluateBulkLoadFinish(
									estate->es_into_relation_bulkloadinfo);

					if (bulkLoadFinished)
					{
						/*
						 * The flush was successful to the mirror (or the mirror is
						 * not configured).
						 *
						 * We have done a state-change from 'Bulk Load Create Pending'
						 * to 'Create Pending'.
						 */
						break;
					}

					/*
					 * Copy primary data to mirror and flush.
					 */
					MirroredBufferPool_CopyToMirror(
							&estate->es_into_relation_bulkloadinfo->relFileNode,
							estate->es_into_relation_descriptor->rd_rel->relname.data,
							&estate->es_into_relation_bulkloadinfo->persistentTid,
							estate->es_into_relation_bulkloadinfo->persistentSerialNum,
							estate->es_into_relation_bulkloadinfo->mirrorDataLossTrackingState,
							estate->es_into_relation_bulkloadinfo->mirrorDataLossTrackingSessionNum,
							numOfBlocks,
							&mirrorDataLossOccurred);
				}
			}
			else
			{
				if (Debug_persistent_print)
				{
					elog(Persistent_DebugPrintLevel(),
						 "CloseIntoRel %u/%u/%u: did not bypass the WAL -- did not use bulk load, persistent serial num " INT64_FORMAT ", TID %s",
						 estate->es_into_relation_bulkloadinfo->relFileNode.spcNode,
						 estate->es_into_relation_bulkloadinfo->relFileNode.dbNode,
						 estate->es_into_relation_bulkloadinfo->relFileNode.relNode,
						 estate->es_into_relation_bulkloadinfo->persistentSerialNum,
						 ItemPointerToString(&estate->es_into_relation_bulkloadinfo->persistentTid));
				}
			}
		}
=======
		/*
		 * If we skipped using WAL, and it's not a temp relation, we must
		 * force the relation down to disk before it's safe to commit the
		 * transaction.  This requires forcing out any dirty buffers and then
		 * doing a forced fsync.
		 */
		if (!estate->es_into_relation_use_wal &&
			!estate->es_into_relation_descriptor->rd_istemp)
			heap_sync(estate->es_into_relation_descriptor);
>>>>>>> ef65f6f7

		/* close rel, but keep lock until commit */
		heap_close(rel, NoLock);

		rel = NULL;
	}
}

/*
 * CreateIntoRelDestReceiver -- create a suitable DestReceiver object
 *
 * Since CreateDestReceiver doesn't accept the parameters we'd need,
 * we just leave the private fields empty here.  OpenIntoRel will
 * fill them in.
 */
DestReceiver *
CreateIntoRelDestReceiver(void)
{
	DR_intorel *self = (DR_intorel *) palloc(sizeof(DR_intorel));

	self->pub.receiveSlot = intorel_receive;
	self->pub.rStartup = intorel_startup;
	self->pub.rShutdown = intorel_shutdown;
	self->pub.rDestroy = intorel_destroy;
	self->pub.mydest = DestIntoRel;

	self->estate = NULL;
	self->ao_insertDesc = NULL;
        self->aocs_ins = NULL;

	return (DestReceiver *) self;
}

/*
 * intorel_startup --- executor startup
 */
static void
intorel_startup(DestReceiver *self, int operation, TupleDesc typeinfo)
{
    UnusedArg(self);
    UnusedArg(operation);
    UnusedArg(typeinfo);

	/* no-op */
}

/*
 * intorel_receive --- receive one tuple
 */
static void
intorel_receive(TupleTableSlot *slot, DestReceiver *self)
{
	DR_intorel *myState = (DR_intorel *) self;
	EState	   *estate = myState->estate;
	Relation	into_rel = estate->es_into_relation_descriptor;

	Assert(estate->es_result_partitions == NULL);

	if (RelationIsAoRows(into_rel))
	{
		MemTuple	tuple = ExecCopySlotMemTuple(slot);
		Oid			tupleOid;
		AOTupleId	aoTupleId;

		if (myState->ao_insertDesc == NULL)
			myState->ao_insertDesc = appendonly_insert_init(into_rel, SnapshotNow,
															RESERVED_SEGNO, false);

		appendonly_insert(myState->ao_insertDesc, tuple, &tupleOid, &aoTupleId);
		pfree(tuple);
	}
	else if (RelationIsAoCols(into_rel))
	{
		if(myState->aocs_ins == NULL)
			myState->aocs_ins = aocs_insert_init(into_rel, RESERVED_SEGNO, false);

		aocs_insert(myState->aocs_ins, slot);
	}
	else
	{
		HeapTuple	tuple = ExecCopySlotHeapTuple(slot);

		heap_insert(into_rel,
					tuple,
					estate->es_snapshot->curcid,
					!estate->es_into_relation_is_bulkload,
					false, /* never any point in using FSM */
					GetCurrentTransactionId());

		estate->es_into_relation_last_heap_tid = tuple->t_self;

		heap_freetuple(tuple);
	}

	/* We know this is a newly created relation, so there are no indexes */

	IncrAppended();
}

/*
 * intorel_shutdown --- executor end
 */
static void
intorel_shutdown(DestReceiver *self)
{
	/* If target was append only, finalise */
	DR_intorel *myState = (DR_intorel *) self;
	EState	   *estate = myState->estate;
	Relation	into_rel = estate->es_into_relation_descriptor;


	if (RelationIsAoRows(into_rel) && myState->ao_insertDesc)
		appendonly_insert_finish(myState->ao_insertDesc);
	else if (RelationIsAoCols(into_rel) && myState->aocs_ins)
        aocs_insert_finish(myState->aocs_ins);
}

/*
 * intorel_destroy --- release DestReceiver object
 */
static void
intorel_destroy(DestReceiver *self)
{
	pfree(self);
}

/*
 * Calculate the part to use for the given key, then find or calculate
 * and cache required information about that part in the hash table
 * anchored in estate.
 * 
 * Return a pointer to the information, an entry in the table
 * estate->es_result_relations.  Note that the first entry in this
 * table is for the partitioned table itself and that the entire table
 * may be reallocated, changing the addresses of its entries.  
 *
 * Thus, it is important to avoid holding long-lived pointers to 
 * table entries (such as the pointer returned from this function).
 */
static ResultRelInfo *
get_part(EState *estate, Datum *values, bool *isnull, TupleDesc tupdesc)
{
	ResultRelInfo *resultRelInfo;
	Oid targetid;
	bool found;
	ResultPartHashEntry *entry;

	/* add a short term memory context if one wasn't assigned already */
	Assert(estate->es_partition_state != NULL &&
		estate->es_partition_state->accessMethods != NULL);
	if (!estate->es_partition_state->accessMethods->part_cxt)
		estate->es_partition_state->accessMethods->part_cxt =
			GetPerTupleExprContext(estate)->ecxt_per_tuple_memory;

	targetid = selectPartition(estate->es_result_partitions, values,
							   isnull, tupdesc, estate->es_partition_state->accessMethods);

	if (!OidIsValid(targetid))
		ereport(ERROR,
				(errcode(ERRCODE_NO_PARTITION_FOR_PARTITIONING_KEY),
				 errmsg("no partition for partitioning key")));

	if (estate->es_partition_state->result_partition_hash == NULL)
	{
		HASHCTL ctl;
		long num_buckets;

		/* reasonable assumption? */
		num_buckets =
			list_length(all_partition_relids(estate->es_result_partitions));
		num_buckets /= num_partition_levels(estate->es_result_partitions);

		ctl.keysize = sizeof(Oid);
		ctl.entrysize = sizeof(*entry);
		ctl.hash = oid_hash;

		estate->es_partition_state->result_partition_hash =
			hash_create("Partition Result Relation Hash",
						num_buckets,
						&ctl,
						HASH_ELEM | HASH_FUNCTION);
	}

	entry = hash_search(estate->es_partition_state->result_partition_hash,
						&targetid,
						HASH_ENTER,
						&found);

	if (found)
	{
		resultRelInfo = estate->es_result_relations;
		resultRelInfo += entry->offset;
		Assert(RelationGetRelid(resultRelInfo->ri_RelationDesc) == targetid);
	}
	else
	{
		int result_array_size =
			estate->es_partition_state->result_partition_array_size;
		RangeTblEntry *rte = makeNode(RangeTblEntry);
		List *rangeTable;
		int natts;

		if (estate->es_num_result_relations + 1 >= result_array_size)
		{
			int32 sz = result_array_size * 2;

			/* we shouldn't be able to overflow */
			Insist((int)sz > result_array_size);

			estate->es_result_relation_info = estate->es_result_relations =
					(ResultRelInfo *)repalloc(estate->es_result_relations,
										 	  sz * sizeof(ResultRelInfo));
			estate->es_partition_state->result_partition_array_size = (int)sz;
		}

		resultRelInfo = estate->es_result_relations;
		natts = resultRelInfo->ri_RelationDesc->rd_att->natts; /* in base relation */
		resultRelInfo += estate->es_num_result_relations;
		entry->offset = estate->es_num_result_relations;

		estate->es_num_result_relations++;

		rte->relid = targetid; /* all we need */
		rangeTable = list_make1(rte);
		initResultRelInfo(resultRelInfo, 1,
						  rangeTable,
						  CMD_INSERT,
						  estate->es_instrument,
						  (Gp_role != GP_ROLE_EXECUTE || Gp_is_writer));
		
		map_part_attrs(estate->es_result_relations->ri_RelationDesc, 
					   resultRelInfo->ri_RelationDesc,
					   &(resultRelInfo->ri_partInsertMap),
					   TRUE); /* throw on error, so result not needed */

		if (resultRelInfo->ri_partInsertMap)
			resultRelInfo->ri_partSlot = 
				MakeSingleTupleTableSlot(resultRelInfo->ri_RelationDesc->rd_att);
	}
	return resultRelInfo;
}

ResultRelInfo *
values_get_partition(Datum *values, bool *nulls, TupleDesc tupdesc,
					 EState *estate)
{
	ResultRelInfo *relinfo;

	Assert(PointerIsValid(estate->es_result_partitions));

	relinfo = get_part(estate, values, nulls, tupdesc);

	return relinfo;
}

/*
 * Find the partition we want and get the ResultRelInfo for the
 * partition.
 */
ResultRelInfo *
slot_get_partition(TupleTableSlot *slot, EState *estate)
{
	ResultRelInfo *resultRelInfo;
	AttrNumber max_attr;
	Datum *values;
	bool *nulls;

	Assert(PointerIsValid(estate->es_result_partitions));

	max_attr = estate->es_partition_state->max_partition_attr;

	slot_getsomeattrs(slot, max_attr);
	values = slot_get_values(slot);
	nulls = slot_get_isnull(slot);

	resultRelInfo = get_part(estate, values, nulls, slot->tts_tupleDescriptor);

	return resultRelInfo;
}

/* Wrap an attribute map (presumably from base partitioned table to part
 * as created by map_part_attrs in execMain.c) with an AttrMap. The new
 * AttrMap will contain a copy of the argument map.  The caller retains
 * the responsibility to dispose of the argument map eventually.
 *
 * If the input AttrNumber vector is empty or null, it is taken as an
 * identity map, i.e., a null AttrMap.
 */
AttrMap *makeAttrMap(int base_count, AttrNumber *base_map)
{
	int i, n, p;
	AttrMap *map;
	
	if ( base_count < 1 || base_map == NULL )
		return NULL;
	
	map = palloc0(sizeof(AttrMap) + base_count * sizeof(AttrNumber));
	
	for ( i = n = p = 0; i <= base_count; i++ )
	{
		map->attr_map[i] = base_map[i];
		
		if ( map->attr_map[i] != 0 ) 
		{
			if ( map->attr_map[i] > p ) p = map->attr_map[i];
			n++;
		}
	}	
	
	map->live_count = n;
	map->attr_max = p;
	map->attr_count = base_count;
	
	return map;
}

/* Invert a base-to-part attribute map to produce a part-to-base attribute map.
 * The result attribute map will have a attribute count at least as large as
 * the largest part attribute in the base map, however, the argument inv_count
 * may be used to force a larger count.
 *
 * The identity map, null, is handled specially.
 */
AttrMap *invertedAttrMap(AttrMap *base_map, int inv_count)
{
	AttrMap *inv_map;
	int i;
	
	if ( base_map == NULL )
		return NULL;
	
	if ( inv_count < base_map->attr_max )
	{
		inv_count = base_map->attr_max;
	}	
	
	inv_map = palloc0(sizeof(AttrMap) + inv_count * sizeof(AttrNumber));
	
	inv_map->live_count = base_map->live_count;
	inv_map->attr_max = base_map->attr_count;
	inv_map->attr_count = inv_count;
	
	for ( i = 1; i <= base_map->attr_count; i++ )
	{
		AttrNumber inv = base_map->attr_map[i];
		
		if ( inv == 0 ) continue;
		inv_map->attr_map[inv] = i;
	}
	
	return inv_map;
}

static AttrMap *copyAttrMap(AttrMap *original)
{
	AttrMap *copy;
	size_t sz;
	
	if ( original == NULL ) return NULL;
	
	sz = sizeof(AttrMap) + original->attr_count *sizeof(AttrNumber);
	copy = palloc0(sz);
	memcpy(copy, original, sz);
	
	return copy;
}

/* Compose two attribute maps giving a map with the same effect as applying
 * the first (input) map, then the second (output) map.
 */
AttrMap *compositeAttrMap(AttrMap *input_map, AttrMap *output_map)
{
	AttrMap *composite_map;
	int i;
	
	if ( input_map == NULL )
		return copyAttrMap(output_map);
	if ( output_map == NULL )
	    return copyAttrMap(input_map);
	
	composite_map = copyAttrMap(input_map);
	composite_map->attr_max = output_map->attr_max;
	
	for ( i = 1; i <=input_map->attr_count; i++ )
	{
		AttrNumber k = attrMap(output_map, attrMap(input_map, i));
		composite_map->attr_map[i] = k;
	}
	
	return composite_map;
}

/* Use the given attribute map to convert an attribute number in the
 * base relation to an attribute number in the other relation.  Forgive
 * out-of-range attributes by mapping them to zero.  Treat null as
 * the identity map.
 */
AttrNumber attrMap(AttrMap *map, AttrNumber anum)
{
	if ( map == NULL )
		return anum;
	if ( 0 < anum && anum <= map->attr_count )
		return map->attr_map[anum];
	return 0;
}

/* Apply attrMap over an integer list of attribute numbers.
 */
List *attrMapIntList(AttrMap *map, List *attrs)
{
	ListCell *lc;
	List *remapped_list = NIL;
	
	foreach (lc, attrs)
	{
		int anum = (int)attrMap(map, (AttrNumber)lfirst_int(lc));
		remapped_list = lappend_int(remapped_list, anum);
	}
	return remapped_list;
}

/* For attrMapExpr below.
 *
 * Mutate Var nodes in an expression using the given attribute map.
 * Insist the Var nodes have varno == 1 and the that the mapping
 * yields a live attribute number (non-zero).
 */
static Node *apply_attrmap_mutator(Node *node, AttrMap *map)
{
	if ( node == NULL )
		return NULL;
	
	if (IsA(node, Var) )
	{
		AttrNumber anum = 0;
		Var *var = (Var*)node;
		Assert(var->varno == 1); /* in CHECK contraints */
		anum = attrMap(map, var->varattno);
		
		if ( anum == 0 )
		{
			/* Should never happen, but best caught early. */
			elog(ERROR, "attribute map discrepancy");
		}
		else if ( anum != var->varattno )
		{
			var = copyObject(var);
			var->varattno = anum;
		}
		return (Node *)var;
	}
	return expression_tree_mutator(node, apply_attrmap_mutator, (void *)map);
}

/* Apply attrMap over the Var nodes in an expression.
 */
Node *attrMapExpr(AttrMap *map, Node *expr)
{
	return apply_attrmap_mutator(expr, map);
}


/* Check compatibility of the attributes of the given partitioned
 * table and part for purposes of INSERT (through the partitioned
 * table) or EXCHANGE (of the part into the partitioned table).
 * Don't use any partitioning catalogs, because this must run
 * on the segment databases as well as on the entry database.
 *
 * If requested and needed, make a vector mapping the attribute
 * numbers of the partitioned table to corresponding attribute 
 * numbers in the part.  Represent the "unneeded" identity map
 * as null.
 *
 * base -- the partitioned table
 * part -- the part table
 * map_ptr -- where to store a pointer to the result, or NULL
 * throw -- whether to throw an error in case of incompatibility
 *
 * The implicit result is a vector one longer than the number
 * of attributes (existing or not) in the base relation.
 * It is returned through the map_ptr argument, if that argument
 * is non-null.
 *
 * The explicit result indicates whether the part is compatible
 * with the base relation.  If the throw argument is true, however,
 * an error is issued rather than returning false.
 *
 * Note that, in the map, element 0 is wasted and is always zero, 
 * so the vector is indexed by attribute number (origin 1).
 *
 * The i-th element of the map is the attribute number in 
 * the part relation that corresponds to attribute i of the  
 * base relation, or it is zero to indicate that attribute 
 * i of the base relation doesn't exist (has been dropped).
 *
 * This is a handy map for renumbering attributes for use with
 * part relations that may have a different configuration of 
 * "holes" than the partitioned table in which they occur.
 * 
 * Be sure to call this in the memory context in which the result
 * vector ought to be stored.
 *
 * Though some error checking is done, it is not comprehensive.
 * If internal assumptions about possible tuple formats are
 * correct, errors should not occur.  Still, the downside is
 * incorrect data, so use errors (not assertions) for the case.
 *
 * Checks include same number of non-dropped attributes in all 
 * parts of a partitioned table, non-dropped attributes in 
 * corresponding relative positions must match in name, type
 * and alignment, attribute numbers must agree with their
 * position in tuple, etc.
 */
bool 
map_part_attrs(Relation base, Relation part, AttrMap **map_ptr, bool throw)
{	
	AttrNumber i = 1;
	AttrNumber n = base->rd_att->natts;
	FormData_pg_attribute *battr = NULL;
	
	AttrNumber j = 1;
	AttrNumber m = part->rd_att->natts;
	FormData_pg_attribute *pattr = NULL;
	
	AttrNumber *v = NULL;
	
	/* If we might want a map, allocate one. */
	if ( map_ptr != NULL )
	{
		v = palloc0(sizeof(AttrNumber)*(n+1));
		*map_ptr = NULL;
	}
	
	bool is_identical = TRUE;
	bool is_compatible = TRUE;
	
	/* For each matched pair of attributes ... */
	while ( i <= n && j <= m )
	{
		battr = base->rd_att->attrs[i-1];
		pattr = part->rd_att->attrs[j-1];
		
		/* Skip dropped attributes. */
		
		if ( battr->attisdropped )
		{
			i++;
			continue;
		}
		
		if ( pattr->attisdropped )
		{
			j++;
			continue;
		}
		
		/* Check attribute conformability requirements. */
		
		/* -- Names must match. */
		if ( strncmp(NameStr(battr->attname), NameStr(pattr->attname), NAMEDATALEN) != 0 )
		{
			if ( throw )
				ereport(ERROR,
						(errcode(ERRCODE_SYNTAX_ERROR),
						 errmsg("relation \"%s\" must have the same "
								"column names and column order as \"%s\"",
								RelationGetRelationName(part),
								RelationGetRelationName(base))));
			is_compatible = FALSE;
			break;
		}
		
		/* -- Types must match. */
		if (battr->atttypid != pattr->atttypid)
		{
			if ( throw )
				ereport(ERROR,
						(errcode(ERRCODE_SYNTAX_ERROR),
						 errmsg("type mismatch for attribute \"%s\"",
								NameStr((battr->attname)))));
			is_compatible = FALSE;
			break;
		}
		
		/* -- Alignment should match, but check just to be safe. */
		if (battr->attalign != pattr->attalign )
		{
			if ( throw )
				ereport(ERROR,
						(errcode(ERRCODE_SYNTAX_ERROR),
						 errmsg("alignment mismatch for attribute \"%s\"",
								NameStr((battr->attname)))));
			is_compatible = FALSE;
			break;
		}
		
		/* -- Attribute numbers must match position (+1) in tuple. 
		 *    This is a hard requirement so always throw.  This could
		 *    be an assertion, except that we want to fail even in a 
		 *    distribution build.
		 */
		if ( battr->attnum != i || pattr->attnum != j )
			elog(ERROR,
				 "attribute numbers out of order");
		
		/* Note any attribute number difference. */
		if ( i != j )
			is_identical = FALSE;
		
		/* If we're building a map, update it. */
		if ( v != NULL )
			v[i] = j;
		
		i++;
		j++;
	}
	
	if ( is_compatible )
	{
		/* Any excess attributes in parent better be marked dropped */
		for ( ; i <= n; i++ )
		{
			if ( !base->rd_att->attrs[i-1]->attisdropped )
			{
				if ( throw )
				/* the partitioned table has more columns than the part */
					ereport(ERROR,
							(errcode(ERRCODE_SYNTAX_ERROR),
							 errmsg("relation \"%s\" must have the same number columns as relation \"%s\"",
									RelationGetRelationName(part),
									RelationGetRelationName(base))));
				is_compatible = FALSE;
			}
		}

		/* Any excess attributes in part better be marked dropped */
		for ( ; j <= m; j++ )
		{
			if ( !part->rd_att->attrs[j-1]->attisdropped )
			{
				if ( throw )
				/* the partitioned table has fewer columns than the part */
					ereport(ERROR,
							(errcode(ERRCODE_SYNTAX_ERROR),
							 errmsg("relation \"%s\" must have the same number columns as relation \"%s\"",
									RelationGetRelationName(part),
									RelationGetRelationName(base))));
				is_compatible = FALSE;
			}
		}
	}

	/* Identical tuple descriptors should have the same number of columns */
	if (n != m)
	{
		is_identical = FALSE;
	}
	
	if ( !is_compatible )
	{
		Assert( !throw );
		if ( v != NULL )
			pfree(v);
		return FALSE;
	}

	/* If parent and part are the same, don't use a map */
	if ( is_identical && v != NULL )
	{
		pfree(v);
		v = NULL;
	}
	
	if ( map_ptr != NULL && v != NULL )
	{
		*map_ptr = makeAttrMap(n, v);
		pfree(v);
	}
	return TRUE;
}

/*
 * Maps the tuple descriptor of a part to a target tuple descriptor.
 * The mapping assume that the attributes in the target descriptor
 * could be in any position in the part descriptor.
 */
void
map_part_attrs_from_targetdesc(TupleDesc target, TupleDesc part, AttrMap **map_ptr)
{
	Assert(target);
	Assert(part);
	Assert(NULL == *map_ptr);

	int ntarget = target->natts;
	int npart = part->natts;

	FormData_pg_attribute *tattr = NULL; 
	FormData_pg_attribute *pattr = NULL;

	AttrNumber *mapper = palloc0(sizeof(AttrNumber)*(ntarget+1));
	
	/* Map every attribute in the target to an attribute 
	* in the part tuple descriptor 
	*/
	for(AttrNumber i = 0; i < ntarget; i++)
	{
		tattr = target->attrs[i];
		mapper[i+1] = 0;

		if ( tattr->attisdropped ) 
		{
			continue;
		}

		/* Scan all attributes in the part tuple descriptor */
		for (AttrNumber j = 0; j < npart; j++)
		{
			pattr = part->attrs[j];
			if ( pattr->attisdropped )
			{
				continue;
			}

			if (strncmp(NameStr(tattr->attname), NameStr(pattr->attname), NAMEDATALEN) == 0 &&
	 			tattr->atttypid == pattr->atttypid && 
				tattr->attalign == pattr->attalign )
			{
				mapper[i+1] = j+1;
				/* Continue with next attribute in the target list */
				break;
			}
		}
	}

	Assert ( map_ptr != NULL && mapper != NULL );

	*map_ptr = makeAttrMap(ntarget, mapper);
	pfree(mapper);
}


/*
 * Clear any partition state held in the argument EState node.  This is
 * called during ExecEndPlan and is not, itself, recursive.
 *
 * At present, the only required cleanup is to decrement reference counts
 * in any tuple descriptors held in slots in the partition state.
 */
static void
ClearPartitionState(EState *estate)
{
	PartitionState *pstate = estate->es_partition_state;
	HASH_SEQ_STATUS hash_seq_status;
	ResultPartHashEntry *entry;
	
	if ( pstate == NULL || pstate->result_partition_hash == NULL )
		return;
	
	/* Examine each hash table entry. */
	hash_freeze(pstate->result_partition_hash); 
	hash_seq_init(&hash_seq_status, pstate->result_partition_hash);
	while ( (entry = hash_seq_search(&hash_seq_status)) )
	{
		ResultPartHashEntry *part = (ResultPartHashEntry*)entry;
		ResultRelInfo *info = &estate->es_result_relations[part->offset];
		if ( info->ri_partSlot )
		{
			Assert( info->ri_partInsertMap ); /* paired with slot */
			if ( info->ri_partSlot->tts_tupleDescriptor )
				ReleaseTupleDesc(info->ri_partSlot->tts_tupleDescriptor);
			ExecClearTuple(info->ri_partSlot);
		}
	}
	/* No need for hash_seq_term() since we iterated to end. */
}<|MERGE_RESOLUTION|>--- conflicted
+++ resolved
@@ -3862,7 +3862,6 @@
 	/* OpenIntoRel might never have gotten called */
 	if (rel)
 	{
-<<<<<<< HEAD
 		/* APPEND_ONLY is closed in the intorel_shutdown */
 		if (!(RelationIsAoRows(rel) || RelationIsAoCols(rel)))
 		{
@@ -3943,17 +3942,6 @@
 				}
 			}
 		}
-=======
-		/*
-		 * If we skipped using WAL, and it's not a temp relation, we must
-		 * force the relation down to disk before it's safe to commit the
-		 * transaction.  This requires forcing out any dirty buffers and then
-		 * doing a forced fsync.
-		 */
-		if (!estate->es_into_relation_use_wal &&
-			!estate->es_into_relation_descriptor->rd_istemp)
-			heap_sync(estate->es_into_relation_descriptor);
->>>>>>> ef65f6f7
 
 		/* close rel, but keep lock until commit */
 		heap_close(rel, NoLock);
