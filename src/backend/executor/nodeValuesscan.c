--- conflicted
+++ resolved
@@ -4,13 +4,9 @@
  *	  Support routines for scanning Values lists
  *	  ("VALUES (...), (...), ..." in rangetable).
  *
-<<<<<<< HEAD
- * Portions Copyright (c) 2006-2008, Greenplum inc
+ * Portions Copyright (c) 2006-2008, Cloudberry inc
  * Portions Copyright (c) 2012-Present VMware, Inc. or its affiliates.
- * Portions Copyright (c) 1996-2019, PostgreSQL Global Development Group
-=======
  * Portions Copyright (c) 1996-2021, PostgreSQL Global Development Group
->>>>>>> d457cb4e
  * Portions Copyright (c) 1994, Regents of the University of California
  *
  *
@@ -34,8 +30,6 @@
 #include "jit/jit.h"
 #include "optimizer/clauses.h"
 #include "utils/expandeddatum.h"
-
-#include "cdb/cdbvars.h"
 
 
 static TupleTableSlot *ValuesNext(ValuesScanState *node);
