/*-------------------------------------------------------------------------
 *
 * execUtils.c
 *	  miscellaneous executor utility routines
 *
<<<<<<< HEAD
 * Portions Copyright (c) 2005-2008, Greenplum inc
 * Portions Copyright (c) 2012-Present VMware, Inc. or its affiliates.
 * Portions Copyright (c) 1996-2019, PostgreSQL Global Development Group
=======
 * Portions Copyright (c) 1996-2021, PostgreSQL Global Development Group
>>>>>>> d457cb4e
 * Portions Copyright (c) 1994, Regents of the University of California
 *
 *
 * IDENTIFICATION
 *	  src/backend/executor/execUtils.c
 *
 *-------------------------------------------------------------------------
 */
/*
 * INTERFACE ROUTINES
 *		CreateExecutorState		Create/delete executor working state
 *		FreeExecutorState
 *		CreateExprContext
 *		CreateStandaloneExprContext
 *		FreeExprContext
 *		ReScanExprContext
 *
 *		ExecAssignExprContext	Common code for plan node init routines.
 *		etc
 *
 *		ExecOpenScanRelation	Common code for scan node init routines.
 *
 *		ExecInitRangeTable		Set up executor's range-table-related data.
 *
 *		ExecGetRangeTableRelation		Fetch Relation for a rangetable entry.
 *
 *		executor_errposition	Report syntactic position of an error.
 *
 *		RegisterExprContextCallback    Register function shutdown callback
 *		UnregisterExprContextCallback  Deregister function shutdown callback
 *
 *		GetAttributeByName		Runtime extraction of columns from tuples.
 *		GetAttributeByNum
 *
 *	 NOTES
 *		This file has traditionally been the place to stick misc.
 *		executor support stuff that doesn't really go anyplace else.
 */

#include "postgres.h"
#include "pgstat.h"

#include "access/genam.h"
#include "access/heapam.h"
#include "access/parallel.h"
#include "access/relscan.h"
#include "access/table.h"
#include "access/tableam.h"
#include "access/transam.h"
#include "catalog/index.h"
#include "executor/execdebug.h"
#include "executor/execUtils.h"
#include "executor/executor.h"
#include "executor/execPartition.h"
#include "jit/jit.h"
#include "mb/pg_wchar.h"
#include "miscadmin.h"
#include "nodes/nodeFuncs.h"
#include "parser/parsetree.h"
#include "partitioning/partdesc.h"
#include "storage/lmgr.h"
#include "utils/builtins.h"
#include "utils/memutils.h"
#include "utils/rel.h"
#include "utils/typcache.h"

#include "nodes/primnodes.h"
#include "nodes/execnodes.h"

#include "cdb/cdbutil.h"
#include "cdb/cdbvars.h"
#include "cdb/cdbdisp_query.h"
#include "cdb/cdbdispatchresult.h"
#include "cdb/ml_ipc.h"
#include "cdb/cdbmotion.h"
#include "cdb/cdbsreh.h"
#include "cdb/memquota.h"
#include "executor/instrument.h"
#include "executor/spi.h"
#include "utils/elog.h"
#include "miscadmin.h"
#include "nodes/makefuncs.h"
#include "storage/ipc.h"
#include "cdb/cdbllize.h"
#include "utils/guc.h"
#include "utils/workfile_mgr.h"
#include "utils/metrics_utils.h"

#include "cdb/memquota.h"

static bool tlist_matches_tupdesc(PlanState *ps, List *tlist, Index varno, TupleDesc tupdesc);
static void ShutdownExprContext(ExprContext *econtext, bool isCommit);
static List *flatten_logic_exprs(Node *node);


/* ----------------------------------------------------------------
 *				 Executor state and memory management functions
 * ----------------------------------------------------------------
 */

/* ----------------
 *		CreateExecutorState
 *
 *		Create and initialize an EState node, which is the root of
 *		working storage for an entire Executor invocation.
 *
 * Principally, this creates the per-query memory context that will be
 * used to hold all working data that lives till the end of the query.
 * Note that the per-query context will become a child of the caller's
 * CurrentMemoryContext.
 * ----------------
 */
EState *
CreateExecutorState(void)
{
	EState	   *estate;
	MemoryContext qcontext;
	MemoryContext oldcontext;

	/*
	 * Create the per-query context for this Executor run.
	 */
	qcontext = AllocSetContextCreate(CurrentMemoryContext,
									 "ExecutorState",
									 ALLOCSET_DEFAULT_SIZES);
	MemoryContextDeclareAccountingRoot(qcontext);

	/*
	 * Make the EState node within the per-query context.  This way, we don't
	 * need a separate pfree() operation for it at shutdown.
	 */
	oldcontext = MemoryContextSwitchTo(qcontext);

	estate = makeNode(EState);

	/*
	 * Initialize all fields of the Executor State structure
	 */
	estate->es_direction = ForwardScanDirection;
	estate->es_snapshot = InvalidSnapshot;	/* caller must initialize this */
	estate->es_crosscheck_snapshot = InvalidSnapshot;	/* no crosscheck */
	estate->es_range_table = NIL;
	estate->es_range_table_size = 0;
	estate->es_relations = NULL;
	estate->es_rowmarks = NULL;
	estate->es_plannedstmt = NULL;

	estate->es_junkFilter = NULL;

	estate->es_output_cid = (CommandId) 0;

	estate->es_result_relations = NULL;
	estate->es_opened_result_relations = NIL;
	estate->es_tuple_routing_result_relations = NIL;
	estate->es_trig_target_relations = NIL;

	estate->es_param_list_info = NULL;
	estate->es_param_exec_vals = NULL;

	estate->es_queryEnv = NULL;

	estate->es_query_cxt = qcontext;

	estate->es_tupleTable = NIL;

	estate->es_processed = 0;

	estate->es_top_eflags = 0;
	estate->es_instrument = 0;
	estate->es_finished = false;

	estate->es_exprcontexts = NIL;

	estate->es_subplanstates = NIL;

	estate->es_auxmodifytables = NIL;

	estate->es_per_tuple_exprcontext = NULL;

	estate->es_sourceText = NULL;

	estate->es_use_parallel_mode = false;

	estate->es_jit_flags = 0;
	estate->es_jit = NULL;

	estate->es_sliceTable = NULL;
	estate->interconnect_context = NULL;
	estate->motionlayer_context = NULL;
	estate->es_interconnect_is_setup = false;
	estate->active_recv_id = -1;
	estate->es_got_eos = false;
	estate->cancelUnfinished = false;

	estate->dispatcherState = NULL;

	estate->currentSliceId = 0;
	estate->eliminateAliens = false;

	/*
	 * Return the executor state structure
	 */
	MemoryContextSwitchTo(oldcontext);

	return estate;
}

/* ----------------
 *		FreeExecutorState
 *
 *		Release an EState along with all remaining working storage.
 *
 * Note: this is not responsible for releasing non-memory resources, such as
 * open relations or buffer pins.  But it will shut down any still-active
 * ExprContexts within the EState and deallocate associated JITed expressions.
 * That is sufficient cleanup for situations where the EState has only been
 * used for expression evaluation, and not to run a complete Plan.
 *
 * This can be called in any memory context ... so long as it's not one
 * of the ones to be freed.
 *
 * In Greenplum, this also clears the PartitionState, even though that's a
 * non-memory resource, as that can be allocated for expression evaluation even
 * when there is no Plan.
 * ----------------
 */
void
FreeExecutorState(EState *estate)
{
	/*
	 * Shut down and free any remaining ExprContexts.  We do this explicitly
	 * to ensure that any remaining shutdown callbacks get called (since they
	 * might need to release resources that aren't simply memory within the
	 * per-query memory context).
	 */
	while (estate->es_exprcontexts)
	{
		/*
		 * XXX: seems there ought to be a faster way to implement this than
		 * repeated list_delete(), no?
		 */
		FreeExprContext((ExprContext *) linitial(estate->es_exprcontexts),
						true);
		/* FreeExprContext removed the list link for us */
	}

	estate->dispatcherState = NULL;

	/* release JIT context, if allocated */
	if (estate->es_jit)
	{
		jit_release_context(estate->es_jit);
		estate->es_jit = NULL;
	}

	/* release partition directory, if allocated */
	if (estate->es_partition_directory)
	{
		DestroyPartitionDirectory(estate->es_partition_directory);
		estate->es_partition_directory = NULL;
	}

	/*
	 * Free the per-query memory context, thereby releasing all working
	 * memory, including the EState node itself.
	 */
	MemoryContextDelete(estate->es_query_cxt);
}

/*
 * Internal implementation for CreateExprContext() and CreateWorkExprContext()
 * that allows control over the AllocSet parameters.
 */
static ExprContext *
CreateExprContextInternal(EState *estate, Size minContextSize,
						  Size initBlockSize, Size maxBlockSize)
{
	ExprContext *econtext;
	MemoryContext oldcontext;

	/* Create the ExprContext node within the per-query memory context */
	oldcontext = MemoryContextSwitchTo(estate->es_query_cxt);

	econtext = makeNode(ExprContext);

	/* Initialize fields of ExprContext */
	econtext->ecxt_scantuple = NULL;
	econtext->ecxt_innertuple = NULL;
	econtext->ecxt_outertuple = NULL;

	econtext->ecxt_per_query_memory = estate->es_query_cxt;

	/*
	 * Create working memory for expression evaluation in this context.
	 */
	econtext->ecxt_per_tuple_memory =
		AllocSetContextCreate(estate->es_query_cxt,
							  "ExprContext",
							  minContextSize,
							  initBlockSize,
							  maxBlockSize);

	econtext->ecxt_param_exec_vals = estate->es_param_exec_vals;
	econtext->ecxt_param_list_info = estate->es_param_list_info;

	econtext->ecxt_aggvalues = NULL;
	econtext->ecxt_aggnulls = NULL;

	econtext->caseValue_datum = (Datum) 0;
	econtext->caseValue_isNull = true;

	econtext->domainValue_datum = (Datum) 0;
	econtext->domainValue_isNull = true;

	econtext->ecxt_estate = estate;

	econtext->ecxt_callbacks = NULL;

	/*
	 * Link the ExprContext into the EState to ensure it is shut down when the
	 * EState is freed.  Because we use lcons(), shutdowns will occur in
	 * reverse order of creation, which may not be essential but can't hurt.
	 */
	estate->es_exprcontexts = lcons(econtext, estate->es_exprcontexts);

	MemoryContextSwitchTo(oldcontext);

	return econtext;
}

/* ----------------
 *		CreateExprContext
 *
 *		Create a context for expression evaluation within an EState.
 *
 * An executor run may require multiple ExprContexts (we usually make one
 * for each Plan node, and a separate one for per-output-tuple processing
 * such as constraint checking).  Each ExprContext has its own "per-tuple"
 * memory context.
 *
 * Note we make no assumption about the caller's memory context.
 * ----------------
 */
ExprContext *
CreateExprContext(EState *estate)
{
	return CreateExprContextInternal(estate, ALLOCSET_DEFAULT_SIZES);
}


/* ----------------
 *		CreateWorkExprContext
 *
 * Like CreateExprContext, but specifies the AllocSet sizes to be reasonable
 * in proportion to work_mem. If the maximum block allocation size is too
 * large, it's easy to skip right past work_mem with a single allocation.
 * ----------------
 */
ExprContext *
CreateWorkExprContext(EState *estate)
{
<<<<<<< HEAD
	Size minContextSize = ALLOCSET_DEFAULT_MINSIZE;
	Size initBlockSize = ALLOCSET_DEFAULT_INITSIZE;
	Size maxBlockSize = ALLOCSET_DEFAULT_MAXSIZE;
=======
	Size		minContextSize = ALLOCSET_DEFAULT_MINSIZE;
	Size		initBlockSize = ALLOCSET_DEFAULT_INITSIZE;
	Size		maxBlockSize = ALLOCSET_DEFAULT_MAXSIZE;
>>>>>>> d457cb4e

	/* choose the maxBlockSize to be no larger than 1/16 of work_mem */
	while (16 * maxBlockSize > work_mem * 1024L)
		maxBlockSize >>= 1;

	if (maxBlockSize < ALLOCSET_DEFAULT_INITSIZE)
		maxBlockSize = ALLOCSET_DEFAULT_INITSIZE;

	return CreateExprContextInternal(estate, minContextSize,
									 initBlockSize, maxBlockSize);
}

/* ----------------
 *		CreateStandaloneExprContext
 *
 *		Create a context for standalone expression evaluation.
 *
 * An ExprContext made this way can be used for evaluation of expressions
 * that contain no Params, subplans, or Var references (it might work to
 * put tuple references into the scantuple field, but it seems unwise).
 *
 * The ExprContext struct is allocated in the caller's current memory
 * context, which also becomes its "per query" context.
 *
 * It is caller's responsibility to free the ExprContext when done,
 * or at least ensure that any shutdown callbacks have been called
 * (ReScanExprContext() is suitable).  Otherwise, non-memory resources
 * might be leaked.
 * ----------------
 */
ExprContext *
CreateStandaloneExprContext(void)
{
	ExprContext *econtext;

	/* Create the ExprContext node within the caller's memory context */
	econtext = makeNode(ExprContext);

	/* Initialize fields of ExprContext */
	econtext->ecxt_scantuple = NULL;
	econtext->ecxt_innertuple = NULL;
	econtext->ecxt_outertuple = NULL;

	econtext->ecxt_per_query_memory = CurrentMemoryContext;

	/*
	 * Create working memory for expression evaluation in this context.
	 */
	econtext->ecxt_per_tuple_memory =
		AllocSetContextCreate(CurrentMemoryContext,
							  "ExprContext",
							  ALLOCSET_DEFAULT_SIZES);

	econtext->ecxt_param_exec_vals = NULL;
	econtext->ecxt_param_list_info = NULL;

	econtext->ecxt_aggvalues = NULL;
	econtext->ecxt_aggnulls = NULL;

	econtext->caseValue_datum = (Datum) 0;
	econtext->caseValue_isNull = true;

	econtext->domainValue_datum = (Datum) 0;
	econtext->domainValue_isNull = true;

	econtext->ecxt_estate = NULL;

	econtext->ecxt_callbacks = NULL;

	return econtext;
}

/* ----------------
 *		FreeExprContext
 *
 *		Free an expression context, including calling any remaining
 *		shutdown callbacks.
 *
 * Since we free the temporary context used for expression evaluation,
 * any previously computed pass-by-reference expression result will go away!
 *
 * If isCommit is false, we are being called in error cleanup, and should
 * not call callbacks but only release memory.  (It might be better to call
 * the callbacks and pass the isCommit flag to them, but that would require
 * more invasive code changes than currently seems justified.)
 *
 * Note we make no assumption about the caller's memory context.
 * ----------------
 */
void
FreeExprContext(ExprContext *econtext, bool isCommit)
{
	EState	   *estate;

	/* Call any registered callbacks */
	ShutdownExprContext(econtext, isCommit);
	/* And clean up the memory used */
	MemoryContextDelete(econtext->ecxt_per_tuple_memory);
	/* Unlink self from owning EState, if any */
	estate = econtext->ecxt_estate;
	if (estate)
		estate->es_exprcontexts = list_delete_ptr(estate->es_exprcontexts,
												  econtext);
	/* And delete the ExprContext node */
	pfree(econtext);
}

/*
 * ReScanExprContext
 *
 *		Reset an expression context in preparation for a rescan of its
 *		plan node.  This requires calling any registered shutdown callbacks,
 *		since any partially complete set-returning-functions must be canceled.
 *
 * Note we make no assumption about the caller's memory context.
 */
void
ReScanExprContext(ExprContext *econtext)
{
	/* Call any registered callbacks */
	ShutdownExprContext(econtext, true);
	/* And clean up the memory used */
	MemoryContextReset(econtext->ecxt_per_tuple_memory);
}

/*
 * Build a per-output-tuple ExprContext for an EState.
 *
 * This is normally invoked via GetPerTupleExprContext() macro,
 * not directly.
 */
ExprContext *
MakePerTupleExprContext(EState *estate)
{
	if (estate->es_per_tuple_exprcontext == NULL)
		estate->es_per_tuple_exprcontext = CreateExprContext(estate);

	return estate->es_per_tuple_exprcontext;
}


/* ----------------------------------------------------------------
 *				 miscellaneous node-init support functions
 *
 * Note: all of these are expected to be called with CurrentMemoryContext
 * equal to the per-query memory context.
 * ----------------------------------------------------------------
 */

/* ----------------
 *		ExecAssignExprContext
 *
 *		This initializes the ps_ExprContext field.  It is only necessary
 *		to do this for nodes which use ExecQual or ExecProject
 *		because those routines require an econtext. Other nodes that
 *		don't have to evaluate expressions don't need to do this.
 * ----------------
 */
void
ExecAssignExprContext(EState *estate, PlanState *planstate)
{
	planstate->ps_ExprContext = CreateExprContext(estate);
}

/* ----------------
 *		ExecGetResultType
 * ----------------
 */
TupleDesc
ExecGetResultType(PlanState *planstate)
{
	return planstate->ps_ResultTupleDesc;
}

/*
 * ExecGetResultSlotOps - information about node's type of result slot
 */
const TupleTableSlotOps *
ExecGetResultSlotOps(PlanState *planstate, bool *isfixed)
{
	if (planstate->resultopsset && planstate->resultops)
	{
		if (isfixed)
			*isfixed = planstate->resultopsfixed;
		return planstate->resultops;
	}

	if (isfixed)
	{
		if (planstate->resultopsset)
			*isfixed = planstate->resultopsfixed;
		else if (planstate->ps_ResultTupleSlot)
			*isfixed = TTS_FIXED(planstate->ps_ResultTupleSlot);
		else
			*isfixed = false;
	}

	if (!planstate->ps_ResultTupleSlot)
		return &TTSOpsVirtual;

	return planstate->ps_ResultTupleSlot->tts_ops;
}


/* ----------------
 *		ExecAssignProjectionInfo
 *
 * forms the projection information from the node's targetlist
 *
 * Notes for inputDesc are same as for ExecBuildProjectionInfo: supply it
 * for a relation-scan node, can pass NULL for upper-level nodes
 * ----------------
 */
void
ExecAssignProjectionInfo(PlanState *planstate,
						 TupleDesc inputDesc)
{
	planstate->ps_ProjInfo =
		ExecBuildProjectionInfo(planstate->plan->targetlist,
								planstate->ps_ExprContext,
								planstate->ps_ResultTupleSlot,
								planstate,
								inputDesc);
}


/* ----------------
 *		ExecConditionalAssignProjectionInfo
 *
 * as ExecAssignProjectionInfo, but store NULL rather than building projection
 * info if no projection is required
 * ----------------
 */
void
ExecConditionalAssignProjectionInfo(PlanState *planstate, TupleDesc inputDesc,
									Index varno)
{
	if (tlist_matches_tupdesc(planstate,
							  planstate->plan->targetlist,
							  varno,
							  inputDesc))
	{
		planstate->ps_ProjInfo = NULL;
		planstate->resultopsset = planstate->scanopsset;
		planstate->resultopsfixed = planstate->scanopsfixed;
		planstate->resultops = planstate->scanops;
	}
	else
	{
		if (!planstate->ps_ResultTupleSlot)
		{
			ExecInitResultSlot(planstate, &TTSOpsVirtual);
			planstate->resultops = &TTSOpsVirtual;
			planstate->resultopsfixed = true;
			planstate->resultopsset = true;
		}
		ExecAssignProjectionInfo(planstate, inputDesc);
	}
}

static bool
tlist_matches_tupdesc(PlanState *ps, List *tlist, Index varno, TupleDesc tupdesc)
{
	int			numattrs = tupdesc->natts;
	int			attrno;
	ListCell   *tlist_item = list_head(tlist);

	/* Check the tlist attributes */
	for (attrno = 1; attrno <= numattrs; attrno++)
	{
		Form_pg_attribute att_tup = TupleDescAttr(tupdesc, attrno - 1);
		Var		   *var;

		if (tlist_item == NULL)
			return false;		/* tlist too short */
		var = (Var *) ((TargetEntry *) lfirst(tlist_item))->expr;
		if (!var || !IsA(var, Var))
			return false;		/* tlist item not a Var */
		/* if these Asserts fail, planner messed up */
		Assert(var->varno == varno);
		Assert(var->varlevelsup == 0);
		if (var->varattno != attrno)
			return false;		/* out of order */
		if (att_tup->attisdropped)
			return false;		/* table contains dropped columns */
		if (att_tup->atthasmissing)
			return false;		/* table contains cols with missing values */

		/*
		 * Note: usually the Var's type should match the tupdesc exactly, but
		 * in situations involving unions of columns that have different
		 * typmods, the Var may have come from above the union and hence have
		 * typmod -1.  This is a legitimate situation since the Var still
		 * describes the column, just not as exactly as the tupdesc does. We
		 * could change the planner to prevent it, but it'd then insert
		 * projection steps just to convert from specific typmod to typmod -1,
		 * which is pretty silly.
		 */
		if (var->vartype != att_tup->atttypid ||
			(var->vartypmod != att_tup->atttypmod &&
			 var->vartypmod != -1))
			return false;		/* type mismatch */

		tlist_item = lnext(tlist, tlist_item);
	}

	if (tlist_item)
		return false;			/* tlist too long */

	return true;
}

/* ----------------
 *		ExecFreeExprContext
 *
 * A plan node's ExprContext should be freed explicitly during executor
 * shutdown because there may be shutdown callbacks to call.  (Other resources
 * made by the above routines, such as projection info, don't need to be freed
 * explicitly because they're just memory in the per-query memory context.)
 *
 * However ... there is no particular need to do it during ExecEndNode,
 * because FreeExecutorState will free any remaining ExprContexts within
 * the EState.  Letting FreeExecutorState do it allows the ExprContexts to
 * be freed in reverse order of creation, rather than order of creation as
 * will happen if we delete them here, which saves O(N^2) work in the list
 * cleanup inside FreeExprContext.
 * ----------------
 */
void
ExecFreeExprContext(PlanState *planstate)
{
	/*
	 * Per above discussion, don't actually delete the ExprContext. We do
	 * unlink it from the plan node, though.
	 */
	planstate->ps_ExprContext = NULL;
}


/* ----------------------------------------------------------------
 *				  Scan node support
 * ----------------------------------------------------------------
 */

/* ----------------
 *		ExecAssignScanType
 * ----------------
 */
void
ExecAssignScanType(ScanState *scanstate, TupleDesc tupDesc)
{
	TupleTableSlot *slot = scanstate->ss_ScanTupleSlot;

	ExecSetSlotDescriptor(slot, tupDesc);
}

/* ----------------
 *		ExecCreateScanSlotFromOuterPlan
 * ----------------
 */
void
ExecCreateScanSlotFromOuterPlan(EState *estate,
								ScanState *scanstate,
								const TupleTableSlotOps *tts_ops)
{
	PlanState  *outerPlan;
	TupleDesc	tupDesc;

	outerPlan = outerPlanState(scanstate);
	tupDesc = ExecGetResultType(outerPlan);

	ExecInitScanTupleSlot(estate, scanstate, tupDesc, tts_ops);
}

/* ----------------------------------------------------------------
 *		ExecRelationIsTargetRelation
 *
 *		Detect whether a relation (identified by rangetable index)
 *		is one of the target relations of the query.
 *
 * Note: This is currently no longer used in core.  We keep it around
 * because FDWs may wish to use it to determine if their foreign table
 * is a target relation.
 * ----------------------------------------------------------------
 */
bool
ExecRelationIsTargetRelation(EState *estate, Index scanrelid)
{
	return list_member_int(estate->es_plannedstmt->resultRelations, scanrelid);
}

/* ----------------------------------------------------------------
 *		ExecOpenScanRelation
 *
 *		Open the heap relation to be scanned by a base-level scan plan node.
 *		This should be called during the node's ExecInit routine.
 * ----------------------------------------------------------------
 */
Relation
ExecOpenScanRelation(EState *estate, Index scanrelid, int eflags)
{
	Relation	rel;

	/* Open the relation. */
	rel = ExecGetRangeTableRelation(estate, scanrelid);

	/*
	 * Complain if we're attempting a scan of an unscannable relation, except
	 * when the query won't actually be run.  This is a slightly klugy place
	 * to do this, perhaps, but there is no better place.
	 */
	if ((eflags & (EXEC_FLAG_EXPLAIN_ONLY | EXEC_FLAG_WITH_NO_DATA)) == 0 &&
		!RelationIsScannable(rel))
		ereport(ERROR,
				(errcode(ERRCODE_OBJECT_NOT_IN_PREREQUISITE_STATE),
				 errmsg("materialized view \"%s\" has not been populated",
						RelationGetRelationName(rel)),
				 errhint("Use the REFRESH MATERIALIZED VIEW command.")));

	return rel;
}

/*
 * ExecInitRangeTable
 *		Set up executor's range-table-related data
 *
 * In addition to the range table proper, initialize arrays that are
 * indexed by rangetable index.
 */
void
ExecInitRangeTable(EState *estate, List *rangeTable)
{
	/* Remember the range table List as-is */
	estate->es_range_table = rangeTable;

	/* Set size of associated arrays */
	estate->es_range_table_size = list_length(rangeTable);

	/*
	 * Allocate an array to store an open Relation corresponding to each
	 * rangetable entry, and initialize entries to NULL.  Relations are opened
	 * and stored here as needed.
	 */
	estate->es_relations = (Relation *)
		palloc0(estate->es_range_table_size * sizeof(Relation));

	/*
	 * es_result_relations and es_rowmarks are also parallel to
	 * es_range_table, but are allocated only if needed.
	 */
	estate->es_result_relations = NULL;
	estate->es_rowmarks = NULL;
}

/*
 * ExecGetRangeTableRelation
 *		Open the Relation for a range table entry, if not already done
 *
 * The Relations will be closed again in ExecEndPlan().
 */
Relation
ExecGetRangeTableRelation(EState *estate, Index rti)
{
	Relation	rel;

	Assert(rti > 0 && rti <= estate->es_range_table_size);


	rel = estate->es_relations[rti - 1];
	if (rel == NULL)
	{
		/* First time through, so open the relation */
		RangeTblEntry *rte = exec_rt_fetch(rti, estate);

		Assert(rte->rtekind == RTE_RELATION);

		/* GPDB: a QE process is not holding the locks yet, same as a parallel worker. */
		if (!IsParallelWorker() && Gp_role != GP_ROLE_EXECUTE)
		{
			/*
			 * In a normal query, we should already have the appropriate lock,
			 * but verify that through an Assert.  Since there's already an
			 * Assert inside table_open that insists on holding some lock, it
			 * seems sufficient to check this only when rellockmode is higher
			 * than the minimum.
			 */
			/* GPDB_12_MERGE_FIXME: if GDD is not enabled, we acquire a stronger
			 * lock earlier. What would be a good way to formulate this check?
			 * For now, just pass orstronger=true.
			 */
			rel = table_open(rte->relid, NoLock);
			Assert(rte->rellockmode == AccessShareLock ||
				   CheckRelationLockedByMe(rel, rte->rellockmode,
										   true /* orstronger */));
		}
		else
		{
			/*
			 * If we are a parallel worker, we need to obtain our own local
			 * lock on the relation.  This ensures sane behavior in case the
			 * parent process exits before we do.
			 */
			rel = table_open(rte->relid, rte->rellockmode);
		}

		estate->es_relations[rti - 1] = rel;
	}

	return rel;
}

/*
 * ExecInitResultRelation
 *		Open relation given by the passed-in RT index and fill its
 *		ResultRelInfo node
 *
 * Here, we also save the ResultRelInfo in estate->es_result_relations array
 * such that it can be accessed later using the RT index.
 */
void
ExecInitResultRelation(EState *estate, ResultRelInfo *resultRelInfo,
					   Index rti)
{
	Relation	resultRelationDesc;

	resultRelationDesc = ExecGetRangeTableRelation(estate, rti);
	InitResultRelInfo(resultRelInfo,
					  resultRelationDesc,
					  rti,
					  NULL,
					  estate->es_instrument);

	if (estate->es_result_relations == NULL)
		estate->es_result_relations = (ResultRelInfo **)
			palloc0(estate->es_range_table_size * sizeof(ResultRelInfo *));
	estate->es_result_relations[rti - 1] = resultRelInfo;

	/*
	 * Saving in the list allows to avoid needlessly traversing the whole
	 * array when only a few of its entries are possibly non-NULL.
	 */
	estate->es_opened_result_relations =
		lappend(estate->es_opened_result_relations, resultRelInfo);
}

/*
 * UpdateChangedParamSet
 *		Add changed parameters to a plan node's chgParam set
 */
void
UpdateChangedParamSet(PlanState *node, Bitmapset *newchg)
{
	Bitmapset  *parmset;

	/*
	 * The plan node only depends on params listed in its allParam set. Don't
	 * include anything else into its chgParam set.
	 */
	parmset = bms_intersect(node->plan->allParam, newchg);

	/*
	 * Keep node->chgParam == NULL if there's not actually any members; this
	 * allows the simplest possible tests in executor node files.
	 */
	if (!bms_is_empty(parmset))
		node->chgParam = bms_join(node->chgParam, parmset);
	else
		bms_free(parmset);
}

/*
 * executor_errposition
 *		Report an execution-time cursor position, if possible.
 *
 * This is expected to be used within an ereport() call.  The return value
 * is a dummy (always 0, in fact).
 *
 * The locations stored in parsetrees are byte offsets into the source string.
 * We have to convert them to 1-based character indexes for reporting to
 * clients.  (We do things this way to avoid unnecessary overhead in the
 * normal non-error case: computing character indexes would be much more
 * expensive than storing token offsets.)
 */
void
executor_errposition(EState *estate, int location)
{
	int			pos;

	/* No-op if location was not provided */
	if (location < 0)
		return;
	/* Can't do anything if source text is not available */
	if (estate == NULL || estate->es_sourceText == NULL)
		return;
	/* Convert offset to character number */
	pos = pg_mbstrlen_with_len(estate->es_sourceText, location) + 1;
	/* And pass it to the ereport mechanism */
	errposition(pos);
}

/*
 * Register a shutdown callback in an ExprContext.
 *
 * Shutdown callbacks will be called (in reverse order of registration)
 * when the ExprContext is deleted or rescanned.  This provides a hook
 * for functions called in the context to do any cleanup needed --- it's
 * particularly useful for functions returning sets.  Note that the
 * callback will *not* be called in the event that execution is aborted
 * by an error.
 */
void
RegisterExprContextCallback(ExprContext *econtext,
							ExprContextCallbackFunction function,
							Datum arg)
{
	ExprContext_CB *ecxt_callback;

	/* Save the info in appropriate memory context */
	ecxt_callback = (ExprContext_CB *)
		MemoryContextAlloc(econtext->ecxt_per_query_memory,
						   sizeof(ExprContext_CB));

	ecxt_callback->function = function;
	ecxt_callback->arg = arg;

	/* link to front of list for appropriate execution order */
	ecxt_callback->next = econtext->ecxt_callbacks;
	econtext->ecxt_callbacks = ecxt_callback;
}

/*
 * Deregister a shutdown callback in an ExprContext.
 *
 * Any list entries matching the function and arg will be removed.
 * This can be used if it's no longer necessary to call the callback.
 */
void
UnregisterExprContextCallback(ExprContext *econtext,
							  ExprContextCallbackFunction function,
							  Datum arg)
{
	ExprContext_CB **prev_callback;
	ExprContext_CB *ecxt_callback;

	prev_callback = &econtext->ecxt_callbacks;

	while ((ecxt_callback = *prev_callback) != NULL)
	{
		if (ecxt_callback->function == function && ecxt_callback->arg == arg)
		{
			*prev_callback = ecxt_callback->next;
			pfree(ecxt_callback);
		}
		else
			prev_callback = &ecxt_callback->next;
	}
}

/*
 * Call all the shutdown callbacks registered in an ExprContext.
 *
 * The callback list is emptied (important in case this is only a rescan
 * reset, and not deletion of the ExprContext).
 *
 * If isCommit is false, just clean the callback list but don't call 'em.
 * (See comment for FreeExprContext.)
 */
static void
ShutdownExprContext(ExprContext *econtext, bool isCommit)
{
	ExprContext_CB *ecxt_callback;
	MemoryContext oldcontext;

	/* Fast path in normal case where there's nothing to do. */
	if (econtext->ecxt_callbacks == NULL)
		return;

	/*
	 * Call the callbacks in econtext's per-tuple context.  This ensures that
	 * any memory they might leak will get cleaned up.
	 */
	oldcontext = MemoryContextSwitchTo(econtext->ecxt_per_tuple_memory);

	/*
	 * Call each callback function in reverse registration order.
	 */
	while ((ecxt_callback = econtext->ecxt_callbacks) != NULL)
	{
		econtext->ecxt_callbacks = ecxt_callback->next;
		if (isCommit)
			ecxt_callback->function(ecxt_callback->arg);
		pfree(ecxt_callback);
	}

	MemoryContextSwitchTo(oldcontext);
}

/*
 * flatten_logic_exprs
 * This function is only used by ExecPrefetchJoinQual.
 * ExecPrefetchJoinQual need to prefetch subplan in join
 * qual that contains motion to materialize it to avoid
 * motion deadlock. This function is going to flatten
 * the bool exprs to avoid shortcut of bool logic.
 * An example is:
 * (a and b or c) or (d or e and f or g) and (h and i or j)
 * will be transformed to
 * (a, b, c, d, e, f, g, h, i, j).
 */
static List *
flatten_logic_exprs(Node *node)
{
	if (node == NULL)
		return NIL;

	if (IsA(node, BoolExpr))
	{
		BoolExpr *be = (BoolExpr *) node;
		return flatten_logic_exprs((Node *) (be->args));
	}

	if (IsA(node, List))
	{
		List     *es = (List *) node;
		List     *result = NIL;
		ListCell *lc = NULL;

		foreach(lc, es)
		{
			Node *n = (Node *) lfirst(lc);
			result = list_concat(result,
								 flatten_logic_exprs(n));
		}

		return result;
	}

	return list_make1(node);
}

/*
 * fake_outer_params
 *   helper function to fake the nestloop's nestParams
 *   so that prefetch inner or prefetch joinqual will
 *   not encounter NULL pointer reference issue. It is
 *   only invoked in ExecNestLoop and ExecPrefetchJoinQual
 *   when the join is a nestloop join.
 */
void
fake_outer_params(JoinState *node)
{
	ExprContext    *econtext = node->ps.ps_ExprContext;
	PlanState      *inner = innerPlanState(node);
	TupleTableSlot *outerTupleSlot = econtext->ecxt_outertuple;
	NestLoop       *nl = (NestLoop *) (node->ps.plan);
	ListCell       *lc = NULL;

	/* only nestloop contains nestParams */
	Assert(IsA(node->ps.plan, NestLoop));

	/* econtext->ecxt_outertuple must have been set fakely. */
	Assert(outerTupleSlot != NULL);
	/*
	 * fetch the values of any outer Vars that must be passed to the
	 * inner scan, and store them in the appropriate PARAM_EXEC slots.
	 */
	foreach(lc, nl->nestParams)
	{
		NestLoopParam *nlp = (NestLoopParam *) lfirst(lc);
		int			paramno = nlp->paramno;
		ParamExecData *prm;

		prm = &(econtext->ecxt_param_exec_vals[paramno]);
		/* Param value should be an OUTER_VAR var */
		Assert(IsA(nlp->paramval, Var));
		Assert(nlp->paramval->varno == OUTER_VAR);
		Assert(nlp->paramval->varattno > 0);
		prm->value = slot_getattr(outerTupleSlot,
								  nlp->paramval->varattno,
								  &(prm->isnull));
		/* Flag parameter value as changed */
		inner->chgParam = bms_add_member(inner->chgParam,
										 paramno);
	}
}

/*
 * Prefetch JoinQual or NonJoinQual to prevent motion hazard.
 *
 * A motion hazard is a deadlock between motions, a classic motion hazard in a
 * join executor is formed by its inner and outer motions, it can be prevented
 * by prefetching the inner plan, refer to motion_sanity_check() for details.
 *
 * A similar motion hazard can be formed by the outer motion and the join qual
 * motion(or non join qual motion).  A join executor fetches a outer tuple,
 * filters it with the qual, then repeat the process on all the outer tuples.
 * When there are motions in both outer plan and the join qual then below state
 * is possible:
 *
 * 0. processes A and B belong to the join slice, process C belongs to the
 *    outer slice, process D belongs to the JoinQual(NonJoinQual) slice;
 * 1. A has read the first outer tuple and is fetching tuples from D;
 * 2. D is waiting for ACK from B;
 * 3. B is fetching the first outer tuple from C;
 * 4. C is waiting for ACK from A;
 *
 * So a deadlock is formed A->D->B->C->A.  We can prevent it also by
 * prefetching the join qual or non join qual
 *
 * An example is demonstrated and explained in test case
 * src/test/regress/sql/deadlock2.sql.
 *
 * Return true if the JoinQual or NonJoinQual is prefetched.
 */
void
ExecPrefetchQual(JoinState *node, bool isJoinQual)
{
	EState	   *estate = node->ps.state;
	ExprContext *econtext = node->ps.ps_ExprContext;
	PlanState  *inner = innerPlanState(node);
	PlanState  *outer = outerPlanState(node);
	TupleTableSlot *innertuple = econtext->ecxt_innertuple;

	ListCell   *lc = NULL;
	List       *quals = NIL;

	ExprState  *qual;

	if (isJoinQual)
		qual = node->joinqual;
	else
		qual = node->ps.qual;

	Assert(qual);

	/* Outer tuples should not be fetched before us */
	Assert(econtext->ecxt_outertuple == NULL);

	/* Build fake inner & outer tuples */
	econtext->ecxt_innertuple = ExecInitNullTupleSlot(estate,
													  ExecGetResultType(inner),
													  &TTSOpsVirtual);
	econtext->ecxt_outertuple = ExecInitNullTupleSlot(estate,
													  ExecGetResultType(outer),
													  &TTSOpsVirtual);

	if (IsA(node->ps.plan, NestLoop))
	{
		NestLoop *nl = (NestLoop *) (node->ps.plan);
		if (nl->nestParams)
			fake_outer_params(node);
	}

	quals = flatten_logic_exprs((Node *) qual);

	/* Fetch subplan with the fake inner & outer tuples */
	foreach(lc, quals)
	{
		/*
		 * Force every qual is prefech because
		 * our target is to materialize motion node.
		 */
		ExprState  *clause = (ExprState *) lfirst(lc);
		(void) ExecQual(clause, econtext);
	}

	/* Restore previous state */
	econtext->ecxt_innertuple = innertuple;
	econtext->ecxt_outertuple = NULL;
}

/* ----------------------------------------------------------------
 *		CDB Slice Table utilities
 * ----------------------------------------------------------------
 */


static void
FillSliceGangInfo(ExecSlice *slice, PlanSlice *ps)
{
	int numsegments = ps->numsegments;
	DirectDispatchInfo *dd = &ps->directDispatch;

	switch (slice->gangType)
	{
		case GANGTYPE_UNALLOCATED:
			/*
			 * It's either the root slice or an InitPlan slice that runs in
			 * the QD process, or really unused slice.
			 */
			slice->planNumSegments = 1;
			break;
		case GANGTYPE_PRIMARY_WRITER:
		case GANGTYPE_PRIMARY_READER:
			slice->planNumSegments = numsegments;
			if (dd->isDirectDispatch)
			{
				slice->segments = list_copy(dd->contentIds);
			}
			else
			{
				int i;
				slice->segments = NIL;
				for (i = 0; i < numsegments; i++)
					slice->segments = lappend_int(slice->segments, i % getgpsegmentCount());
			}
			break;
		case GANGTYPE_ENTRYDB_READER:
			slice->planNumSegments = 1;
			slice->segments = list_make1_int(-1);
			break;
		case GANGTYPE_SINGLETON_READER:
			slice->planNumSegments = 1;
			slice->segments = list_make1_int(ps->segindex);
			break;
		default:
			elog(ERROR, "unexpected gang type");
	}
}

/*
 * Create the executor slice table.
 *
 * The planner constructed a slice table, in plannedstmt->slices. Turn that
 * into an "executor slice table", with slightly more information. The gangs
 * to execute the slices will be set up later.
 */
SliceTable *
InitSliceTable(EState *estate, PlannedStmt *plannedstmt)
{
	SliceTable *table;
	int			i;
	int			numSlices;
	MemoryContext oldcontext;

	numSlices = plannedstmt->numSlices;
	Assert(numSlices > 0);

	if (gp_max_slices > 0 && numSlices > gp_max_slices)
		ereport(ERROR,
				(errcode(ERRCODE_PROGRAM_LIMIT_EXCEEDED),
				 errmsg("at most %d slices are allowed in a query, current number: %d",
						gp_max_slices, numSlices),
				 errhint("rewrite your query or adjust GUC gp_max_slices")));

	oldcontext = MemoryContextSwitchTo(estate->es_query_cxt);

	table = makeNode(SliceTable);
	table->instrument_options = INSTRUMENT_NONE;
	table->hasMotions = false;

	/*
	 * Initialize the executor slice table.
	 *
	 * We have most of the information in the planner slice table. In addition to that,
	 * we set up the parent-child relationships.
	 */
	table->slices = palloc0(sizeof(ExecSlice) * numSlices);
	for (i = 0; i < numSlices; i++)
	{
		ExecSlice  *currExecSlice = &table->slices[i];
		PlanSlice  *currPlanSlice = &plannedstmt->slices[i];
		int			parentIndex;
		int			rootIndex;

		currExecSlice->sliceIndex = i;
		currExecSlice->planNumSegments = currPlanSlice->numsegments;
		currExecSlice->segments = NIL;
		currExecSlice->primaryGang = NULL;
		currExecSlice->primaryProcesses = NIL;

		parentIndex = currPlanSlice->parentIndex;
		if (parentIndex < -1 || parentIndex >= numSlices)
			elog(ERROR, "invalid parent slice index %d", currPlanSlice->parentIndex);

		if (parentIndex >= 0)
		{
			ExecSlice *parentExecSlice = &table->slices[parentIndex];
			int			counter;

			/* Sending slice is a child of recv slice */
			parentExecSlice->children = lappend_int(parentExecSlice->children, currPlanSlice->sliceIndex);

			/* Find the root slice */
			rootIndex = i;
			counter = 0;
			while (plannedstmt->slices[rootIndex].parentIndex >= 0)
			{
				rootIndex = plannedstmt->slices[rootIndex].parentIndex;

				if (counter++ > numSlices)
					elog(ERROR, "circular parent-child relationship in slice table");
			}
			table->hasMotions = true;
		}
		else
			rootIndex = i;

		/* find root of this slice. All the parents should be initialized already */

		currExecSlice->parentIndex = parentIndex;
		currExecSlice->rootIndex = rootIndex;
		currExecSlice->gangType = currPlanSlice->gangType;

		FillSliceGangInfo(currExecSlice, currPlanSlice);
	}
	table->numSlices = numSlices;

	/*
	 * For CTAS although the data is distributed on part of the
	 * segments, the catalog changes must be dispatched to all the
	 * segments, so a full gang is required.
	 */
	if ((plannedstmt->intoClause != NULL || plannedstmt->copyIntoClause != NULL || plannedstmt->refreshClause))
	{
		if (table->slices[0].gangType == GANGTYPE_PRIMARY_WRITER)
		{
			int			numsegments = getgpsegmentCount();

			table->slices[0].segments = NIL;
			for (i = 0; i < numsegments; i++)
				table->slices[0].segments = lappend_int(table->slices[0].segments, i);
		}
	}

	MemoryContextSwitchTo(oldcontext);

	return table;
}

/*
 * A forgiving slice table indexer that returns the indexed Slice* or NULL
 */
ExecSlice *
getCurrentSlice(EState *estate, int sliceIndex)
{
	SliceTable *sliceTable = estate->es_sliceTable;

    if (sliceTable &&
		sliceIndex >= 0 &&
		sliceIndex < sliceTable->numSlices)
		return &sliceTable->slices[sliceIndex];

    return NULL;
}

/* Should the slice run on the QD?
 *
 * N.B. Not the same as !sliceRunsOnQE(slice), when slice is NULL.
 */
bool
sliceRunsOnQD(ExecSlice *slice)
{
	return (slice != NULL && slice->gangType == GANGTYPE_UNALLOCATED);
}


/* Should the slice run on a QE?
 *
 * N.B. Not the same as !sliceRunsOnQD(slice), when slice is NULL.
 */
bool
sliceRunsOnQE(ExecSlice *slice)
{
	return (slice != NULL && slice->gangType != GANGTYPE_UNALLOCATED);
}

/* Forward declarations */
static bool AssignWriterGangFirst(CdbDispatcherState *ds, SliceTable *sliceTable, int sliceIndex);
static void InventorySliceTree(CdbDispatcherState *ds, SliceTable *sliceTable, int sliceIndex);

/*
 * Function AssignGangs runs on the QD and finishes construction of the
 * global slice table for a plan by assigning gangs allocated by the
 * executor factory to the slices of the slice table.
 *
 * On entry, the executor slice table (at queryDesc->estate->es_sliceTable)
 * has been initialized and has correct (by InitSliceTable function)
 *
 * Gang assignment involves taking an inventory of the requirements of
 * each slice tree in the slice table, asking the executor factory to
 * allocate a minimal set of gangs that can satisfy any of the slice trees,
 * and associating the allocated gangs with slices in the slice table.
 *
 * On successful exit, the CDBProcess lists (primaryProcesses, mirrorProcesses)
 * and the Gang pointers (primaryGang, mirrorGang) are set correctly in each
 * slice in the slice table.
 */
void
AssignGangs(CdbDispatcherState *ds, QueryDesc *queryDesc)
{
	SliceTable	*sliceTable;
	EState		*estate;
	int			rootIdx;

	estate = queryDesc->estate;
	sliceTable = estate->es_sliceTable;
	rootIdx = RootSliceIndex(queryDesc->estate);

	/* cleanup processMap because initPlan and main Plan share the same slice table */
	for (int i = 0; i < sliceTable->numSlices; i++)
		sliceTable->slices[i].processesMap = NULL;

	AssignWriterGangFirst(ds, sliceTable, rootIdx);
	InventorySliceTree(ds, sliceTable, rootIdx);
}

/*
 * AssignWriterGangFirst() - Try to assign writer gang first.
 *
 * For the gang allocation, our current implementation required the first
 * allocated gang must be the writer gang.
 * This has several reasons:
 * - For lock holding, Because of our MPP structure, we assign a LockHolder
 *   for each segment when executing a query. lockHolder is the gang member that
 *   should hold and manage locks for this transaction. On the QEs, it should
 *   normally be the Writer gang member. More details please refer to
 *   lockHolderProcPtr in lock.c.
 * - For SharedSnapshot among session's gang processes on a particular segment.
 *   During initPostgres(), reader QE will try to lookup the shared slot written
 *   by writer QE. More details please reger to sharedsnapshot.c.
 *
 * Normally, the writer slice will be assign writer gang first when iterate the
 * slice table. But this is not true for writable CTE (with only one writer gang).
 * For below statement:
 *
 * WITH updated AS (update tbl set rank = 6 where id = 5 returning rank)
 * select * from tbl where rank in (select rank from updated);
 *                                           QUERY PLAN
 * ----------------------------------------------------------------------------------------------
 *  Gather Motion 3:1  (slice1; segments: 3)
 *    ->  Seq Scan on tbl
 *          Filter: (hashed SubPlan 1)
 *          SubPlan 1
 *            ->  Broadcast Motion 1:3  (slice2; segments: 1)
 *                  ->  Update on tbl
 *                        ->  Seq Scan on tbl
 *                              Filter: (id = 5)
 *  Slice 0: Dispatcher; root 0; parent -1; gang size 0
 *  Slice 1: Reader; root 0; parent 0; gang size 3
 *  Slice 2: Primary Writer; root 0; parent 1; gang size 1
 *
 * If we sill assign writer gang to Slice 1 here, the writer process will execute
 * on reader gang. So, find the writer slice and assign writer gang first.
 */
static bool
AssignWriterGangFirst(CdbDispatcherState *ds, SliceTable *sliceTable, int sliceIndex)
{
	ExecSlice	   *slice = &sliceTable->slices[sliceIndex];

	if (slice->gangType == GANGTYPE_PRIMARY_WRITER)
	{
		Assert(slice->primaryGang == NULL);
		Assert(slice->segments != NIL);
		slice->primaryGang = AllocateGang(ds, slice->gangType, slice->segments);
		setupCdbProcessList(slice);
		return true;
	}
	else
	{
		ListCell *cell;
		foreach(cell, slice->children)
		{
			int			childIndex = lfirst_int(cell);
			if (AssignWriterGangFirst(ds, sliceTable, childIndex))
				return true;
		}
	}
	return false;
}

/*
 * Helper for AssignGangs takes a simple inventory of the gangs required
 * by a slice tree.  Recursive.  Closely coupled with AssignGangs.	Not
 * generally useful.
 */
static void
InventorySliceTree(CdbDispatcherState *ds, SliceTable *sliceTable, int sliceIndex)
{
	ExecSlice *slice = &sliceTable->slices[sliceIndex];
	ListCell *cell;

	if (slice->gangType == GANGTYPE_UNALLOCATED)
	{
		slice->primaryGang = NULL;
		slice->primaryProcesses = getCdbProcessesForQD(true);
	}
	else if (!slice->primaryGang)
	{
		Assert(slice->segments != NIL);
		slice->primaryGang = AllocateGang(ds, slice->gangType, slice->segments);
		setupCdbProcessList(slice);
	}

	foreach(cell, slice->children)
	{
		int			childIndex = lfirst_int(cell);

		InventorySliceTree(ds, sliceTable, childIndex);
	}
}

/*
 * Choose the execution identity (who does this executor serve?).
 * There are types:
 *
 * 1. No-Op (ignore) -- this occurs when the specified direction is
 *	 NoMovementScanDirection or when Gp_role is GP_ROLE_DISPATCH
 *	 and the current slice belongs to a QE.
 *
 * 2. Executor serves a Root Slice -- this occurs when Gp_role is
 *   GP_ROLE_UTILITY or the current slice is a root.  It corresponds
 *   to the "normal" path through the executor in that we enter the plan
 *   at the top and count on the motion nodes at the fringe of the top
 *   slice to return without ever calling nodes below them.
 *
 * 3. Executor serves a Non-Root Slice on a QE -- this occurs when
 *   Gp_role is GP_ROLE_EXECUTE and the current slice is not a root
 *   slice. It corresponds to a QE running a slice with a motion node on
 *	 top.  The call, thus, returns no tuples (since they all go out
 *	 on the interconnect to the receiver version of the motion node),
 *	 but it does execute the indicated slice down to any fringe
 *	 motion nodes (as in case 2).
 */
GpExecIdentity
getGpExecIdentity(QueryDesc *queryDesc,
				  ScanDirection direction,
				  EState	   *estate)
{
	ExecSlice *currentSlice;

	currentSlice = getCurrentSlice(estate, LocallyExecutingSliceIndex(estate));
	if (currentSlice)
    {
        if (Gp_role == GP_ROLE_EXECUTE ||
            sliceRunsOnQD(currentSlice))
            currentSliceId = currentSlice->sliceIndex;
    }

	/* select the strategy */
	if (direction == NoMovementScanDirection)
	{
		return GP_IGNORE;
	}
	else if (Gp_role == GP_ROLE_DISPATCH && sliceRunsOnQE(currentSlice))
	{
		return GP_IGNORE;
	}
	else if (Gp_role == GP_ROLE_EXECUTE && LocallyExecutingSliceIndex(estate) != RootSliceIndex(estate))
	{
		return GP_NON_ROOT_ON_QE;
	}
	else
	{
		return GP_ROOT_SLICE;
	}
}

/*
 * End the gp-specific part of the executor.
 *
 * In here we collect the dispatch results if there are any, tear
 * down the interconnect if it is set-up.
 */
void mppExecutorFinishup(QueryDesc *queryDesc)
{
	EState	   *estate;
	ExecSlice  *currentSlice;
	int			primaryWriterSliceIndex;

	/* caller must have switched into per-query memory context already */
	estate = queryDesc->estate;

	currentSlice = getCurrentSlice(estate, LocallyExecutingSliceIndex(estate));
	primaryWriterSliceIndex = PrimaryWriterSliceIndex(estate);

	/* Teardown the Interconnect */
	if (estate->es_interconnect_is_setup)
	{
		TeardownInterconnect(estate->interconnect_context, false);
		estate->interconnect_context = NULL;
		estate->es_interconnect_is_setup = false;
	}

	/*
	 * If QD, wait for QEs to finish and check their results.
	 */
	if (estate->dispatcherState && estate->dispatcherState->primaryResults)
	{
		CdbDispatchResults *pr = NULL;
		CdbDispatcherState *ds = estate->dispatcherState;
		DispatchWaitMode waitMode = DISPATCH_WAIT_NONE;
		ErrorData *qeError = NULL;

		/*
		 * If we are finishing a query before all the tuples of the query
		 * plan were fetched we must call ExecSquelchNode before checking
		 * the dispatch results in order to tell the nodes below we no longer
		 * need any more tuples.
		 */
		if (!estate->es_got_eos)
		{
			ExecSquelchNode(queryDesc->planstate);
		}

		/*
		 * Wait for completion of all QEs.  We send a "graceful" query
		 * finish, not cancel signal.  Since the query has succeeded,
		 * don't confuse QEs by sending erroneous message.
		 */
		if (estate->cancelUnfinished)
			waitMode = DISPATCH_WAIT_FINISH;

		cdbdisp_checkDispatchResult(ds, waitMode);

		pr = cdbdisp_getDispatchResults(ds, &qeError);

		if (qeError)
		{
			estate->dispatcherState = NULL;
			FlushErrorState();
			ReThrowError(qeError);
		}

		/* collect pgstat from QEs for current transaction level */
		pgstat_combine_from_qe(pr, primaryWriterSliceIndex);

		/* get num of rows processed from writer QEs. */
		estate->es_processed +=
			cdbdisp_sumCmdTuples(pr, primaryWriterSliceIndex);

		/* sum up rejected rows if any (single row error handling only) */
		cdbdisp_sumRejectedRows(pr);

		/*
		 * Check and free the results of all gangs. If any QE had an
		 * error, report it and exit to our error handler via PG_THROW.
		 * NB: This call doesn't wait, because we already waited above.
		 */
		estate->dispatcherState = NULL;
		cdbdisp_destroyDispatcherState(ds);
	}
}

/*
 * Cleanup the gp-specific parts of the query executor.
 *
 * Will normally be called after an error from within a CATCH block.
 */
void mppExecutorCleanup(QueryDesc *queryDesc)
{
	CdbDispatcherState *ds;
	EState	   *estate;

	/* caller must have switched into per-query memory context already */
	estate = queryDesc->estate;
	ds = estate->dispatcherState;

	/* GPDB hook for collecting query info */
	if (query_info_collect_hook && QueryCancelCleanup)
		(*query_info_collect_hook)(METRICS_QUERY_CANCELING, queryDesc);
	/* Clean up the interconnect. */
	if (estate->es_interconnect_is_setup)
	{
		TeardownInterconnect(estate->interconnect_context, true);
		estate->es_interconnect_is_setup = false;
	}

	/*
	 * Request any commands still executing on qExecs to stop.
	 * Wait for them to finish and clean up the dispatching structures.
	 * Replace current error info with QE error info if more interesting.
	 */
	if (ds)
	{
		estate->dispatcherState = NULL;
		CdbDispatchHandleError(ds);
	}

	/* GPDB hook for collecting query info */
	if (query_info_collect_hook)
		(*query_info_collect_hook)(QueryCancelCleanup ? METRICS_QUERY_CANCELED : METRICS_QUERY_ERROR, queryDesc);
	
	ReportOOMConsumption();

	/**
	 * Since there was an error, clean up the function scan stack.
	 */
	if (!IsResManagerMemoryPolicyNone())
	{
		SPI_InitMemoryReservation();
	}
}

/**
 * This method is used to determine how much memory a specific operator
 * is supposed to use (in KB). 
 */
uint64 PlanStateOperatorMemKB(const PlanState *ps)
{
	Assert(ps);
	Assert(ps->plan);
	uint64 result = 0;
	if (ps->plan->operatorMemKB == 0)
	{
		/**
		 * There are some statements that do not go through the resource queue and these
		 * plans dont get decorated with the operatorMemKB. Someday, we should fix resource queues.
		 */
		result = work_mem;
	}
	else
	{
		result = ps->plan->operatorMemKB;
	}
	
	return result;
}

/**
 * Methods to find motionstate object within a planstate tree given a motion id (which is the same as slice index)
 */
typedef struct MotionStateFinderContext
{
	int motionId; /* Input */
	MotionState *motionState; /* Output */
} MotionStateFinderContext;

/**
 * Walker method that finds motion state node within a planstate tree.
 */
static CdbVisitOpt
MotionStateFinderWalker(PlanState *node,
				  void *context)
{
	Assert(context);
	MotionStateFinderContext *ctx = (MotionStateFinderContext *) context;

	if (IsA(node, MotionState))
	{
		MotionState *ms = (MotionState *) node;
		Motion *m = (Motion *) ms->ps.plan;
		if (m->motionID == ctx->motionId)
		{
			Assert(ctx->motionState == NULL);
			ctx->motionState = ms;
			return CdbVisit_Skip;	/* don't visit subtree */
		}
	}

	/* Continue walking */
	return CdbVisit_Walk;
}

/**
 * Given a slice index, find the motionstate that corresponds to this slice index. This will iterate over the planstate tree
 * to get the right node.
 */
MotionState *
getMotionState(struct PlanState *ps, int sliceIndex)
{
	Assert(ps);
	Assert(sliceIndex > -1);

	MotionStateFinderContext ctx;
	ctx.motionId = sliceIndex;
	ctx.motionState = NULL;
	planstate_walk_node(ps, MotionStateFinderWalker, &ctx);

	if (ctx.motionState == NULL)
		elog(ERROR, "could not find MotionState for slice %d in executor tree", sliceIndex);

	return ctx.motionState;
}

typedef struct MotionFinderContext
{
	plan_tree_base_prefix base; /* Required prefix for plan_tree_walker/mutator */
	int motionId; /* Input */
	Motion *motion; /* Output */
} MotionFinderContext;

/*
 * Walker to find a motion node that matches a particular motionID
 */
static bool
MotionFinderWalker(Plan *node,
				  void *context)
{
	Assert(context);
	MotionFinderContext *ctx = (MotionFinderContext *) context;


	if (node == NULL)
		return false;

	if (IsA(node, Motion))
	{
		Motion *m = (Motion *) node;
		if (m->motionID == ctx->motionId)
		{
			ctx->motion = m;
			return true;	/* found our node; no more visit */
		}
	}

	/* Continue walking */
	return plan_tree_walker((Node*)node, MotionFinderWalker, ctx, true);
}

/*
 * Given the Plan and a Slice index, find the motion node that is the root of the slice's subtree.
 */
Motion *findSenderMotion(PlannedStmt *plannedstmt, int sliceIndex)
{
	Assert(sliceIndex > -1);

	Plan *planTree = plannedstmt->planTree;
	MotionFinderContext ctx;
	ctx.base.node = (Node*)plannedstmt;
	ctx.motionId = sliceIndex;
	ctx.motion = NULL;
	MotionFinderWalker(planTree, &ctx);
	return ctx.motion;
}

typedef struct SubPlanFinderContext
{
	plan_tree_base_prefix base; /* Required prefix for plan_tree_walker/mutator */
	Bitmapset *bms_subplans; /* Bitmapset for relevant subplans in current slice */
} SubPlanFinderContext;

/*
 * Walker to find all the subplans in a PlanTree between 'node' and the next motion node
 */
static bool
SubPlanFinderWalker(Node *node, void *context)
{
	SubPlanFinderContext *ctx = (SubPlanFinderContext *) context;

	if (node == NULL)
		return false;

	/* don't recurse into other slices */
	if (IsA(node, Motion))
		return false;

	if (IsA(node, SubPlan))
	{
		SubPlan *subplan = (SubPlan *) node;
		int		plan_id = subplan->plan_id;

		if (!bms_is_member(plan_id, ctx->bms_subplans))
			ctx->bms_subplans = bms_add_member(ctx->bms_subplans, plan_id);
		else
			return false;
	}

	/* Continue walking */
	return plan_tree_walker(node, SubPlanFinderWalker, ctx, true);
}

/*
 * Given a plan and a root motion node find all the subplans
 * between 'root' and the next motion node in the tree
 */
Bitmapset *
getLocallyExecutableSubplans(PlannedStmt *plannedstmt, Plan *root_plan)
{
	SubPlanFinderContext ctx;

	ctx.base.node = (Node *) plannedstmt;
	ctx.bms_subplans = NULL;

	/*
	 * Note that we begin with plan_tree_walker(root_plan), not
	 * SubPlanFinderWalker(root_plan). SubPlanFinderWalker() will stop
	 * at a Motion, but a slice typically has a Motion at the top. We want
	 * to recurse into the children of the top Motion, as well as any
	 * initPlans, targetlist, and other fields on the Motion itself. They
	 * are all considered part of the sending slice.
	 */
	(void) plan_tree_walker((Node *) root_plan, SubPlanFinderWalker, &ctx, true);

	return ctx.bms_subplans;
}

/*
 * Copy PARAM_EXEC parameter values that were received from the QD into
 * our EState.
 */
void
InstallDispatchedExecParams(QueryDispatchDesc *ddesc, EState *estate)
{
	Assert(Gp_role == GP_ROLE_EXECUTE);

	if (ddesc->paramInfo == NULL)
		return;

	for (int i = 0; i < ddesc->paramInfo->nExecParams; i++)
	{
		SerializedParamExecData *sprm = &ddesc->paramInfo->execParams[i];
		ParamExecData *prmExec = &estate->es_param_exec_vals[i];

		if (!sprm->isvalid)
			continue;	/* not dispatched */

		prmExec->execPlan = NULL;
		prmExec->value = sprm->value;
		prmExec->isnull = sprm->isnull;
	}
}

/**
 * Provide index of locally executing slice
 */
int LocallyExecutingSliceIndex(EState *estate)
{
	Assert(estate);
	return (!estate->es_sliceTable ? 0 : estate->es_sliceTable->localSlice);
}

/**
 * Provide index of slice being executed on the primary writer gang
 */
int
PrimaryWriterSliceIndex(EState *estate)
{
	if (!estate->es_sliceTable)
		return 0;

	for (int i = 0; i < estate->es_sliceTable->numSlices; i++)
	{
		ExecSlice  *slice = &estate->es_sliceTable->slices[i];

		if (slice->gangType == GANGTYPE_PRIMARY_WRITER)
			return slice->sliceIndex;
	}

	return 0;
}

/**
 * Provide root slice of locally executing slice.
 */
int
RootSliceIndex(EState *estate)
{
	int			result = 0;

	if (estate->es_sliceTable)
	{
		ExecSlice *localSlice = &estate->es_sliceTable->slices[LocallyExecutingSliceIndex(estate)];

		result = localSlice->rootIndex;

		Assert(result >= 0 && estate->es_sliceTable->numSlices);
	}

	return result;
}


#ifdef USE_ASSERT_CHECKING
/**
 * Assert that slicetable is valid. Must be called after ExecInitMotion, which sets up the slice table
 */
void AssertSliceTableIsValid(SliceTable *st)
{
	if (!st)
		return;

	for (int i = 0; i < st->numSlices; i++)
	{
		ExecSlice *s = &st->slices[i];

		/* The n-th slice entry has sliceIndex of n */
		Assert(s->sliceIndex == i && "slice index incorrect");

		/*
		 * FIXME: Sometimes the planner produces a plan with unused SubPlans, which
		 * might contain Motion nodes. We remove unused SubPlans as part cdbllize(), but
		 * there is a scenario with Append nodes where they still occur.
		 * adjust_appendrel_attrs() makes copies of any SubPlans it encounters, which
		 * happens early in the planning, leaving any SubPlans in target list of the
		 * Append node to point to the original plan_id. The scan in cdbllize() doesn't
		 * eliminate such SubPlans. But set_plan_references() will replace any SubPlans
		 * in the Append's targetlist with references to the outputs of the child nodes,
		 * leaving the original SubPlan unused.
		 *
		 * For now, just tolerate unused slices.
		 */
		if (s->rootIndex == -1 && s->parentIndex == -1 && s->gangType == GANGTYPE_UNALLOCATED)
			continue;

		/* Parent slice index */
		if (s->sliceIndex == s->rootIndex)
		{
			/* Current slice is a root slice. It will have parent index -1.*/
			Assert(s->parentIndex == -1 && "expecting parent index of -1");
		}
		else
		{
			/* All other slices must have a valid parent index */
			Assert(s->parentIndex >= 0 && s->parentIndex < st->numSlices && "slice's parent index out of range");
		}

		/* Current slice's children must consider it the parent */
		ListCell *lc1 = NULL;
		foreach (lc1, s->children)
		{
			int childIndex = lfirst_int(lc1);
			Assert(childIndex >= 0 && childIndex < st->numSlices && "invalid child slice");
			ExecSlice *sc = &st->slices[childIndex];
			Assert(sc->parentIndex == s->sliceIndex && "slice's child does not consider it the parent");
		}

		/* Current slice must be in its parent's children list */
		if (s->parentIndex >= 0)
		{
			ExecSlice *sp = &st->slices[s->parentIndex];

			bool found = false;
			foreach (lc1, sp->children)
			{
				int childIndex = lfirst_int(lc1);
				Assert(childIndex >= 0 && childIndex < st->numSlices && "invalid child slice");
				ExecSlice *sc = &st->slices[childIndex];

				if (sc->sliceIndex == s->sliceIndex)
				{
					found = true;
					break;
				}
			}

			Assert(found && "slice's parent does not consider it a child");
		}
	}
}
#endif

/*
 *		GetAttributeByName
 *		GetAttributeByNum
 *
 *		These functions return the value of the requested attribute
 *		out of the given tuple Datum.
 *		C functions which take a tuple as an argument are expected
 *		to use these.  Ex: overpaid(EMP) might call GetAttributeByNum().
 *		Note: these are actually rather slow because they do a typcache
 *		lookup on each call.
 */
Datum
GetAttributeByName(HeapTupleHeader tuple, const char *attname, bool *isNull)
{
	AttrNumber	attrno;
	Datum		result;
	Oid			tupType;
	int32		tupTypmod;
	TupleDesc	tupDesc;
	HeapTupleData tmptup;
	int			i;

	if (attname == NULL)
		elog(ERROR, "invalid attribute name");

	if (isNull == NULL)
		elog(ERROR, "a NULL isNull pointer was passed");

	if (tuple == NULL)
	{
		/* Kinda bogus but compatible with old behavior... */
		*isNull = true;
		return (Datum) 0;
	}

	tupType = HeapTupleHeaderGetTypeId(tuple);
	tupTypmod = HeapTupleHeaderGetTypMod(tuple);
	tupDesc = lookup_rowtype_tupdesc(tupType, tupTypmod);

	attrno = InvalidAttrNumber;
	for (i = 0; i < tupDesc->natts; i++)
	{
		Form_pg_attribute att = TupleDescAttr(tupDesc, i);

		if (namestrcmp(&(att->attname), attname) == 0)
		{
			attrno = att->attnum;
			break;
		}
	}

	if (attrno == InvalidAttrNumber)
		elog(ERROR, "attribute \"%s\" does not exist", attname);

	/*
	 * heap_getattr needs a HeapTuple not a bare HeapTupleHeader.  We set all
	 * the fields in the struct just in case user tries to inspect system
	 * columns.
	 */
	tmptup.t_len = HeapTupleHeaderGetDatumLength(tuple);
	ItemPointerSetInvalid(&(tmptup.t_self));
	tmptup.t_tableOid = InvalidOid;
	tmptup.t_data = tuple;

	result = heap_getattr(&tmptup,
						  attrno,
						  tupDesc,
						  isNull);

	ReleaseTupleDesc(tupDesc);

	return result;
}

Datum
GetAttributeByNum(HeapTupleHeader tuple,
				  AttrNumber attrno,
				  bool *isNull)
{
	Datum		result;
	Oid			tupType;
	int32		tupTypmod;
	TupleDesc	tupDesc;
	HeapTupleData tmptup;

	if (!AttributeNumberIsValid(attrno))
		elog(ERROR, "invalid attribute number %d", attrno);

	if (isNull == NULL)
		elog(ERROR, "a NULL isNull pointer was passed");

	if (tuple == NULL)
	{
		/* Kinda bogus but compatible with old behavior... */
		*isNull = true;
		return (Datum) 0;
	}

	tupType = HeapTupleHeaderGetTypeId(tuple);
	tupTypmod = HeapTupleHeaderGetTypMod(tuple);
	tupDesc = lookup_rowtype_tupdesc(tupType, tupTypmod);

	/*
	 * heap_getattr needs a HeapTuple not a bare HeapTupleHeader.  We set all
	 * the fields in the struct just in case user tries to inspect system
	 * columns.
	 */
	tmptup.t_len = HeapTupleHeaderGetDatumLength(tuple);
	ItemPointerSetInvalid(&(tmptup.t_self));
	tmptup.t_tableOid = InvalidOid;
	tmptup.t_data = tuple;

	result = heap_getattr(&tmptup,
						  attrno,
						  tupDesc,
						  isNull);

	ReleaseTupleDesc(tupDesc);

	return result;
}

/*
 * Number of items in a tlist (including any resjunk items!)
 */
int
ExecTargetListLength(List *targetlist)
{
	/* This used to be more complex, but fjoins are dead */
	return list_length(targetlist);
}

/*
 * Number of items in a tlist, not including any resjunk items
 */
int
ExecCleanTargetListLength(List *targetlist)
{
	int			len = 0;
	ListCell   *tl;

	foreach(tl, targetlist)
	{
		TargetEntry *curTle = lfirst_node(TargetEntry, tl);

		if (!curTle->resjunk)
			len++;
	}
	return len;
}

/*
 * Return a relInfo's tuple slot for a trigger's OLD tuples.
 */
TupleTableSlot *
ExecGetTriggerOldSlot(EState *estate, ResultRelInfo *relInfo)
{
	if (relInfo->ri_TrigOldSlot == NULL)
	{
		Relation	rel = relInfo->ri_RelationDesc;
		MemoryContext oldcontext = MemoryContextSwitchTo(estate->es_query_cxt);

		relInfo->ri_TrigOldSlot =
			ExecInitExtraTupleSlot(estate,
								   RelationGetDescr(rel),
								   table_slot_callbacks(rel));

		MemoryContextSwitchTo(oldcontext);
	}

	return relInfo->ri_TrigOldSlot;
}

/*
 * Return a relInfo's tuple slot for a trigger's NEW tuples.
 */
TupleTableSlot *
ExecGetTriggerNewSlot(EState *estate, ResultRelInfo *relInfo)
{
	if (relInfo->ri_TrigNewSlot == NULL)
	{
		Relation	rel = relInfo->ri_RelationDesc;
		MemoryContext oldcontext = MemoryContextSwitchTo(estate->es_query_cxt);

		relInfo->ri_TrigNewSlot =
			ExecInitExtraTupleSlot(estate,
								   RelationGetDescr(rel),
								   table_slot_callbacks(rel));

		MemoryContextSwitchTo(oldcontext);
	}

	return relInfo->ri_TrigNewSlot;
}

/*
 * Return a relInfo's tuple slot for processing returning tuples.
 */
TupleTableSlot *
ExecGetReturningSlot(EState *estate, ResultRelInfo *relInfo)
{
	if (relInfo->ri_ReturningSlot == NULL)
	{
		Relation	rel = relInfo->ri_RelationDesc;
		MemoryContext oldcontext = MemoryContextSwitchTo(estate->es_query_cxt);

		relInfo->ri_ReturningSlot =
			ExecInitExtraTupleSlot(estate,
								   RelationGetDescr(rel),
								   table_slot_callbacks(rel));

		MemoryContextSwitchTo(oldcontext);
	}

	return relInfo->ri_ReturningSlot;
}

/*
 * Return the map needed to convert given child result relation's tuples to
 * the rowtype of the query's main target ("root") relation.  Note that a
 * NULL result is valid and means that no conversion is needed.
 */
TupleConversionMap *
ExecGetChildToRootMap(ResultRelInfo *resultRelInfo)
{
	/* If we didn't already do so, compute the map for this child. */
	if (!resultRelInfo->ri_ChildToRootMapValid)
	{
		ResultRelInfo *rootRelInfo = resultRelInfo->ri_RootResultRelInfo;

		if (rootRelInfo)
			resultRelInfo->ri_ChildToRootMap =
				convert_tuples_by_name(RelationGetDescr(resultRelInfo->ri_RelationDesc),
									   RelationGetDescr(rootRelInfo->ri_RelationDesc));
		else					/* this isn't a child result rel */
			resultRelInfo->ri_ChildToRootMap = NULL;

		resultRelInfo->ri_ChildToRootMapValid = true;
	}

	return resultRelInfo->ri_ChildToRootMap;
}

/* Return a bitmap representing columns being inserted */
Bitmapset *
ExecGetInsertedCols(ResultRelInfo *relinfo, EState *estate)
{
	/*
	 * The columns are stored in the range table entry.  If this ResultRelInfo
	 * represents a partition routing target, and doesn't have an entry of its
	 * own in the range table, fetch the parent's RTE and map the columns to
	 * the order they are in the partition.
	 */
	if (relinfo->ri_RangeTableIndex != 0)
	{
		RangeTblEntry *rte = exec_rt_fetch(relinfo->ri_RangeTableIndex, estate);

		return rte->insertedCols;
	}
	else if (relinfo->ri_RootResultRelInfo)
	{
		ResultRelInfo *rootRelInfo = relinfo->ri_RootResultRelInfo;
		RangeTblEntry *rte = exec_rt_fetch(rootRelInfo->ri_RangeTableIndex, estate);

		if (relinfo->ri_RootToPartitionMap != NULL)
			return execute_attr_map_cols(relinfo->ri_RootToPartitionMap->attrMap,
										 rte->insertedCols);
		else
			return rte->insertedCols;
	}
	else
	{
		/*
		 * The relation isn't in the range table and it isn't a partition
		 * routing target.  This ResultRelInfo must've been created only for
		 * firing triggers and the relation is not being inserted into.  (See
		 * ExecGetTriggerResultRel.)
		 */
		return NULL;
	}
}

/* Return a bitmap representing columns being updated */
Bitmapset *
ExecGetUpdatedCols(ResultRelInfo *relinfo, EState *estate)
{
	/* see ExecGetInsertedCols() */
	if (relinfo->ri_RangeTableIndex != 0)
	{
		RangeTblEntry *rte = exec_rt_fetch(relinfo->ri_RangeTableIndex, estate);

		return rte->updatedCols;
	}
	else if (relinfo->ri_RootResultRelInfo)
	{
		ResultRelInfo *rootRelInfo = relinfo->ri_RootResultRelInfo;
		RangeTblEntry *rte = exec_rt_fetch(rootRelInfo->ri_RangeTableIndex, estate);

		if (relinfo->ri_RootToPartitionMap != NULL)
			return execute_attr_map_cols(relinfo->ri_RootToPartitionMap->attrMap,
										 rte->updatedCols);
		else
			return rte->updatedCols;
	}
	else
		return NULL;
}

/* Return a bitmap representing generated columns being updated */
Bitmapset *
ExecGetExtraUpdatedCols(ResultRelInfo *relinfo, EState *estate)
{
	/* see ExecGetInsertedCols() */
	if (relinfo->ri_RangeTableIndex != 0)
	{
		RangeTblEntry *rte = exec_rt_fetch(relinfo->ri_RangeTableIndex, estate);

		return rte->extraUpdatedCols;
	}
	else if (relinfo->ri_RootResultRelInfo)
	{
		ResultRelInfo *rootRelInfo = relinfo->ri_RootResultRelInfo;
		RangeTblEntry *rte = exec_rt_fetch(rootRelInfo->ri_RangeTableIndex, estate);

		if (relinfo->ri_RootToPartitionMap != NULL)
			return execute_attr_map_cols(relinfo->ri_RootToPartitionMap->attrMap,
										 rte->extraUpdatedCols);
		else
			return rte->extraUpdatedCols;
	}
	else
		return NULL;
}

/* Return columns being updated, including generated columns */
Bitmapset *
ExecGetAllUpdatedCols(ResultRelInfo *relinfo, EState *estate)
{
	return bms_union(ExecGetUpdatedCols(relinfo, estate),
					 ExecGetExtraUpdatedCols(relinfo, estate));
}<|MERGE_RESOLUTION|>--- conflicted
+++ resolved
@@ -3,13 +3,9 @@
  * execUtils.c
  *	  miscellaneous executor utility routines
  *
-<<<<<<< HEAD
- * Portions Copyright (c) 2005-2008, Greenplum inc
+ * Portions Copyright (c) 2005-2008, Cloudberry inc
  * Portions Copyright (c) 2012-Present VMware, Inc. or its affiliates.
- * Portions Copyright (c) 1996-2019, PostgreSQL Global Development Group
-=======
  * Portions Copyright (c) 1996-2021, PostgreSQL Global Development Group
->>>>>>> d457cb4e
  * Portions Copyright (c) 1994, Regents of the University of California
  *
  *
@@ -231,7 +227,7 @@
  * This can be called in any memory context ... so long as it's not one
  * of the ones to be freed.
  *
- * In Greenplum, this also clears the PartitionState, even though that's a
+ * In Cloudberry, this also clears the PartitionState, even though that's a
  * non-memory resource, as that can be allocated for expression evaluation even
  * when there is no Plan.
  * ----------------
@@ -371,15 +367,9 @@
 ExprContext *
 CreateWorkExprContext(EState *estate)
 {
-<<<<<<< HEAD
-	Size minContextSize = ALLOCSET_DEFAULT_MINSIZE;
-	Size initBlockSize = ALLOCSET_DEFAULT_INITSIZE;
-	Size maxBlockSize = ALLOCSET_DEFAULT_MAXSIZE;
-=======
 	Size		minContextSize = ALLOCSET_DEFAULT_MINSIZE;
 	Size		initBlockSize = ALLOCSET_DEFAULT_INITSIZE;
 	Size		maxBlockSize = ALLOCSET_DEFAULT_MAXSIZE;
->>>>>>> d457cb4e
 
 	/* choose the maxBlockSize to be no larger than 1/16 of work_mem */
 	while (16 * maxBlockSize > work_mem * 1024L)
@@ -847,7 +837,6 @@
 
 	Assert(rti > 0 && rti <= estate->es_range_table_size);
 
-
 	rel = estate->es_relations[rti - 1];
 	if (rel == NULL)
 	{
@@ -866,14 +855,9 @@
 			 * seems sufficient to check this only when rellockmode is higher
 			 * than the minimum.
 			 */
-			/* GPDB_12_MERGE_FIXME: if GDD is not enabled, we acquire a stronger
-			 * lock earlier. What would be a good way to formulate this check?
-			 * For now, just pass orstronger=true.
-			 */
 			rel = table_open(rte->relid, NoLock);
 			Assert(rte->rellockmode == AccessShareLock ||
-				   CheckRelationLockedByMe(rel, rte->rellockmode,
-										   true /* orstronger */));
+				   CheckRelationLockedByMe(rel, rte->rellockmode, false));
 		}
 		else
 		{
@@ -963,21 +947,21 @@
  * normal non-error case: computing character indexes would be much more
  * expensive than storing token offsets.)
  */
-void
+int
 executor_errposition(EState *estate, int location)
 {
 	int			pos;
 
 	/* No-op if location was not provided */
 	if (location < 0)
-		return;
+		return 0;
 	/* Can't do anything if source text is not available */
 	if (estate == NULL || estate->es_sourceText == NULL)
-		return;
+		return 0;
 	/* Convert offset to character number */
 	pos = pg_mbstrlen_with_len(estate->es_sourceText, location) + 1;
 	/* And pass it to the ereport mechanism */
-	errposition(pos);
+	return errposition(pos);
 }
 
 /*
@@ -1075,6 +1059,348 @@
 	}
 
 	MemoryContextSwitchTo(oldcontext);
+}
+
+/*
+ *		GetAttributeByName
+ *		GetAttributeByNum
+ *
+ *		These functions return the value of the requested attribute
+ *		out of the given tuple Datum.
+ *		C functions which take a tuple as an argument are expected
+ *		to use these.  Ex: overpaid(EMP) might call GetAttributeByNum().
+ *		Note: these are actually rather slow because they do a typcache
+ *		lookup on each call.
+ */
+Datum
+GetAttributeByName(HeapTupleHeader tuple, const char *attname, bool *isNull)
+{
+	AttrNumber	attrno;
+	Datum		result;
+	Oid			tupType;
+	int32		tupTypmod;
+	TupleDesc	tupDesc;
+	HeapTupleData tmptup;
+	int			i;
+
+	if (attname == NULL)
+		elog(ERROR, "invalid attribute name");
+
+	if (isNull == NULL)
+		elog(ERROR, "a NULL isNull pointer was passed");
+
+	if (tuple == NULL)
+	{
+		/* Kinda bogus but compatible with old behavior... */
+		*isNull = true;
+		return (Datum) 0;
+	}
+
+	tupType = HeapTupleHeaderGetTypeId(tuple);
+	tupTypmod = HeapTupleHeaderGetTypMod(tuple);
+	tupDesc = lookup_rowtype_tupdesc(tupType, tupTypmod);
+
+	attrno = InvalidAttrNumber;
+	for (i = 0; i < tupDesc->natts; i++)
+	{
+		Form_pg_attribute att = TupleDescAttr(tupDesc, i);
+
+		if (namestrcmp(&(att->attname), attname) == 0)
+		{
+			attrno = att->attnum;
+			break;
+		}
+	}
+
+	if (attrno == InvalidAttrNumber)
+		elog(ERROR, "attribute \"%s\" does not exist", attname);
+
+	/*
+	 * heap_getattr needs a HeapTuple not a bare HeapTupleHeader.  We set all
+	 * the fields in the struct just in case user tries to inspect system
+	 * columns.
+	 */
+	tmptup.t_len = HeapTupleHeaderGetDatumLength(tuple);
+	ItemPointerSetInvalid(&(tmptup.t_self));
+	tmptup.t_tableOid = InvalidOid;
+	tmptup.t_data = tuple;
+
+	result = heap_getattr(&tmptup,
+						  attrno,
+						  tupDesc,
+						  isNull);
+
+	ReleaseTupleDesc(tupDesc);
+
+	return result;
+}
+
+Datum
+GetAttributeByNum(HeapTupleHeader tuple,
+				  AttrNumber attrno,
+				  bool *isNull)
+{
+	Datum		result;
+	Oid			tupType;
+	int32		tupTypmod;
+	TupleDesc	tupDesc;
+	HeapTupleData tmptup;
+
+	if (!AttributeNumberIsValid(attrno))
+		elog(ERROR, "invalid attribute number %d", attrno);
+
+	if (isNull == NULL)
+		elog(ERROR, "a NULL isNull pointer was passed");
+
+	if (tuple == NULL)
+	{
+		/* Kinda bogus but compatible with old behavior... */
+		*isNull = true;
+		return (Datum) 0;
+	}
+
+	tupType = HeapTupleHeaderGetTypeId(tuple);
+	tupTypmod = HeapTupleHeaderGetTypMod(tuple);
+	tupDesc = lookup_rowtype_tupdesc(tupType, tupTypmod);
+
+	/*
+	 * heap_getattr needs a HeapTuple not a bare HeapTupleHeader.  We set all
+	 * the fields in the struct just in case user tries to inspect system
+	 * columns.
+	 */
+	tmptup.t_len = HeapTupleHeaderGetDatumLength(tuple);
+	ItemPointerSetInvalid(&(tmptup.t_self));
+	tmptup.t_tableOid = InvalidOid;
+	tmptup.t_data = tuple;
+
+	result = heap_getattr(&tmptup,
+						  attrno,
+						  tupDesc,
+						  isNull);
+
+	ReleaseTupleDesc(tupDesc);
+
+	return result;
+}
+
+/*
+ * Number of items in a tlist (including any resjunk items!)
+ */
+int
+ExecTargetListLength(List *targetlist)
+{
+	/* This used to be more complex, but fjoins are dead */
+	return list_length(targetlist);
+}
+
+/*
+ * Number of items in a tlist, not including any resjunk items
+ */
+int
+ExecCleanTargetListLength(List *targetlist)
+{
+	int			len = 0;
+	ListCell   *tl;
+
+	foreach(tl, targetlist)
+	{
+		TargetEntry *curTle = lfirst_node(TargetEntry, tl);
+
+		if (!curTle->resjunk)
+			len++;
+	}
+	return len;
+}
+
+/*
+ * Return a relInfo's tuple slot for a trigger's OLD tuples.
+ */
+TupleTableSlot *
+ExecGetTriggerOldSlot(EState *estate, ResultRelInfo *relInfo)
+{
+	if (relInfo->ri_TrigOldSlot == NULL)
+	{
+		Relation	rel = relInfo->ri_RelationDesc;
+		MemoryContext oldcontext = MemoryContextSwitchTo(estate->es_query_cxt);
+
+		relInfo->ri_TrigOldSlot =
+			ExecInitExtraTupleSlot(estate,
+								   RelationGetDescr(rel),
+								   table_slot_callbacks(rel));
+
+		MemoryContextSwitchTo(oldcontext);
+	}
+
+	return relInfo->ri_TrigOldSlot;
+}
+
+/*
+ * Return a relInfo's tuple slot for a trigger's NEW tuples.
+ */
+TupleTableSlot *
+ExecGetTriggerNewSlot(EState *estate, ResultRelInfo *relInfo)
+{
+	if (relInfo->ri_TrigNewSlot == NULL)
+	{
+		Relation	rel = relInfo->ri_RelationDesc;
+		MemoryContext oldcontext = MemoryContextSwitchTo(estate->es_query_cxt);
+
+		relInfo->ri_TrigNewSlot =
+			ExecInitExtraTupleSlot(estate,
+								   RelationGetDescr(rel),
+								   table_slot_callbacks(rel));
+
+		MemoryContextSwitchTo(oldcontext);
+	}
+
+	return relInfo->ri_TrigNewSlot;
+}
+
+/*
+ * Return a relInfo's tuple slot for processing returning tuples.
+ */
+TupleTableSlot *
+ExecGetReturningSlot(EState *estate, ResultRelInfo *relInfo)
+{
+	if (relInfo->ri_ReturningSlot == NULL)
+	{
+		Relation	rel = relInfo->ri_RelationDesc;
+		MemoryContext oldcontext = MemoryContextSwitchTo(estate->es_query_cxt);
+
+		relInfo->ri_ReturningSlot =
+			ExecInitExtraTupleSlot(estate,
+								   RelationGetDescr(rel),
+								   table_slot_callbacks(rel));
+
+		MemoryContextSwitchTo(oldcontext);
+	}
+
+	return relInfo->ri_ReturningSlot;
+}
+
+/*
+ * Return the map needed to convert given child result relation's tuples to
+ * the rowtype of the query's main target ("root") relation.  Note that a
+ * NULL result is valid and means that no conversion is needed.
+ */
+TupleConversionMap *
+ExecGetChildToRootMap(ResultRelInfo *resultRelInfo)
+{
+	/* If we didn't already do so, compute the map for this child. */
+	if (!resultRelInfo->ri_ChildToRootMapValid)
+	{
+		ResultRelInfo *rootRelInfo = resultRelInfo->ri_RootResultRelInfo;
+
+		if (rootRelInfo)
+			resultRelInfo->ri_ChildToRootMap =
+				convert_tuples_by_name(RelationGetDescr(resultRelInfo->ri_RelationDesc),
+									   RelationGetDescr(rootRelInfo->ri_RelationDesc));
+		else					/* this isn't a child result rel */
+			resultRelInfo->ri_ChildToRootMap = NULL;
+
+		resultRelInfo->ri_ChildToRootMapValid = true;
+	}
+
+	return resultRelInfo->ri_ChildToRootMap;
+}
+
+/* Return a bitmap representing columns being inserted */
+Bitmapset *
+ExecGetInsertedCols(ResultRelInfo *relinfo, EState *estate)
+{
+	/*
+	 * The columns are stored in the range table entry.  If this ResultRelInfo
+	 * represents a partition routing target, and doesn't have an entry of its
+	 * own in the range table, fetch the parent's RTE and map the columns to
+	 * the order they are in the partition.
+	 */
+	if (relinfo->ri_RangeTableIndex != 0)
+	{
+		RangeTblEntry *rte = exec_rt_fetch(relinfo->ri_RangeTableIndex, estate);
+
+		return rte->insertedCols;
+	}
+	else if (relinfo->ri_RootResultRelInfo)
+	{
+		ResultRelInfo *rootRelInfo = relinfo->ri_RootResultRelInfo;
+		RangeTblEntry *rte = exec_rt_fetch(rootRelInfo->ri_RangeTableIndex, estate);
+
+		if (relinfo->ri_RootToPartitionMap != NULL)
+			return execute_attr_map_cols(relinfo->ri_RootToPartitionMap->attrMap,
+										 rte->insertedCols);
+		else
+			return rte->insertedCols;
+	}
+	else
+	{
+		/*
+		 * The relation isn't in the range table and it isn't a partition
+		 * routing target.  This ResultRelInfo must've been created only for
+		 * firing triggers and the relation is not being inserted into.  (See
+		 * ExecGetTriggerResultRel.)
+		 */
+		return NULL;
+	}
+}
+
+/* Return a bitmap representing columns being updated */
+Bitmapset *
+ExecGetUpdatedCols(ResultRelInfo *relinfo, EState *estate)
+{
+	/* see ExecGetInsertedCols() */
+	if (relinfo->ri_RangeTableIndex != 0)
+	{
+		RangeTblEntry *rte = exec_rt_fetch(relinfo->ri_RangeTableIndex, estate);
+
+		return rte->updatedCols;
+	}
+	else if (relinfo->ri_RootResultRelInfo)
+	{
+		ResultRelInfo *rootRelInfo = relinfo->ri_RootResultRelInfo;
+		RangeTblEntry *rte = exec_rt_fetch(rootRelInfo->ri_RangeTableIndex, estate);
+
+		if (relinfo->ri_RootToPartitionMap != NULL)
+			return execute_attr_map_cols(relinfo->ri_RootToPartitionMap->attrMap,
+										 rte->updatedCols);
+		else
+			return rte->updatedCols;
+	}
+	else
+		return NULL;
+}
+
+/* Return a bitmap representing generated columns being updated */
+Bitmapset *
+ExecGetExtraUpdatedCols(ResultRelInfo *relinfo, EState *estate)
+{
+	/* see ExecGetInsertedCols() */
+	if (relinfo->ri_RangeTableIndex != 0)
+	{
+		RangeTblEntry *rte = exec_rt_fetch(relinfo->ri_RangeTableIndex, estate);
+
+		return rte->extraUpdatedCols;
+	}
+	else if (relinfo->ri_RootResultRelInfo)
+	{
+		ResultRelInfo *rootRelInfo = relinfo->ri_RootResultRelInfo;
+		RangeTblEntry *rte = exec_rt_fetch(rootRelInfo->ri_RangeTableIndex, estate);
+
+		if (relinfo->ri_RootToPartitionMap != NULL)
+			return execute_attr_map_cols(relinfo->ri_RootToPartitionMap->attrMap,
+										 rte->extraUpdatedCols);
+		else
+			return rte->extraUpdatedCols;
+	}
+	else
+		return NULL;
+}
+
+/* Return columns being updated, including generated columns */
+Bitmapset *
+ExecGetAllUpdatedCols(ResultRelInfo *relinfo, EState *estate)
+{
+	return bms_union(ExecGetUpdatedCols(relinfo, estate),
+					 ExecGetExtraUpdatedCols(relinfo, estate));
 }
 
 /*
@@ -1762,7 +2088,7 @@
 	/* GPDB hook for collecting query info */
 	if (query_info_collect_hook)
 		(*query_info_collect_hook)(QueryCancelCleanup ? METRICS_QUERY_CANCELED : METRICS_QUERY_ERROR, queryDesc);
-	
+
 	ReportOOMConsumption();
 
 	/**
@@ -1776,7 +2102,7 @@
 
 /**
  * This method is used to determine how much memory a specific operator
- * is supposed to use (in KB). 
+ * is supposed to use (in KB).
  */
 uint64 PlanStateOperatorMemKB(const PlanState *ps)
 {
@@ -1795,7 +2121,7 @@
 	{
 		result = ps->plan->operatorMemKB;
 	}
-	
+
 	return result;
 }
 
@@ -2120,346 +2446,4 @@
 		}
 	}
 }
-#endif
-
-/*
- *		GetAttributeByName
- *		GetAttributeByNum
- *
- *		These functions return the value of the requested attribute
- *		out of the given tuple Datum.
- *		C functions which take a tuple as an argument are expected
- *		to use these.  Ex: overpaid(EMP) might call GetAttributeByNum().
- *		Note: these are actually rather slow because they do a typcache
- *		lookup on each call.
- */
-Datum
-GetAttributeByName(HeapTupleHeader tuple, const char *attname, bool *isNull)
-{
-	AttrNumber	attrno;
-	Datum		result;
-	Oid			tupType;
-	int32		tupTypmod;
-	TupleDesc	tupDesc;
-	HeapTupleData tmptup;
-	int			i;
-
-	if (attname == NULL)
-		elog(ERROR, "invalid attribute name");
-
-	if (isNull == NULL)
-		elog(ERROR, "a NULL isNull pointer was passed");
-
-	if (tuple == NULL)
-	{
-		/* Kinda bogus but compatible with old behavior... */
-		*isNull = true;
-		return (Datum) 0;
-	}
-
-	tupType = HeapTupleHeaderGetTypeId(tuple);
-	tupTypmod = HeapTupleHeaderGetTypMod(tuple);
-	tupDesc = lookup_rowtype_tupdesc(tupType, tupTypmod);
-
-	attrno = InvalidAttrNumber;
-	for (i = 0; i < tupDesc->natts; i++)
-	{
-		Form_pg_attribute att = TupleDescAttr(tupDesc, i);
-
-		if (namestrcmp(&(att->attname), attname) == 0)
-		{
-			attrno = att->attnum;
-			break;
-		}
-	}
-
-	if (attrno == InvalidAttrNumber)
-		elog(ERROR, "attribute \"%s\" does not exist", attname);
-
-	/*
-	 * heap_getattr needs a HeapTuple not a bare HeapTupleHeader.  We set all
-	 * the fields in the struct just in case user tries to inspect system
-	 * columns.
-	 */
-	tmptup.t_len = HeapTupleHeaderGetDatumLength(tuple);
-	ItemPointerSetInvalid(&(tmptup.t_self));
-	tmptup.t_tableOid = InvalidOid;
-	tmptup.t_data = tuple;
-
-	result = heap_getattr(&tmptup,
-						  attrno,
-						  tupDesc,
-						  isNull);
-
-	ReleaseTupleDesc(tupDesc);
-
-	return result;
-}
-
-Datum
-GetAttributeByNum(HeapTupleHeader tuple,
-				  AttrNumber attrno,
-				  bool *isNull)
-{
-	Datum		result;
-	Oid			tupType;
-	int32		tupTypmod;
-	TupleDesc	tupDesc;
-	HeapTupleData tmptup;
-
-	if (!AttributeNumberIsValid(attrno))
-		elog(ERROR, "invalid attribute number %d", attrno);
-
-	if (isNull == NULL)
-		elog(ERROR, "a NULL isNull pointer was passed");
-
-	if (tuple == NULL)
-	{
-		/* Kinda bogus but compatible with old behavior... */
-		*isNull = true;
-		return (Datum) 0;
-	}
-
-	tupType = HeapTupleHeaderGetTypeId(tuple);
-	tupTypmod = HeapTupleHeaderGetTypMod(tuple);
-	tupDesc = lookup_rowtype_tupdesc(tupType, tupTypmod);
-
-	/*
-	 * heap_getattr needs a HeapTuple not a bare HeapTupleHeader.  We set all
-	 * the fields in the struct just in case user tries to inspect system
-	 * columns.
-	 */
-	tmptup.t_len = HeapTupleHeaderGetDatumLength(tuple);
-	ItemPointerSetInvalid(&(tmptup.t_self));
-	tmptup.t_tableOid = InvalidOid;
-	tmptup.t_data = tuple;
-
-	result = heap_getattr(&tmptup,
-						  attrno,
-						  tupDesc,
-						  isNull);
-
-	ReleaseTupleDesc(tupDesc);
-
-	return result;
-}
-
-/*
- * Number of items in a tlist (including any resjunk items!)
- */
-int
-ExecTargetListLength(List *targetlist)
-{
-	/* This used to be more complex, but fjoins are dead */
-	return list_length(targetlist);
-}
-
-/*
- * Number of items in a tlist, not including any resjunk items
- */
-int
-ExecCleanTargetListLength(List *targetlist)
-{
-	int			len = 0;
-	ListCell   *tl;
-
-	foreach(tl, targetlist)
-	{
-		TargetEntry *curTle = lfirst_node(TargetEntry, tl);
-
-		if (!curTle->resjunk)
-			len++;
-	}
-	return len;
-}
-
-/*
- * Return a relInfo's tuple slot for a trigger's OLD tuples.
- */
-TupleTableSlot *
-ExecGetTriggerOldSlot(EState *estate, ResultRelInfo *relInfo)
-{
-	if (relInfo->ri_TrigOldSlot == NULL)
-	{
-		Relation	rel = relInfo->ri_RelationDesc;
-		MemoryContext oldcontext = MemoryContextSwitchTo(estate->es_query_cxt);
-
-		relInfo->ri_TrigOldSlot =
-			ExecInitExtraTupleSlot(estate,
-								   RelationGetDescr(rel),
-								   table_slot_callbacks(rel));
-
-		MemoryContextSwitchTo(oldcontext);
-	}
-
-	return relInfo->ri_TrigOldSlot;
-}
-
-/*
- * Return a relInfo's tuple slot for a trigger's NEW tuples.
- */
-TupleTableSlot *
-ExecGetTriggerNewSlot(EState *estate, ResultRelInfo *relInfo)
-{
-	if (relInfo->ri_TrigNewSlot == NULL)
-	{
-		Relation	rel = relInfo->ri_RelationDesc;
-		MemoryContext oldcontext = MemoryContextSwitchTo(estate->es_query_cxt);
-
-		relInfo->ri_TrigNewSlot =
-			ExecInitExtraTupleSlot(estate,
-								   RelationGetDescr(rel),
-								   table_slot_callbacks(rel));
-
-		MemoryContextSwitchTo(oldcontext);
-	}
-
-	return relInfo->ri_TrigNewSlot;
-}
-
-/*
- * Return a relInfo's tuple slot for processing returning tuples.
- */
-TupleTableSlot *
-ExecGetReturningSlot(EState *estate, ResultRelInfo *relInfo)
-{
-	if (relInfo->ri_ReturningSlot == NULL)
-	{
-		Relation	rel = relInfo->ri_RelationDesc;
-		MemoryContext oldcontext = MemoryContextSwitchTo(estate->es_query_cxt);
-
-		relInfo->ri_ReturningSlot =
-			ExecInitExtraTupleSlot(estate,
-								   RelationGetDescr(rel),
-								   table_slot_callbacks(rel));
-
-		MemoryContextSwitchTo(oldcontext);
-	}
-
-	return relInfo->ri_ReturningSlot;
-}
-
-/*
- * Return the map needed to convert given child result relation's tuples to
- * the rowtype of the query's main target ("root") relation.  Note that a
- * NULL result is valid and means that no conversion is needed.
- */
-TupleConversionMap *
-ExecGetChildToRootMap(ResultRelInfo *resultRelInfo)
-{
-	/* If we didn't already do so, compute the map for this child. */
-	if (!resultRelInfo->ri_ChildToRootMapValid)
-	{
-		ResultRelInfo *rootRelInfo = resultRelInfo->ri_RootResultRelInfo;
-
-		if (rootRelInfo)
-			resultRelInfo->ri_ChildToRootMap =
-				convert_tuples_by_name(RelationGetDescr(resultRelInfo->ri_RelationDesc),
-									   RelationGetDescr(rootRelInfo->ri_RelationDesc));
-		else					/* this isn't a child result rel */
-			resultRelInfo->ri_ChildToRootMap = NULL;
-
-		resultRelInfo->ri_ChildToRootMapValid = true;
-	}
-
-	return resultRelInfo->ri_ChildToRootMap;
-}
-
-/* Return a bitmap representing columns being inserted */
-Bitmapset *
-ExecGetInsertedCols(ResultRelInfo *relinfo, EState *estate)
-{
-	/*
-	 * The columns are stored in the range table entry.  If this ResultRelInfo
-	 * represents a partition routing target, and doesn't have an entry of its
-	 * own in the range table, fetch the parent's RTE and map the columns to
-	 * the order they are in the partition.
-	 */
-	if (relinfo->ri_RangeTableIndex != 0)
-	{
-		RangeTblEntry *rte = exec_rt_fetch(relinfo->ri_RangeTableIndex, estate);
-
-		return rte->insertedCols;
-	}
-	else if (relinfo->ri_RootResultRelInfo)
-	{
-		ResultRelInfo *rootRelInfo = relinfo->ri_RootResultRelInfo;
-		RangeTblEntry *rte = exec_rt_fetch(rootRelInfo->ri_RangeTableIndex, estate);
-
-		if (relinfo->ri_RootToPartitionMap != NULL)
-			return execute_attr_map_cols(relinfo->ri_RootToPartitionMap->attrMap,
-										 rte->insertedCols);
-		else
-			return rte->insertedCols;
-	}
-	else
-	{
-		/*
-		 * The relation isn't in the range table and it isn't a partition
-		 * routing target.  This ResultRelInfo must've been created only for
-		 * firing triggers and the relation is not being inserted into.  (See
-		 * ExecGetTriggerResultRel.)
-		 */
-		return NULL;
-	}
-}
-
-/* Return a bitmap representing columns being updated */
-Bitmapset *
-ExecGetUpdatedCols(ResultRelInfo *relinfo, EState *estate)
-{
-	/* see ExecGetInsertedCols() */
-	if (relinfo->ri_RangeTableIndex != 0)
-	{
-		RangeTblEntry *rte = exec_rt_fetch(relinfo->ri_RangeTableIndex, estate);
-
-		return rte->updatedCols;
-	}
-	else if (relinfo->ri_RootResultRelInfo)
-	{
-		ResultRelInfo *rootRelInfo = relinfo->ri_RootResultRelInfo;
-		RangeTblEntry *rte = exec_rt_fetch(rootRelInfo->ri_RangeTableIndex, estate);
-
-		if (relinfo->ri_RootToPartitionMap != NULL)
-			return execute_attr_map_cols(relinfo->ri_RootToPartitionMap->attrMap,
-										 rte->updatedCols);
-		else
-			return rte->updatedCols;
-	}
-	else
-		return NULL;
-}
-
-/* Return a bitmap representing generated columns being updated */
-Bitmapset *
-ExecGetExtraUpdatedCols(ResultRelInfo *relinfo, EState *estate)
-{
-	/* see ExecGetInsertedCols() */
-	if (relinfo->ri_RangeTableIndex != 0)
-	{
-		RangeTblEntry *rte = exec_rt_fetch(relinfo->ri_RangeTableIndex, estate);
-
-		return rte->extraUpdatedCols;
-	}
-	else if (relinfo->ri_RootResultRelInfo)
-	{
-		ResultRelInfo *rootRelInfo = relinfo->ri_RootResultRelInfo;
-		RangeTblEntry *rte = exec_rt_fetch(rootRelInfo->ri_RangeTableIndex, estate);
-
-		if (relinfo->ri_RootToPartitionMap != NULL)
-			return execute_attr_map_cols(relinfo->ri_RootToPartitionMap->attrMap,
-										 rte->extraUpdatedCols);
-		else
-			return rte->extraUpdatedCols;
-	}
-	else
-		return NULL;
-}
-
-/* Return columns being updated, including generated columns */
-Bitmapset *
-ExecGetAllUpdatedCols(ResultRelInfo *relinfo, EState *estate)
-{
-	return bms_union(ExecGetUpdatedCols(relinfo, estate),
-					 ExecGetExtraUpdatedCols(relinfo, estate));
-}+#endif