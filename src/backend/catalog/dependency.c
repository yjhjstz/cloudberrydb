--- conflicted
+++ resolved
@@ -41,11 +41,8 @@
 #include "catalog/pg_namespace.h"
 #include "catalog/pg_opclass.h"
 #include "catalog/pg_operator.h"
-<<<<<<< HEAD
+#include "catalog/pg_opfamily.h"
 #include "catalog/pg_partition_encoding.h"
-=======
-#include "catalog/pg_opfamily.h"
->>>>>>> a78fcfb5
 #include "catalog/pg_proc.h"
 #include "catalog/pg_rewrite.h"
 #include "catalog/pg_tablespace.h"
@@ -97,27 +94,6 @@
  * See also getObjectClass().
  */
 static const Oid object_classes[MAX_OCLASS] = {
-<<<<<<< HEAD
-	RelationRelationId,			/* OCLASS_CLASS */
-	ProcedureRelationId,		/* OCLASS_PROC */
-	TypeRelationId,				/* OCLASS_TYPE */
-	CastRelationId,				/* OCLASS_CAST */
-	ConstraintRelationId,		/* OCLASS_CONSTRAINT */
-	ConversionRelationId,		/* OCLASS_CONVERSION */
-	AttrDefaultRelationId,		/* OCLASS_DEFAULT */
-	LanguageRelationId,			/* OCLASS_LANGUAGE */
-	OperatorRelationId,			/* OCLASS_OPERATOR */
-	OperatorClassRelationId,	/* OCLASS_OPCLASS */
-	RewriteRelationId,			/* OCLASS_REWRITE */
-	TriggerRelationId,			/* OCLASS_TRIGGER */
-	NamespaceRelationId,		/* OCLASS_SCHEMA */
-	AuthIdRelationId,           /* OCLASS_ROLE */
-	DatabaseRelationId,         /* OCLASS_DATABASE */
-	TableSpaceRelationId,       /* OCLASS_TBLSPACE */
-	FileSpaceRelationId,        /* OCLASS_FILESPACE */
-	ExtprotocolRelationId,		/* OCLASS_EXTPROTOCOL */
-	CompressionRelationId		/* OCLASS_COMPRESSION */
-=======
 	RelationRelationId,					/* OCLASS_CLASS */
 	ProcedureRelationId,				/* OCLASS_PROC */
 	TypeRelationId,						/* OCLASS_TYPE */
@@ -136,8 +112,10 @@
 	NamespaceRelationId,				/* OCLASS_SCHEMA */
 	AuthIdRelationId,					/* OCLASS_ROLE */
 	DatabaseRelationId,					/* OCLASS_DATABASE */
-	TableSpaceRelationId				/* OCLASS_TBLSPACE */
->>>>>>> a78fcfb5
+	TableSpaceRelationId,				/* OCLASS_TBLSPACE */
+	FileSpaceRelationId,        		/* OCLASS_FILESPACE */
+	ExtprotocolRelationId,				/* OCLASS_EXTPROTOCOL */
+	CompressionRelationId				/* OCLASS_COMPRESSION */
 };
 
 
@@ -1064,7 +1042,6 @@
 			RemoveSchemaById(object->objectId);
 			break;
 
-<<<<<<< HEAD
 		case OCLASS_FILESPACE:
 			RemoveFileSpaceById(object->objectId);
 			break;
@@ -1082,10 +1059,6 @@
 			elog(NOTICE, "dependency: not yet implemented!");
 			break;
 			
-=======
-		/* OCLASS_ROLE, OCLASS_DATABASE, OCLASS_TBLSPACE not handled */
-
->>>>>>> a78fcfb5
 		default:
 			elog(ERROR, "unrecognized object class: %u",
 				 object->classId);
@@ -1989,37 +1962,18 @@
 			{
 				HeapTuple	opcTup;
 				Form_pg_opclass opcForm;
+				HeapTuple	amTup;
+				Form_pg_am	amForm;
 				char	   *nspname;
-				char	   *amname;
-				int			fetchCount;
-				cqContext  *pcqCtx;
-
-				pcqCtx = caql_beginscan(
-						NULL,
-						cql("SELECT * FROM pg_opclass "
-							" WHERE oid = :1 ",
-							ObjectIdGetDatum(object->objectId)));
-
-				opcTup = caql_getnext(pcqCtx);
-
+
+				opcTup = SearchSysCache(CLAOID,
+										ObjectIdGetDatum(object->objectId),
+										0, 0, 0);
 				if (!HeapTupleIsValid(opcTup))
 					elog(ERROR, "cache lookup failed for opclass %u",
 						 object->objectId);
 				opcForm = (Form_pg_opclass) GETSTRUCT(opcTup);
 
-<<<<<<< HEAD
-				amname = caql_getcstring_plus(
-						NULL,
-						&fetchCount,
-						NULL,
-						cql("SELECT amname FROM pg_am "
-							" WHERE oid = :1 ",
-							ObjectIdGetDatum(opcForm->opcamid)));
-
-				if (!fetchCount)
-					elog(ERROR, "cache lookup failed for access method %u",
-						 opcForm->opcamid);
-=======
 				amTup = SearchSysCache(AMOID,
 									   ObjectIdGetDatum(opcForm->opcmethod),
 									   0, 0, 0);
@@ -2027,7 +1981,6 @@
 					elog(ERROR, "cache lookup failed for access method %u",
 						 opcForm->opcmethod);
 				amForm = (Form_pg_am) GETSTRUCT(amTup);
->>>>>>> a78fcfb5
 
 				/* Qualify the name if not visible in search path */
 				if (OpclassIsVisible(object->objectId))
@@ -2038,10 +1991,10 @@
 				appendStringInfo(&buffer, _("operator class %s for access method %s"),
 								 quote_qualified_identifier(nspname,
 												  NameStr(opcForm->opcname)),
-								 amname);
-
-				pfree(amname);
-				caql_endscan(pcqCtx);
+								 NameStr(amForm->amname));
+
+				ReleaseSysCache(amTup);
+				ReleaseSysCache(opcTup);
 				break;
 			}
 
@@ -2338,10 +2291,7 @@
 			break;
 	}
 
-<<<<<<< HEAD
 	caql_endscan(pcqCtx);
-=======
-	ReleaseSysCache(relTup);
 }
 
 /*
@@ -2384,5 +2334,4 @@
 
 	ReleaseSysCache(amTup);
 	ReleaseSysCache(opfTup);
->>>>>>> a78fcfb5
 }