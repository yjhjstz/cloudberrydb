--- conflicted
+++ resolved
@@ -1,13 +1,9 @@
 /*
  * PostgreSQL System Views
  *
-<<<<<<< HEAD
- * Portions Copyright (c) 2006-2010, Greenplum inc.
+ * Portions Copyright (c) 2006-2010, Cloudberry inc.
  * Portions Copyright (c) 2012-Present VMware, Inc. or its affiliates.
- * Copyright (c) 1996-2019, PostgreSQL Global Development Group
-=======
  * Copyright (c) 1996-2021, PostgreSQL Global Development Group
->>>>>>> d457cb4e
  *
  * src/backend/catalog/system_views.sql
  *
@@ -34,7 +30,7 @@
         rolvaliduntil,
         rolbypassrls,
         setconfig as rolconfig,
-		rolresqueue,
+        rolresqueue,
         pg_authid.oid,
         rolcreaterextgpfd,
         rolcreaterexthttp,
@@ -411,7 +407,8 @@
          LEFT JOIN pg_database D ON P.dbid = D.oid;
 
 CREATE VIEW pg_prepared_statements AS
-    SELECT * FROM pg_prepared_statement() AS P;
+    SELECT pg_catalog.gp_execution_segment() AS gp_segment_id, *
+      FROM pg_prepared_statement() AS P;
 
 CREATE VIEW pg_seclabels AS
 SELECT
@@ -635,7 +632,8 @@
 REVOKE EXECUTE ON FUNCTION pg_get_shmem_allocations() FROM PUBLIC;
 
 CREATE VIEW pg_backend_memory_contexts AS
-    SELECT * FROM pg_get_backend_memory_contexts();
+    SELECT pg_catalog.gp_execution_segment() AS gp_segment_id, *
+      FROM pg_get_backend_memory_contexts();
 
 REVOKE ALL ON pg_backend_memory_contexts FROM PUBLIC;
 REVOKE EXECUTE ON FUNCTION pg_get_backend_memory_contexts() FROM PUBLIC;
@@ -692,6 +690,7 @@
     m.n_live_tup,
     m.n_dead_tup,
     m.n_mod_since_analyze,
+    m.n_ins_since_vacuum,
     s.last_vacuum,
     s.last_autovacuum,
     s.last_analyze,
@@ -716,6 +715,7 @@
          case when d.policytype = 'r' then (sum(n_live_tup)/d.numsegments)::bigint else sum(n_live_tup) end n_live_tup,
          case when d.policytype = 'r' then (sum(n_dead_tup)/d.numsegments)::bigint else sum(n_dead_tup) end n_dead_tup,
          case when d.policytype = 'r' then (sum(n_mod_since_analyze)/d.numsegments)::bigint else sum(n_mod_since_analyze) end n_mod_since_analyze,
+         case when d.policytype = 'r' then (sum(n_ins_since_vacuum)/d.numsegments)::bigint else sum(n_ins_since_vacuum) end n_ins_since_vacuum,
          max(last_vacuum) as last_vacuum,
          max(last_autovacuum) as last_autovacuum,
          max(last_analyze) as last_analyze,
@@ -927,16 +927,17 @@
     WHERE schemaname NOT IN ('pg_catalog', 'information_schema') AND
           schemaname !~ '^pg_toast';
 
+/*
+ * GPDB_13_MERGE_FIXME:
+ * This merge breaks compatibility with previous version.
+ */
 CREATE VIEW pg_stat_activity AS
     SELECT
             S.datid AS datid,
             D.datname AS datname,
             S.pid,
-<<<<<<< HEAD
             S.sess_id,
-=======
             S.leader_pid,
->>>>>>> d457cb4e
             S.usesysid,
             U.rolname AS usename,
             S.application_name,
@@ -983,12 +984,14 @@
             W.replay_lag,
             W.sync_priority,
             W.sync_state,
-            W.reply_time
+            W.reply_time,
+            W.spill_txns,
+            W.spill_count,
+            W.spill_bytes
     FROM pg_stat_get_activity(NULL) AS S
         JOIN pg_stat_get_wal_senders() AS W ON (S.pid = W.pid)
         LEFT JOIN pg_authid AS U ON (S.usesysid = U.oid);
 
-<<<<<<< HEAD
 CREATE FUNCTION gp_stat_get_master_replication() RETURNS SETOF RECORD AS
 $$
     SELECT pg_catalog.gp_execution_segment() AS gp_segment_id, *
@@ -1017,7 +1020,7 @@
      client_port integer, backend_start timestamptz, backend_xmin xid, state text,
      sent_lsn pg_lsn, write_lsn pg_lsn, flush_lsn pg_lsn, replay_lsn pg_lsn,
      write_lag interval, flush_lag interval, replay_lag interval,
-     sync_priority int4, sync_state text, reply_time timestamptz)
+     sync_priority int4, sync_state text, reply_time timestamptz, spill_txns int8, spill_count int8, spill_bytes int8)
     UNION ALL
     (
         SELECT G.gp_segment_id
@@ -1025,11 +1028,11 @@
             , R.client_hostname, R.client_port, R.backend_start, R.backend_xmin, R.state
             , R.sent_lsn, R.write_lsn, R.flush_lsn, R.replay_lsn
             , R.write_lag, R.flush_lag, R.replay_lag
-            , R.sync_priority, R.sync_state, R.reply_time
+            , R.sync_priority, R.sync_state, R.reply_time, R.spill_txns int8, R.spill_count int8, R.spill_bytes int8
             , G.sync_error
         FROM (
             SELECT E.*
-            FROM pg_catalog.gp_segment_configuration C
+            FROM gp_segment_configuration C
             JOIN pg_catalog.gp_stat_get_segment_replication_error()
         AS E (gp_segment_id integer, sync_error text)
             ON c.content = E.gp_segment_id
@@ -1042,10 +1045,11 @@
          backend_xmin xid, state text,
          sent_lsn pg_lsn, write_lsn pg_lsn, flush_lsn pg_lsn, replay_lsn pg_lsn,
          write_lag interval, flush_lag interval, replay_lag interval,
-         sync_priority int4, sync_state text, reply_time timestamptz)
+         sync_priority int4, sync_state text, reply_time timestamptz, spill_txns int8, spill_count int8, spill_bytes int8)
          ON G.gp_segment_id = R.gp_segment_id
     );
-=======
+
+/* GPDB_13_MERGE_FIXME: Do we need gp_stat_slru? */
 CREATE VIEW pg_stat_slru AS
     SELECT
             s.name,
@@ -1058,7 +1062,6 @@
             s.truncates,
             s.stats_reset
     FROM pg_stat_get_slru() s;
->>>>>>> d457cb4e
 
 CREATE VIEW pg_stat_wal_receiver AS
     SELECT
@@ -1139,6 +1142,7 @@
 
 CREATE VIEW pg_stat_replication_slots AS
     SELECT
+            pg_catalog.gp_execution_segment() AS gp_segment_id,
             s.slot_name,
             s.spill_txns,
             s.spill_count,
@@ -1155,6 +1159,7 @@
 
 CREATE VIEW pg_stat_database AS
     SELECT
+            pg_catalog.gp_execution_segment() AS gp_segment_id,
             D.oid AS datid,
             D.datname AS datname,
                 CASE
@@ -1194,92 +1199,93 @@
     ) D;
 
 CREATE VIEW pg_stat_resqueues AS
-	SELECT
-		Q.oid AS queueid,
-		Q.rsqname AS queuename,
-		pg_stat_get_queue_num_exec(Q.oid) AS n_queries_exec,
-		pg_stat_get_queue_num_wait(Q.oid) AS n_queries_wait,
-		pg_stat_get_queue_elapsed_exec(Q.oid) AS elapsed_exec,
-		pg_stat_get_queue_elapsed_wait(Q.oid) AS elapsed_wait
-	FROM pg_resqueue AS Q;
+    SELECT
+        pg_catalog.gp_execution_segment() AS gp_segment_id,
+        Q.oid AS queueid,
+        Q.rsqname AS queuename,
+        pg_stat_get_queue_num_exec(Q.oid) AS n_queries_exec,
+        pg_stat_get_queue_num_wait(Q.oid) AS n_queries_wait,
+        pg_stat_get_queue_elapsed_exec(Q.oid) AS elapsed_exec,
+        pg_stat_get_queue_elapsed_wait(Q.oid) AS elapsed_wait
+    FROM pg_resqueue AS Q;
 
 -- Resource queue views
 
 CREATE VIEW pg_resqueue_status AS
-	SELECT 
-			q.rsqname, 
-			q.rsqcountlimit, 
-			s.queuecountvalue AS rsqcountvalue,
-			q.rsqcostlimit, 
-			s.queuecostvalue AS rsqcostvalue,
-			s.queuewaiters AS rsqwaiters,
-			s.queueholders AS rsqholders
-	FROM pg_resqueue AS q 
-			INNER JOIN pg_resqueue_status() AS s 
-			(	queueid oid, 
-	 			queuecountvalue float4, 
-				queuecostvalue float4,
-				queuewaiters int4,
-				queueholders int4)
-			ON (s.queueid = q.oid);
-			
+    SELECT
+            q.rsqname,
+            q.rsqcountlimit,
+            s.queuecountvalue AS rsqcountvalue,
+            q.rsqcostlimit,
+            s.queuecostvalue AS rsqcostvalue,
+            s.queuewaiters AS rsqwaiters,
+            s.queueholders AS rsqholders
+    FROM pg_resqueue AS q
+            INNER JOIN pg_resqueue_status() AS s
+            (queueid oid,
+             queuecountvalue float4,
+             queuecostvalue float4,
+             queuewaiters int4,
+             queueholders int4)
+            ON (s.queueid = q.oid);
+
 -- External table views
 
 CREATE VIEW pg_max_external_files AS
     SELECT   address::name as hostname, count(*) as maxfiles
     FROM     gp_segment_configuration
-    WHERE    content >= 0 
+    WHERE    content >= 0
     AND      role='p'
     GROUP BY address;
 
 -- metadata tracking
 CREATE VIEW pg_stat_operations
 AS
-SELECT 
-'pg_authid' AS classname, 
-a.rolname AS objname, 
+SELECT
+'pg_authid' AS classname,
+a.rolname AS objname,
 c.objid, NULL AS schemaname,
-CASE WHEN 
+CASE WHEN
 ((b.oid = c.stasysid) AND (b.rolname = c.stausename) )
 THEN 'CURRENT'
- WHEN 
+ WHEN
 (b.rolname != c.stausename)
 THEN 'CHANGED'
-ELSE 'DROPPED' END AS usestatus, 
+ELSE 'DROPPED' END AS usestatus,
 CASE WHEN b.rolname IS NULL THEN c.stausename
-ELSE b.rolname END AS usename, 
-c.staactionname AS actionname, 
+ELSE b.rolname END AS usename,
+c.staactionname AS actionname,
 c.stasubtype AS subtype,
 --
-c.statime 
-FROM 
-pg_authid a, 
+c.statime
+FROM
+pg_authid a,
 (pg_authid b FULL JOIN
 pg_stat_last_shoperation c ON ((b.oid = c.stasysid))) WHERE ((a.oid
 = c.objid) AND (c.classid = (SELECT pg_class.oid FROM pg_class WHERE
 (pg_class.relname = 'pg_authid'::name))))
-UNION 
-SELECT 
-'pg_class' AS classname, 
-a.relname AS objname, 
+UNION
+SELECT
+'pg_class' AS classname,
+a.relname AS objname,
 c.objid,  N.nspname AS schemaname,
-CASE WHEN 
+CASE WHEN
 ((b.oid = c.stasysid) AND (b.rolname = c.stausename) )
 THEN 'CURRENT'
- WHEN 
-(b.rolname != c.stausename) 
+ WHEN
+(b.rolname != c.stausename)
 THEN 'CHANGED'
-ELSE 'DROPPED' END AS usestatus, 
+ELSE 'DROPPED' END AS usestatus,
 CASE WHEN b.rolname IS NULL THEN c.stausename
-ELSE b.rolname END AS usename, 
-c.staactionname AS actionname, 
+ELSE b.rolname END AS usename,
+c.staactionname AS actionname,
 c.stasubtype AS subtype,
 --
-c.statime 
+c.statime
 FROM pg_class
-a, pg_namespace n, (pg_authid b FULL JOIN 
+a, pg_namespace n, (pg_authid b FULL JOIN
 pg_stat_last_operation c ON ((b.oid =
-c.stasysid))) WHERE 
+c.stasysid))) WHERE
 a.relnamespace = n.oid AND
 ((a.oid = c.objid) AND (c.classid = (SELECT
 pg_class.oid FROM pg_class WHERE ((pg_class.relname =
@@ -1288,18 +1294,18 @@
 'pg_catalog'::name)))))))
 UNION
 SELECT
-'pg_namespace' AS classname, a.nspname AS objname, 
+'pg_namespace' AS classname, a.nspname AS objname,
 c.objid,  NULL AS schemaname,
-CASE WHEN 
+CASE WHEN
 ((b.oid = c.stasysid) AND (b.rolname = c.stausename) )
 THEN 'CURRENT'
- WHEN 
+ WHEN
 (b.rolname != c.stausename)
 THEN 'CHANGED'
-ELSE 'DROPPED' END AS usestatus, 
+ELSE 'DROPPED' END AS usestatus,
 CASE WHEN b.rolname IS NULL THEN c.stausename
-ELSE b.rolname END AS usename, 
-c.staactionname AS actionname, 
+ELSE b.rolname END AS usename,
+c.staactionname AS actionname,
 c.stasubtype AS subtype,
 --
 c.statime
@@ -1311,18 +1317,18 @@
 'pg_catalog'::name)))))))
 UNION
 SELECT
-'pg_database' AS classname, a.datname AS objname, 
+'pg_database' AS classname, a.datname AS objname,
 c.objid,  NULL AS schemaname,
-CASE WHEN 
+CASE WHEN
 ((b.oid = c.stasysid) AND (b.rolname = c.stausename) )
 THEN 'CURRENT'
- WHEN 
+ WHEN
 (b.rolname != c.stausename)
 THEN 'CHANGED'
-ELSE 'DROPPED' END AS usestatus, 
+ELSE 'DROPPED' END AS usestatus,
 CASE WHEN b.rolname IS NULL THEN c.stausename
-ELSE b.rolname END AS usename, 
-c.staactionname AS actionname, 
+ELSE b.rolname END AS usename,
+c.staactionname AS actionname,
 c.stasubtype AS subtype,
 --
 c.statime
@@ -1332,20 +1338,20 @@
 'pg_database'::name) AND (pg_class.relnamespace = (SELECT
 pg_namespace.oid FROM pg_namespace WHERE (pg_namespace.nspname =
 'pg_catalog'::name)))))))
-UNION 
-SELECT
-'pg_tablespace' AS classname, a.spcname AS objname, 
+UNION
+SELECT
+'pg_tablespace' AS classname, a.spcname AS objname,
 c.objid,  NULL AS schemaname,
-CASE WHEN 
+CASE WHEN
 ((b.oid = c.stasysid) AND (b.rolname = c.stausename) )
 THEN 'CURRENT'
- WHEN 
+ WHEN
 (b.rolname != c.stausename)
 THEN 'CHANGED'
-ELSE 'DROPPED' END AS usestatus, 
+ELSE 'DROPPED' END AS usestatus,
 CASE WHEN b.rolname IS NULL THEN c.stausename
-ELSE b.rolname END AS usename, 
-c.staactionname AS actionname, 
+ELSE b.rolname END AS usename,
+c.staactionname AS actionname,
 c.stasubtype AS subtype,
 --
 c.statime
@@ -1359,19 +1365,19 @@
 SELECT 'pg_resqueue' AS classname,
 a.rsqname as objname,
 c.objid, NULL AS schemaname,
-CASE WHEN 
+CASE WHEN
 ((b.oid = c.stasysid) AND (b.rolname = c.stausename) )
 THEN 'CURRENT'
- WHEN 
+ WHEN
 (b.rolname != c.stausename)
 THEN 'CHANGED'
-ELSE 'DROPPED' END AS usestatus, 
+ELSE 'DROPPED' END AS usestatus,
 CASE WHEN b.rolname IS NULL THEN c.stausename
-ELSE b.rolname END AS usename, 
-c.staactionname AS actionname, 
+ELSE b.rolname END AS usename,
+c.staactionname AS actionname,
 c.stasubtype AS subtype,
 --
-c.statime 
+c.statime
 FROM pg_resqueue a, (pg_authid
 b FULL JOIN pg_stat_last_shoperation c ON ((b.oid = c.stasysid)))
 WHERE ((a.oid = c.objid) AND (c.classid = (SELECT pg_class.oid FROM
@@ -1452,6 +1458,31 @@
         s.stats_reset
     FROM pg_stat_get_archiver() s;
 
+CREATE OR REPLACE VIEW gp_stat_archiver AS
+    SELECT -1 AS gp_segment_id, * FROM pg_stat_archiver
+    UNION
+    SELECT gp_execution_segment() AS gp_segment_id, * FROM gp_dist_random('pg_stat_archiver');
+
+CREATE OR REPLACE FUNCTION brin_summarize_range(t regclass, block_number int8) returns setof bigint AS
+$$
+   -- brin_summarize_range_internal is marked as EXECUTE ON ALL SEGMENTS.
+   SELECT SUM(n.brin_summarize_range_internal) FROM (SELECT brin_summarize_range_internal(t, block_number)) AS n;
+$$
+LANGUAGE SQL READS SQL DATA EXECUTE ON COORDINATOR;
+
+CREATE FUNCTION gp_session_endpoints (OUT gp_segment_id int, OUT auth_token text,
+									  OUT cursorname text, OUT sessionid int, OUT hostname text,
+									  OUT port int, OUT userid oid, OUT state text,
+									  OUT endpointname text)
+RETURNS SETOF RECORD AS
+$$
+   SELECT * FROM gp_endpoints()
+	WHERE sessionid = (SELECT setting FROM pg_settings WHERE name = 'gp_session_id')::int4
+$$
+LANGUAGE SQL EXECUTE ON COORDINATOR;
+
+COMMENT ON FUNCTION pg_catalog.gp_session_endpoints() IS 'All endpoints in this session that are visible to the current user.';
+
 CREATE VIEW pg_stat_bgwriter AS
     SELECT
         pg_stat_get_bgwriter_timed_checkpoints() AS checkpoints_timed,
@@ -1468,6 +1499,7 @@
 
 CREATE VIEW pg_stat_wal AS
     SELECT
+        pg_catalog.gp_execution_segment() AS gp_segment_id,
         w.wal_records,
         w.wal_fpi,
         w.wal_bytes,
@@ -1481,6 +1513,7 @@
 
 CREATE VIEW pg_stat_progress_analyze AS
     SELECT
+        pg_catalog.gp_execution_segment() AS gp_segment_id,
         S.pid AS pid, S.datid AS datid, D.datname AS datname,
         CAST(S.relid AS oid) AS relid,
         CASE S.param1 WHEN 0 THEN 'initializing'
@@ -1502,6 +1535,7 @@
 
 CREATE VIEW pg_stat_progress_vacuum AS
     SELECT
+        pg_catalog.gp_execution_segment() AS gp_segment_id,
         S.pid AS pid, S.datid AS datid, D.datname AS datname,
         S.relid AS relid,
         CASE S.param1 WHEN 0 THEN 'initializing'
@@ -1520,6 +1554,7 @@
 
 CREATE VIEW pg_stat_progress_cluster AS
     SELECT
+        pg_catalog.gp_execution_segment() AS gp_segment_id,
         S.pid AS pid,
         S.datid AS datid,
         D.datname AS datname,
@@ -1547,6 +1582,7 @@
 
 CREATE VIEW pg_stat_progress_create_index AS
     SELECT
+        pg_catalog.gp_execution_segment() AS gp_segment_id,
         S.pid AS pid, S.datid AS datid, D.datname AS datname,
         S.relid AS relid,
         CAST(S.param7 AS oid) AS index_relid,
@@ -1582,6 +1618,7 @@
 
 CREATE VIEW pg_stat_progress_basebackup AS
     SELECT
+        pg_catalog.gp_execution_segment() AS gp_segment_id,
         S.pid AS pid,
         CASE S.param1 WHEN 0 THEN 'initializing'
                       WHEN 1 THEN 'waiting for checkpoint to finish'
@@ -1599,6 +1636,7 @@
 
 CREATE VIEW pg_stat_progress_copy AS
     SELECT
+        pg_catalog.gp_execution_segment() AS gp_segment_id,
         S.pid AS pid, S.datid AS datid, D.datname AS datname,
         S.relid AS relid,
         CASE S.param5 WHEN 1 THEN 'COPY FROM'
@@ -1648,360 +1686,6 @@
 
 -- All columns of pg_subscription except subconninfo are publicly readable.
 REVOKE ALL ON pg_subscription FROM public;
-<<<<<<< HEAD
-GRANT SELECT (subdbid, subname, subowner, subenabled, subslotname, subpublications)
-    ON pg_subscription TO public;
-
-
---
--- We have a few function definitions in here, too.
--- At some point there might be enough to justify breaking them out into
--- a separate "system_functions.sql" file.
---
-
--- Tsearch debug function.  Defined here because it'd be pretty unwieldy
--- to put it into pg_proc.h
-
-CREATE FUNCTION ts_debug(IN config regconfig, IN document text,
-    OUT alias text,
-    OUT description text,
-    OUT token text,
-    OUT dictionaries regdictionary[],
-    OUT dictionary regdictionary,
-    OUT lexemes text[])
-RETURNS SETOF record AS
-$$
-SELECT
-    tt.alias AS alias,
-    tt.description AS description,
-    parse.token AS token,
-    ARRAY ( SELECT m.mapdict::pg_catalog.regdictionary
-            FROM pg_catalog.pg_ts_config_map AS m
-            WHERE m.mapcfg = $1 AND m.maptokentype = parse.tokid
-            ORDER BY m.mapseqno )
-    AS dictionaries,
-    ( SELECT mapdict::pg_catalog.regdictionary
-      FROM pg_catalog.pg_ts_config_map AS m
-      WHERE m.mapcfg = $1 AND m.maptokentype = parse.tokid
-      ORDER BY pg_catalog.ts_lexize(mapdict, parse.token) IS NULL, m.mapseqno
-      LIMIT 1
-    ) AS dictionary,
-    ( SELECT pg_catalog.ts_lexize(mapdict, parse.token)
-      FROM pg_catalog.pg_ts_config_map AS m
-      WHERE m.mapcfg = $1 AND m.maptokentype = parse.tokid
-      ORDER BY pg_catalog.ts_lexize(mapdict, parse.token) IS NULL, m.mapseqno
-      LIMIT 1
-    ) AS lexemes
-FROM pg_catalog.ts_parse(
-        (SELECT cfgparser FROM pg_catalog.pg_ts_config WHERE oid = $1 ), $2
-    ) AS parse,
-     pg_catalog.ts_token_type(
-        (SELECT cfgparser FROM pg_catalog.pg_ts_config WHERE oid = $1 )
-    ) AS tt
-WHERE tt.tokid = parse.tokid
-$$
-LANGUAGE SQL STRICT STABLE PARALLEL SAFE;
-
-COMMENT ON FUNCTION ts_debug(regconfig,text) IS
-    'debug function for text search configuration';
-
-CREATE FUNCTION ts_debug(IN document text,
-    OUT alias text,
-    OUT description text,
-    OUT token text,
-    OUT dictionaries regdictionary[],
-    OUT dictionary regdictionary,
-    OUT lexemes text[])
-RETURNS SETOF record AS
-$$
-    SELECT * FROM pg_catalog.ts_debug( pg_catalog.get_current_ts_config(), $1);
-$$
-LANGUAGE SQL STRICT STABLE PARALLEL SAFE;
-
-COMMENT ON FUNCTION ts_debug(text) IS
-    'debug function for current text search configuration';
-
---
--- Redeclare built-in functions that need default values attached to their
--- arguments.  It's impractical to set those up directly in pg_proc.h because
--- of the complexity and platform-dependency of the expression tree
--- representation.  (Note that internal functions still have to have entries
--- in pg_proc.h; we are merely causing their proargnames and proargdefaults
--- to get filled in.)
---
-
-CREATE OR REPLACE FUNCTION
-  pg_start_backup(label text, fast boolean DEFAULT false, exclusive boolean DEFAULT true)
-  RETURNS pg_lsn STRICT VOLATILE LANGUAGE internal AS 'pg_start_backup'
-  PARALLEL RESTRICTED;
-
-CREATE OR REPLACE FUNCTION pg_stop_backup (
-        exclusive boolean, wait_for_archive boolean DEFAULT true,
-        OUT lsn pg_lsn, OUT labelfile text, OUT spcmapfile text)
-  RETURNS SETOF record STRICT VOLATILE LANGUAGE internal as 'pg_stop_backup_v2'
-  PARALLEL RESTRICTED;
-
-CREATE OR REPLACE FUNCTION
-  pg_promote(wait boolean DEFAULT true, wait_seconds integer DEFAULT 60)
-  RETURNS boolean STRICT VOLATILE LANGUAGE INTERNAL AS 'pg_promote'
-  PARALLEL SAFE;
-
--- legacy definition for compatibility with 9.3
-CREATE OR REPLACE FUNCTION
-  json_populate_record(base anyelement, from_json json, use_json_as_text boolean DEFAULT false)
-  RETURNS anyelement LANGUAGE internal STABLE AS 'json_populate_record' PARALLEL SAFE;
-
--- legacy definition for compatibility with 9.3
-CREATE OR REPLACE FUNCTION
-  json_populate_recordset(base anyelement, from_json json, use_json_as_text boolean DEFAULT false)
-  RETURNS SETOF anyelement LANGUAGE internal STABLE ROWS 100  AS 'json_populate_recordset' PARALLEL SAFE;
-
-CREATE OR REPLACE FUNCTION pg_logical_slot_get_changes(
-    IN slot_name name, IN upto_lsn pg_lsn, IN upto_nchanges int, VARIADIC options text[] DEFAULT '{}',
-    OUT lsn pg_lsn, OUT xid xid, OUT data text)
-RETURNS SETOF RECORD
-LANGUAGE INTERNAL
-VOLATILE ROWS 1000 COST 1000
-AS 'pg_logical_slot_get_changes';
-
-CREATE OR REPLACE FUNCTION pg_logical_slot_peek_changes(
-    IN slot_name name, IN upto_lsn pg_lsn, IN upto_nchanges int, VARIADIC options text[] DEFAULT '{}',
-    OUT lsn pg_lsn, OUT xid xid, OUT data text)
-RETURNS SETOF RECORD
-LANGUAGE INTERNAL
-VOLATILE ROWS 1000 COST 1000
-AS 'pg_logical_slot_peek_changes';
-
-CREATE OR REPLACE FUNCTION pg_logical_slot_get_binary_changes(
-    IN slot_name name, IN upto_lsn pg_lsn, IN upto_nchanges int, VARIADIC options text[] DEFAULT '{}',
-    OUT lsn pg_lsn, OUT xid xid, OUT data bytea)
-RETURNS SETOF RECORD
-LANGUAGE INTERNAL
-VOLATILE ROWS 1000 COST 1000
-AS 'pg_logical_slot_get_binary_changes';
-
-CREATE OR REPLACE FUNCTION pg_logical_slot_peek_binary_changes(
-    IN slot_name name, IN upto_lsn pg_lsn, IN upto_nchanges int, VARIADIC options text[] DEFAULT '{}',
-    OUT lsn pg_lsn, OUT xid xid, OUT data bytea)
-RETURNS SETOF RECORD
-LANGUAGE INTERNAL
-VOLATILE ROWS 1000 COST 1000
-AS 'pg_logical_slot_peek_binary_changes';
-
-CREATE OR REPLACE FUNCTION pg_create_physical_replication_slot(
-    IN slot_name name, IN immediately_reserve boolean DEFAULT false,
-    IN temporary boolean DEFAULT false,
-    OUT slot_name name, OUT lsn pg_lsn)
-RETURNS RECORD
-LANGUAGE INTERNAL
-STRICT VOLATILE
-AS 'pg_create_physical_replication_slot';
-
-CREATE OR REPLACE FUNCTION pg_create_logical_replication_slot(
-    IN slot_name name, IN plugin name,
-    IN temporary boolean DEFAULT false,
-    OUT slot_name name, OUT lsn pg_lsn)
-RETURNS RECORD
-LANGUAGE INTERNAL
-STRICT VOLATILE
-AS 'pg_create_logical_replication_slot';
-
-CREATE OR REPLACE FUNCTION
-  make_interval(years int4 DEFAULT 0, months int4 DEFAULT 0, weeks int4 DEFAULT 0,
-                days int4 DEFAULT 0, hours int4 DEFAULT 0, mins int4 DEFAULT 0,
-                secs double precision DEFAULT 0.0)
-RETURNS interval
-LANGUAGE INTERNAL
-STRICT IMMUTABLE PARALLEL SAFE
-AS 'make_interval';
-
-CREATE OR REPLACE FUNCTION
-  jsonb_set(jsonb_in jsonb, path text[] , replacement jsonb,
-            create_if_missing boolean DEFAULT true)
-RETURNS jsonb
-LANGUAGE INTERNAL
-STRICT IMMUTABLE PARALLEL SAFE
-AS 'jsonb_set';
-
--- pg_tablespace_location wrapper functions to see Greenplum cluster-wide tablespace locations
-CREATE FUNCTION gp_tablespace_segment_location (IN tblspc_oid oid, OUT gp_segment_id int, OUT tblspc_loc text)
-AS 'SELECT pg_catalog.gp_execution_segment() as gp_segment_id, * FROM pg_catalog.pg_tablespace_location($1)'
-LANGUAGE SQL EXECUTE ON ALL SEGMENTS;
-
-CREATE FUNCTION gp_tablespace_location (IN tblspc_oid oid, OUT gp_segment_id int, OUT tblspc_loc text)
-RETURNS SETOF RECORD
-AS
-  'SELECT * FROM pg_catalog.gp_tablespace_segment_location($1)
-   UNION ALL
-   SELECT pg_catalog.gp_execution_segment() as gp_segment_id, * FROM pg_catalog.pg_tablespace_location($1)'
-LANGUAGE SQL EXECUTE ON COORDINATOR;
-
--- pg_switch_wal wrapper functions to switch WAL segment files on Greenplum cluster-wide
-CREATE FUNCTION gp_switch_wal_on_all_segments (OUT gp_segment_id int, OUT pg_switch_wal pg_lsn)
-AS 'SELECT pg_catalog.gp_execution_segment() as gp_segment_id, * FROM pg_catalog.pg_switch_wal()'
-LANGUAGE SQL EXECUTE ON ALL SEGMENTS;
-
-CREATE FUNCTION gp_switch_wal (OUT gp_segment_id int, OUT pg_switch_wal pg_lsn)
-RETURNS SETOF RECORD
-AS
-  'SELECT * FROM pg_catalog.gp_switch_wal_on_all_segments()
-   UNION ALL
-   SELECT pg_catalog.gp_execution_segment() as gp_segment_id, * FROM pg_catalog.pg_switch_wal()'
-LANGUAGE SQL EXECUTE ON COORDINATOR;
-
-COMMENT ON FUNCTION pg_catalog.gp_switch_wal_on_all_segments() IS 'Switch WAL segment files on all primary segments';
-COMMENT ON FUNCTION pg_catalog.gp_switch_wal() IS 'Switch WAL segment files on all segments';
-
-REVOKE EXECUTE ON FUNCTION gp_switch_wal_on_all_segments() FROM public;
-REVOKE EXECUTE ON FUNCTION gp_switch_wal() FROM public;
-
-CREATE OR REPLACE FUNCTION
-  parse_ident(str text, strict boolean DEFAULT true)
-RETURNS text[]
-LANGUAGE INTERNAL
-STRICT IMMUTABLE PARALLEL SAFE
-AS 'parse_ident';
-
-CREATE OR REPLACE FUNCTION
-  jsonb_insert(jsonb_in jsonb, path text[] , replacement jsonb,
-            insert_after boolean DEFAULT false)
-RETURNS jsonb
-LANGUAGE INTERNAL
-STRICT IMMUTABLE PARALLEL SAFE
-AS 'jsonb_insert';
-
-CREATE OR REPLACE FUNCTION
-  jsonb_path_exists(target jsonb, path jsonpath, vars jsonb DEFAULT '{}',
-                    silent boolean DEFAULT false)
-RETURNS boolean
-LANGUAGE INTERNAL
-STRICT IMMUTABLE PARALLEL SAFE
-AS 'jsonb_path_exists';
-
-CREATE OR REPLACE FUNCTION
-  jsonb_path_match(target jsonb, path jsonpath, vars jsonb DEFAULT '{}',
-                   silent boolean DEFAULT false)
-RETURNS boolean
-LANGUAGE INTERNAL
-STRICT IMMUTABLE PARALLEL SAFE
-AS 'jsonb_path_match';
-
-CREATE OR REPLACE FUNCTION
-  jsonb_path_query(target jsonb, path jsonpath, vars jsonb DEFAULT '{}',
-                   silent boolean DEFAULT false)
-RETURNS SETOF jsonb
-LANGUAGE INTERNAL
-STRICT IMMUTABLE PARALLEL SAFE
-AS 'jsonb_path_query';
-
-CREATE OR REPLACE FUNCTION
-  jsonb_path_query_array(target jsonb, path jsonpath, vars jsonb DEFAULT '{}',
-                         silent boolean DEFAULT false)
-RETURNS jsonb
-LANGUAGE INTERNAL
-STRICT IMMUTABLE PARALLEL SAFE
-AS 'jsonb_path_query_array';
-
-CREATE OR REPLACE FUNCTION
-  jsonb_path_query_first(target jsonb, path jsonpath, vars jsonb DEFAULT '{}',
-                         silent boolean DEFAULT false)
-RETURNS jsonb
-LANGUAGE INTERNAL
-STRICT IMMUTABLE PARALLEL SAFE
-AS 'jsonb_path_query_first';
-
---
--- The default permissions for functions mean that anyone can execute them.
--- A number of functions shouldn't be executable by just anyone, but rather
--- than use explicit 'superuser()' checks in those functions, we use the GRANT
--- system to REVOKE access to those functions at initdb time.  Administrators
--- can later change who can access these functions, or leave them as only
--- available to superuser / cluster owner, if they choose.
---
-REVOKE EXECUTE ON FUNCTION pg_start_backup(text, boolean, boolean) FROM public;
-REVOKE EXECUTE ON FUNCTION pg_stop_backup() FROM public;
-REVOKE EXECUTE ON FUNCTION pg_stop_backup(boolean, boolean) FROM public;
-REVOKE EXECUTE ON FUNCTION pg_create_restore_point(text) FROM public;
-REVOKE EXECUTE ON FUNCTION pg_switch_wal() FROM public;
-REVOKE EXECUTE ON FUNCTION pg_wal_replay_pause() FROM public;
-REVOKE EXECUTE ON FUNCTION pg_wal_replay_resume() FROM public;
-REVOKE EXECUTE ON FUNCTION pg_rotate_logfile() FROM public;
-REVOKE EXECUTE ON FUNCTION pg_reload_conf() FROM public;
-REVOKE EXECUTE ON FUNCTION pg_current_logfile() FROM public;
-REVOKE EXECUTE ON FUNCTION pg_current_logfile(text) FROM public;
-REVOKE EXECUTE ON FUNCTION pg_promote(boolean, integer) FROM public;
-
-REVOKE EXECUTE ON FUNCTION pg_stat_reset() FROM public;
-REVOKE EXECUTE ON FUNCTION pg_stat_reset_shared(text) FROM public;
-REVOKE EXECUTE ON FUNCTION pg_stat_reset_single_table_counters(oid) FROM public;
-REVOKE EXECUTE ON FUNCTION pg_stat_reset_single_function_counters(oid) FROM public;
-
-REVOKE EXECUTE ON FUNCTION lo_import(text) FROM public;
-REVOKE EXECUTE ON FUNCTION lo_import(text, oid) FROM public;
-REVOKE EXECUTE ON FUNCTION lo_export(oid, text) FROM public;
-
-REVOKE EXECUTE ON FUNCTION pg_ls_logdir() FROM public;
-REVOKE EXECUTE ON FUNCTION pg_ls_waldir() FROM public;
-REVOKE EXECUTE ON FUNCTION pg_ls_archive_statusdir() FROM public;
-REVOKE EXECUTE ON FUNCTION pg_ls_tmpdir() FROM public;
-REVOKE EXECUTE ON FUNCTION pg_ls_tmpdir(oid) FROM public;
-
-REVOKE EXECUTE ON FUNCTION pg_read_file(text) FROM public;
-REVOKE EXECUTE ON FUNCTION pg_read_file(text,bigint,bigint) FROM public;
-REVOKE EXECUTE ON FUNCTION pg_read_file(text,bigint,bigint,boolean) FROM public;
-
-REVOKE EXECUTE ON FUNCTION pg_read_binary_file(text) FROM public;
-REVOKE EXECUTE ON FUNCTION pg_read_binary_file(text,bigint,bigint) FROM public;
-REVOKE EXECUTE ON FUNCTION pg_read_binary_file(text,bigint,bigint,boolean) FROM public;
-
-REVOKE EXECUTE ON FUNCTION pg_stat_file(text) FROM public;
-REVOKE EXECUTE ON FUNCTION pg_stat_file(text,boolean) FROM public;
-
-REVOKE EXECUTE ON FUNCTION pg_ls_dir(text) FROM public;
-REVOKE EXECUTE ON FUNCTION pg_ls_dir(text,boolean,boolean) FROM public;
-
---
--- We also set up some things as accessible to standard roles.
---
-GRANT EXECUTE ON FUNCTION pg_ls_logdir() TO pg_monitor;
-GRANT EXECUTE ON FUNCTION pg_ls_waldir() TO pg_monitor;
-GRANT EXECUTE ON FUNCTION pg_ls_archive_statusdir() TO pg_monitor;
-GRANT EXECUTE ON FUNCTION pg_ls_tmpdir() TO pg_monitor;
-GRANT EXECUTE ON FUNCTION pg_ls_tmpdir(oid) TO pg_monitor;
-
-GRANT pg_read_all_settings TO pg_monitor;
-GRANT pg_read_all_stats TO pg_monitor;
-GRANT pg_stat_scan_tables TO pg_monitor;
-
--- GPDB_12_MERGE_FIXME: This seems out of place..
--- GPDB_12_MERGE_FIXME: Shouldn't we have a wrapper like this for
--- brin_summarize_range(), too?
-create or replace function brin_summarize_new_values(t regclass) returns bigint as
-$$
-  -- brin_summarize_new_values_internal is marked as EXECUTE ON ALL SEGMENTS.
-  select sum(n) from brin_summarize_new_values_internal(t) as n;
-$$
-LANGUAGE sql READS SQL DATA EXECUTE ON COORDINATOR;
-
-CREATE OR REPLACE VIEW gp_stat_archiver AS
-    SELECT -1 AS gp_segment_id, * FROM pg_stat_archiver
-    UNION
-    SELECT gp_execution_segment() AS gp_segment_id, * FROM gp_dist_random('pg_stat_archiver');
-
-CREATE FUNCTION gp_session_endpoints (OUT gp_segment_id int, OUT auth_token text,
-									  OUT cursorname text, OUT sessionid int, OUT hostname text,
-									  OUT port int, OUT userid oid, OUT state text,
-									  OUT endpointname text)
-RETURNS SETOF RECORD AS
-$$
-   SELECT * FROM gp_endpoints()
-	WHERE sessionid = (SELECT setting FROM pg_settings WHERE name = 'gp_session_id')::int4
-$$
-LANGUAGE SQL EXECUTE ON COORDINATOR;
-
-COMMENT ON FUNCTION pg_catalog.gp_session_endpoints() IS 'All endpoints in this session that are visible to the current user.';
-=======
 GRANT SELECT (oid, subdbid, subname, subowner, subenabled, subbinary,
               substream, subslotname, subsynccommit, subpublications)
-    ON pg_subscription TO public;
->>>>>>> d457cb4e
+    ON pg_subscription TO public;