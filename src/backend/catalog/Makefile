--- conflicted
+++ resolved
@@ -2,11 +2,7 @@
 #
 # Makefile for backend/catalog
 #
-<<<<<<< HEAD
 # src/backend/catalog/Makefile
-=======
-# $PostgreSQL: pgsql/src/backend/catalog/Makefile,v 1.74 2009/12/11 03:34:55 itagaki Exp $
->>>>>>> 78a09145
 #
 #-------------------------------------------------------------------------
 
@@ -21,17 +17,13 @@
 OBJS = catalog.o dependency.o heap.o index.o indexing.o namespace.o aclchk.o \
        objectaddress.o pg_aggregate.o pg_constraint.o pg_conversion.o pg_depend.o pg_enum.o \
        pg_inherits.o pg_largeobject.o pg_namespace.o pg_operator.o pg_proc.o \
-<<<<<<< HEAD
-       pg_shdepend.o pg_type.o storage.o toasting.o \
+       pg_db_role_setting.o pg_shdepend.o pg_type.o storage.o toasting.o \
        pg_exttable.o pg_extprotocol.o \
        pg_proc_callback.o \
        aoseg.o aoblkdir.o gp_fastsequence.o gp_segment_config.o \
        pg_attribute_encoding.o pg_compression.o aovisimap.o \
        pg_appendonly.o \
        oid_dispatch.o aocatalog.o zstd_compression.o $(QUICKLZ_COMPRESSION)
-=======
-       pg_db_role_setting.o pg_shdepend.o pg_type.o storage.o toasting.o
->>>>>>> 78a09145
 
 BKIFILES = postgres.bki postgres.description postgres.shdescription
 
@@ -51,23 +43,15 @@
 	pg_type.h pg_attribute.h pg_class.h \
 	pg_attrdef.h pg_constraint.h pg_inherits.h pg_index.h pg_operator.h \
 	pg_opfamily.h pg_opclass.h pg_am.h pg_amop.h pg_amproc.h \
-<<<<<<< HEAD
-	pg_language.h pg_largeobject.h pg_aggregate.h pg_statistic.h \
-	pg_rewrite.h pg_trigger.h pg_listener.h pg_description.h pg_cast.h \
-	pg_enum.h pg_namespace.h pg_conversion.h pg_depend.h \
-	pg_database.h pg_tablespace.h pg_pltemplate.h \
-	pg_authid.h pg_auth_members.h pg_shdepend.h pg_shdescription.h pg_resqueue.h pg_resgroup.h\
-=======
 	pg_language.h pg_largeobject_metadata.h pg_largeobject.h pg_aggregate.h \
 	pg_statistic.h pg_rewrite.h pg_trigger.h pg_listener.h pg_description.h \
 	pg_cast.h pg_enum.h pg_namespace.h pg_conversion.h pg_depend.h \
 	pg_database.h pg_db_role_setting.h pg_tablespace.h pg_pltemplate.h \
-	pg_authid.h pg_auth_members.h pg_shdepend.h pg_shdescription.h \
->>>>>>> 78a09145
+	pg_authid.h pg_auth_members.h pg_shdepend.h pg_shdescription.h pg_resqueue.h pg_resgroup.h\
 	pg_ts_config.h pg_ts_config_map.h pg_ts_dict.h \
 	pg_ts_parser.h pg_ts_template.h pg_extension.h \
 	pg_foreign_data_wrapper.h pg_foreign_server.h pg_user_mapping.h \
-<<<<<<< HEAD
+	pg_default_acl.h \
 	gp_configuration_history.h gp_id.h gp_policy.h gp_version.h \
 	gp_segment_config.h \
 	pg_exttable.h pg_appendonly.h aoseg.h \
@@ -79,9 +63,6 @@
 	pg_proc_callback.h \
 	pg_partition_encoding.h \
 	pg_type_encoding.h \
-=======
-	pg_default_acl.h \
->>>>>>> 78a09145
 	toasting.h indexing.h \
     )
 
