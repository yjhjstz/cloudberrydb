--- conflicted
+++ resolved
@@ -1661,12 +1661,8 @@
 
 	/*
 	 * Switch to the table owner's userid, so that any index functions are run
-<<<<<<< HEAD
 	 * as that user.  Also lock down security-restricted operations and
 	 * arrange to make GUC variable changes local to this command.
-=======
-	 * as that user.
->>>>>>> 4d53a2f9
 	 */
 	GetUserIdAndSecContext(&save_userid, &save_sec_context);
 	SetUserIdAndSecContext(heapRelation->rd_rel->relowner,
@@ -2574,12 +2570,8 @@
 
 	/*
 	 * Switch to the table owner's userid, so that any index functions are run
-<<<<<<< HEAD
 	 * as that user.  Also lock down security-restricted operations and
 	 * arrange to make GUC variable changes local to this command.
-=======
-	 * as that user.
->>>>>>> 4d53a2f9
 	 */
 	GetUserIdAndSecContext(&save_userid, &save_sec_context);
 	SetUserIdAndSecContext(heapRelation->rd_rel->relowner,
@@ -3074,21 +3066,9 @@
 	 * CREATE INDEX CONCURRENTLY), we can now mark it valid.  This allows
 	 * REINDEX to be used to clean up in such cases.
 	 *
-<<<<<<< HEAD
-	 * Note that it is important to not update the pg_index entry if we don't
-	 * have to, because updating it will move the index's usability horizon
-	 * (recorded as the tuple's xmin value) if indcheckxmin is true.  We don't
-	 * really want REINDEX to move the usability horizon forward ever, but we
-	 * have no choice if we are to fix indisvalid or indisready.  Of course,
-	 * clearing indcheckxmin eliminates the issue, so we're happy to do that
-	 * if we can.  Another reason for caution here is that while reindexing
-	 * pg_index itself, we must not try to update it.  We assume that
-	 * pg_index's indexes will always have these flags in their clean state.
-=======
 	 * We can also reset indcheckxmin, because we have now done a
 	 * non-concurrent index build, *except* in the case where index_build
 	 * found some still-broken HOT chains.
->>>>>>> 4d53a2f9
 	 */
 	pg_index = heap_open(IndexRelationId, RowExclusiveLock);
 
