--- conflicted
+++ resolved
@@ -21,11 +21,7 @@
 #include "access/xact.h"
 #include "catalog/dependency.h"
 #include "catalog/indexing.h"
-<<<<<<< HEAD
-#include "catalog/oid_dispatch.h"
-=======
 #include "catalog/namespace.h"
->>>>>>> 38e93482
 #include "catalog/pg_namespace.h"
 #include "catalog/pg_operator.h"
 #include "catalog/pg_proc.h"
@@ -231,11 +227,7 @@
 	for (i = 0; i < Natts_pg_operator; ++i)
 	{
 		nulls[i] = false;
-<<<<<<< HEAD
-		values[i] = (Datum) 0;		/* redundant, but safe */
-=======
 		values[i] = (Datum) NULL;		/* redundant, but safe */
->>>>>>> 38e93482
 	}
 
 	/*
@@ -432,32 +424,10 @@
 	 * filling in a previously-created shell.  Insist that the user own
 	 * any such shell.
 	 */
-<<<<<<< HEAD
-
-	for (i = 0; i < Natts_pg_operator; ++i)
-	{
-		values[i] = 0;
-		replaces[i] = true;
-		nulls[i] = false;
-	}
-
-	i = 0;
-	namestrcpy(&oname, operatorName);
-	values[i++] = NameGetDatum(&oname); /* oprname */
-	values[i++] = ObjectIdGetDatum(operatorNamespace);	/* oprnamespace */
-	values[i++] = ObjectIdGetDatum(GetUserId());		/* oprowner */
-	values[i++] = CharGetDatum(leftTypeId ? (rightTypeId ? 'b' : 'r') : 'l');	/* oprkind */
-	values[i++] = BoolGetDatum(canMerge);		/* oprcanmerge */
-	values[i++] = BoolGetDatum(canHash);		/* oprcanhash */
-	values[i++] = ObjectIdGetDatum(leftTypeId); /* oprleft */
-	values[i++] = ObjectIdGetDatum(rightTypeId);		/* oprright */
-	values[i++] = ObjectIdGetDatum(operResultType);		/* oprresult */
-=======
 	if (OidIsValid(operatorObjectId) &&
 		!pg_oper_ownercheck(operatorObjectId, GetUserId()))
 		aclcheck_error(ACLCHECK_NOT_OWNER, ACL_KIND_OPER,
 					   operatorName);
->>>>>>> 38e93482
 
 	/*
 	 * Set up the other operators.	If they do not currently exist, create
@@ -550,17 +520,10 @@
 				 operatorObjectId);
 
 		tup = heap_modify_tuple(tup,
-<<<<<<< HEAD
-								RelationGetDescr(pg_operator_desc),
-								values,
-								nulls,
-								replaces);
-=======
 							   RelationGetDescr(pg_operator_desc),
 							   values,
 							   nulls,
 							   replaces);
->>>>>>> 38e93482
 
 		simple_heap_update(pg_operator_desc, &tup->t_self, tup);
 	}
@@ -728,17 +691,10 @@
 				}
 
 				tup = heap_modify_tuple(tup,
-<<<<<<< HEAD
-										RelationGetDescr(pg_operator_desc),
-										values,
-										nulls,
-										replaces);
-=======
 									   RelationGetDescr(pg_operator_desc),
 									   values,
 									   nulls,
 									   replaces);
->>>>>>> 38e93482
 
 				simple_heap_update(pg_operator_desc, &tup->t_self, tup);
 
@@ -760,32 +716,16 @@
 		replaces[Anum_pg_operator_oprcom - 1] = true;
 
 		tup = heap_modify_tuple(tup,
-<<<<<<< HEAD
-								RelationGetDescr(pg_operator_desc),
-								values,
-								nulls,
-								replaces);
-=======
 							   RelationGetDescr(pg_operator_desc),
 							   values,
 							   nulls,
 							   replaces);
->>>>>>> 38e93482
 
 		simple_heap_update(pg_operator_desc, &tup->t_self, tup);
 
 		CatalogUpdateIndexes(pg_operator_desc, tup);
 
-<<<<<<< HEAD
-		/* XXX XXX XXX XXX XXX XXX
-		 * NOTE: reset the values/replaces arrays *after*
-		 * this update because we might re-use them in the next update
-		 * XXX XXX XXX XXX XXX XXX
-		 */
-		values[Anum_pg_operator_oprcom - 1] = (Datum) 0;
-=======
 		values[Anum_pg_operator_oprcom - 1] = (Datum) NULL;
->>>>>>> 38e93482
 		replaces[Anum_pg_operator_oprcom - 1] = false;
 	}
 
@@ -802,17 +742,10 @@
 		replaces[Anum_pg_operator_oprnegate - 1] = true;
 
 		tup = heap_modify_tuple(tup,
-<<<<<<< HEAD
-								RelationGetDescr(pg_operator_desc),
-								values,
-								nulls,
-								replaces);
-=======
 							   RelationGetDescr(pg_operator_desc),
 							   values,
 							   nulls,
 							   replaces);
->>>>>>> 38e93482
 
 		simple_heap_update(pg_operator_desc, &tup->t_self, tup);
 
