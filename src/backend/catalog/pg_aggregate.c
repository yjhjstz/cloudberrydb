--- conflicted
+++ resolved
@@ -402,15 +402,9 @@
 	 * function's return value.  it also returns the true argument types to
 	 * the function.
 	 */
-<<<<<<< HEAD
 	fdresult = func_get_detail(fnName, NIL, nargs, input_types, false, false,
 							   &fnOid, rettype, &retset,
 							   &nvargs, &true_oid_array, NULL);
-=======
-	fdresult = func_get_detail(fnName, NIL, nargs, input_types, false,
-							   &fnOid, rettype, &retset, &nvargs,
-							   &true_oid_array);
->>>>>>> 49f001d8
 
 	/* only valid case is a normal function not returning a set */
 	if (fdresult != FUNCDETAIL_NORMAL || !OidIsValid(fnOid))
