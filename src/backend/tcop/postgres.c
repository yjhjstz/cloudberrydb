/*-------------------------------------------------------------------------
 *
 * postgres.c
 *	  POSTGRES C Backend Interface
 *
 * Portions Copyright (c) 2005-2009, Greenplum inc
 * Portions Copyright (c) 1996-2009, PostgreSQL Global Development Group
 * Portions Copyright (c) 1994, Regents of the University of California
 *
 *
 * IDENTIFICATION
 *	  $PostgreSQL: pgsql/src/backend/tcop/postgres.c,v 1.520 2007/01/04 00:57:51 tgl Exp $
 *
 * NOTES
 *	  this is the "main" module of the postgres backend and
 *	  hence the main module of the "traffic cop".
 *
 *-------------------------------------------------------------------------
 */

#include "postgres.h"
#include "gpmon/gpmon.h"

#include <time.h>
#include <unistd.h>
#include <signal.h>
#include <fcntl.h>
#include <sys/socket.h>
#ifdef HAVE_SYS_SELECT_H
#include <sys/select.h>
#endif
#ifdef HAVE_SYS_RESOURCE_H
#include <sys/time.h>
#include <sys/resource.h>
#endif
#ifdef HAVE_GETOPT_H
#include <getopt.h>
#endif

#ifndef HAVE_GETRUSAGE
#include "rusagestub.h"
#endif

#include "access/distributedlog.h"
#include "access/printtup.h"
#include "access/xact.h"
#include "catalog/pg_type.h"
#include "commands/async.h"
#include "commands/prepare.h"
#include "libpq/libpq.h"
#include "libpq/pqformat.h"
#include "libpq/pqsignal.h"
#include "miscadmin.h"
#include "nodes/execnodes.h"            /* Slice, SliceTable */
#include "nodes/print.h"
#include "optimizer/planner.h"
#include "pgstat.h"
#include "pg_trace.h"
#include "parser/analyze.h"
#include "parser/parser.h"
#include "postmaster/postmaster.h"
#include "replication/walsender.h"
#include "rewrite/rewriteHandler.h"
#include "storage/freespace.h"
#include "storage/ipc.h"
#include "storage/proc.h"
#include "storage/procsignal.h"
#include "storage/sinval.h"
#include "tcop/fastpath.h"
#include "tcop/pquery.h"
#include "tcop/tcopprot.h"
#include "tcop/utility.h"
#include "utils/faultinjector.h"
#include "utils/flatfiles.h"
#include "utils/lsyscache.h"
#include "utils/memutils.h"
#include "utils/ps_status.h"
#include "utils/datum.h"
#include "utils/debugbreak.h"
#include "mb/pg_wchar.h"
#include "cdb/cdbvars.h"
#include "cdb/cdblogsync.h"
#include "cdb/cdbsrlz.h"
#include "cdb/cdbtm.h"
#include "cdb/cdbdtxcontextinfo.h"
#include "cdb/cdbdisp.h"
#include "cdb/cdbdispatchresult.h"
#include "cdb/cdbgang.h"
#include "cdb/ml_ipc.h"
#include "utils/guc.h"
#include "access/twophase.h"
#include "postmaster/backoff.h"
#include <pthread.h>
#include "utils/resscheduler.h"
#include "pgstat.h"
#include "executor/nodeFunctionscan.h"
#include "cdb/cdbfilerep.h"
#include "postmaster/primary_mirror_mode.h"
#include "utils/vmem_tracker.h"

extern int	optind;
extern char *optarg;

extern char *savedSeqServerHost;
extern int savedSeqServerPort;

/* ----------------
 *		global variables
 * ----------------
 */
const char *debug_query_string; /* for pgmonitor and log_min_error_statement */

/* Note: whereToSendOutput is initialized for the bootstrap/standalone case */
CommandDest whereToSendOutput = DestDebug;

/* flag for logging end of session */
bool		Log_disconnections = false;

int			log_statement = LOGSTMT_NONE;

/* GUC variable for maximum stack depth (measured in kilobytes) */
int			max_stack_depth = 100;

/* wait N seconds to allow attach from a debugger */
int			PostAuthDelay = 0;


/* ----------------
 *		private variables
 * ----------------
 */

/* Priority of the postmaster process */
static int PostmasterPriority = 0;

/* max_stack_depth converted to bytes for speed of checking */
static long max_stack_depth_bytes = 100 * 1024L;

/*
 * Stack base pointer -- initialized by PostgresMain. This is not static
 * so that PL/Java can modify it.
 */
char	   *stack_base_ptr = NULL;


/*
 * Flag to mark SIGHUP. Whenever the main loop comes around it
 * will reread the configuration file. (Better than doing the
 * reading in the signal handler, ey?)
 */
static volatile sig_atomic_t got_SIGHUP = false;

/*
 * Flag to keep track of whether we have started a transaction.
 * For extended query protocol this has to be remembered across messages.
 */
static bool xact_started = false;

/*
 * Flag to indicate that we are doing the outer loop's read-from-client,
 * as opposed to any random read from client that might happen within
 * commands like COPY FROM STDIN.
 *
 * GPDB:  I've made this extern so we can test it in the sigalarm handler
 * in proc.c.
 */
extern bool DoingCommandRead;
bool DoingCommandRead = false;

/*
 * Flags to implement skip-till-Sync-after-error behavior for messages of
 * the extended query protocol.
 */
static bool doing_extended_query_message = false;
static bool ignore_till_sync = false;

/*
 * If an unnamed prepared statement exists, it's stored here.
 * We keep it separate from the hashtable kept by commands/prepare.c
 * in order to reduce overhead for short-lived queries.
 */
static MemoryContext unnamed_stmt_context = NULL;
static PreparedStatement *unnamed_stmt_pstmt = NULL;

/* assorted command-line switches */
static const char *userDoption = NULL;	/* -D switch */

static bool EchoQuery = false;	/* default don't echo */

extern pthread_t main_tid;
#ifndef _WIN32
pthread_t main_tid = (pthread_t)0;
#else
pthread_t main_tid = {0,0};
#endif

/* if we're in the middle of dying, let our threads exit with some dignity */
static volatile sig_atomic_t in_quickdie = false;

/*
 * people who want to use EOF should #define DONTUSENEWLINE in
 * tcop/tcopdebug.h
 */
#ifndef TCOP_DONTUSENEWLINE
static int	UseNewLine = 1;		/* Use newlines query delimiters (the default) */
#else
static int	UseNewLine = 0;		/* Use EOF as query delimiters */
#endif   /* TCOP_DONTUSENEWLINE */


static DtxContextInfo TempDtxContextInfo = DtxContextInfo_StaticInit;

extern void CheckForQDMirroringWork(void);

extern void CheckForResetSession(void);

extern bool ResourceScheduler;

/* ----------------------------------------------------------------
 *		decls for routines only used in this file
 * ----------------------------------------------------------------
 */
static int	InteractiveBackend(StringInfo inBuf);
static int	SocketBackend(StringInfo inBuf);
static int	ReadCommand(StringInfo inBuf);
static void forbidden_in_wal_sender(char firstchar);
static List *pg_rewrite_queries(List *querytree_list);
static bool check_log_statement(List *stmt_list);
static int	errdetail_execute(List *raw_parsetree_list);
static int	errdetail_params(ParamListInfo params);
static void start_xact_command(void);
static void finish_xact_command(void);
static bool IsTransactionExitStmt(Node *parsetree);
static bool IsTransactionExitStmtList(List *parseTrees);
static bool IsTransactionStmtList(List *nodes);
static void SigHupHandler(SIGNAL_ARGS);
static void log_disconnections(int code, Datum arg);
static bool CheckDebugDtmActionSqlCommandTag(const char *sqlCommandTag);
static bool CheckDebugDtmActionProtocol(DtxProtocolCommand dtxProtocolCommand, 
					DtxContextInfo *contextInfo);
static bool renice_current_process(int nice_level);

/*
 * Change the priority of the current process to the specified level
 * (bigger nice_level values correspond to lower priority).
*/
static bool renice_current_process(int nice_level)
{
#ifdef WIN32
	elog(DEBUG2, "Renicing of processes on Windows currently not supported.");
	return false;
#else
	int prio_out = -1;
	elog(DEBUG2, "Current nice level of the process: %d",
			getpriority(PRIO_PROCESS, 0));
	prio_out = setpriority(PRIO_PROCESS, 0, nice_level);
	if (prio_out == -1)
	{
		switch (errno)
		{
		case EACCES:
			elog(DEBUG1, "Could not change priority of the query process, errno: %d (%m).", errno);
			break;
		case ESRCH:
			/* ignore this, the backend went away when we weren't looking */
			break;
		default:
			elog(DEBUG1, "Could not change priority of the query process, errno: %d (%m).", errno);
		}
		return false;
	}

	elog(DEBUG2, "Reniced process to level %d", getpriority(PRIO_PROCESS, 0));
	return true;
#endif
}

/* ----------------------------------------------------------------
 *		routines to obtain user input
 * ----------------------------------------------------------------
 */

/* ----------------
 *	InteractiveBackend() is called for user interactive connections
 *
 *	the string entered by the user is placed in its parameter inBuf,
 *	and we act like a Q message was received.
 *
 *	EOF is returned if end-of-file input is seen; time to shut down.
 * ----------------
 */

static int
InteractiveBackend(StringInfo inBuf)
{
	int			c;				/* character read from getc() */
	bool		end = false;	/* end-of-input flag */
	bool		backslashSeen = false;	/* have we seen a \ ? */

	/*
	 * display a prompt and obtain input from the user
	 */
	printf("backend> ");
	fflush(stdout);

	/* Reset inBuf to empty */
	inBuf->len = 0;
	inBuf->data[0] = '\0';
	inBuf->cursor = 0;

	for (;;)
	{
		if (UseNewLine)
		{
			/*
			 * if we are using \n as a delimiter, then read characters until
			 * the \n.
			 */
			while ((c = getc(stdin)) != EOF)
			{
				if (c == '\n')
				{
					if (backslashSeen)
					{
						/* discard backslash from inBuf */
						inBuf->data[--inBuf->len] = '\0';
						backslashSeen = false;
						continue;
					}
					else
					{
						/* keep the newline character */
						appendStringInfoChar(inBuf, '\n');
						break;
					}
				}
				else if (c == '\\')
					backslashSeen = true;
				else
					backslashSeen = false;

				appendStringInfoChar(inBuf, (char) c);
			}

			if (c == EOF)
				end = true;
		}
		else
		{
			/*
			 * otherwise read characters until EOF.
			 */
			while ((c = getc(stdin)) != EOF)
				appendStringInfoChar(inBuf, (char) c);

			if (inBuf->len == 0)
				end = true;
		}

		if (end)
			return EOF;

		/*
		 * otherwise we have a user query so process it.
		 */
		break;
	}

	/* Add '\0' to make it look the same as message case. */
	appendStringInfoChar(inBuf, (char) '\0');

	/*
	 * if the query echo flag was given, print the query..
	 */
	if (EchoQuery)
		printf("statement: %s\n", inBuf->data);
	fflush(stdout);

	return 'Q';
}

/* ----------------
 *	SocketBackend()		Is called for frontend-backend connections
 *
 *	Returns the message type code, and loads message body data into inBuf.
 *
 *	EOF is returned if the connection is lost.
 * ----------------
 */
static int
SocketBackend(StringInfo inBuf)
{
	int			qtype;

	/*
	 * Get message type code from the frontend.
	 */
	qtype = pq_getbyte();

	if (!disable_sig_alarm(false))
			elog(FATAL, "could not disable timer for client wiat timeout");

	if (qtype == EOF)			/* frontend disconnected */
	{
		ereport(COMMERROR,
				(errcode(ERRCODE_PROTOCOL_VIOLATION),
				 errmsg("unexpected EOF on client connection")));
		return qtype;
	}

	/*
	 * Validate message type code before trying to read body; if we have lost
	 * sync, better to say "command unknown" than to run out of memory because
	 * we used garbage as a length word.
	 *
	 * This also gives us a place to set the doing_extended_query_message flag
	 * as soon as possible.
	 */
	switch (qtype)
	{
		case 'Q':				/* simple query */
			doing_extended_query_message = false;
			if (PG_PROTOCOL_MAJOR(FrontendProtocol) < 3)
			{
				/* old style without length word; convert */
				if (pq_getstring(inBuf))
				{
					ereport(COMMERROR,
							(errcode(ERRCODE_PROTOCOL_VIOLATION),
							 errmsg("unexpected EOF on client connection")));
					return EOF;
				}
			}
			break;
		
		case 'M':				/* Greenplum Database dispatched statement from QD */
		
			doing_extended_query_message = false;
			
			/* don't support old protocols with this. */
			if( PG_PROTOCOL_MAJOR(FrontendProtocol) < 3 )				
					ereport(COMMERROR,
							(errcode(ERRCODE_PROTOCOL_VIOLATION),
							 errmsg("Greenplum Database dispatch unsupported for old FrontendProtocols.")));	

		
			break;
			
		case 'T':				/* Greenplum Database dispatched transaction protocol from QD */
		
			doing_extended_query_message = false;
			
			/* don't support old protocols with this. */
			if( PG_PROTOCOL_MAJOR(FrontendProtocol) < 3 )				
					ereport(COMMERROR,
							(errcode(ERRCODE_PROTOCOL_VIOLATION),
							 errmsg("Greenplum Database dispatch unsupported for old FrontendProtocols.")));	

		
			break;
		case 'G':				/* Greenplum Gang Management */
			doing_extended_query_message = false;
			break;
		
		case 'F':				/* fastpath function call */
			/* we let fastpath.c cope with old-style input of this */
			doing_extended_query_message = false;
			break;

		case 'X':				/* terminate */
			doing_extended_query_message = false;
			ignore_till_sync = false;
			break;

		case 'B':				/* bind */
		case 'C':				/* close */
		case 'D':				/* describe */
		case 'E':				/* execute */
		case 'H':				/* flush */
		case 'P':				/* parse */
			doing_extended_query_message = true;
			/* these are only legal in protocol 3 */
			if (PG_PROTOCOL_MAJOR(FrontendProtocol) < 3)
				ereport(FATAL,
						(errcode(ERRCODE_PROTOCOL_VIOLATION),
						 errmsg("invalid frontend message type %d", qtype)));
			break;

		case 'S':				/* sync */
			/* stop any active skip-till-Sync */
			ignore_till_sync = false;
			/* mark not-extended, so that a new error doesn't begin skip */
			doing_extended_query_message = false;
			/* only legal in protocol 3 */
			if (PG_PROTOCOL_MAJOR(FrontendProtocol) < 3)
				ereport(FATAL,
						(errcode(ERRCODE_PROTOCOL_VIOLATION),
						 errmsg("invalid frontend message type %d", qtype)));
			break;

		case 'd':				/* copy data */
		case 'c':				/* copy done */
		case 'f':				/* copy fail */
			doing_extended_query_message = false;
			/* these are only legal in protocol 3 */
			if (PG_PROTOCOL_MAJOR(FrontendProtocol) < 3)
				ereport(FATAL,
						(errcode(ERRCODE_PROTOCOL_VIOLATION),
						 errmsg("invalid frontend message type %d", qtype)));
			break;
		
		case 'W':   /* Greenplum Database command for transmitting listener port. */
			
			break;

		default:

			/*
			 * Otherwise we got garbage from the frontend.	We treat this as
			 * fatal because we have probably lost message boundary sync, and
			 * there's no good way to recover.
			 */
			ereport(FATAL,
					(errcode(ERRCODE_PROTOCOL_VIOLATION),
					 errmsg("invalid frontend message type %d", qtype)));
			break;
	}

	/*
	 * In protocol version 3, all frontend messages have a length word next
	 * after the type code; we can read the message contents independently of
	 * the type.
	 */
	if (PG_PROTOCOL_MAJOR(FrontendProtocol) >= 3)
	{
		if (pq_getmessage(inBuf, 0))
			return EOF;			/* suitable message already logged */
	}

	return qtype;
}

/* ----------------
 *		ReadCommand reads a command from either the frontend or
 *		standard input, places it in inBuf, and returns the
 *		message type code (first byte of the message).
 *		EOF is returned if end of file.
 * ----------------
 */
static int
ReadCommand(StringInfo inBuf)
{
	int			result;

	if (whereToSendOutput == DestRemote)
		result = SocketBackend(inBuf);
	else
		result = InteractiveBackend(inBuf);
	return result;
}

/*
 * prepare_for_client_read -- set up to possibly block on client input
 *
 * This must be called immediately before any low-level read from the
 * client connection.  It is necessary to do it at a sufficiently low level
 * that there won't be any other operations except the read kernel call
 * itself between this call and the subsequent client_read_ended() call.
 * In particular there mustn't be use of malloc() or other potentially
 * non-reentrant libc functions.  This restriction makes it safe for us
 * to allow interrupt service routines to execute nontrivial code while
 * we are waiting for input.
 */
void
prepare_for_client_read(void)
{
	if (DoingCommandRead)
	{
		/* Enable immediate processing of asynchronous signals */
		EnableNotifyInterrupt();
		EnableCatchupInterrupt();

		/* Allow "die" interrupt to be processed while waiting */
		ImmediateInterruptOK = true;

		/* And don't forget to detect one that already arrived */
		QueryCancelPending = false;
		QueryFinishPending = false;
		CHECK_FOR_INTERRUPTS();
	}
}

/*
 * client_read_ended -- get out of the client-input state
 */
void
client_read_ended(void)
{
	if (DoingCommandRead)
	{
		ImmediateInterruptOK = false;
		QueryCancelPending = false;		/* forget any CANCEL signal */
		QueryFinishPending = false;		/* forget any FINISH signal too */

		DisableNotifyInterrupt();
		DisableCatchupInterrupt();
	}
}


/*
 * Parse a query string and pass it through the rewriter.
 *
 * A list of Query nodes is returned, since the string might contain
 * multiple queries and/or the rewriter might expand one query to several.
 *
 * NOTE: this routine is no longer used for processing interactive queries,
 * but it is still needed for parsing of SQL function bodies.
 */
List *
pg_parse_and_rewrite(const char *query_string,	/* string to execute */
					 Oid *paramTypes,	/* parameter types */
					 int numParams)		/* number of parameters */
{
	List	   *raw_parsetree_list;
	List	   *querytree_list;
	ListCell   *list_item;

	/*
	 * (1) parse the request string into a list of raw parse trees.
	 */
	raw_parsetree_list = pg_parse_query(query_string);

	/*
	 * (2) Do parse analysis and rule rewrite.
	 */
	querytree_list = NIL;
	foreach(list_item, raw_parsetree_list)
	{
		Node	   *parsetree = (Node *) lfirst(list_item);

		querytree_list = list_concat(querytree_list,
									 pg_analyze_and_rewrite(parsetree,
															query_string,
															paramTypes,
															numParams));
	}

	return querytree_list;
}

/*
 * Do raw parsing (only).
 *
 * A list of parsetrees is returned, since there might be multiple
 * commands in the given string.
 *
 * NOTE: for interactive queries, it is important to keep this routine
 * separate from the analysis & rewrite stages.  Analysis and rewriting
 * cannot be done in an aborted transaction, since they require access to
 * database tables.  So, we rely on the raw parser to determine whether
 * we've seen a COMMIT or ABORT command; when we are in abort state, other
 * commands are not processed any further than the raw parse stage.
 */
List *
pg_parse_query(const char *query_string)
{
	List	   *raw_parsetree_list;

	if (log_parser_stats)
		ResetUsage();

	raw_parsetree_list = raw_parser(query_string);

	if (log_parser_stats)
		ShowUsage("PARSER STATISTICS");

#ifdef COPY_PARSE_PLAN_TREES
	/* Optional debugging check: pass raw parsetrees through copyObject() */
	{
		List	   *new_list = (List *) copyObject(raw_parsetree_list);

		/* This checks both copyObject() and the equal() routines... */
		if (!equal(new_list, raw_parsetree_list))
			elog(WARNING, "copyObject() failed to produce an equal raw parse tree");
		else
			raw_parsetree_list = new_list;
	}
#endif

	return raw_parsetree_list;
}

/*
 * Given a raw parsetree (gram.y output), and optionally information about
 * types of parameter symbols ($n), perform parse analysis and rule rewriting.
 *
 * A list of Query nodes is returned, since either the analyzer or the
 * rewriter might expand one query to several.
 *
 * NOTE: for reasons mentioned above, this must be separate from raw parsing.
 */
List *
pg_analyze_and_rewrite(Node *parsetree, const char *query_string,
					   Oid *paramTypes, int numParams)
{
	List	   *querytree_list;

	/*
	 * (1) Perform parse analysis.
	 */
	if (log_parser_stats)
		ResetUsage();

	querytree_list = parse_analyze(parsetree, query_string,
								   paramTypes, numParams);

	if (log_parser_stats)
		ShowUsage("PARSE ANALYSIS STATISTICS");

	/*
	 * (2) Rewrite the queries, as necessary
	 */
	querytree_list = pg_rewrite_queries(querytree_list);

	return querytree_list;
}

/*
 * Perform rewriting of a list of queries produced by parse analysis.
 *
 * Note: queries must just have come from the parser, because we do not do
 * AcquireRewriteLocks() on them.
 */
static List *
pg_rewrite_queries(List *querytree_list)
{
	List	   *new_list = NIL;
	ListCell   *list_item;

	if (log_parser_stats)
		ResetUsage();

	/*
	 * rewritten queries are collected in new_list.  Note there may be more or
	 * fewer than in the original list.
	 */
	foreach(list_item, querytree_list)
	{
		Query	   *querytree = (Query *) lfirst(list_item);

		if (Debug_print_parse)
			elog_node_display(DEBUG1, "parse tree", querytree,
							  Debug_pretty_print);

		if (querytree->commandType == CMD_UTILITY)
		{
			/* don't rewrite utilities, just dump 'em into new_list */
			new_list = lappend(new_list, querytree);
		}
		else
		{
			/* rewrite regular queries */
			List	   *rewritten = QueryRewrite(querytree);

			new_list = list_concat(new_list, rewritten);
		}
	}

	querytree_list = new_list;

	if (log_parser_stats)
		ShowUsage("REWRITER STATISTICS");

#ifdef COPY_PARSE_PLAN_TREES

	/*
	 * Optional debugging check: pass querytree output through copyObject()
	 */
	new_list = (List *) copyObject(querytree_list);
	/* This checks both copyObject() and the equal() routines... */
	if (!equal(new_list, querytree_list))
		elog(WARNING, "copyObject() failed to produce an equal parse tree");
	else
		querytree_list = new_list;
#endif

	if (Debug_print_rewritten)
		elog_node_display(DEBUG1, "rewritten parse tree", querytree_list,
						  Debug_pretty_print);

	return querytree_list;
}


/* Generate a plan for a single already-rewritten query. */
PlannedStmt *
pg_plan_query(Query *querytree, ParamListInfo boundParams)
{
	PlannedStmt	*stmt;

	/* Utility commands have no plans. */
	if (querytree->commandType == CMD_UTILITY)
		return NULL;
	

	if (log_planner_stats)
		ResetUsage();

	/* call the optimizer */
	stmt = planner(querytree, 0, boundParams);

	if (log_planner_stats)
		ShowUsage("PLANNER STATISTICS");

#ifdef COPY_PARSE_PLAN_TREES
	/* Optional debugging check: pass plan output through copyObject() */
	{
		Plan	   *new_plan = (Plan *) copyObject(stmt->planTree);

		/*
		 * equal() currently does not have routines to compare Plan nodes, so
		 * don't try to test equality here.  Perhaps fix someday?
		 */
#ifdef NOT_USED
		/* This checks both copyObject() and the equal() routines... */
		if (!equal(new_plan, stmt->planTree))
			elog(WARNING, "copyObject() failed to produce an equal plan tree");
		else
#endif
			stmt->planTree = new_plan;
	}
#endif

	/*
	 * Print plan if debugging.
	 */
	if (Debug_print_plan)
		elog_node_display(DEBUG1, "plan", stmt->planTree, Debug_pretty_print);
	if (Debug_print_plannedstmt)
		elog_node_display(DEBUG1, "plannedstmt", stmt, Debug_pretty_print);

	return stmt;
}

/*
 * Generate plans for a list of already-rewritten queries.
 *
 * If needSnapshot is TRUE, we haven't yet set a snapshot for the current
 * query.  A snapshot must be set before invoking the planner, since it
 * might try to evaluate user-defined functions.  But we must not set a
 * snapshot if the list contains only utility statements, because some
 * utility statements depend on not having frozen the snapshot yet.
 * (We assume that such statements cannot appear together with plannable
 * statements in the rewriter's output.)
 *
 * Normal optimizable statements generate PlannedStmt entries in the result
 * list.  Utility statements are simply represented by their statement nodes.
 */
List *
pg_plan_queries(List *querytrees, ParamListInfo boundParams,
				bool needSnapshot)
{
	List	   *stmt_list = NIL;
	ListCell   *query_list;

	foreach(query_list, querytrees)
	{
		Query	   *query = (Query *) lfirst(query_list);
		Node *stmt;

		if (query->commandType == CMD_UTILITY)
		{
			/* Utility commands have no plans. */
			stmt = query->utilityStmt;
		}
		else
		{
			if (needSnapshot)
			{
				ActiveSnapshot = CopySnapshot(GetTransactionSnapshot());
				needSnapshot = false;
			}
			stmt = (Node *) pg_plan_query(query, boundParams);
		}

		stmt_list = lappend(stmt_list, stmt);
	}

	return stmt_list;
}

/*
 * exec_mpp_query
 *
 * Called in a qExec process to read and execute a query plan sent by
 * cdbdisp_dispatchPlan().
 *
 * query_string -- optional query text (C string).
 * serializedQuerytree[len]  -- Query node or (NULL,0) if plan provided.
 * serializedPlantree[len] -- PlannedStmt node, or (NULL,0) if query provided.
 * serializedParms[len] -- optional parameters
 * serializedSliceInfo[len] -- optional SliceTable
 * localSlice -- slice table index
 *
 * Caller may supply either a Query (representing utility command) or
 * a PlannedStmt (representing a planned DML command), but not both.
 */
static void
exec_mpp_query(const char *query_string, 
			   const char * serializedQuerytree, int serializedQuerytreelen,
			   const char * serializedPlantree, int serializedPlantreelen,
			   const char * serializedParams, int serializedParamslen,
			   const char * serializedSliceInfo, int serializedSliceInfolen,
			   const char * seqServerHost, int seqServerPort,
			   int localSlice)
{
	CommandDest dest = whereToSendOutput;
	MemoryContext oldcontext;
	bool		save_log_statement_stats = log_statement_stats;
	bool		was_logged = false;
	char		msec_str[32];
	Node		   *utilityStmt = NULL;
	PlannedStmt	   *plan = NULL;
	CmdType		commandType = CMD_UNKNOWN;
	SliceTable *sliceTable = NULL;
    Slice      *slice = NULL;
	ParamListInfo paramLI = NULL;
	
	Assert(Gp_role == GP_ROLE_EXECUTE);
	/* 
	 * If we didn't get passed a query string, dummy something up for ps display and pg_stat_activity
	 */
	if (query_string == NULL || strlen(query_string)==0)
		query_string = "mppexec";
	
	/*
	 * Report query to various monitoring facilities.
	 */

	debug_query_string = query_string;
	
	pgstat_report_activity(query_string);
	
	/*
	 * We use save_log_statement_stats so ShowUsage doesn't report incorrect
	 * results because ResetUsage wasn't called.
	 */
	if (save_log_statement_stats)
		ResetUsage();
	
	/*
	 * Start up a transaction command.	All queries generated by the
	 * query_string will be in this same command block, *unless* we find a
	 * BEGIN/COMMIT/ABORT statement; we have to force a new xact command after
	 * one of those, else bad things will happen in xact.c. (Note that this
	 * will normally change current memory context.)
	 */
	start_xact_command();
	
	/*
	 * Zap any pre-existing unnamed statement.	(While not strictly necessary,
	 * it seems best to define simple-Query mode as if it used the unnamed
	 * statement and portal; this ensures we recover any storage used by prior
	 * unnamed operations.)
	 */
	unnamed_stmt_pstmt = NULL;
	if (unnamed_stmt_context)
	{
		DropDependentPortals(unnamed_stmt_context);
		MemoryContextDelete(unnamed_stmt_context);
	}
	unnamed_stmt_context = NULL;
	
	/*
	 * Switch to appropriate context for constructing parsetrees.
	 */
	oldcontext = MemoryContextSwitchTo(MessageContext);
	
	QueryContext = CurrentMemoryContext;
	
	/* 
	 * Deserialize the Query node, if there is one.  If this is a planned stmt, then
	 * there isn't one, but there must be a PlannedStmt later on.
	 */
	if (serializedQuerytree != NULL && serializedQuerytreelen > 0)
	{
		Query *query = (Query *) deserializeNode(serializedQuerytree,serializedQuerytreelen);
		
		if ( !IsA(query, Query) || query->commandType != CMD_UTILITY )
			elog(ERROR, "MPPEXEC: received non-utility Query node.");
		
		utilityStmt = query->utilityStmt;
	}
	
	/*
	 * Deserialize the slice table, if there is one, and set up the local slice.
	 */
    if (serializedSliceInfo != NULL && serializedSliceInfolen > 0)
	{
        sliceTable = (SliceTable *) deserializeNode(serializedSliceInfo, serializedSliceInfolen);
		
		sliceTable->localSlice = localSlice;
		
        if (!sliceTable ||
            !IsA(sliceTable, SliceTable) ||
            sliceTable->localSlice < 0 ||
            sliceTable->localSlice >= list_length(sliceTable->slices))
            elog(ERROR, "MPPEXEC: received invalid slice table:, %d", localSlice);
		
        slice = (Slice *)list_nth(sliceTable->slices, sliceTable->localSlice);
        Insist(IsA(slice, Slice));
		
        /* Set global sliceid variable for elog. */
        currentSliceId = sliceTable->localSlice;
    }
	
 	/*
     * Deserialize the query execution plan (a PlannedStmt node), if there is one.
     */
    if (serializedPlantree != NULL && serializedPlantreelen > 0)
    {
    	plan = (PlannedStmt *) deserializeNode(serializedPlantree,serializedPlantreelen);
		if ( !plan ||
			!IsA(plan, PlannedStmt) ||
			plan->sliceTable != NULL ||
			plan->memoryAccount != NULL)
		{
			elog(ERROR, "MPPEXEC: receive invalid planned statement");
		}
		
    	/*
		 * Since we're running as a QE, we need to put the slice table 
		 * and associated values determined by the QD that called MPPEXEC 
		 * into the EState before we run the executor.  We can't do it now 
		 * because our EState isn't ready. Instead, put it in PlannedStmt 
		 * and let the code that sets up the QueryDesc sort it out.
		 */
		plan->sliceTable = (Node *) sliceTable; /* Cache for CreateQueryDesc */
    }
	
	/*
	 * Choose the command type from either the Query or the PlannedStmt.
	 */
    if ( utilityStmt )
    	commandType = CMD_UTILITY;
    else
	/*
	 * Get (possibly 0) parameters.
	 */
    {
    	if ( !plan )
    		elog(ERROR, "MPPEXEC: received neither Query nor Plan");
		
    	/* This must be a planned statement. */
	    if (plan->commandType != CMD_SELECT &&
        	plan->commandType != CMD_INSERT &&
        	plan->commandType != CMD_UPDATE &&
        	plan->commandType != CMD_DELETE)
        	elog(ERROR, "MPPEXEC: received non-DML Plan");
		
        commandType = plan->commandType;
	}
	if ( slice )
	{
		/* Non root slices don't need update privileges. */
		if (sliceTable->localSlice != slice->rootIndex)
		{
			ListCell       *rtcell;
			RangeTblEntry  *rte;
			AclMode         removeperms = ACL_INSERT | ACL_UPDATE | ACL_DELETE | ACL_SELECT_FOR_UPDATE;
			
			/* Just reading, so don't check INS/DEL/UPD permissions. */
			foreach(rtcell, plan->rtable)
			{
				rte = (RangeTblEntry *)lfirst(rtcell);
				if (rte->rtekind == RTE_RELATION &&
					0 != (rte->requiredPerms & removeperms))
					rte->requiredPerms &= ~removeperms;
			}
		}
	}
	
	
	if (log_statement != LOGSTMT_NONE && !gp_mapreduce_define)
	{
		/*
		 * TODO need to log SELECT INTO as DDL
		 */
		if (log_statement == LOGSTMT_ALL ||
			(utilityStmt && log_statement == LOGSTMT_DDL) ||
			(plan && log_statement >= LOGSTMT_MOD))
			
		{
			ereport(LOG, (errmsg("statement: %s", query_string)
						   ));
			was_logged = true;
		}
		
	}
	
	/*
	 * Get (possibly 0) parameters.
	 */
	paramLI = NULL;
	if (serializedParams != NULL && serializedParamslen > 0)
	{
		ParamListInfoData   paramhdr;
		Size                length;
		const char         *cpos;
		const char         *epos;
		
		/* Peek at header using an aligned workarea. */
		length = offsetof(ParamListInfoData, params);
		Insist(length <= serializedParamslen);
		memcpy(&paramhdr, serializedParams, length);
		
		/* Get ParamListInfoData header and ParamExternData array. */
		length += paramhdr.numParams * sizeof(paramhdr.params[0]);
		Insist(paramhdr.numParams > 0 &&
			   length <= serializedParamslen);
		paramLI = palloc(length);
		memcpy(paramLI, serializedParams, length);
		
		/* Get pass-by-reference data. */
		cpos = serializedParams + length;
		epos = serializedParams + serializedParamslen;
		while (cpos < epos)
		{
			ParamExternData    *pxd;
			int32               iparam;
			
			/* param index */
			memcpy(&iparam, cpos, sizeof(iparam));
			cpos += sizeof(iparam);
			Insist(cpos <= epos &&
				   iparam >= 0 &&
				   iparam < paramhdr.numParams);
			
			/* length */
			pxd = &paramLI->params[iparam];
			length = DatumGetInt32(pxd->value);
			
			/* value */
			Insist((int)length >= 0 &&
				   length <= epos - cpos);
			if (length > 0)
			{
				char   *v = (char *)palloc(length);
				
				pxd->value = PointerGetDatum(v);
				memcpy(v, cpos, length);
				cpos += length;
			}
		}
		Insist(cpos == epos);
	}
	
	
	/*
	 * Switch back to transaction context to enter the loop.
	 */
	MemoryContextSwitchTo(oldcontext);
	
	/*
	 * All unpacked and checked.  Process the command.
	 */
	{
		const char *commandTag;
		char		completionTag[COMPLETION_TAG_BUFSIZE];
		
		Portal		portal;
		DestReceiver *receiver;
		int16		format;
		
		/*
		 * Get the command name for use in status display (it also becomes the
		 * default completion tag, down inside PortalRun).	Set ps_status and
		 * do any special start-of-SQL-command processing needed by the
		 * destination.
		 */
		if (commandType == CMD_UTILITY)
			commandTag = "MPPEXEC UTILITY";
		else if (commandType == CMD_SELECT)
			commandTag = "MPPEXEC SELECT";
		else if (commandType == CMD_INSERT)
			commandTag = "MPPEXEC INSERT";
		else if (commandType == CMD_UPDATE)
			commandTag = "MPPEXEC UPDATE";
		else if (commandType == CMD_DELETE)
			commandTag = "MPPEXEC DELETE";
		else
			commandTag = "MPPEXEC";
		
		
		set_ps_display(commandTag, false);
		
		BeginCommand(commandTag, dest);
		
        /* Downgrade segworker process priority */
		if (gp_segworker_relative_priority != 0)
		{
			renice_current_process(PostmasterPriority + gp_segworker_relative_priority);
		}

		if (Debug_dtm_action == DEBUG_DTM_ACTION_FAIL_BEGIN_COMMAND &&
			CheckDebugDtmActionSqlCommandTag(commandTag))
		{
			elog(ERROR,"Raise ERROR for debug_dtm_action = %d, commandTag = %s",
				 Debug_dtm_action, commandTag);
		}
		
		/*
		 * If we are in an aborted transaction, reject all commands except
		 * COMMIT/ABORT.  It is important that this test occur before we try
		 * to do parse analysis, rewrite, or planning, since all those phases
		 * try to do database accesses, which may fail in abort state. (It
		 * might be safe to allow some additional utility commands in this
		 * state, but not many...)
		 */
		if (IsAbortedTransactionBlockState() /*&&*/
			/*!IsTransactionExitStmt(parsetree)*/)
			ereport(ERROR,
					(errcode(ERRCODE_IN_FAILED_SQL_TRANSACTION),
					 errmsg("current transaction is aborted, "
							"commands ignored until end of transaction block")));
		
		/* Make sure we are in a transaction command */
		start_xact_command();
		
		/* If we got a cancel signal in parsing or prior command, quit */
		CHECK_FOR_INTERRUPTS();
		
		/*
		 * OK to analyze, rewrite, and plan this query.
		 *
		 * Switch to appropriate context for constructing querytrees (again,
		 * these must outlive the execution context).
		 */
		oldcontext = MemoryContextSwitchTo(MessageContext);
		
		
		
		/* If we got a cancel signal in analysis or planning, quit */
		CHECK_FOR_INTERRUPTS();
		
		/*
		 * Create unnamed portal to run the query or queries in. If there
		 * already is one, silently drop it.
		 */
		portal = CreatePortal("", true, true);
		/* Don't display the portal in pg_cursors */
		portal->visible = false;

		/* Copy the plan's query string into the portal */
		Assert(query_string != NULL); 
		char *portal_query_string = MemoryContextStrdup(PortalGetHeapMemory(portal),
				query_string);
		
		PortalDefineQuery(portal,
						  NULL,
						  portal_query_string,
						  T_Query, /* not a parsed statement, so not T_SelectStmt */
						  commandTag,
						  list_make1(plan ? (Node*)plan : (Node*)utilityStmt),
						  MessageContext);

		/* 
		 * Start the portal.  No parameters here.
		 */
		PortalStart(portal, paramLI, InvalidSnapshot,
					seqServerHost, seqServerPort);
		
		/*
		 * Select text output format, the default.
		 */
		format = 0;
		PortalSetResultFormat(portal, 1, &format);
		
		/*
		 * Now we can create the destination receiver object.
		 */
		receiver = CreateDestReceiver(dest, portal);
		
		/*
		 * Switch back to transaction context for execution.
		 */
		MemoryContextSwitchTo(oldcontext);
		
		/*
		 * Run the portal to completion, and then drop it (and the receiver).
		 */
		(void) PortalRun(portal,
						 FETCH_ALL,
						 true, /* Effectively always top level. */
						 receiver,
						 receiver,
						 completionTag);
		
		(*receiver->rDestroy) (receiver);

		PortalDrop(portal, false);

		/*
		 * Close down transaction statement before reporting command-complete.  
		 * This is so that any end-of-transaction errors are reported before
		 * the command-complete message is issued, to avoid confusing
		 * clients who will expect either a command-complete message or an
		 * error, not one and then the other.
		 */
		finish_xact_command();
		
		
		if (Debug_dtm_action == DEBUG_DTM_ACTION_FAIL_END_COMMAND &&
			CheckDebugDtmActionSqlCommandTag(commandTag))
		{
			elog(ERROR,"Raise ERROR for debug_dtm_action = %d, commandTag = %s",
				 Debug_dtm_action, commandTag);
		}
		
		/*
		 * Tell client that we're done with this query.  Note we emit exactly
		 * one EndCommand report for each raw parsetree, thus one for each SQL
		 * command the client sent, regardless of rewriting. (But a command
		 * aborted by error will not send an EndCommand report at all.)
		 */
		EndCommand(completionTag, dest);
		
	}							/* end loop over parsetrees */
	
	/*
	 * Close down transaction statement, if one is open.
	 */
	finish_xact_command();
		
	QueryContext = NULL;
	
	/*
	 * Emit duration logging if appropriate.
	 */
	switch (check_log_duration(msec_str, was_logged))
	{
		case 1:
			ereport(LOG,
					(errmsg("duration: %s ms", msec_str),
					 errhidestmt(true)));
			break;
		case 2:
			ereport(LOG,
					(errmsg("duration: %s ms  statement: %s",
							msec_str, query_string),
					 errhidestmt(true)));
			break;
	}

	if (save_log_statement_stats)
		ShowUsage("QUERY STATISTICS");
	

	if (gp_enable_resqueue_priority)
	{
		BackoffBackendEntryExit();
	}


	debug_query_string = NULL;
}
	
static bool
CheckDebugDtmActionProtocol(DtxProtocolCommand dtxProtocolCommand, 
				DtxContextInfo *contextInfo)
{
	if (Debug_dtm_action_nestinglevel == 0)
	{
		return (Debug_dtm_action_target == DEBUG_DTM_ACTION_TARGET_PROTOCOL &&
			Debug_dtm_action_protocol == dtxProtocolCommand &&
			Debug_dtm_action_segment == Gp_segment);
	}
	else
	{
		return (Debug_dtm_action_target == DEBUG_DTM_ACTION_TARGET_PROTOCOL &&
			Debug_dtm_action_protocol == dtxProtocolCommand &&
			Debug_dtm_action_segment == Gp_segment &&
			Debug_dtm_action_nestinglevel == contextInfo->nestingLevel);
	}
}


/*
 * exec_mpp_dtx_protocol_command
 *
 */
static void
exec_mpp_dtx_protocol_command(
					DtxProtocolCommand 			dtxProtocolCommand,
					int							flags,
					const char *				loggingStr,
					const char * 				gid,
					DistributedTransactionId 	gxid,
					DtxContextInfo 				*contextInfo)
{
	CommandDest dest = whereToSendOutput;
	const char *commandTag = loggingStr;

	if (log_statement == LOGSTMT_ALL)
	{
		elog(LOG,"DTM protocol command '%s' for gid = %s",
			 loggingStr, gid);
	}
	
	elog((Debug_print_full_dtm ? LOG : DEBUG5),"exec_mpp_dtx_protocol_command received the dtxProtocolCommand = %d (%s) gid = %s (gxid = %u, flags = 0x%x)",
		 dtxProtocolCommand, loggingStr, gid, gxid, flags);

	set_ps_display(commandTag, false);

	if (Debug_dtm_action == DEBUG_DTM_ACTION_FAIL_BEGIN_COMMAND &&
		CheckDebugDtmActionProtocol(dtxProtocolCommand, contextInfo))
	{
		elog(ERROR,"Raise ERROR for debug_dtm_action = %d, debug_dtm_action_protocol = %s",
			 Debug_dtm_action, DtxProtocolCommandToString(dtxProtocolCommand));
	}
	if (Debug_dtm_action == DEBUG_DTM_ACTION_PANIC_BEGIN_COMMAND &&
		CheckDebugDtmActionProtocol(dtxProtocolCommand, contextInfo))
	{
		elog(PANIC,"PANIC for debug_dtm_action = %d, debug_dtm_action_protocol = %s",
			 Debug_dtm_action, DtxProtocolCommandToString(dtxProtocolCommand));
	}

	BeginCommand(commandTag, dest);

	performDtxProtocolCommand(dtxProtocolCommand, flags, loggingStr, gid, gxid, contextInfo);

	elog((Debug_print_full_dtm ? LOG : DEBUG5),"exec_mpp_dtx_protocol_command calling EndCommand for dtxProtocolCommand = %d (%s) gid = %s",
		 dtxProtocolCommand, loggingStr, gid);

	if (Debug_dtm_action == DEBUG_DTM_ACTION_FAIL_END_COMMAND && 
		CheckDebugDtmActionProtocol(dtxProtocolCommand, contextInfo))
	{
		elog(ERROR,"Raise error for debug_dtm_action = %d, debug_dtm_action_protocol = %s",
			 Debug_dtm_action, DtxProtocolCommandToString(dtxProtocolCommand));
	}

	EndCommand(commandTag, dest);
}

static bool
CheckDebugDtmActionSqlCommandTag(const char *sqlCommandTag)
{
	bool result;

	result = (Debug_dtm_action_target == DEBUG_DTM_ACTION_TARGET_SQL &&
			  strcmp(Debug_dtm_action_sql_command_tag, sqlCommandTag) == 0 &&
			  Debug_dtm_action_segment == Gp_segment);
	
	elog((Debug_print_full_dtm ? LOG : DEBUG5),"CheckDebugDtmActionSqlCommandTag Debug_dtm_action_target = %d, Debug_dtm_action_sql_command_tag = '%s' check '%s', Debug_dtm_action_segment = %d, Debug_dtm_action_primary = %s, result = %s.",
		Debug_dtm_action_target, 
		Debug_dtm_action_sql_command_tag, (sqlCommandTag == NULL ? "<NULL>" : sqlCommandTag),
		Debug_dtm_action_segment, (Debug_dtm_action_primary ? "true" : "false"),
		(result ? "true" : "false"));

	return result;
}


/*
 * exec_simple_query
 *
 * Execute a "simple Query" protocol message.
 */
static void
exec_simple_query(const char *query_string, const char *seqServerHost, int seqServerPort)
{
	CommandDest dest = whereToSendOutput;
	MemoryContext oldcontext;
	List	   *parsetree_list;
	ListCell   *parsetree_item;
	bool		save_log_statement_stats = log_statement_stats;
	bool		was_logged = false;
	bool		isTopLevel = false;
	char		msec_str[32];

	if (Gp_role != GP_ROLE_EXECUTE)
	{
		increment_command_count();
		
		MyProc->queryCommandId = gp_command_count;
		if (gp_cancel_query_print_log)
		{
			elog(NOTICE, "running query (sessionId, commandId): (%d, %d)",
				 MyProc->mppSessionId, gp_command_count);
		}
	}

	/*
	 * Report query to various monitoring facilities.
	 */
	debug_query_string = query_string;

	pgstat_report_activity(query_string);

	/*
	 * We use save_log_statement_stats so ShowUsage doesn't report incorrect
	 * results because ResetUsage wasn't called.
	 */
	if (save_log_statement_stats)
		ResetUsage();

	/*
	 * Start up a transaction command.	All queries generated by the
	 * query_string will be in this same command block, *unless* we find a
	 * BEGIN/COMMIT/ABORT statement; we have to force a new xact command after
	 * one of those, else bad things will happen in xact.c. (Note that this
	 * will normally change current memory context.)
	 */
	start_xact_command();

	/*
	 * Zap any pre-existing unnamed statement.	(While not strictly necessary,
	 * it seems best to define simple-Query mode as if it used the unnamed
	 * statement and portal; this ensures we recover any storage used by prior
	 * unnamed operations.)
	 */
	unnamed_stmt_pstmt = NULL;
	if (unnamed_stmt_context)
	{
		DropDependentPortals(unnamed_stmt_context);
		MemoryContextDelete(unnamed_stmt_context);
	}
	unnamed_stmt_context = NULL;

	/*
	 * Switch to appropriate context for constructing parsetrees.
	 */
	oldcontext = MemoryContextSwitchTo(MessageContext);

	QueryContext = CurrentMemoryContext;
	
	/*
	 * Do basic parsing of the query or queries (this should be safe even if
	 * we are in aborted transaction state!)
	 */
	parsetree_list = pg_parse_query(query_string);

	/* Disable statement logging during mapreduce */
	if (!gp_mapreduce_define)
	{
		/* Log immediately if dictated by log_statement */
		if (check_log_statement(parsetree_list))
		{
			ereport(LOG,
				(errmsg("statement: %s", query_string),
				 errhidestmt(true),
				 errdetail_execute(parsetree_list)));
			was_logged = true;
		}
	}

	/*
	 * Switch back to transaction context to enter the loop.
	 */
	MemoryContextSwitchTo(oldcontext);
	
	/*
	 * We'll tell PortalRun it's a top-level command iff there's exactly one
	 * raw parsetree.  If more than one, it's effectively a transaction block
	 * and we want PreventTransactionChain to reject unsafe commands. (Note:
	 * we're assuming that query rewrite cannot add commands that are
	 * significant to PreventTransactionChain.)
	 */
	isTopLevel = (list_length(parsetree_list) == 1);
	
	/*
	 * Run through the raw parsetree(s) and process each one.
	 */
	foreach(parsetree_item, parsetree_list)
	{
		Node	   *parsetree = (Node *) lfirst(parsetree_item);
		Snapshot        mySnapshot = NULL;
		const char *commandTag;
		char		completionTag[COMPLETION_TAG_BUFSIZE];
		List	   *querytree_list,
				   *plantree_list;
		Portal		portal;
		DestReceiver *receiver;
		int16		format;

		/*
		 * Get the command name for use in status display (it also becomes the
		 * default completion tag, down inside PortalRun).	Set ps_status and
		 * do any special start-of-SQL-command processing needed by the
		 * destination.
		 */
		commandTag = CreateCommandTag(parsetree);

		set_ps_display(commandTag, false);

		BeginCommand(commandTag, dest);

		if (Debug_dtm_action == DEBUG_DTM_ACTION_FAIL_BEGIN_COMMAND &&
			CheckDebugDtmActionSqlCommandTag(commandTag))
		{
			elog(ERROR,"Raise ERROR for debug_dtm_action = %d, commandTag = %s",
				 Debug_dtm_action, commandTag);
		}

		/*
		 * If are connected in utility mode, disallow PREPARE TRANSACTION statements.
		 */
                TransactionStmt *transStmt = (TransactionStmt *)parsetree;
		if (Gp_role == GP_ROLE_UTILITY && IsA(parsetree, TransactionStmt) && transStmt->kind == TRANS_STMT_PREPARE)
		{
		  ereport( ERROR
			   , (errcode(ERRCODE_FEATURE_NOT_SUPPORTED),
			    errmsg("PREPARE TRANSACTION is not supported in utility mode"))
			 );
		}

		/*
		 * If we are in an aborted transaction, reject all commands except
		 * COMMIT/ABORT.  It is important that this test occur before we try
		 * to do parse analysis, rewrite, or planning, since all those phases
		 * try to do database accesses, which may fail in abort state. (It
		 * might be safe to allow some additional utility commands in this
		 * state, but not many...)
		 */
		if (IsAbortedTransactionBlockState() &&
			!IsTransactionExitStmt(parsetree))
			ereport(ERROR,
					(errcode(ERRCODE_IN_FAILED_SQL_TRANSACTION),
					 errmsg("current transaction is aborted, "
						"commands ignored until end of transaction block")));

		/* Make sure we are in a transaction command */
		start_xact_command();

		/* If we got a cancel signal in parsing or prior command, quit */
		CHECK_FOR_INTERRUPTS();
		
		/*
		 * Set up a snapshot if parse analysis/planning will need one.
		 */
		if (analyze_requires_snapshot(parsetree))
		{
			mySnapshot = CopySnapshot(GetTransactionSnapshot());
			ActiveSnapshot = mySnapshot;
		}

		/*
		 * OK to analyze, rewrite, and plan this query.
		 *
		 * Switch to appropriate context for constructing querytrees (again,
		 * these must outlive the execution context).
		 */
		oldcontext = MemoryContextSwitchTo(MessageContext);

		querytree_list = pg_analyze_and_rewrite(parsetree, query_string,
												NULL, 0);

		plantree_list = pg_plan_queries(querytree_list, NULL, false);

		/* Done with the snapshot used for parsing/planning */
		ActiveSnapshot = NULL;
		if (mySnapshot)
			FreeSnapshot(mySnapshot);

		/* If we got a cancel signal in analysis or planning, quit */
		CHECK_FOR_INTERRUPTS();

		/*
		 * Create unnamed portal to run the query or queries in. If there
		 * already is one, silently drop it.
		 */
		portal = CreatePortal("", true, true);
		/* Don't display the portal in pg_cursors */
		portal->visible = false;

		/* Copy the plan's query string into the portal */
		Assert(query_string != NULL); 
		char *portal_query_string = MemoryContextStrdup(PortalGetHeapMemory(portal),
				query_string);

		PortalDefineQuery(portal,
						  NULL,
						  portal_query_string,
						  nodeTag(parsetree),
						  commandTag,
						  plantree_list,
						  MessageContext);

		/* 
		 * Start the portal.  No parameters here.
		 */
		PortalStart(portal, NULL, InvalidSnapshot,
					seqServerHost, seqServerPort);

		/*
		 * Select the appropriate output format: text unless we are doing a
		 * FETCH from a binary cursor.	(Pretty grotty to have to do this here
		 * --- but it avoids grottiness in other places.  Ah, the joys of
		 * backward compatibility...)
		 */
		format = 0;				/* TEXT is default */
		if (IsA(parsetree, FetchStmt))
		{
			FetchStmt  *stmt = (FetchStmt *) parsetree;

			if (!stmt->ismove)
			{
				Portal		fportal = GetPortalByName(stmt->portalname);

				if (PortalIsValid(fportal) &&
					(fportal->cursorOptions & CURSOR_OPT_BINARY))
					format = 1; /* BINARY */
			}
		}
		PortalSetResultFormat(portal, 1, &format);

		/*
		 * Now we can create the destination receiver object.
		 */
		receiver = CreateDestReceiver(dest, portal);

		/*
		 * Switch back to transaction context for execution.
		 */
		MemoryContextSwitchTo(oldcontext);

		/*
		 * Run the portal to completion, and then drop it (and the receiver).
		 */
		(void) PortalRun(portal,
						 FETCH_ALL,
						 isTopLevel,
						 receiver,
						 receiver,
						 completionTag);

		(*receiver->rDestroy) (receiver);

		PortalDrop(portal, false);

		if (IsA(parsetree, TransactionStmt))
		{
			/*
			 * If this was a transaction control statement, commit it. We will
			 * start a new xact command for the next command (if any).
			 */
			finish_xact_command();
		}
		else if (lnext(parsetree_item) == NULL)
		{
			/*
			 * If this is the last parsetree of the query string, close down
			 * transaction statement before reporting command-complete.  This
			 * is so that any end-of-transaction errors are reported before
			 * the command-complete message is issued, to avoid confusing
			 * clients who will expect either a command-complete message or an
			 * error, not one and then the other.  But for compatibility with
			 * historical Postgres behavior, we do not force a transaction
			 * boundary between queries appearing in a single query string.
			 */
			finish_xact_command();
		}
		else
		{
			/*
			 * We need a CommandCounterIncrement after every query, except
			 * those that start or end a transaction block.
			 */
			CommandCounterIncrement();
		}

		if (Debug_dtm_action == DEBUG_DTM_ACTION_FAIL_END_COMMAND &&
			CheckDebugDtmActionSqlCommandTag(commandTag))
		{
			elog(ERROR,"Raise ERROR for debug_dtm_action = %d, commandTag = %s",
				 Debug_dtm_action, commandTag);
		}

		SIMPLE_FAULT_INJECTOR(ExecSimpleQueryEndCommand);

		/*
		 * Tell client that we're done with this query.  Note we emit exactly
		 * one EndCommand report for each raw parsetree, thus one for each SQL
		 * command the client sent, regardless of rewriting. (But a command
		 * aborted by error will not send an EndCommand report at all.)
		 */
		EndCommand(completionTag, dest);
	}							/* end loop over parsetrees */

	/*
	 * Close down transaction statement, if one is open.
	 */
	finish_xact_command();

	/*
	 * If there were no parsetrees, return EmptyQueryResponse message.
	 */
	if (!parsetree_list)
		NullCommand(dest);

	QueryContext = NULL;

	/*
	 * Emit duration logging if appropriate.
	 */
	if (!gp_mapreduce_define)
	{
		switch (check_log_duration(msec_str, was_logged))
		{
			case 1:
				ereport(LOG,
					(errmsg("duration: %s ms", msec_str),
					 errhidestmt(true)));
				break;
			case 2:
				ereport(LOG, (errmsg("duration: %s ms  statement: %s",
									 msec_str, query_string),
							  errdetail_execute(parsetree_list),
							  errhidestmt(true)));
				break;
		}
	}

	if (save_log_statement_stats)
		ShowUsage("QUERY STATISTICS");

	debug_query_string = NULL;
}

/*
 * exec_parse_message
 *
 * Execute a "Parse" protocol message.
 */
static void
exec_parse_message(const char *query_string,	/* string to execute */
				   const char *stmt_name,		/* name for prepared stmt */
				   Oid *paramTypes,		/* parameter types */
				   int numParams)		/* number of parameters */
{
	MemoryContext oldcontext;
	List	   *parsetree_list;
	const char *commandTag;
	List		*querytree_list = NIL;
	List		*param_list = NIL;
	bool		is_named;
	bool		save_log_statement_stats = log_statement_stats;
	char		msec_str[32];
	NodeTag		sourceTag = T_Query;

	/*
	 * Report query to various monitoring facilities.
	 */
	debug_query_string = query_string;

	pgstat_report_activity(query_string);

	set_ps_display("PARSE", false);

	if (save_log_statement_stats)
		ResetUsage();

	ereport(DEBUG2,
			(errmsg("parse %s: %s",
					*stmt_name ? stmt_name : "<unnamed>",
					query_string)));

	/*
	 * Start up a transaction command so we can run parse analysis etc. (Note
	 * that this will normally change current memory context.) Nothing happens
	 * if we are already in one.
	 */
	start_xact_command();

	/*
	 * Switch to appropriate context for constructing parsetrees.
	 *
	 * We have two strategies depending on whether the prepared statement is
	 * named or not.  For a named prepared statement, we do parsing in
	 * MessageContext and copy the finished trees into the prepared
	 * statement's private context; then the reset of MessageContext releases
	 * temporary space used by parsing and planning.  For an unnamed prepared
	 * statement, we assume the statement isn't going to hang around long, so
	 * getting rid of temp space quickly is probably not worth the costs of
	 * copying parse/plan trees.  So in this case, we set up a special context
	 * for the unnamed statement, and do all the parsing work therein.
	 */
	is_named = (stmt_name[0] != '\0');
	if (is_named)
	{
		/* Named prepared statement --- parse in MessageContext */
		oldcontext = MemoryContextSwitchTo(MessageContext);
	}
	else
	{
		/* Unnamed prepared statement --- release any prior unnamed stmt */
		unnamed_stmt_pstmt = NULL;
		if (unnamed_stmt_context)
		{
			DropDependentPortals(unnamed_stmt_context);
			MemoryContextDelete(unnamed_stmt_context);
		}
		unnamed_stmt_context = NULL;
		/* create context for parsing/planning */
		unnamed_stmt_context =
			AllocSetContextCreate(TopMemoryContext,
								  "unnamed prepared statement",
								  ALLOCSET_DEFAULT_MINSIZE,
								  ALLOCSET_DEFAULT_INITSIZE,
								  ALLOCSET_DEFAULT_MAXSIZE);
		oldcontext = MemoryContextSwitchTo(unnamed_stmt_context);
	}

	QueryContext = CurrentMemoryContext;

	/*
	 * Do basic parsing of the query or queries (this should be safe even if
	 * we are in aborted transaction state!)
	 */
	parsetree_list = pg_parse_query(query_string);
	/*
	 * We only allow a single user statement in a prepared statement. This is
	 * mainly to keep the protocol simple --- otherwise we'd need to worry
	 * about multiple result tupdescs and things like that.
	 */
	if (list_length(parsetree_list) > 1)
		ereport(ERROR,
				(errcode(ERRCODE_SYNTAX_ERROR),
		errmsg("cannot insert multiple commands into a prepared statement")));

	if (parsetree_list != NIL)
	{
		Node	   *parsetree = (Node *) linitial(parsetree_list);
		Snapshot        mySnapshot = NULL;
		int			i;

		/*
		 * Get the command name for possible use in status display.
		 */
		commandTag = CreateCommandTag(parsetree);

		/*
		 * If we are in an aborted transaction, reject all commands except
		 * COMMIT/ROLLBACK.  It is important that this test occur before we
		 * try to do parse analysis, rewrite, or planning, since all those
		 * phases try to do database accesses, which may fail in abort state.
		 * (It might be safe to allow some additional utility commands in this
		 * state, but not many...)
		 */
		if (IsAbortedTransactionBlockState() &&
			!IsTransactionExitStmt(parsetree))
			ereport(ERROR,
					(errcode(ERRCODE_IN_FAILED_SQL_TRANSACTION),
					 errmsg("current transaction is aborted, "
						"commands ignored until end of transaction block")));
		
        /*
         * Set up a snapshot if parse analysis/planning will need one.
         */
		if (analyze_requires_snapshot(parsetree))
		{
			mySnapshot = CopySnapshot(GetTransactionSnapshot());
			ActiveSnapshot = mySnapshot;
		}

		/*
		 * OK to analyze, rewrite, and plan this query.  Note that the
		 * originally specified parameter set is not required to be complete,
		 * so we have to use parse_analyze_varparams().
		 */
		if (log_parser_stats)
			ResetUsage();

		querytree_list = parse_analyze_varparams(parsetree,
												 query_string,
												 &paramTypes,
												 &numParams);

		/*
		 * Check all parameter types got determined, and convert array
		 * representation to a list for storage.
		 */
		param_list = NIL;
		for (i = 0; i < numParams; i++)
		{
			Oid			ptype = paramTypes[i];

			if (ptype == InvalidOid || ptype == UNKNOWNOID)
				ereport(ERROR,
						(errcode(ERRCODE_INDETERMINATE_DATATYPE),
					 errmsg("could not determine data type of parameter $%d",
							i + 1)));
			param_list = lappend_oid(param_list, ptype);
		}

		if (log_parser_stats)
			ShowUsage("PARSE ANALYSIS STATISTICS");

		querytree_list = pg_rewrite_queries(querytree_list);

		if (parsetree_list)
		{
			Node	   *parsetree = (Node *) linitial(parsetree_list);
			sourceTag = nodeTag(parsetree);
		}

		/**
		 * Even though we do not store the plan, we want to perform planning
		 * to know if SQL syntax is supported.
		 */
		if (sourceTag == T_SelectStmt)
		{
			List *ql = (List *) copyObject(querytree_list);
			List *pstmt = pg_plan_queries(ql, NULL, false);
			list_free(ql);
			list_free(pstmt);
		}

		/* Done with the snapshot used for parsing/planning */
		ActiveSnapshot = NULL;
		if (mySnapshot)
			FreeSnapshot(mySnapshot);
		
	}
	else
	{
		/* Empty input string.	This is legal. */
		commandTag = NULL;
		querytree_list = NIL;
		param_list = NIL;
	}

	/* If we got a cancel signal in analysis or planning, quit */
	CHECK_FOR_INTERRUPTS();

	/*
	 * Store the query as a prepared statement.  See above comments.
	 */
	if (is_named)
	{

		StorePreparedStatement(stmt_name,
							   query_string,
							   sourceTag,
							   commandTag,
							   querytree_list,
							   param_list,
							   false);
	}
	else
	{
		PreparedStatement	*pstmt;

		pstmt = (PreparedStatement *) palloc0(sizeof(PreparedStatement));
		/* query_string needs to be copied into unnamed_stmt_context */
		pstmt->query_string = pstrdup(query_string);
		/* the rest is there already */
		pstmt->commandTag = commandTag;
		pstmt->sourceTag = sourceTag;
		pstmt->query_list = querytree_list;
		pstmt->argtype_list = param_list;
		pstmt->from_sql = false;
		pstmt->context = unnamed_stmt_context;
		/* XXX prepare_time and from_sql default to 0! Correct? */
		/* Now the unnamed statement is complete and valid */
		unnamed_stmt_pstmt = pstmt;
	}

	MemoryContextSwitchTo(oldcontext);

	QueryContext = NULL;

	/*
	 * We do NOT close the open transaction command here; that only happens
	 * when the client sends Sync.	Instead, do CommandCounterIncrement just
	 * in case something happened during parse/plan.
	 */
	CommandCounterIncrement();

	/*
	 * Send ParseComplete.
	 */
	if (whereToSendOutput == DestRemote)
		pq_putemptymessage('1');

	/*
	 * Emit duration logging if appropriate.
	 */
	switch (check_log_duration(msec_str, false))
	{
		case 1:
			ereport(LOG,
					(errmsg("duration: %s ms", msec_str),
					 errhidestmt(true)));
			break;
		case 2:
			ereport(LOG,
					(errmsg("duration: %s ms  parse %s: %s",
							msec_str,
							*stmt_name ? stmt_name : "<unnamed>",
							query_string),
							errhidestmt(true)));
			break;
	}

	if (save_log_statement_stats)
		ShowUsage("PARSE MESSAGE STATISTICS");

	debug_query_string = NULL;
}

/*
 * exec_bind_message
 *
 * Process a "Bind" message to create a portal from a prepared statement
 */
static void
exec_bind_message(StringInfo input_message)
{
	const char *portal_name;
	const char *stmt_name;
	int			numPFormats;
	int16	   *pformats = NULL;
	int			numParams;
	int			numRFormats;
	int16	   *rformats = NULL;
	PreparedStatement *pstmt;
	Portal		portal;
	ParamListInfo params;
	List	   *stmt_list;
	MemoryContext qContext = NULL;
	bool		save_log_statement_stats = log_statement_stats;
	char		msec_str[32];


	/* Get the fixed part of the message */
	portal_name = pq_getmsgstring(input_message);
	stmt_name = pq_getmsgstring(input_message);

	elog((Debug_print_full_dtm ? LOG : DEBUG5), "Bind: portal %s stmt_name %s", portal_name, stmt_name);

	ereport(DEBUG2,
			(errmsg("bind %s to %s",
					*portal_name ? portal_name : "<unnamed>",
					*stmt_name ? stmt_name : "<unnamed>")));

	/* Find prepared statement */
	if (stmt_name[0] != '\0')
		pstmt = FetchPreparedStatement(stmt_name, true);
	else
	{
		/* special-case the unnamed statement */
		pstmt = unnamed_stmt_pstmt;
		if (!pstmt)
			ereport(ERROR,
					(errcode(ERRCODE_UNDEFINED_PSTATEMENT),
					 errmsg("unnamed prepared statement does not exist")));
	}

	/*
	 * Report query to various monitoring facilities.
	 */
	debug_query_string = pstmt->query_string ? pstmt->query_string : "<BIND>";

	pgstat_report_activity(debug_query_string);

	set_ps_display("BIND", false);

	if (save_log_statement_stats)
		ResetUsage();

	/*
	 * Start up a transaction command so we can call functions etc. (Note that
	 * this will normally change current memory context.) Nothing happens if
	 * we are already in one.
	 */
	start_xact_command();

	/* Switch back to message context */
	MemoryContextSwitchTo(MessageContext);

	/* Get the parameter format codes */
	numPFormats = pq_getmsgint(input_message, 2);
	if (numPFormats > 0)
	{
		int			i;

		pformats = (int16 *) palloc(numPFormats * sizeof(int16));
		for (i = 0; i < numPFormats; i++)
			pformats[i] = pq_getmsgint(input_message, 2);
	}

	/* Get the parameter value count */
	numParams = pq_getmsgint(input_message, 2);

	if (numPFormats > 1 && numPFormats != numParams)
		ereport(ERROR,
				(errcode(ERRCODE_PROTOCOL_VIOLATION),
			errmsg("bind message has %d parameter formats but %d parameters",
				   numPFormats, numParams)));

	if (numParams != list_length(pstmt->argtype_list))
		ereport(ERROR,
				(errcode(ERRCODE_PROTOCOL_VIOLATION),
				 errmsg("bind message supplies %d parameters, but prepared statement \"%s\" requires %d",
				   numParams, stmt_name, list_length(pstmt->argtype_list))));

	/*
	 * If we are in aborted transaction state, the only portals we can
	 * actually run are those containing COMMIT or ROLLBACK commands. We
	 * disallow binding anything else to avoid problems with infrastructure
	 * that expects to run inside a valid transaction.	We also disallow
	 * binding any parameters, since we can't risk calling user-defined I/O
	 * functions.
	 */
	if (IsAbortedTransactionBlockState() &&
		(!IsTransactionExitStmtList(pstmt->query_list) ||
		 numParams != 0))
		ereport(ERROR,
				(errcode(ERRCODE_IN_FAILED_SQL_TRANSACTION),
				 errmsg("current transaction is aborted, "
						"commands ignored until end of transaction block")));

	/*
	 * Create the portal.  Allow silent replacement of an existing portal only
	 * if the unnamed portal is specified.
	 */
	if (portal_name[0] == '\0')
		portal = CreatePortal(portal_name, true, true);
	else
		portal = CreatePortal(portal_name, false, false);

	portal->is_extended_query = true;

	/*
	 * Fetch parameters, if any, and store in the portal's memory context.
	 */
	if (numParams > 0)
	{
		Snapshot        mySnapshot;
		ListCell   *l;
		MemoryContext oldContext;
		int			paramno;
		
		 /*
		  * Set a snapshot if we have parameters to fetch (since the input
		  * functions might need it).
		  */
		mySnapshot = CopySnapshot(GetTransactionSnapshot());
		ActiveSnapshot = mySnapshot;

		oldContext = MemoryContextSwitchTo(PortalGetHeapMemory(portal));

		/* sizeof(ParamListInfoData) includes the first array element */
		params = (ParamListInfo) palloc(sizeof(ParamListInfoData) +
								   (numParams - 1) *sizeof(ParamExternData));
		params->numParams = numParams;

		paramno = 0;
		foreach(l, pstmt->argtype_list)
		{
			Oid			ptype = lfirst_oid(l);
			int32		plength;
			Datum		pval;
			bool		isNull;
			StringInfoData pbuf;
			char		csave;
			int16		pformat;

			plength = pq_getmsgint(input_message, 4);
			isNull = (plength == -1);

			if (!isNull)
			{
				const char *pvalue = pq_getmsgbytes(input_message, plength);

				/*
				 * Rather than copying data around, we just set up a phony
				 * StringInfo pointing to the correct portion of the message
				 * buffer.	We assume we can scribble on the message buffer so
				 * as to maintain the convention that StringInfos have a
				 * trailing null.  This is grotty but is a big win when
				 * dealing with very large parameter strings.
				 */
				pbuf.data = (char *) pvalue;
				pbuf.maxlen = plength + 1;
				pbuf.len = plength;
				pbuf.cursor = 0;

				csave = pbuf.data[plength];
				pbuf.data[plength] = '\0';
			}
			else
			{
				pbuf.data = NULL;		/* keep compiler quiet */
				csave = 0;
			}

			if (numPFormats > 1)
				pformat = pformats[paramno];
			else if (numPFormats > 0)
				pformat = pformats[0];
			else
				pformat = 0;	/* default = text */

			if (pformat == 0)	/* text mode */
			{
				Oid			typinput;
				Oid			typioparam;
				char	   *pstring;

				getTypeInputInfo(ptype, &typinput, &typioparam);

				/*
				 * We have to do encoding conversion before calling the
				 * typinput routine.
				 */
				if (isNull)
					pstring = NULL;
				else
					pstring = pg_client_to_server(pbuf.data, plength);

				pval = OidInputFunctionCall(typinput, pstring, typioparam, -1);

				/* Free result of encoding conversion, if any */
				if (pstring && pstring != pbuf.data)
					pfree(pstring);
			}
			else if (pformat == 1)		/* binary mode */
			{
				Oid			typreceive;
				Oid			typioparam;
				StringInfo	bufptr;

				/*
				 * Call the parameter type's binary input converter
				 */
				getTypeBinaryInputInfo(ptype, &typreceive, &typioparam);

				if (isNull)
					bufptr = NULL;
				else
					bufptr = &pbuf;

				pval = OidReceiveFunctionCall(typreceive, bufptr, typioparam, -1);

				/* Trouble if it didn't eat the whole buffer */
				if (!isNull && pbuf.cursor != pbuf.len)
					ereport(ERROR,
							(errcode(ERRCODE_INVALID_BINARY_REPRESENTATION),
							 errmsg("incorrect binary data format in bind parameter %d",
									paramno + 1)));
			}
			else
			{
				ereport(ERROR,
						(errcode(ERRCODE_INVALID_PARAMETER_VALUE),
						 errmsg("unsupported format code: %d",
								pformat)));
				pval = 0;		/* keep compiler quiet */
			}

			/* Restore message buffer contents */
			if (!isNull)
				pbuf.data[plength] = csave;

			params->params[paramno].value = pval;
			params->params[paramno].isnull = isNull;

			/*
			 * We mark the params as CONST.  This has no effect if we already
			 * did planning, but if we didn't, it licenses the planner to
			 * substitute the parameters directly into the one-shot plan we
			 * will generate below.
			 */
			params->params[paramno].pflags = PARAM_FLAG_CONST;
			params->params[paramno].ptype = ptype;

			paramno++;
		}

		MemoryContextSwitchTo(oldContext);
		
		/* Done with the snapshot used for parameter I/O */
		ActiveSnapshot = NULL;
		FreeSnapshot(mySnapshot);
	}
	else
		params = NULL;

	/* Get the result format codes */
	numRFormats = pq_getmsgint(input_message, 2);
	if (numRFormats > 0)
	{
		int			i;

		rformats = (int16 *) palloc(numRFormats * sizeof(int16));
		for (i = 0; i < numRFormats; i++)
			rformats[i] = pq_getmsgint(input_message, 2);
	}

	pq_getmsgend(input_message);

	/*
	 * If we didn't plan the query before, do it now.  This allows the planner
	 * to make use of the concrete parameter values we now have.  Because we
	 * use PARAM_FLAG_CONST, the plan is good only for this set of param
	 * values, and so we generate the plan in the portal's own memory context
	 * where it will be thrown away after use.	As in exec_parse_message, we
	 * make no attempt to recover planner temporary memory until the end of
	 * the operation.
	 *
	 * XXX because the planner has a bad habit of scribbling on its input, we
	 * have to make a copy of the parse trees, just in case someone binds and
	 * executes an unnamed statement multiple times; this also means that the
	 * portal's queryContext becomes its own heap context rather than the
	 * prepared statement's context.  FIXME someday
	 */
	
	{
		List	   *query_list_copy = NIL;
		Assert(portal);
		MemoryContext oldContext = NULL;
		qContext = PortalGetHeapMemory(portal);
		oldContext = MemoryContextSwitchTo(qContext);
		query_list_copy = copyObject(pstmt->query_list); /* planner scribbles on query tree */
		stmt_list = pg_plan_queries(query_list_copy, params, true);
		MemoryContextSwitchTo(oldContext);
	}

	Assert(qContext);

	/* Copy the plan's query string into the portal */
	Assert(debug_query_string != NULL); 
	char *query_string = MemoryContextStrdup(PortalGetHeapMemory(portal),
						 debug_query_string);

	/*
	 * Define portal and start execution.
	 */
	PortalDefineQuery(portal,
					  *pstmt->stmt_name ? pstmt->stmt_name : NULL,
					  query_string,
					  pstmt->sourceTag,
					  pstmt->commandTag,
					  stmt_list,
					  qContext);

	PortalStart(portal, params, InvalidSnapshot,
				savedSeqServerHost, savedSeqServerPort);

	/*
	 * Apply the result format requests to the portal.
	 */
	PortalSetResultFormat(portal, numRFormats, rformats);

	/*
	 * Send BindComplete.
	 */
	if (whereToSendOutput == DestRemote)
		pq_putemptymessage('2');

	/*
	 * Emit duration logging if appropriate.
	 */
	switch (check_log_duration(msec_str, false))
	{
		case 1:
			ereport(LOG,
					(errmsg("duration: %s ms", msec_str),
					 errhidestmt(true)));
			break;
		case 2:
			ereport(LOG,
					(errmsg("duration: %s ms  bind %s%s%s: %s",
							msec_str,
							*stmt_name ? stmt_name : "<unnamed>",
							*portal_name ? "/" : "",
							*portal_name ? portal_name : "",
							pstmt->query_string ? pstmt->query_string : "<source not stored>"),
					 errdetail_params(params),
					 errhidestmt(true)));
			break;
	}

	if (save_log_statement_stats)
		ShowUsage("BIND MESSAGE STATISTICS");

	debug_query_string = NULL;
}

/*
 * exec_execute_message
 *
 * Process an "Execute" message for a portal
 */
static void
exec_execute_message(const char *portal_name, int64 max_rows)
{
	CommandDest dest;
	DestReceiver *receiver;
	Portal		portal;
	bool		completed;
	char		completionTag[COMPLETION_TAG_BUFSIZE];
	const char *sourceText = NULL;
	const char *prepStmtName;
	ParamListInfo portalParams;
	bool		save_log_statement_stats = log_statement_stats;
	bool		is_xact_command;
	bool		execute_is_fetch = false;
	bool		was_logged = false;
	char		msec_str[32];

	/* Adjust destination to tell printtup.c what to do */
	dest = whereToSendOutput;
	if (dest == DestRemote)
		dest = DestRemoteExecute;

	portal = GetPortalByName(portal_name);
	if (!PortalIsValid(portal))
		ereport(ERROR,
				(errcode(ERRCODE_UNDEFINED_CURSOR),
				 errmsg("portal \"%s\" does not exist", portal_name)));

	/*
	 * If the original query was a null string, just return
	 * EmptyQueryResponse.
	 */
	if (portal->commandTag == NULL)
	{
		Assert(portal->stmts == NIL);
		NullCommand(dest);
		return;
	}

	if (Gp_role != GP_ROLE_EXECUTE)
	{

		/*
		 * MPP-20924
		 * Increment command_count only if we're executing utility statements
		 * In all other cases, we already incremented it in CreateQueryDescr
		 */
		bool is_utility_stmt = true;
		ListCell   *stmtlist_item = NULL;
		foreach(stmtlist_item, portal->stmts)
		{
			Node *stmt = lfirst(stmtlist_item);
			if (IsA(stmt, PlannedStmt))
			{
				is_utility_stmt = false;
				break;
			}
		}
		if (is_utility_stmt)
		{
			increment_command_count();

			MyProc->queryCommandId = gp_command_count;
			if (gp_cancel_query_print_log)
			{
				elog(NOTICE, "running query (sessionId, commandId): (%d, %d)",
						MyProc->mppSessionId, gp_command_count);
				elog(LOG, "In exec_execute_message found utility statement, incrementing command_count");
			}
		}
		else
		{
			if (gp_cancel_query_print_log)
			{
				elog(LOG, "In exec_execute_message found non-utility statement, NOT incrementing command count");
			}
		}
	}

	/* Does the portal contain a transaction command? */
	is_xact_command = IsTransactionStmtList(portal->stmts);

	/*
	 * We must copy the sourceText and prepStmtName into MessageContext in
	 * case the portal is destroyed during finish_xact_command. Can avoid the
	 * copy if it's not an xact command, though.
	 */
	if (is_xact_command)
	{
		sourceText = portal->sourceText ? pstrdup(portal->sourceText) : NULL;
		if (portal->prepStmtName)
			prepStmtName = pstrdup(portal->prepStmtName);
		else
			prepStmtName = "<unnamed>";

		/*
		 * An xact command shouldn't have any parameters, which is a good
		 * thing because they wouldn't be around after finish_xact_command.
		 */
		portalParams = NULL;
	}
	else
	{
		sourceText = portal->sourceText;
		if (portal->prepStmtName)
			prepStmtName = portal->prepStmtName;
		else
			prepStmtName = "<unnamed>";
		portalParams = portal->portalParams;
	}

	/*
	 * Report query to various monitoring facilities.
	 */
	debug_query_string = sourceText ? sourceText : "<EXECUTE>";
		
	pgstat_report_activity(debug_query_string);

	set_ps_display(portal->commandTag, false);

	if (save_log_statement_stats)
		ResetUsage();

	BeginCommand(portal->commandTag, dest);

	/*
	 * Create dest receiver in MessageContext (we don't want it in transaction
	 * context, because that may get deleted if portal contains VACUUM).
	 */
	receiver = CreateDestReceiver(dest, portal);

	/*
	 * Ensure we are in a transaction command (this should normally be the
	 * case already due to prior BIND).
	 */
	start_xact_command();

	/*
	 * If we re-issue an Execute protocol request against an existing portal,
	 * then we are only fetching more rows rather than completely re-executing
	 * the query from the start. atStart is never reset for a v3 portal, so we
	 * are safe to use this check.
	 */
	execute_is_fetch = !portal->atStart;

	/* Log immediately if dictated by log_statement */
	if (check_log_statement(portal->stmts))
	{
		ereport(LOG,
				(errmsg("%s %s%s%s%s%s",
						execute_is_fetch ?
						_("execute fetch from") :
						_("execute"),
						prepStmtName,
						*portal_name ? "/" : "",
						*portal_name ? portal_name : "",
						sourceText ? ": " : "",
						sourceText ? sourceText : ""),
				 errdetail_params(portalParams),
				 errhidestmt(true)));
		was_logged = true;
	}

	/*
	 * If we are in aborted transaction state, the only portals we can
	 * actually run are those containing COMMIT or ROLLBACK commands.
	 */
	if (IsAbortedTransactionBlockState() &&
		!IsTransactionExitStmtList(portal->stmts))
		ereport(ERROR,
				(errcode(ERRCODE_IN_FAILED_SQL_TRANSACTION),
				 errmsg("current transaction is aborted, "
						"commands ignored until end of transaction block")));

	/* Check for cancel signal before we start execution */
	CHECK_FOR_INTERRUPTS();

	/*
	 * Okay to run the portal.
	 */
	if (max_rows <= 0)
		max_rows = FETCH_ALL;

	completed = PortalRun(portal,
						  max_rows,
						  true, /* always top level */
						  receiver,
						  receiver,
						  completionTag);

	(*receiver->rDestroy) (receiver);

	if (completed)
	{
		if (is_xact_command)
		{
			/*
			 * If this was a transaction control statement, commit it.	We
			 * will start a new xact command for the next command (if any).
			 */
			finish_xact_command();
		}
		else
		{
			/*
			 * We need a CommandCounterIncrement after every query, except
			 * those that start or end a transaction block.
			 */
			CommandCounterIncrement();
		}

		/* Send appropriate CommandComplete to client */
		EndCommand(completionTag, dest);
	}
	else
	{
		/* Portal run not complete, so send PortalSuspended */
		if (whereToSendOutput == DestRemote)
			pq_putemptymessage('s');
	}

	/*
	 * Emit duration logging if appropriate.
	 */
	switch (check_log_duration(msec_str, was_logged))
	{
		case 1:
			ereport(LOG,
					(errmsg("duration: %s ms", msec_str),
					 errhidestmt(true)));
			break;
		case 2:
			ereport(LOG,
					(errmsg("duration: %s ms  %s %s%s%s%s%s",
							msec_str,
							execute_is_fetch ?
							_("execute fetch from") :
							_("execute"),
							prepStmtName,
							*portal_name ? "/" : "",
							*portal_name ? portal_name : "",
							sourceText ? ": " : "",
							sourceText ? sourceText : ""),
					 errdetail_params(portalParams),
					 errhidestmt(true)));
			break;
	}

	if (save_log_statement_stats)
		ShowUsage("EXECUTE MESSAGE STATISTICS");

	debug_query_string = NULL;
}

/*
 * check_log_statement
 *		Determine whether command should be logged because of log_statement
 *
 * parsetree_list can be either raw grammar output or a list of planned
 * statements
 */
static bool
check_log_statement(List *stmt_list)
{
	ListCell   *stmt_item;

	if (log_statement == LOGSTMT_NONE)
		return false;
	if (log_statement == LOGSTMT_ALL)
		return true;

	/* Else we have to inspect the statement(s) to see whether to log */
	foreach(stmt_item, stmt_list)
	{
		Node	   *stmt = (Node *) lfirst(stmt_item);

		if (GetCommandLogLevel(stmt) <= log_statement)
			return true;
	}

	return false;
}

/*
 * check_log_duration
 *		Determine whether current command's duration should be logged
 *
 * Returns:
 *		0 if no logging is needed
 *		1 if just the duration should be logged
 *		2 if duration and query details should be logged
 *
 * If logging is needed, the duration in msec is formatted into msec_str[],
 * which must be a 32-byte buffer.
 *
 * was_logged should be TRUE if caller already logged query details (this
 * essentially prevents 2 from being returned).
 */
int
check_log_duration(char *msec_str, bool was_logged)
{
	if (log_duration || log_min_duration_statement >= 0)
	{
		long		secs;
		int			usecs;
		int			msecs;
		bool		exceeded;

		TimestampDifference(GetCurrentStatementStartTimestamp(),
							GetCurrentTimestamp(),
							&secs, &usecs);
		msecs = usecs / 1000;

		/*
		 * This odd-looking test for log_min_duration_statement being exceeded
		 * is designed to avoid integer overflow with very long durations:
		 * don't compute secs * 1000 until we've verified it will fit in int.
		 */
		exceeded = (log_min_duration_statement == 0 ||
					(log_min_duration_statement > 0 &&
					 (secs > log_min_duration_statement / 1000 ||
					  secs * 1000 + msecs >= log_min_duration_statement)));

		if (exceeded || log_duration)
		{
			snprintf(msec_str, 32, "%ld.%03d",
					 secs * 1000 + msecs, usecs % 1000);
			if (exceeded && !was_logged)
				return 2;
			else
				return 1;
		}
	}

	return 0;
}

/*
 * errdetail_execute
 *
 * Add an errdetail() line showing the query referenced by an EXECUTE, if any.
 * The argument is the raw parsetree list.
 */
static int
errdetail_execute(List *raw_parsetree_list)
{
	ListCell   *parsetree_item;

	foreach(parsetree_item, raw_parsetree_list)
	{
		Node	   *parsetree = (Node *) lfirst(parsetree_item);

		if (IsA(parsetree, ExecuteStmt))
		{
			ExecuteStmt *stmt = (ExecuteStmt *) parsetree;
			PreparedStatement *pstmt;

			pstmt = FetchPreparedStatement(stmt->name, false);
			if (pstmt && pstmt->query_string)
			{
				errdetail("prepare: %s", pstmt->query_string);
				return 0;
			}
		}
	}

	return 0;
}

/*
 * errdetail_params
 *
 * Add an errdetail() line showing bind-parameter data, if available.
 */
static int
errdetail_params(ParamListInfo params)
{
	/* We mustn't call user-defined I/O functions when in an aborted xact */
	if (params && params->numParams > 0 && !IsAbortedTransactionBlockState())
	{
		StringInfoData param_str;
		MemoryContext oldcontext;
		int			paramno;

		/* Make sure any trash is generated in MessageContext */
		oldcontext = MemoryContextSwitchTo(MessageContext);

		initStringInfo(&param_str);

		for (paramno = 0; paramno < params->numParams; paramno++)
		{
			ParamExternData *prm = &params->params[paramno];
			Oid			typoutput;
			bool		typisvarlena;
			char	   *pstring;
			char	   *p;

			appendStringInfo(&param_str, "%s$%d = ",
							 paramno > 0 ? ", " : "",
							 paramno + 1);

			if (prm->isnull || !OidIsValid(prm->ptype))
			{
				appendStringInfoString(&param_str, "NULL");
				continue;
			}

			getTypeOutputInfo(prm->ptype, &typoutput, &typisvarlena);

			pstring = OidOutputFunctionCall(typoutput, prm->value);

			appendStringInfoCharMacro(&param_str, '\'');
			for (p = pstring; *p; p++)
			{
				if (*p == '\'') /* double single quotes */
					appendStringInfoCharMacro(&param_str, *p);
				appendStringInfoCharMacro(&param_str, *p);
			}
			appendStringInfoCharMacro(&param_str, '\'');

			pfree(pstring);
		}

		errdetail("parameters: %s", param_str.data);

		pfree(param_str.data);

		MemoryContextSwitchTo(oldcontext);
	}

	return 0;
}

/*
 * exec_describe_statement_message
 *
 * Process a "Describe" message for a prepared statement
 */
static void
exec_describe_statement_message(const char *stmt_name)
{
	PreparedStatement *pstmt;
	TupleDesc	tupdesc;
	ListCell   *l;
	StringInfoData buf;

	/*
	 * Start up a transaction command. (Note that this will normally change
	 * current memory context.) Nothing happens if we are already in one.
	 */
	start_xact_command();

	/* Switch back to message context */
	MemoryContextSwitchTo(MessageContext);

	/* Find prepared statement */
	if (stmt_name[0] != '\0')
		pstmt = FetchPreparedStatement(stmt_name, true);
	else
	{
		/* special-case the unnamed statement */
		pstmt = unnamed_stmt_pstmt;
		if (!pstmt)
			ereport(ERROR,
					(errcode(ERRCODE_UNDEFINED_PSTATEMENT),
					 errmsg("unnamed prepared statement does not exist")));
	}

	/*
	 * If we are in aborted transaction state, we can't safely create a result
	 * tupledesc, because that needs catalog accesses.	Hence, refuse to
	 * Describe statements that return data.  (We shouldn't just refuse all
	 * Describes, since that might break the ability of some clients to issue
	 * COMMIT or ROLLBACK commands, if they use code that blindly Describes
	 * whatever it does.)  We can Describe parameters without doing anything
	 * dangerous, so we don't restrict that.
	 */
	if (IsAbortedTransactionBlockState() &&
		PreparedStatementReturnsTuples(pstmt))
		ereport(ERROR,
				(errcode(ERRCODE_IN_FAILED_SQL_TRANSACTION),
				 errmsg("current transaction is aborted, "
						"commands ignored until end of transaction block")));

	if (whereToSendOutput != DestRemote)
		return;					/* can't actually do anything... */

	/*
	 * First describe the parameters...
	 */
	pq_beginmessage(&buf, 't'); /* parameter description message type */
	pq_sendint(&buf, list_length(pstmt->argtype_list), 2);

	foreach(l, pstmt->argtype_list)
	{
		Oid			ptype = lfirst_oid(l);

		pq_sendint(&buf, (int) ptype, 4);
	}
	pq_endmessage(&buf);

	/*
	 * Next send RowDescription or NoData to describe the result...
	 */
	tupdesc = FetchPreparedStatementResultDesc(pstmt);
	if (tupdesc)
		SendRowDescriptionMessage(tupdesc,
								  FetchPreparedStatementTargetList(pstmt),
								  NULL);
	else
		pq_putemptymessage('n');	/* NoData */

}

/*
 * exec_describe_portal_message
 *
 * Process a "Describe" message for a portal
 */
static void
exec_describe_portal_message(const char *portal_name)
{
	Portal		portal;

	/*
	 * Start up a transaction command. (Note that this will normally change
	 * current memory context.) Nothing happens if we are already in one.
	 */
	start_xact_command();

	/* Switch back to message context */
	MemoryContextSwitchTo(MessageContext);

	portal = GetPortalByName(portal_name);
	if (!PortalIsValid(portal))
		ereport(ERROR,
				(errcode(ERRCODE_UNDEFINED_CURSOR),
				 errmsg("portal \"%s\" does not exist", portal_name)));

	/*
	 * If we are in aborted transaction state, we can't run
	 * SendRowDescriptionMessage(), because that needs catalog accesses.
	 * Hence, refuse to Describe portals that return data.	(We shouldn't just
	 * refuse all Describes, since that might break the ability of some
	 * clients to issue COMMIT or ROLLBACK commands, if they use code that
	 * blindly Describes whatever it does.)
	 */
	if (IsAbortedTransactionBlockState() &&
		portal->tupDesc)
		ereport(ERROR,
				(errcode(ERRCODE_IN_FAILED_SQL_TRANSACTION),
				 errmsg("current transaction is aborted, "
						"commands ignored until end of transaction block")));

	if (whereToSendOutput != DestRemote)
		return;					/* can't actually do anything... */

	if (portal->tupDesc)
		SendRowDescriptionMessage(portal->tupDesc,
								  FetchPortalTargetList(portal),
								  portal->formats);
	else
		pq_putemptymessage('n');	/* NoData */
}


/*
 * Convenience routines for starting/committing a single command.
 */
static void
start_xact_command(void)
{
	if (!xact_started)
	{
		/* Cancel any active statement timeout before committing */
		disable_sig_alarm(true);

		/* Now commit the command */
		ereport(DEBUG3,
				(errmsg_internal("StartTransactionCommand")));
		StartTransactionCommand();

		/* Set statement timeout running, if any */
		/* NB: this mustn't be enabled until we are within an xact */
		if (StatementTimeout > 0 && Gp_role != GP_ROLE_EXECUTE)
			enable_sig_alarm(StatementTimeout, true);
		else
			cancel_from_timeout = false;

		xact_started = true;
	}
}

static void
finish_xact_command(void)
{
	if (xact_started)
	{
		/* Cancel any active statement timeout before committing */
		disable_sig_alarm(true);

		/* Now commit the command */
		ereport(DEBUG3,
				(errmsg_internal("CommitTransactionCommand")));

		CommitTransactionCommand();

#ifdef MEMORY_CONTEXT_CHECKING
		/* Check all memory contexts that weren't freed during commit */
		/* (those that were, were checked before being deleted) */
		MemoryContextCheck(TopMemoryContext);
#endif

#ifdef SHOW_MEMORY_STATS
		/* Print mem stats after each commit for leak tracking */
		MemoryContextStats(TopMemoryContext);
#endif

		xact_started = false;
	}
}


/*
 * Convenience routines for checking whether a statement is one of the
 * ones that we allow in transaction-aborted state.
 */

/* Test a bare parsetree */
static bool
IsTransactionExitStmt(Node *parsetree)
{
	if (parsetree && IsA(parsetree, TransactionStmt))
	{
		TransactionStmt *stmt = (TransactionStmt *) parsetree;

		if (stmt->kind == TRANS_STMT_COMMIT ||
			stmt->kind == TRANS_STMT_PREPARE ||
			stmt->kind == TRANS_STMT_ROLLBACK ||
			stmt->kind == TRANS_STMT_ROLLBACK_TO)
			return true;
	}
	return false;
}

/*
 * IsTransactionExitStmtList
 *    Return true if this is a singleton list of Query wrapping a transaction
 * ending statement, or a singleton list of transaction ending statement.
 */
static bool
IsTransactionExitStmtList(List *parseTrees)
{
	if (list_length(parseTrees) == 1)
	{
		Node *node = linitial(parseTrees);
		
		if (IsTransactionExitStmt(node))
		{
			return true;
		}

		if (IsA(node, Query))
		{
			Query *query = (Query *)node;
			if (query->commandType == CMD_UTILITY &&
				IsTransactionExitStmt(query->utilityStmt))
			{
				return true;
			}
		}
	}
	return false;
}

static bool
IsTransactionStmtList(List *nodes)
{
	if (list_length(nodes) == 1)
	{
		Node	   *stmt = (Node *) linitial(nodes);

		if (IsA(stmt, TransactionStmt))
			return true;

	}
	return false;
}

/* --------------------------------
 *		signal handler routines used in PostgresMain()
 * --------------------------------
 */

/*
 * quickdie() occurs when signalled SIGQUIT by the postmaster.
 *
 * Some backend has bought the farm,
 * so we need to stop what we're doing and exit.
 *
 * NOTE: see MPP-9518 and MPP-7564, there are other backend processes
 * which come through here, there isn't anything specific to any particular
 * backend here. If these other processes need to do their own handling
 * they should override the signal handler for SIGQUIT (and in that handler
 * call this one ?).
 *
 *
 * @param SIGNAL_ARGS -- so the signature matches a signal handler.  Nore that
 */
void
quickdie(SIGNAL_ARGS)
{
	quickdie_impl();
}

/**
 * implementation of quick-die that does take SIGNAL_ARGS parameter
 */
void
quickdie_impl()
{
	PG_SETMASK(&BlockSig);

	in_quickdie=true;
	/*
	 * DO NOT proc_exit() -- we're here because shared memory may be
	 * corrupted, so we don't want to try to clean up our transaction. Just
	 * nail the windows shut and get out of town.
	 *
	 * Note we do exit(2) not exit(0).	This is to force the postmaster into a
	 * system reset cycle if some idiot DBA sends a manual SIGQUIT to a random
	 * backend.  This is necessary precisely because we don't clean up our
	 * shared memory state.
	 */

	/*
	 * MPP-7564: exit(2) will call proc_exit()'s on_exit/at_exit
	 * hooks.  We want to skip them. (quickdie is equivalent to a
	 * crash -- we're depending on crash recovery to save us on
	 * restart). So first we reset the exit hooks.
	 *
	 * This is a merge from Postgres.
	 */
	on_exit_reset();

	/*
	 * MPP-17167: We need to release any filrep or primary/mirror spin locks.
	 * to allow the possibility that filerep itself has sent us a SIGQUIT
	 * message as part of filerep transition.
	 */
	FileRep_resetSpinLocks();
	primaryMirrorModeResetSpinLocks();

	_exit(2);
}

/*
 * Shutdown signal from postmaster: abort transaction and exit
 * at soonest convenient time
 */
void
die(SIGNAL_ARGS)
{
	int			save_errno = errno;

	/* Don't joggle the elbow of proc_exit */
	if (!proc_exit_inprogress)
	{
		InterruptPending = true;
		ProcDiePending = true;

		/* although we don't strictly need to set this to true since the
		 * ProcDiePending will occur first.  We set this anyway since the
		 * MPP dispatch code is triggered only off of QueryCancelPending
		 * and not any of the others.
		 */
		QueryCancelPending = true;

		/*
		 * If it's safe to interrupt, and we're waiting for input or a lock,
		 * service the interrupt immediately
		 */
		if (ImmediateInterruptOK && InterruptHoldoffCount == 0 &&
			CritSectionCount == 0)
		{
			/* bump holdoff count to make ProcessInterrupts() a no-op */
			/* until we are done getting ready for it */
			InterruptHoldoffCount++;
			DisableNotifyInterrupt();
			DisableCatchupInterrupt();
			/* Make sure CheckDeadLock won't run while shutting down... */
			LockWaitCancel();
			InterruptHoldoffCount--;
			ProcessInterrupts();
		}
	}

	/* If we're still here, waken anything waiting on the process latch */
	if (MyProc)
		SetLatch(&MyProc->procLatch);

	errno = save_errno;
}

/*
 * Timeout or shutdown signal from postmaster during client authentication.
 * Simply exit(1).
 *
 * XXX: possible future improvement: try to send a message indicating
 * why we are disconnecting.  Problem is to be sure we don't block while
 * doing so, nor mess up the authentication message exchange.
 */
void
authdie(SIGNAL_ARGS)
{
	exit(1);
}

/*
 * Query-cancel signal from postmaster: abort current transaction
 * at soonest convenient time
 */
void
StatementCancelHandler(SIGNAL_ARGS)
{
	int			save_errno = errno;

	/*
	 * Don't joggle the elbow of proc_exit
	 */
	if (!proc_exit_inprogress)
	{
		InterruptPending = true;
		QueryCancelPending = true;
		QueryCancelCleanup = true;

		/*
		 * If it's safe to interrupt, and we're waiting for a lock, service
		 * the interrupt immediately.  No point in interrupting if we're
		 * waiting for input, however.
		 */
		if (ImmediateInterruptOK && InterruptHoldoffCount == 0 &&
			CritSectionCount == 0)
		{
			/* bump holdoff count to make ProcessInterrupts() a no-op */
			/* until we are done getting ready for it */
			InterruptHoldoffCount++;
			if (LockWaitCancel())
			{
				DisableNotifyInterrupt();
				DisableCatchupInterrupt();
				InterruptHoldoffCount--;
				ProcessInterrupts();
			}
			else
				InterruptHoldoffCount--;
		}
	}

	/* If we're still here, waken anything waiting on the process latch */
	if (MyProc)
		SetLatch(&MyProc->procLatch);

	errno = save_errno;
}


/* CDB: Signal handler for program errors */
void
CdbProgramErrorHandler(SIGNAL_ARGS)
{
    int			save_errno = errno;
    char       *pts = "process";

	if (!pthread_equal(main_tid, pthread_self()))
	{
#ifndef _WIN32
		write_stderr("\nUnexpected internal error: Master %d received signal %d in worker thread %lu (forwarding signal to main thread)\n\n",
					 MyProcPid, postgres_signal_arg, (unsigned long)pthread_self());
#else
		write_stderr("\nUnexpected internal error: Master %d received signal %d in worker thread %lu (forwarding signal to main thread)\n\n",
					 MyProcPid, postgres_signal_arg, (unsigned long)pthread_self().p);
#endif 
		/* Only forward if the main thread isn't quick-dying. */
		if (!in_quickdie)
			pthread_kill(main_tid, postgres_signal_arg);

		/*
		 * Don't exit the thread when we reraise SEGV/BUS/ILL signals to the OS.
		 * This thread will die together with the main thread after the OS reraises
		 * the signal. This is to ensure that the dumped core file contains the call
		 * stack on this thread for later debugging.
		 */
		if (!(gp_reraise_signal &&
			  (postgres_signal_arg == SIGSEGV ||
			   postgres_signal_arg == SIGILL ||
			   postgres_signal_arg == SIGBUS)))
		{
			pthread_exit(NULL);
		}
		
		return;
	}


    if (Gp_role == GP_ROLE_DISPATCH)
        pts = "Master process";
    else if (Gp_role == GP_ROLE_EXECUTE)
        pts = "Segment process";
    else if (Gp_role == GP_ROLE_DISPATCHAGENT)
    	pts = "DA process";
    else
        pts = "Process";

    errno = save_errno;
    StandardHandlerForSigillSigsegvSigbus_OnMainThread(pts, PASS_SIGNAL_ARGS);
}                               /* CdbProgramErrorHandler */

/* signal handler for floating point exception */
void
FloatExceptionHandler(SIGNAL_ARGS)
{
	ereport(ERROR,
			(errcode(ERRCODE_FLOATING_POINT_EXCEPTION),
			 errmsg("floating-point exception"),
			 errdetail("An invalid floating-point operation was signaled. "
					   "This probably means an out-of-range result or an "
					   "invalid operation, such as division by zero.")));
}

/* SIGHUP: set flag to re-read config file at next convenient time */
static void
SigHupHandler(SIGNAL_ARGS)
{
	int			save_errno = errno;

	got_SIGHUP = true;
	if (MyProc)
		SetLatch(&MyProc->procLatch);

	errno = save_errno;
}


/*
 * ProcessInterrupts: out-of-line portion of CHECK_FOR_INTERRUPTS() macro
 *
 * If an interrupt condition is pending, and it's safe to service it,
 * then clear the flag and accept the interrupt.  Called only when
 * InterruptPending is true.
 */
void
ProcessInterrupts(void)
{

#ifdef USE_TEST_UTILS
	int simex_run = gp_simex_run;
#endif   /* USE_TEST_UTILS */

	/* OK to accept interrupt now? */
	if (InterruptHoldoffCount != 0 || CritSectionCount != 0)
		return;

#ifdef USE_TEST_UTILS
	/* disable SimEx for CHECK_FOR_INTERRUPTS */
	if (gp_simex_init && gp_simex_run && gp_simex_class == SimExESClass_Cancel)
	{
		gp_simex_run = 0;
	}
#endif   /* USE_TEST_UTILS */

	InterruptPending = false;
	if (ProcDiePending)
	{
		ProcDiePending = false;
		QueryCancelPending = false;		/* ProcDie trumps QueryCancel */
		ImmediateInterruptOK = false;	/* not idle anymore */
		DisableNotifyInterrupt();
		DisableCatchupInterrupt();

		ereport(FATAL,
				(errcode(ERRCODE_ADMIN_SHUTDOWN),
			 errmsg("terminating connection due to administrator command"),
			 errSendAlert(false)));
	}

	if (ClientConnectionLost)
	{
		QueryCancelPending = false;		/* lost connection trumps QueryCancel */
		ImmediateInterruptOK = false;	/* not idle anymore */
		DisableNotifyInterrupt();
		DisableCatchupInterrupt();
		/* don't send to client, we already know the connection to be dead. */
		whereToSendOutput = DestNone;
		ereport(FATAL,
				(errcode(ERRCODE_CONNECTION_FAILURE),
				 errmsg("connection to client lost")));
	}

	if (QueryCancelPending)
	{
		elog(LOG,"Process interrupt for 'query cancel pending'.");

		QueryCancelPending = false;

		/*
		 * If we are reading a command from the client, just ignore the cancel
		 * request --- sending an extra error message won't accomplish
		 * anything.  Otherwise, go ahead and throw the error.
		 */
		if (!DoingCommandRead)
		{
			ImmediateInterruptOK = false;	/* not idle anymore */
			DisableNotifyInterrupt();
			DisableCatchupInterrupt();
			if (Gp_role == GP_ROLE_EXECUTE)
				ereport(ERROR,
						(errcode(ERRCODE_GP_OPERATION_CANCELED),
						 errmsg("canceling MPP operation")));
			else if (cancel_from_timeout)
				ereport(ERROR,
						(errcode(ERRCODE_QUERY_CANCELED),
						 errmsg("canceling statement due to statement timeout")));
			else
				ereport(ERROR,
						(errcode(ERRCODE_QUERY_CANCELED),
						 errmsg("canceling statement due to user request")));
		}
	}
	/* If we get here, do nothing (probably, QueryCancelPending was reset) */

#ifdef USE_TEST_UTILS
	/* restore SimEx for CHECK_FOR_INTERRUPTS */
	if (gp_simex_init && simex_run && gp_simex_class == SimExESClass_Cancel)
	{
		gp_simex_run = simex_run;
	}
#endif   /* USE_TEST_UTILS */
}

/*
 * Set up the thread signal mask, we don't want to run our signal handlers
 * in our threads (gang-create, dispatch or interconnect threads)
 */
void
gp_set_thread_sigmasks(void)
{
#ifndef WIN32
	sigset_t sigs;

	if (pthread_equal(main_tid, pthread_self()))
	{
		elog(LOG, "thread_mask called from main thread!");
		return;
	}

	sigemptyset(&sigs);

	/* make our thread ignore these signals (which should allow that
	 * they be delivered to the main thread) */
	sigaddset(&sigs, SIGHUP);
	sigaddset(&sigs, SIGINT);
	sigaddset(&sigs, SIGTERM);
	sigaddset(&sigs, SIGALRM);
	sigaddset(&sigs, SIGUSR1);
	sigaddset(&sigs, SIGUSR2);

	pthread_sigmask(SIG_BLOCK, &sigs, NULL);
#endif

	return;
}

/*
 * check_stack_depth: check for excessively deep recursion
 *
 * This should be called someplace in any recursive routine that might possibly
 * recurse deep enough to overflow the stack.  Most Unixen treat stack
 * overflow as an unrecoverable SIGSEGV, so we want to error out ourselves
 * before hitting the hardware limit.
 */
void
check_stack_depth(void)
{
	char		stack_top_loc;
	long		stack_depth;

	/*
	 * Compute distance from PostgresMain's local variables to my own
	 */
	stack_depth = (long) (stack_base_ptr - &stack_top_loc);

	/*
	 * Take abs value, since stacks grow up on some machines, down on others
	 */
	if (stack_depth < 0)
		stack_depth = -stack_depth;

	/*
	 * Trouble?
	 *
	 * The test on stack_base_ptr prevents us from erroring out if called
	 * during process setup or in a non-backend process.  Logically it should
	 * be done first, but putting it here avoids wasting cycles during normal
	 * cases.
	 */
	if (stack_depth > max_stack_depth_bytes &&
		stack_base_ptr != NULL)
	{
		ereport(ERROR,
				(errcode(ERRCODE_STATEMENT_TOO_COMPLEX),
				 errmsg("stack depth limit exceeded"),
				 errhint("Increase the configuration parameter \"max_stack_depth\", "
						 "after ensuring the platform's stack depth limit is adequate.")));
	}
}

/* GUC assign hook for max_stack_depth */
bool
assign_max_stack_depth(int newval, bool doit, GucSource source)
{
	long		newval_bytes = newval * 1024L;
	long		stack_rlimit = get_stack_depth_rlimit();

	if (stack_rlimit > 0 && newval_bytes > stack_rlimit - STACK_DEPTH_SLOP)
	{
		ereport((source >= PGC_S_INTERACTIVE) ? ERROR : LOG,
				(errcode(ERRCODE_INVALID_PARAMETER_VALUE),
				 errmsg("\"max_stack_depth\" must not exceed %ldkB",
						(stack_rlimit - STACK_DEPTH_SLOP) / 1024L),
				 errhint("Increase the platform's stack depth limit via \"ulimit -s\" or local equivalent.")));
		return false;
	}
	if (doit)
		max_stack_depth_bytes = newval_bytes;
	return true;
}


/*
 * set_debug_options --- apply "-d N" command line option
 *
 * -d is not quite the same as setting log_min_messages because it enables
 * other output options.
 */
void
set_debug_options(int debug_flag, GucContext context, GucSource source)
{
	if (debug_flag > 0)
	{
		char		debugstr[64];

		sprintf(debugstr, "debug%d", debug_flag);
		SetConfigOption("log_min_messages", debugstr, context, source);
	}
	else
		SetConfigOption("log_min_messages", "notice", context, source);

	if (debug_flag >= 1 && context == PGC_POSTMASTER)
	{
		SetConfigOption("log_connections", "true", context, source);
		SetConfigOption("log_disconnections", "true", context, source);
	}
	if (debug_flag >= 2)
		SetConfigOption("log_statement", "all", context, source);
	if (debug_flag >= 3)
		SetConfigOption("debug_print_parse", "true", context, source);
	if (debug_flag >= 4)
		SetConfigOption("debug_print_plan", "true", context, source);
	if (debug_flag >= 5)
		SetConfigOption("debug_print_rewritten", "true", context, source);
}


bool
set_plan_disabling_options(const char *arg, GucContext context, GucSource source)
{
	char	   *tmp = NULL;

	switch (arg[0])
	{
		case 's':				/* seqscan */
			tmp = "enable_seqscan";
			break;
		case 'i':				/* indexscan */
			tmp = "enable_indexscan";
			break;
		case 'b':				/* bitmapscan */
			tmp = "enable_bitmapscan";
			break;
		case 't':				/* tidscan */
			tmp = "enable_tidscan";
			break;
		case 'n':				/* nestloop */
			tmp = "enable_nestloop";
			break;
		case 'm':				/* mergejoin */
			tmp = "enable_mergejoin";
			break;
		case 'h':				/* hashjoin */
			tmp = "enable_hashjoin";
			break;
	}
	if (tmp)
	{
		SetConfigOption(tmp, "false", context, source);
		return true;
	}
	else
		return false;
}


const char *
get_stats_option_name(const char *arg)
{
	switch (arg[0])
	{
		case 'p':
			if (optarg[1] == 'a')		/* "parser" */
				return "log_parser_stats";
			else if (optarg[1] == 'l')	/* "planner" */
				return "log_planner_stats";
			break;

		case 'e':				/* "executor" */
			return "log_executor_stats";
			break;
	}

	return NULL;
}

/* ----------------------------------------------------------------
 * process_postgres_switches
 *	   Parse command line arguments for PostgresMain
 *
 * This is called twice, once for the "secure" options coming from the
 * postmaster or command line, and once for the "insecure" options coming
 * from the client's startup packet.  The latter have the same syntax but
 * may be restricted in what they can do.
 *
 * argv[0] is ignored in either case (it's assumed to be the program name).
 *
 * ctx is PGC_POSTMASTER for secure options, PGC_BACKEND for insecure options
 * coming from the client, or PGC_SUSET for insecure options coming from
 * a superuser client.
 *
 * If a database name is present in the command line arguments, it's
 * returned into *dbname (this is allowed only if *dbname is initially NULL).
 * ----------------------------------------------------------------
 */
void
process_postgres_switches(int argc, char *argv[], GucContext ctx,
						  const char **dbname)
{
	bool		secure = (ctx == PGC_POSTMASTER);
	int			errs = 0;
	GucSource	gucsource;
	int			flag;

	if (secure)
	{
		gucsource = PGC_S_ARGV; /* switches came from command line */

	/* Ignore the initial --single argument, if present */
	if (argc > 1 && strcmp(argv[1], "--single") == 0)
	{
		argv++;
		argc--;
	}
	}
	else
	{
		gucsource = PGC_S_CLIENT;		/* switches came from client */
	}

#ifdef HAVE_INT_OPTERR

	/*
<<<<<<< HEAD
	 * Turn this off because it's either printed to stderr and not the log
	 * where we'd want it, or argv[0] is now "--single", which would make for
	 * a weird error message.  We print our own error message below.
	 */
	opterr = 0;
#endif

	/*
=======
>>>>>>> 5a2a527b
	 * Parse command-line options.  CAUTION: keep this in sync with
	 * postmaster/postmaster.c (the option sets should not conflict)
	 * and with the common help() function in main/main.c.
	 */
<<<<<<< HEAD
	while ((flag = getopt(argc, argv, "A:B:b:C:c:D:d:EeFf:h:ijk:m:lN:nOo:Pp:r:S:sTt:Uv:W:x:y:z:-:")) != -1)
=======
	while ((flag = getopt(argc, argv, "A:B:c:D:d:EeFf:h:ijk:lN:nOo:Pp:r:S:sTt:v:W:y:-:")) != -1)
>>>>>>> 5a2a527b
	{
		switch (flag)
		{
			case 'A':
				SetConfigOption("debug_assertions", optarg, ctx, gucsource);
				break;

			case 'B':
				SetConfigOption("shared_buffers", optarg, ctx, gucsource);
				break;

            case 'b':
                SetConfigOption("gp_dbid", optarg, ctx, gucsource);
                break;

            case 'C':
                SetConfigOption("gp_contentid", optarg, ctx, gucsource);
                break;

			case 'D':
				if (secure)
					userDoption = optarg;
				break;

			case 'd':
				set_debug_options(atoi(optarg), ctx, gucsource);
				break;

			case 'E':
				EchoQuery = true;
				break;

			case 'e':
				SetConfigOption("datestyle", "euro", ctx, gucsource);
				break;

			case 'F':
				SetConfigOption("fsync", "false", ctx, gucsource);
				break;

			case 'f':
				if (!set_plan_disabling_options(optarg, ctx, gucsource))
					errs++;
				break;

			case 'h':
				SetConfigOption("listen_addresses", optarg, ctx, gucsource);
				break;

			case 'i':
				SetConfigOption("listen_addresses", "*", ctx, gucsource);
				break;

			case 'j':
				UseNewLine = 0;
				break;

			case 'k':
				SetConfigOption("unix_socket_directory", optarg, ctx, gucsource);
				break;

			case 'l':
				SetConfigOption("ssl", "true", ctx, gucsource);
				break;

			case 'm':
				/*
				 * In maintenance mode:
				 * 	1. allow DML on catalog table
				 * 	2. allow DML on segments
				 */
				SetConfigOption("maintenance_mode",         "true", ctx, gucsource);
				SetConfigOption("allow_segment_DML",        "true", ctx, gucsource);
				SetConfigOption("allow_system_table_mods",  "dml",  ctx, gucsource);
				break;

			case 'N':
				SetConfigOption("max_connections", optarg, ctx, gucsource);
				break;

			case 'n':
				/* ignored for consistency with postmaster */
				break;

			case 'O':
				/* Only use in single user mode */
				SetConfigOption("allow_system_table_mods", "all", ctx, gucsource);
				break;

			case 'o':
				errs++;
				break;

			case 'P':
				SetConfigOption("ignore_system_indexes", "true", ctx, gucsource);
				break;

			case 'p':
				SetConfigOption("port", optarg, ctx, gucsource);
				break;

			case 'r':
				/* send output (stdout and stderr) to the given file */
				if (secure)
					StrNCpy(OutputFileName, optarg, MAXPGPATH);
				break;

			case 'S':
				SetConfigOption("work_mem", optarg, ctx, gucsource);
				break;

			case 's':
					SetConfigOption("log_statement_stats", "true",
									ctx, gucsource);
				break;

			case 'T':
				/* ignored for consistency with postmaster */
				break;

			case 't':
				{
					const char *tmp = get_stats_option_name(optarg);

					if (tmp)
							SetConfigOption(tmp, "true", ctx, gucsource);
					else
						errs++;
					break;
				}

			case 'U':
				/*
				 * In upgrade mode, we indicate we're in upgrade mode and
				 * 1. allow DML on persistent table & catalog table
				 * 2. alter DDL on catalog table (NOTE: upgrade_mode must set beforehand)
				 * 3. TODO: disable the 4.1 xlog format (stick with the old)
				 */
				SetConfigOption("upgrade_mode",                         "true", ctx, gucsource);
				SetConfigOption("gp_permit_persistent_metadata_update", "true", ctx, gucsource);
				SetConfigOption("allow_segment_DML",  		            "true", ctx, gucsource);
				SetConfigOption("allow_system_table_mods",              "all",  ctx, gucsource);
				break;

			case 'v':
				if (secure)
					FrontendProtocol = (ProtocolVersion) atoi(optarg);
				break;

			case 'W':
				SetConfigOption("post_auth_delay", optarg, ctx, gucsource);
				break;


			case 'y':

				/*
				 * y - special flag passed if backend was forked by a
				 * postmaster.
				 */
				if (secure)
				{
					*dbname = strdup(optarg);

					secure = false;		/* subsequent switches are NOT secure */
					ctx = PGC_BACKEND;
					gucsource = PGC_S_CLIENT;
				}
				break;

			case 'c':
			case '-':
				{
					char	   *name,
							   *value;

					ParseLongOption(optarg, &name, &value);
					if (!value)
					{
						if (flag == '-')
							ereport(ERROR,
									(errcode(ERRCODE_SYNTAX_ERROR),
									 errmsg("--%s requires a value",
											optarg)));
						else
							ereport(ERROR,
									(errcode(ERRCODE_SYNTAX_ERROR),
									 errmsg("-c %s requires a value",
											optarg)));
					}

						SetConfigOption(name, value, ctx, gucsource);
					free(name);
					if (value)
						free(value);
					break;
				}

			case 'x': /* standby master dbid */
				SetConfigOption("gp_standby_dbid", optarg, ctx, gucsource);
				break;
            case 'z':
                SetConfigOption("gp_num_contents_in_cluster", 
								optarg, ctx, gucsource);
                break;

			default:
				errs++;
				break;
		}
	}


	/* 
	 * Optional database name should be there only if *dbname is NULL.
	 */
	if (!errs && dbname && *dbname == NULL && argc - optind >= 1)
		*dbname = strdup(argv[optind++]);

	if (errs || argc != optind)
	{
		if (errs)
			optind--;			/* complain about the previous argument */

		/* spell the error message a bit differently depending on context */
		if (IsUnderPostmaster)
		ereport(FATAL,
					(errcode(ERRCODE_SYNTAX_ERROR),
					 errmsg("invalid command-line argument for server process: %s", argv[optind]),
			  errhint("Try \"%s --help\" for more information.", progname)));
		else
			ereport(FATAL,
					(errcode(ERRCODE_SYNTAX_ERROR),
					 errmsg("%s: invalid command-line argument: %s",
							progname, argv[optind]),
			  errhint("Try \"%s --help\" for more information.", progname)));
	}

	/*
	 * Reset getopt(3) library so that it will work correctly in subprocesses
	 * or when this function is called a second time with another array.
	 */
	optind = 1;
#ifdef HAVE_INT_OPTRESET
	optreset = 1;				/* some systems need this too */
#endif
}
/* ----------------------------------------------------------------
 * PostgresMain
 *	   postgres main loop -- all backends, interactive or otherwise start here
 *
 * argc/argv are the command line arguments to be used.  (When being forked
 * by the postmaster, these are not the original argv array of the process.)
 * username is the (possibly authenticated) PostgreSQL user name to be used
 * for the session.
 * ----------------------------------------------------------------
 */
int
PostgresMain(int argc, char *argv[],
			 const char *dbname, const char *username)
	{
	int			firstchar;
	char		stack_base;
	StringInfoData input_message;
	sigjmp_buf	local_sigjmp_buf;
	volatile bool send_ready_for_query = true;
	int			topErrLevel;

	MemoryAccount *postgresMainMemoryAccount = NULL;
	
        /*
	 * CDB: Catch program error signals.
	 *
	 * Save our main thread-id for comparison during signals.
	 */
	main_tid = pthread_self();

	/*
	 * initialize globals (already done if under postmaster, but not if
	 * standalone; cheap enough to do over)
	 */
	MyProcPid = getpid();

#ifndef WIN32
	PostmasterPriority = getpriority(PRIO_PROCESS, 0);
#endif
	/*
	 * Fire up essential subsystems: error and memory management
	 *
	 * If we are running under the postmaster, this is done already.
	 */
	if (!IsUnderPostmaster)
		MemoryContextInit();

	/*
	 * Do not save the return value in any oldMemoryAccount variable.
	 * In that case, we risk switching to a stale memoryAccount that is no
	 * longer valid. This is because we reset the memory accounts frequently.
	 */
	postgresMainMemoryAccount = MemoryAccounting_CreateAccount(0, MEMORY_OWNER_TYPE_MainEntry);
	MemoryAccounting_SwitchAccount(postgresMainMemoryAccount);

	set_ps_display("startup", false);

	SetProcessingMode(InitProcessing);

	/* Set up reference point for stack depth checking */
	stack_base_ptr = &stack_base;

	/* Compute paths, if we didn't inherit them from postmaster */
	if (my_exec_path[0] == '\0')
		{
		if (find_my_exec(argv[0], my_exec_path) < 0)
			elog(FATAL, "%s: could not locate my own executable path",
				 argv[0]);
	}

	if (pkglib_path[0] == '\0')
		get_pkglib_path(my_exec_path, pkglib_path);

	/*
	 * Set default values for command-line options.
	 */
	EchoQuery = false;

	if (!IsUnderPostmaster)
		InitializeGUCOptions();

	/*
	 * Parse command-line options.
	 */
	process_postgres_switches(argc, argv, PGC_POSTMASTER, &dbname);

	/* Must have gotten a database name, or have a default (the username) */
	if (dbname == NULL)
	{
		dbname = username;
		if (dbname == NULL)
			ereport(FATAL,
					(errcode(ERRCODE_INVALID_PARAMETER_VALUE),
					 errmsg("%s: no database nor user name specified",
							progname)));
	}

	/* Acquire configuration parameters, unless inherited from postmaster */
	if (!IsUnderPostmaster)
	{
		if (!SelectConfigFiles(userDoption, argv[0]))
			proc_exit(1);
		/* If timezone is not set, determine what the OS uses */
		pg_timezone_initialize();
		/* If timezone_abbreviations is not set, select default */
		pg_timezone_abbrev_initialize();

        /*
	     * Remember stand-alone backend startup time.
         * CDB: Moved this up from below for use in error message headers.
         */
	    PgStartTime = GetCurrentTimestamp();
	}

	/*
	 * You might expect to see a setsid() call here, but it's not needed,
	 * because if we are under a postmaster then BackendInitialize() did it.
	 */

	/*
	 * Set up signal handlers and masks.
	 *
	 * Note that postmaster blocked all signals before forking child process,
	 * so there is no race condition whereby we might receive a signal before
	 * we have set up the handler.
	 *
	 * Also note: it's best not to use any signals that are SIG_IGNored in the
	 * postmaster.	If such a signal arrives before we are able to change the
	 * handler to non-SIG_IGN, it'll get dropped.  Instead, make a dummy
	 * handler in the postmaster to reserve the signal. (Of course, this isn't
	 * an issue for signals that are locally generated, such as SIGALRM and
	 * SIGPIPE.)
	 */
	if (am_walsender)
		WalSndSignals();
	else
	{
	pqsignal(SIGHUP, SigHupHandler);	/* set flag to read config file */
	pqsignal(SIGINT, StatementCancelHandler);	/* cancel current query */
	pqsignal(SIGTERM, die);		/* cancel current query and exit */
	pqsignal(SIGQUIT, quickdie);	/* hard crash time */
	pqsignal(SIGALRM, handle_sig_alarm);		/* timeout conditions */

	/*
	 * Ignore failure to write to frontend. Note: if frontend closes
	 * connection, we will notice it and exit cleanly when control next
	 * returns to outer loop.  This seems safer than forcing exit in the midst
	 * of output during who-knows-what operation...
	 */
	pqsignal(SIGPIPE, SIG_IGN);
		pqsignal(SIGUSR1, procsignal_sigusr1_handler);
	pqsignal(SIGUSR2, NotifyInterruptHandler);
	pqsignal(SIGFPE, FloatExceptionHandler);

	/*
	 * Reset some signals that are accepted by postmaster but not by backend
	 */
	pqsignal(SIGCHLD, SIG_DFL); /* system() requires this on some platforms */

#ifndef _WIN32
#ifdef SIGILL
    pqsignal(SIGILL, CdbProgramErrorHandler);
#endif
#ifdef SIGSEGV
    pqsignal(SIGSEGV, CdbProgramErrorHandler);
#endif
#ifdef SIGBUS
    pqsignal(SIGBUS, CdbProgramErrorHandler);
#endif
#endif
	}

	pqinitmask();

	/* We allow SIGQUIT (quickdie) at all times */
#ifdef HAVE_SIGPROCMASK
	sigdelset(&BlockSig, SIGQUIT);
#else
	BlockSig &= ~(sigmask(SIGQUIT));
#endif

	PG_SETMASK(&BlockSig);		/* block everything except SIGQUIT */

	if (IsUnderPostmaster)
		BaseInit();
	else
	{
		/*
		 * Validate we have been given a reasonable-looking DataDir (if under
		 * postmaster, assume postmaster did this already).
		 */
		Assert(DataDir);
		ValidatePgVersion(DataDir);

		/* Change into DataDir (if under postmaster, was done already) */
		ChangeToDataDir();

		/*
		 * Create lockfile for data directory.
		 */
		CreateDataDirLockFile(false);

		BaseInit();

		/*
		 * Start up xlog for standalone backend, and register to have it
		 * closed down at exit.
		 */
		StartupXLOG();
		on_shmem_exit(ShutdownXLOG, 0);

		/*
		 * Read any existing FSM cache file, and register to write one out at
		 * exit.
		 */
		LoadFreeSpaceMap();
		on_shmem_exit(DumpFreeSpaceMap, 0);

		/*
		 * We have to build the flat file for pg_database, but not for the
		 * user and group tables, since we won't try to do authentication.
		 */
		BuildFlatFiles(true);
	}

	/*
	 * Create a per-backend PGPROC struct in shared memory, except in the
	 * EXEC_BACKEND case where this was done in SubPostmasterMain. We must do
	 * this before we can use LWLocks (and in the EXEC_BACKEND case we already
	 * had to do some stuff with LWLocks).
	 */
#ifdef EXEC_BACKEND
	if (!IsUnderPostmaster)
		InitProcess();
#else
	InitProcess();
#endif

	/*
	 * We need to allow SIGINT, etc during the initial transaction.
	 * Also, currently if this is the Master with standby support
	 * we need to allow SIGUSR1 for performing sync replication (used by latch).
	 */
	PG_SETMASK(&UnBlockSig);

	/*
	 * General initialization.
	 *
	 * NOTE: if you are tempted to add code in this vicinity, consider putting
	 * it inside InitPostgres() instead.  In particular, anything that
	 * involves database access should be there, not here.
	 */
	ereport(DEBUG3,
			(errmsg_internal("InitPostgres")));
	InitPostgres(dbname, InvalidOid, username, NULL);

	SetProcessingMode(NormalProcessing);
	
	/**
	 * Initialize resource queue hash structure.
	 */
	if (Gp_role == GP_ROLE_DISPATCH && ResourceScheduler && !am_walsender)
		InitResQueues();

	/*
	 * Now all GUC states are fully set up.  Report them to client if
	 * appropriate.
	 */
	BeginReportingGUCOptions();

	/*
	 * Also set up handler to log session end; we have to wait till now to be
	 * sure Log_disconnections has its final value.
	 */
	if (IsUnderPostmaster && Log_disconnections)
		on_proc_exit(log_disconnections, 0);

	/* If this is a WAL sender process, we're done with initialization. */
	if (am_walsender)
		InitWalSender();
	/*
	 * process any libraries that should be preloaded at backend start (this
	 * likewise can't be done until GUC settings are complete)
	 */
	process_local_preload_libraries();
	
	/*
	 * DA requires these be cleared at start
	 */
	DtxContextInfo_Reset(&QEDtxContextInfo);

	/*
	 * Send this backend's cancellation info to the frontend.
	 */
	if (whereToSendOutput == DestRemote &&
		PG_PROTOCOL_MAJOR(FrontendProtocol) >= 2)
	{
		StringInfoData buf;

		pq_beginmessage(&buf, 'K');
		pq_sendint(&buf, (int32) MyProcPid, sizeof(int32));
		pq_sendint(&buf, (int32) MyCancelKey, sizeof(int32));
		pq_endmessage(&buf);
		/* Need not flush since ReadyForQuery will do it. */
	}

	/* Welcome banner for standalone case */
	if (whereToSendOutput == DestDebug)
		printf("\nPostgreSQL stand-alone backend %s\n", PG_VERSION);

	/*
	 * Create the memory context we will use in the main loop.
	 *
	 * MessageContext is reset once per iteration of the main loop, ie, upon
	 * completion of processing of each command message from the client.
	 */
	MessageContext = AllocSetContextCreate(TopMemoryContext,
										   "MessageContext",
										   ALLOCSET_DEFAULT_MINSIZE,
										   ALLOCSET_DEFAULT_INITSIZE,
										   ALLOCSET_DEFAULT_MAXSIZE);


	/*
	 * POSTGRES main processing loop begins here
	 *
	 * If an exception is encountered, processing resumes here so we abort the
	 * current transaction and start a new one.
	 *
	 * You might wonder why this isn't coded as an infinite loop around a
	 * PG_TRY construct.  The reason is that this is the bottom of the
	 * exception stack, and so with PG_TRY there would be no exception handler
	 * in force at all during the CATCH part.  By leaving the outermost setjmp
	 * always active, we have at least some chance of recovering from an error
	 * during error recovery.  (If we get into an infinite loop thereby, it
	 * will soon be stopped by overflow of elog.c's internal state stack.)
	 */

	if (sigsetjmp(local_sigjmp_buf, 1) != 0)
	{
		/*
		 * NOTE: if you are tempted to add more code in this if-block,
		 * consider the high probability that it should be in
		 * AbortTransaction() instead.	The only stuff done directly here
		 * should be stuff that is guaranteed to apply *only* for outer-level
		 * error recovery, such as adjusting the FE/BE protocol status.
		 */

		/* Since not using PG_TRY, must reset error stack by hand */
		error_context_stack = NULL;

		/* Prevent interrupts while cleaning up */
		HOLD_INTERRUPTS();

		/*
		 * Forget any pending QueryCancel request, since we're returning to
		 * the idle loop anyway, and cancel the statement timer if running.
		 */
		QueryCancelPending = false;
		disable_sig_alarm(true);
		QueryCancelPending = false;		/* again in case timeout occurred */
		QueryFinishPending = false;

		/*
		 * Turn off these interrupts too.  This is only needed here and not in
		 * other exception-catching places since these interrupts are only
		 * enabled while we wait for client input.
		 */
		DoingCommandRead = false;
		DisableNotifyInterrupt();
		DisableCatchupInterrupt();

		/* Make sure libpq is in a good state */
		pq_comm_reset();

		/* Report the error to the client and/or server log */
		EmitErrorReport();

		/*
		 * Make sure debug_query_string gets reset before we possibly clobber
		 * the storage it points at.
		 */
		debug_query_string = NULL;

		/*
		 * Abort the current transaction in order to recover.
		 */
		AbortCurrentTransaction();

		if (am_walsender)
			WalSndErrorCleanup();

		topErrLevel = elog_getelevel();
		if (topErrLevel <= ERROR)
		{
			/*
			 * Let's see if the DTM has phase 2 retry work.
			 */
			if (Gp_role == GP_ROLE_DISPATCH)
				doDtxPhase2Retry();
		}

		/*
		 * Now return to normal top-level context and clear ErrorContext for
		 * next time.
		 */
		MemoryContextSwitchTo(TopMemoryContext);
		FlushErrorState();
		QueryContext = NULL;

		/*
		 * If we were handling an extended-query-protocol message, initiate
		 * skip till next Sync.  This also causes us not to issue
		 * ReadyForQuery (until we get Sync).
		 */
		if (doing_extended_query_message)
			ignore_till_sync = true;

		/* We don't have a transaction command open anymore */
		xact_started = false;

		/* Inform Vmem tracker that the current process has finished cleanup */
		RunawayCleaner_RunawayCleanupDoneForProcess(false /* ignoredCleanup */);

		/* Now we can allow interrupts again */
		RESUME_INTERRUPTS();
	}

	/* We can now handle ereport(ERROR) */
	PG_exception_stack = &local_sigjmp_buf;

	if (!ignore_till_sync)
		send_ready_for_query = true;	/* initially, or after error */

	/*
	 * Non-error queries loop here.
	 */

	for (;;)
	{
		/*
		 * At top of loop, reset extended-query-message flag, so that any
		 * errors encountered in "idle" state don't provoke skip.
		 */
		doing_extended_query_message = false;

		/*
		 * Release storage left over from prior query cycle, and create a new
		 * query input buffer in the cleared MessageContext.
		 */
		MemoryContextSwitchTo(MessageContext);
		MemoryContextResetAndDeleteChildren(MessageContext);
		VmemTracker_ResetMaxVmemReserved();
		MemoryAccounting_ResetPeakBalance();

		initStringInfo(&input_message);

        /* Reset elog globals */
        currentSliceId = UNSET_SLICE_ID;
        if (Gp_role == GP_ROLE_EXECUTE)
            gp_command_count = 0;

		/*
		 * (1) If we've reached idle state, tell the frontend we're ready for
		 * a new query.
		 *
		 * Note: this includes fflush()'ing the last of the prior output.
		 *
		 * This is also a good time to send collected statistics to the
		 * collector, and to update the PS stats display.  We avoid doing
		 * those every time through the message loop because it'd slow down
		 * processing of batched messages, and because we don't want to report
		 * uncommitted updates (that confuses autovacuum).
		 */
		if (send_ready_for_query)
		{
			if (IsTransactionOrTransactionBlock())
			{
				set_ps_display("idle in transaction", false);
				pgstat_report_activity("<IDLE> in transaction");
			}
			else
			{
				pgstat_report_stat(false);
				pgstat_report_queuestat();

				set_ps_display("idle", false);
				pgstat_report_activity("<IDLE>");
			}

			if (Gp_role == GP_ROLE_EXECUTE && Gp_is_writer)
			{
				ReadyForQuery_QEWriter(whereToSendOutput);
			}
			else
				ReadyForQuery(whereToSendOutput);
			send_ready_for_query = false;
		}

		/*
		 * (2) Allow asynchronous signals to be executed immediately if they
		 * come in while we are waiting for client input. (This must be
		 * conditional since we don't want, say, reads on behalf of COPY FROM
		 * STDIN doing the same thing.)
		 */
		QueryCancelPending = false;		/* forget any earlier CANCEL signal */
		DoingCommandRead = true;

#ifdef USE_TEST_UTILS
		/* reset time slice */
		TimeSliceReset();
#endif /* USE_TEST_UTILS */

		/*
		 * (2b) Check for temp table delete reset session work.
		 */
		if (Gp_role == GP_ROLE_DISPATCH)
			CheckForResetSession();
		
		/*
		 * (3) read a command (loop blocks here)
		 */
		if (Gp_role == GP_ROLE_DISPATCH)
		{
			/*
			 * We want to check to see if our session goes "idle" (nobody sending us work to do)
			 * We decide this it true if after waiting a while, we don't get a message from the client.
			 * We can then free resources (right now, just the gangs on the segDBs).
			 *
			 * A Bit ugly:  We share the sig alarm timer with the deadlock detection.
			 * We know which it is (deadlock detection needs to run or idle
			 * session resource release) based on the DoingCommandRead flag.
			 *
			 * Perhaps instead of calling enable_sig_alarm, we should just call
			 * setitimer() directly (we don't need to worry about the statement timeout timer
			 * because it can't be running when we are idle).
			 *
			 * We want the time value to be long enough so we don't free gangs prematurely.
			 * This means giving the end user enough time to type in the next SQL statement
			 *
			 */
			if (IdleSessionGangTimeout > 0 && gangsExist())
				if (!enable_sig_alarm( IdleSessionGangTimeout /* ms */, false))
					elog(FATAL, "could not set timer for client wait timeout");
		}

		IdleTracker_DeactivateProcess();
		firstchar = ReadCommand(&input_message);
		IdleTracker_ActivateProcess();

		if (!IsTransactionOrTransactionBlock()){
			/* Reset memory accounting */

			/*
			 * We finished processing the last query and currently we are not under
			 * any transaction. So reset memory accounting. Note: any memory
			 * allocated before resetting will go into the rollover memory account,
			 * allocated under top memory context.
			 */
			MemoryAccounting_Reset();

			postgresMainMemoryAccount = MemoryAccounting_CreateAccount(0, MEMORY_OWNER_TYPE_MainEntry);
			/*
			 * Don't attempt to save previous memory account. This will be invalid by the time we attempt to restore.
			 * This is why we are not using our START_MEMORY_ACCOUNT and END_MEMORY_ACCOUNT macros
			 */
			MemoryAccounting_SwitchAccount(postgresMainMemoryAccount);

			/* End of memory accounting setup */
		}

		/*
		 * (4) disable async signal conditions again.
		 */
		DoingCommandRead = false;

		/*
		 * (5) check for any other interesting events that happened while we
		 * slept.
		 */
		if (got_SIGHUP)
		{
			got_SIGHUP = false;
			ProcessConfigFile(PGC_SIGHUP);
		}

		/*
		 * (6) process the command.  But ignore it if we're skipping till
		 * Sync.
		 */
		if (ignore_till_sync && firstchar != EOF)
			continue;
		
		elog((Debug_print_full_dtm ? LOG : DEBUG5), "First char: '%c'; gp_role = '%s'.",firstchar,role_to_string(Gp_role));
		
		switch (firstchar)
		{
			case 'Q':			/* simple query */
				{
					const char *query_string = NULL;                    
 
                    elog(DEBUG1, "Message type %c received by from libpq, len = %d", firstchar, input_message.len); /* TODO: Remove this */

					/* Set statement_timestamp() */
 					SetCurrentStatementStartTimestamp();
 					
                    query_string = pq_getmsgstring(&input_message);
					pq_getmsgend(&input_message);

					elog((Debug_print_full_dtm ? LOG : DEBUG5), "Simple query stmt: %s.",query_string);

					setupRegularDtxContext();

					if (am_walsender)
						exec_replication_command(query_string);
					else
						exec_simple_query(query_string, NULL, -1);

					send_ready_for_query = true;
				}
				break;
            case 'M':           /* MPP dispatched stmt from QD */
				{
					/* This is exactly like 'Q' above except we peel off and
					 * set the snapshot information right away.
					 */
					/*
					 * Since PortalDefineQuery() does not take NULL query string,
					 * we initialize it with a contant empty string.
					 */
					const char *query_string = pstrdup("");
					
					const char *serializedSnapshot = NULL;
					const char *serializedQuerytree = NULL;
					const char *serializedPlantree = NULL;
					const char *serializedParams = NULL;
					const char *serializedSliceInfo = NULL;
					const char *seqServerHost = NULL;
					
					int query_string_len = 0;
					int serializedSnapshotlen = 0;
					int serializedQuerytreelen = 0;
					int serializedPlantreelen = 0;
					int serializedParamslen = 0;
					int serializedSliceInfolen = 0;
					int seqServerHostlen = 0;
					int seqServerPort = -1;
					
					int		localSlice;
					int		rootIdx;
					int		primary_gang_id;
					TimestampTz statementStart;
					Oid 	suid;
					Oid 	ouid;
					Oid 	cuid;
					bool	suid_is_super = false;
					bool	ouid_is_super = false;

					int unusedFlags;

					/* Set statement_timestamp() */
 					SetCurrentStatementStartTimestamp();
 					
					/* get the client command serial# */
					gp_command_count = pq_getmsgint(&input_message, 4);
					
					elog(DEBUG1, "Message type %c received by from libpq, len = %d", firstchar, input_message.len); /* TODO: Remove this */
									
					/* Get the userid info  (session, outer, current) */	
					suid = pq_getmsgint(&input_message, 4);	
					if(pq_getmsgbyte(&input_message) == 1)
						suid_is_super = true;	
					
					ouid = pq_getmsgint(&input_message, 4);		
					if(pq_getmsgbyte(&input_message) == 1)
						ouid_is_super = true;	
					cuid = pq_getmsgint(&input_message, 4);		
					
					/* get the slice number# */
					localSlice = pq_getmsgint(&input_message, 4);
					
					rootIdx = pq_getmsgint(&input_message, 4);

					primary_gang_id = pq_getmsgint(&input_message, 4);

					statementStart = pq_getmsgint64(&input_message);
					/*
					 * Should we set the CurrentStatementStartTimestamp to the 
					 * original start of the statement (as seen by the masterDB?
					 * 
					 * Or have it be the time this particular QE received it's work?
					 * 
					 * Or both?
					 */
					//SetCurrentStatementStartTimestampToMaster(statementStart);
					
					/* read ser string lengths */
					query_string_len = pq_getmsgint(&input_message, 4);
					serializedQuerytreelen = pq_getmsgint(&input_message, 4);
					serializedPlantreelen = pq_getmsgint(&input_message, 4);
					serializedParamslen = pq_getmsgint(&input_message, 4);
					serializedSliceInfolen = pq_getmsgint(&input_message, 4);
					serializedSnapshotlen = pq_getmsgint(&input_message, 4);
						
					/* read in the snapshot info */
					if (serializedSnapshotlen == 0)
						serializedSnapshot = NULL;
					else
						serializedSnapshot = pq_getmsgbytes(&input_message,serializedSnapshotlen);

					DtxContextInfo_Deserialize(
						serializedSnapshot, serializedSnapshotlen,
						&TempDtxContextInfo);

					/* get the transaction options */
					unusedFlags = pq_getmsgint(&input_message, 4);

					seqServerHostlen = pq_getmsgint(&input_message, 4);
					seqServerPort = pq_getmsgint(&input_message, 4);

					/* get the query string and kick off processing. */
					if (query_string_len > 0)
						query_string = pq_getmsgbytes(&input_message,query_string_len);
					
					if (serializedQuerytreelen > 0)
						serializedQuerytree = pq_getmsgbytes(&input_message,serializedQuerytreelen);
						
					if (serializedPlantreelen > 0)
						serializedPlantree = pq_getmsgbytes(&input_message,serializedPlantreelen);
						
					if (serializedParamslen > 0)
						serializedParams = pq_getmsgbytes(&input_message,serializedParamslen);
						
					if (serializedSliceInfolen > 0)
						serializedSliceInfo = pq_getmsgbytes(&input_message,serializedSliceInfolen);

					if (seqServerHostlen > 0)
						seqServerHost = pq_getmsgbytes(&input_message, seqServerHostlen);

					pq_getmsgend(&input_message);
					 
					elog((Debug_print_full_dtm ? LOG : DEBUG5), "MPP dispatched stmt from QD: %s.",query_string);

					if (suid > 0)				
						SetSessionUserId(suid, suid_is_super);  /* Set the session UserId */
	
					if (ouid > 0 && ouid != GetSessionUserId()) 
						SetCurrentRoleId(ouid, ouid_is_super);		/* Set the outer UserId */

					// UNDONE: Make this more official...
					if (TempDtxContextInfo.distributedSnapshot.header.maxCount == 0)
						TempDtxContextInfo.distributedSnapshot.header.maxCount = max_prepared_xacts;
					
					setupQEDtxContext(&TempDtxContextInfo);
					
					if (cuid > 0)
						SetUserIdAndContext(cuid, false); /* Set current userid */

					if (serializedQuerytreelen==0 && serializedPlantreelen==0)
					{
						if (strncmp(query_string, "BEGIN", 5) == 0)
						{
							CommandDest dest = whereToSendOutput;
							
							/*
							 * Special explicit BEGIN for COPY, etc.
							 * We've already begun it as part of setting up the context.
							 */
							elog((Debug_print_full_dtm ? LOG : DEBUG5), "PostgresMain explicit %s", query_string);
							
							// UNDONE: HACK
							pgstat_report_activity("BEGIN");
							
							set_ps_display("BEGIN", false);
							
							BeginCommand("BEGIN", dest);
							
							EndCommand("BEGIN", dest);
							
						}
						else
						{
							exec_simple_query(query_string, seqServerHost, seqServerPort);
						}
					}
					else
						exec_mpp_query(query_string, 
									   serializedQuerytree, serializedQuerytreelen,
									   serializedPlantree, serializedPlantreelen,
									   serializedParams, serializedParamslen,
									   serializedSliceInfo, serializedSliceInfolen,
									   seqServerHost, seqServerPort, localSlice);
					
					SetUserIdAndContext(GetOuterUserId(), false);

					send_ready_for_query = true;
				}
				break;
            case 'T':           /* MPP dispatched dtx protocol command from QD */
				{
					DtxProtocolCommand dtxProtocolCommand;

					int flags;
					
					int loggingStrLen;
					const char *loggingStr;
					
					int gidLen;
					const char *gid;

					DistributedTransactionId gxid;
					int	primary_gang_id;
					int serializedSnapshotlen;
					const char *serializedSnapshot;


					elog(DEBUG1, "Message type %c received by from libpq, len = %d", firstchar, input_message.len); /* TODO: Remove this */
					
					/* get the transaction protocol command # */
					dtxProtocolCommand = (DtxProtocolCommand) pq_getmsgint(&input_message, 4);

					/* get the flags */
					flags = pq_getmsgint(&input_message, 4);
					
					/* get the logging string length */
					loggingStrLen = pq_getmsgint(&input_message, 4);
					
					/* get the logging string */
					loggingStr = pq_getmsgbytes(&input_message,loggingStrLen);

					/* get the logging string length */
					gidLen = pq_getmsgint(&input_message, 4);
					
					/* get the logging string */
					gid = pq_getmsgbytes(&input_message,gidLen);

					/* get the distributed transaction id */
					gxid = (DistributedTransactionId) pq_getmsgint(&input_message, 4);
					
					primary_gang_id = pq_getmsgint(&input_message, 4);

					serializedSnapshotlen = pq_getmsgint(&input_message, 4);

					/* read in the snapshot info/ DtxContext */
					if (serializedSnapshotlen == 0)
						serializedSnapshot = NULL;
					else
						serializedSnapshot = pq_getmsgbytes(&input_message,serializedSnapshotlen);

					/*
					 * This is for debugging.  Otherwise we don't need to deserialize this
					 */
					DtxContextInfo_Deserialize(
							serializedSnapshot, serializedSnapshotlen,
							&TempDtxContextInfo);

					pq_getmsgend(&input_message);

					// Do not touch DTX context.

					exec_mpp_dtx_protocol_command(dtxProtocolCommand, flags, loggingStr, gid, gxid, &TempDtxContextInfo);

					send_ready_for_query = true;

            	}
				break;

			case 'P':			/* parse */
				{
					const char *stmt_name;
					const char *query_string;
					int			numParams;
					Oid		   *paramTypes = NULL;

					forbidden_in_wal_sender(firstchar);

					/* Set statement_timestamp() */
					SetCurrentStatementStartTimestamp();

					stmt_name = pq_getmsgstring(&input_message);
					query_string = pq_getmsgstring(&input_message);
					numParams = pq_getmsgint(&input_message, 2);
					if (numParams > 0)
					{
						int			i;

						paramTypes = (Oid *) palloc(numParams * sizeof(Oid));
						for (i = 0; i < numParams; i++)
							paramTypes[i] = pq_getmsgint(&input_message, 4);
					}
					pq_getmsgend(&input_message);

					elog((Debug_print_full_dtm ? LOG : DEBUG5), "Parse: %s.",query_string);

					setupRegularDtxContext();
					
					exec_parse_message(query_string, stmt_name,
									   paramTypes, numParams);
				}
				break;
			case 'W':    /* GPDB QE-backend startup info (motion listener, version). */
				{
					sendQEDetails();
					pq_flush();
				}
				break;

			case 'B':			/* bind */
				forbidden_in_wal_sender(firstchar);

				/* Set statement_timestamp() */
				SetCurrentStatementStartTimestamp();

                setupRegularDtxContext();
                
				/*
				 * this message is complex enough that it seems best to put
				 * the field extraction out-of-line
				 */
				exec_bind_message(&input_message);
				break;

			case 'E':			/* execute */
				{
					const char *portal_name;
					int64			max_rows;

					forbidden_in_wal_sender(firstchar);

					/* Set statement_timestamp() */
					SetCurrentStatementStartTimestamp();

					portal_name = pq_getmsgstring(&input_message);

					 /*Get the max rows but cast to int64 internally. */
					max_rows = (int64)pq_getmsgint(&input_message, 4);
					pq_getmsgend(&input_message);

					elog((Debug_print_full_dtm ? LOG : DEBUG5), "Execute: %s.",portal_name);

					setupRegularDtxContext();
					
					exec_execute_message(portal_name, max_rows);
				}
				break;

			case 'F':			/* fastpath function call */

				forbidden_in_wal_sender(firstchar);

                /* Set statement_timestamp() */
 				SetCurrentStatementStartTimestamp();

				/* Tell the collector what we're doing */
				pgstat_report_activity("<FASTPATH> function call");

				elog((Debug_print_full_dtm ? LOG : DEBUG5), "Fast path function call.");

				setupRegularDtxContext();
					
				/* start an xact for this function invocation */
				start_xact_command();

				/*
				 * Note: we may at this point be inside an aborted
				 * transaction.  We can't throw error for that until we've
				 * finished reading the function-call message, so
				 * HandleFunctionRequest() must check for it after doing so.
				 * Be careful not to do anything that assumes we're inside a
				 * valid transaction here.
				 */

				/* switch back to message context */
				MemoryContextSwitchTo(MessageContext);

				if (HandleFunctionRequest(&input_message) == EOF)
				{
					/* lost frontend connection during F message input */

					/*
					 * Reset whereToSendOutput to prevent ereport from
					 * attempting to send any more messages to client.
					 */
					if (whereToSendOutput == DestRemote)
						whereToSendOutput = DestNone;

					proc_exit(0);
				}

				/* commit the function-invocation transaction */
				finish_xact_command();

				send_ready_for_query = true;
				break;

			case 'C':			/* close */
				{
					int			close_type;
					const char *close_target;

					forbidden_in_wal_sender(firstchar);

					close_type = pq_getmsgbyte(&input_message);
					close_target = pq_getmsgstring(&input_message);
					pq_getmsgend(&input_message);

					switch (close_type)
					{
						case 'S':
							if (close_target[0] != '\0')
								DropPreparedStatement(close_target, false);
							else
							{
								/* special-case the unnamed statement */
								unnamed_stmt_pstmt = NULL;
								if (unnamed_stmt_context)
								{
									DropDependentPortals(unnamed_stmt_context);
									MemoryContextDelete(unnamed_stmt_context);
								}
								unnamed_stmt_context = NULL;
							}
							break;
						case 'P':
							{
								Portal		portal;

								portal = GetPortalByName(close_target);
								if (PortalIsValid(portal))
									PortalDrop(portal, false);
							}
							break;
						default:
							ereport(ERROR,
									(errcode(ERRCODE_PROTOCOL_VIOLATION),
								   errmsg("invalid CLOSE message subtype %d",
										  close_type)));
							break;
					}

					if (whereToSendOutput == DestRemote)
						pq_putemptymessage('3');		/* CloseComplete */
				}
				break;

			case 'D':			/* describe */
				{
					int			describe_type;
					const char *describe_target;

					forbidden_in_wal_sender(firstchar);

					/* Set statement_timestamp() (needed for xact) */
					SetCurrentStatementStartTimestamp();

					describe_type = pq_getmsgbyte(&input_message);
					describe_target = pq_getmsgstring(&input_message);
					pq_getmsgend(&input_message);

					elog((Debug_print_full_dtm ? LOG : DEBUG5), "Describe: %s.", describe_target);
					
					setupRegularDtxContext();
					
					switch (describe_type)
					{
						case 'S':
							exec_describe_statement_message(describe_target);
							break;
						case 'P':
							exec_describe_portal_message(describe_target);
							break;
						default:
							ereport(ERROR,
									(errcode(ERRCODE_PROTOCOL_VIOLATION),
								errmsg("invalid DESCRIBE message subtype %d",
									   describe_type)));
							break;
					}
				}
				break;

			case 'H':			/* flush */
				pq_getmsgend(&input_message);
				if (whereToSendOutput == DestRemote)
					pq_flush();
				break;

			case 'S':			/* sync */
				pq_getmsgend(&input_message);
				finish_xact_command();
				send_ready_for_query = true;
				break;

				/*
				 * 'X' means that the frontend is closing down the socket. EOF
				 * means unexpected loss of frontend connection. Either way,
				 * perform normal shutdown.
				 */
			case 'X':
			case EOF:

				/*
				 * Reset whereToSendOutput to prevent ereport from attempting
				 * to send any more messages to client.
				 */
				if (whereToSendOutput == DestRemote)
					whereToSendOutput = DestNone;

				/*
				 * NOTE: if you are tempted to add more code here, DON'T!
				 * Whatever you had in mind to do should be set up as an
				 * on_proc_exit or on_shmem_exit callback, instead. Otherwise
				 * it will fail to be called during other backend-shutdown
				 * scenarios.
				 */
				proc_exit(0);

			case 'd':			/* copy data */
			case 'c':			/* copy done */
			case 'f':			/* copy fail */

				/*
				 * Accept but ignore these messages, per protocol spec; we
				 * probably got here because a COPY failed, and the frontend
				 * is still sending data.
				 */
				break;

			default:
				ereport(FATAL,
						(errcode(ERRCODE_PROTOCOL_VIOLATION),
						 errmsg("invalid frontend message type %d ('%c')",
								firstchar,firstchar)));
		}
	}							/* end of input-reading loop */

	/* can't get here because the above loop never exits */
	Assert(false);

	return 1;					/* keep compiler quiet */
}

/*
 * Throw an error if we're a WAL sender process.
 *
 * This is used to forbid anything else than simple query protocol messages
 * in a WAL sender process.  'firstchar' specifies what kind of a forbidden
 * message was received, and is used to construct the error message.
 */
static void
forbidden_in_wal_sender(char firstchar)
{
	if (am_walsender)
	{
		if (firstchar == 'F')
			ereport(ERROR,
					(errcode(ERRCODE_PROTOCOL_VIOLATION),
					 errmsg("fastpath function calls not supported in a replication connection")));
		else
			ereport(ERROR,
					(errcode(ERRCODE_PROTOCOL_VIOLATION),
					 errmsg("extended query protocol not supported in a replication connection")));
	}
}

/*
 * Obtain platform stack depth limit (in bytes)
 *
 * Return -1 if unlimited or not known
 */
long
get_stack_depth_rlimit(void)
{
#if defined(HAVE_GETRLIMIT) && defined(RLIMIT_STACK)
	static long val = 0;

	/* This won't change after process launch, so check just once */
	if (val == 0)
	{
		struct rlimit rlim;

		if (getrlimit(RLIMIT_STACK, &rlim) < 0)
			val = -1;
		else if (rlim.rlim_cur == RLIM_INFINITY)
			val = -1;
		else
			val = rlim.rlim_cur;
	}
	return val;
#else /* no getrlimit */
#if defined(WIN32) || defined(__CYGWIN__)
	/* On Windows we set the backend stack size in src/backend/Makefile */
	return WIN32_STACK_RLIMIT;
#else  /* not windows ... give up */
	return -1;
#endif
#endif
}


static struct rusage Save_r;
static struct timeval Save_t;

void
ResetUsage(void)
{
	getrusage(RUSAGE_SELF, &Save_r);
	gettimeofday(&Save_t, NULL);
	ResetBufferUsage();
	/* ResetTupleCount(); */
}

#ifdef  pg_on_solaris
#if defined(_LP64) || _FILE_OFFSET_BITS != 64
#include <procfs.h>
#endif 
#endif 

void
ShowUsage(const char *title)
{
	StringInfoData str;
	struct timeval user,
				sys;
	struct timeval elapse_t;
	struct rusage r;
	char	   *bufusage;

	getrusage(RUSAGE_SELF, &r);
	gettimeofday(&elapse_t, NULL);
	memcpy((char *) &user, (char *) &r.ru_utime, sizeof(user));
	memcpy((char *) &sys, (char *) &r.ru_stime, sizeof(sys));
	if (elapse_t.tv_usec < Save_t.tv_usec)
	{
		elapse_t.tv_sec--;
		elapse_t.tv_usec += 1000000;
	}
	if (r.ru_utime.tv_usec < Save_r.ru_utime.tv_usec)
	{
		r.ru_utime.tv_sec--;
		r.ru_utime.tv_usec += 1000000;
	}
	if (r.ru_stime.tv_usec < Save_r.ru_stime.tv_usec)
	{
		r.ru_stime.tv_sec--;
		r.ru_stime.tv_usec += 1000000;
	}

#ifdef  pg_on_solaris
#if defined(_LP64) || _FILE_OFFSET_BITS != 64
	{
		char pathname[100];
		int fd;
		psinfo_t psinfo;
		psinfo_t *psi = &psinfo;

		(void) sprintf(pathname, "/proc/%d/psinfo", (int)getpid());
		if ((fd = open(pathname, O_RDONLY)) >= 0)
		{
			if (read(fd, &psinfo, sizeof (psinfo)) == sizeof (psinfo))
			{
				uint_t value; /* need 32 bits to compute with */

				elog(LOG,"Process size:..............%ld KB",(long)psi->pr_size);
				elog(LOG,"Resident Set Size:.........%ld KB",(long)psi->pr_rssize);

				value = psi->pr_pctmem;
				value = ((value * 1000) + 0x7000) >> 15; /* [0 .. 1000] */
				elog(LOG,"Percent of memory:.........%3u.%u%%", value / 10, value % 10);

			}
		}

		(void) close(fd);

	}


#endif 
#endif 

	/*
	 * the only stats we don't show here are for memory usage -- i can't
	 * figure out how to interpret the relevant fields in the rusage struct,
	 * and they change names across o/s platforms, anyway. if you can figure
	 * out what the entries mean, you can somehow extract resident set size,
	 * shared text size, and unshared data and stack sizes.
	 */
	initStringInfo(&str);

	appendStringInfo(&str, "! system usage stats:\n");
	appendStringInfo(&str,
				"!\t%ld.%06ld elapsed %ld.%06ld user %ld.%06ld system sec\n",
					 (long) (elapse_t.tv_sec - Save_t.tv_sec),
					 (long) (elapse_t.tv_usec - Save_t.tv_usec),
					 (long) (r.ru_utime.tv_sec - Save_r.ru_utime.tv_sec),
					 (long) (r.ru_utime.tv_usec - Save_r.ru_utime.tv_usec),
					 (long) (r.ru_stime.tv_sec - Save_r.ru_stime.tv_sec),
					 (long) (r.ru_stime.tv_usec - Save_r.ru_stime.tv_usec));
	appendStringInfo(&str,
					 "!\t[%ld.%06ld user %ld.%06ld sys total]\n",
					 (long) user.tv_sec,
					 (long) user.tv_usec,
					 (long) sys.tv_sec,
					 (long) sys.tv_usec);
#if defined(HAVE_GETRUSAGE)
	appendStringInfo(&str,
					 "!\t%ld/%ld [%ld/%ld] filesystem blocks in/out\n",
					 r.ru_inblock - Save_r.ru_inblock,
	/* they only drink coffee at dec */
					 r.ru_oublock - Save_r.ru_oublock,
					 r.ru_inblock, r.ru_oublock);
	appendStringInfo(&str,
			  "!\t%ld/%ld [%ld/%ld] page faults/reclaims, %ld [%ld] swaps\n",
					 r.ru_majflt - Save_r.ru_majflt,
					 r.ru_minflt - Save_r.ru_minflt,
					 r.ru_majflt, r.ru_minflt,
					 r.ru_nswap - Save_r.ru_nswap,
					 r.ru_nswap);
	appendStringInfo(&str,
		 "!\t%ld [%ld] signals rcvd, %ld/%ld [%ld/%ld] messages rcvd/sent\n",
					 r.ru_nsignals - Save_r.ru_nsignals,
					 r.ru_nsignals,
					 r.ru_msgrcv - Save_r.ru_msgrcv,
					 r.ru_msgsnd - Save_r.ru_msgsnd,
					 r.ru_msgrcv, r.ru_msgsnd);
	appendStringInfo(&str,
			 "!\t%ld/%ld [%ld/%ld] voluntary/involuntary context switches\n",
					 r.ru_nvcsw - Save_r.ru_nvcsw,
					 r.ru_nivcsw - Save_r.ru_nivcsw,
					 r.ru_nvcsw, r.ru_nivcsw);
#endif   /* HAVE_GETRUSAGE */

	bufusage = ShowBufferUsage();
	appendStringInfo(&str, "! buffer usage stats:\n%s", bufusage);
	pfree(bufusage);

	/* remove trailing newline */
	if (str.data[str.len - 1] == '\n')
		str.data[--str.len] = '\0';

	ereport(LOG,
			(errmsg_internal("%s", title),
			 errdetail("%s", str.data)));

	pfree(str.data);
}

/*
 * on_proc_exit handler to log end of session
 */
static void
log_disconnections(int code, Datum arg __attribute__((unused)))
{
	Port	   *port = MyProcPort;
	long		secs;
	int			usecs;
	int			msecs;
	int			hours,
				minutes,
				seconds;

	TimestampDifference(port->SessionStartTime,
						GetCurrentTimestamp(),
						&secs, &usecs);
	msecs = usecs / 1000;

	hours = secs / SECS_PER_HOUR;
	secs %= SECS_PER_HOUR;
	minutes = secs / SECS_PER_MINUTE;
	seconds = secs % SECS_PER_MINUTE;

	ereport(LOG,
			(errmsg("disconnection: session time: %d:%02d:%02d.%03d "
					"user=%s database=%s host=%s%s%s",
					hours, minutes, seconds, msecs,
					port->user_name, port->database_name, port->remote_host,
					port->remote_port[0] ? " port=" : "", port->remote_port)));
}<|MERGE_RESOLUTION|>--- conflicted
+++ resolved
@@ -3775,7 +3775,6 @@
 #ifdef HAVE_INT_OPTERR
 
 	/*
-<<<<<<< HEAD
 	 * Turn this off because it's either printed to stderr and not the log
 	 * where we'd want it, or argv[0] is now "--single", which would make for
 	 * a weird error message.  We print our own error message below.
@@ -3784,17 +3783,11 @@
 #endif
 
 	/*
-=======
->>>>>>> 5a2a527b
 	 * Parse command-line options.  CAUTION: keep this in sync with
 	 * postmaster/postmaster.c (the option sets should not conflict)
 	 * and with the common help() function in main/main.c.
 	 */
-<<<<<<< HEAD
 	while ((flag = getopt(argc, argv, "A:B:b:C:c:D:d:EeFf:h:ijk:m:lN:nOo:Pp:r:S:sTt:Uv:W:x:y:z:-:")) != -1)
-=======
-	while ((flag = getopt(argc, argv, "A:B:c:D:d:EeFf:h:ijk:lN:nOo:Pp:r:S:sTt:v:W:y:-:")) != -1)
->>>>>>> 5a2a527b
 	{
 		switch (flag)
 		{
