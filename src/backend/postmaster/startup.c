/*-------------------------------------------------------------------------
 *
 * startup.c
 *
 * The Startup process initialises the server and performs any recovery
 * actions that have been specified. Notice that there is no "main loop"
 * since the Startup process ends as soon as initialisation is complete.
 * (in standby mode, one can think of the replay loop as a main loop,
 * though.)
 *
 *
 * Portions Copyright (c) 1996-2021, PostgreSQL Global Development Group
 *
 *
 * IDENTIFICATION
 *	  src/backend/postmaster/startup.c
 *
 *-------------------------------------------------------------------------
 */
#include "postgres.h"

#include "access/xlog.h"
#include "libpq/pqsignal.h"
#include "miscadmin.h"
#include "pgstat.h"
#include "postmaster/interrupt.h"
#include "postmaster/startup.h"
#include "storage/ipc.h"
#include "storage/latch.h"
#include "storage/pmsignal.h"
#include "storage/procsignal.h"
#include "storage/standby.h"
#include "utils/guc.h"
#include "utils/timeout.h"

bool am_startup = false;

#ifndef USE_POSTMASTER_DEATH_SIGNAL
/*
 * On systems that need to make a system call to find out if the postmaster has
 * gone away, we'll do so only every Nth call to HandleStartupProcInterrupts().
 * This only affects how long it takes us to detect the condition while we're
 * busy replaying WAL.  Latch waits and similar which should react immediately
 * through the usual techniques.
 */
#define POSTMASTER_POLL_RATE_LIMIT 1024
#endif

/*
 * Flags set by interrupt handlers for later service in the redo loop.
 */
static volatile sig_atomic_t got_SIGHUP = false;
static volatile sig_atomic_t shutdown_requested = false;
static volatile sig_atomic_t promote_signaled = false;

/*
 * Flag set when executing a restore command, to tell SIGTERM signal handler
 * that it's safe to just proc_exit.
 */
static volatile sig_atomic_t in_restore_command = false;

/* Signal handlers */
static void StartupProcTriggerHandler(SIGNAL_ARGS);
static void StartupProcSigHupHandler(SIGNAL_ARGS);

/* Callbacks */
static void StartupProcExit(int code, Datum arg);


/* --------------------------------
 *		signal handler routines
 * --------------------------------
 */

/* SIGUSR2: set flag to finish recovery */
static void
StartupProcTriggerHandler(SIGNAL_ARGS)
{
	int			save_errno = errno;

	promote_signaled = true;
	WakeupRecovery();

	errno = save_errno;
}

/* SIGHUP: set flag to re-read config file at next convenient time */
static void
StartupProcSigHupHandler(SIGNAL_ARGS)
{
	int			save_errno = errno;

	got_SIGHUP = true;
	WakeupRecovery();

	errno = save_errno;
}

/* SIGTERM: set flag to abort redo and exit */
static void
StartupProcShutdownHandler(SIGNAL_ARGS)
{
	int			save_errno = errno;

	if (in_restore_command)
		proc_exit(1);
	else
		shutdown_requested = true;
	WakeupRecovery();

	errno = save_errno;
}

/*
 * Re-read the config file.
 *
 * If one of the critical walreceiver options has changed, flag xlog.c
 * to restart it.
 */
static void
StartupRereadConfig(void)
{
	char	   *conninfo = pstrdup(PrimaryConnInfo);
	char	   *slotname = pstrdup(PrimarySlotName);
	bool		tempSlot = wal_receiver_create_temp_slot;
	bool		conninfoChanged;
	bool		slotnameChanged;
	bool		tempSlotChanged = false;

	ProcessConfigFile(PGC_SIGHUP);

	conninfoChanged = strcmp(conninfo, PrimaryConnInfo) != 0;
	slotnameChanged = strcmp(slotname, PrimarySlotName) != 0;

	/*
	 * wal_receiver_create_temp_slot is used only when we have no slot
	 * configured.  We do not need to track this change if it has no effect.
	 */
	if (!slotnameChanged && strcmp(PrimarySlotName, "") == 0)
		tempSlotChanged = tempSlot != wal_receiver_create_temp_slot;
	pfree(conninfo);
	pfree(slotname);

	if (conninfoChanged || slotnameChanged || tempSlotChanged)
		StartupRequestWalReceiverRestart();
}

/* Handle various signals that might be sent to the startup process */
void
HandleStartupProcInterrupts(void)
{
#ifdef POSTMASTER_POLL_RATE_LIMIT
	static uint32 postmaster_poll_count = 0;
#endif

	/*
	 * Process any requests or signals received recently.
	 */
	if (got_SIGHUP)
	{
		got_SIGHUP = false;
		StartupRereadConfig();
	}

	/*
	 * Check if we were requested to exit without finishing recovery.
	 */
	if (shutdown_requested)
		proc_exit(1);

	/*
	 * Emergency bailout if postmaster has died.  This is to avoid the
	 * necessity for manual cleanup of all postmaster children.  Do this less
	 * frequently on systems for which we don't have signals to make that
	 * cheap.
	 */
	if (IsUnderPostmaster &&
#ifdef POSTMASTER_POLL_RATE_LIMIT
		postmaster_poll_count++ % POSTMASTER_POLL_RATE_LIMIT == 0 &&
#endif
		!PostmasterIsAlive())
		exit(1);

	/* Process barrier events */
	if (ProcSignalBarrierPending)
		ProcessProcSignalBarrier();
}


/* --------------------------------
 *		signal handler routines
 * --------------------------------
 */
static void
StartupProcExit(int code, Datum arg)
{
	/* Shutdown the recovery environment */
	if (standbyState != STANDBY_DISABLED)
		ShutdownRecoveryTransactionEnvironment();
}

static void
HandleCrash(SIGNAL_ARGS)
{
    /**
     * Handle crash is registered as a signal handler for SIGILL/SIGBUS/SIGSEGV
     *
     * This simply calls the standard handler which will log the signal and reraise the
     *      signal if needed
     */
    StandardHandlerForSigillSigsegvSigbus_OnMainThread("a startup process", PASS_SIGNAL_ARGS);
}


/* ----------------------------------
 *	Startup Process main entry point
 * ----------------------------------
 */
void
StartupProcessMain(void)
{
<<<<<<< HEAD
	am_startup = true;
=======
	/* Arrange to clean up at startup process exit */
	on_shmem_exit(StartupProcExit, 0);

>>>>>>> d457cb4e
	/*
	 * Properly accept or ignore signals the postmaster might send us.
	 */
	pqsignal(SIGHUP, StartupProcSigHupHandler); /* reload config file */
	pqsignal(SIGINT, SIG_IGN);	/* ignore query cancel */
	pqsignal(SIGTERM, StartupProcShutdownHandler);	/* request shutdown */
	/* SIGQUIT handler was already set up by InitPostmasterChild */
	InitializeTimeouts();		/* establishes SIGALRM handler */
	pqsignal(SIGPIPE, SIG_IGN);
	pqsignal(SIGUSR1, procsignal_sigusr1_handler);
	pqsignal(SIGUSR2, StartupProcTriggerHandler);

#ifdef SIGBUS
	pqsignal(SIGBUS, HandleCrash);
#endif
#ifdef SIGILL
    pqsignal(SIGILL, HandleCrash);
#endif
#ifdef SIGSEGV
	pqsignal(SIGSEGV, HandleCrash);
#endif

	/*
	 * Reset some signals that are accepted by postmaster but not here
	 */
	pqsignal(SIGCHLD, SIG_DFL);

	/*
	 * Register timeouts needed for standby mode
	 */
	RegisterTimeout(STANDBY_DEADLOCK_TIMEOUT, StandbyDeadLockHandler);
	RegisterTimeout(STANDBY_TIMEOUT, StandbyTimeoutHandler);
	RegisterTimeout(STANDBY_LOCK_TIMEOUT, StandbyLockTimeoutHandler);

	/*
	 * Unblock signals (they were blocked when the postmaster forked us)
	 */
	PG_SETMASK(&UnBlockSig);

	/*
	 * Do what we came for.
	 */
	StartupXLOG();

	/*
	 * Exit normally. Exit code 0 tells postmaster that we completed recovery
	 * successfully.
	 */
	proc_exit(0);
}

void
PreRestoreCommand(void)
{
	/*
	 * Set in_restore_command to tell the signal handler that we should exit
	 * right away on SIGTERM. We know that we're at a safe point to do that.
	 * Check if we had already received the signal, so that we don't miss a
	 * shutdown request received just before this.
	 */
	in_restore_command = true;
	if (shutdown_requested)
		proc_exit(1);
}

void
PostRestoreCommand(void)
{
	in_restore_command = false;
}

bool
IsPromoteSignaled(void)
{
	return promote_signaled;
}

void
ResetPromoteSignaled(void)
{
	promote_signaled = false;
}<|MERGE_RESOLUTION|>--- conflicted
+++ resolved
@@ -186,19 +186,6 @@
 		ProcessProcSignalBarrier();
 }
 
-
-/* --------------------------------
- *		signal handler routines
- * --------------------------------
- */
-static void
-StartupProcExit(int code, Datum arg)
-{
-	/* Shutdown the recovery environment */
-	if (standbyState != STANDBY_DISABLED)
-		ShutdownRecoveryTransactionEnvironment();
-}
-
 static void
 HandleCrash(SIGNAL_ARGS)
 {
@@ -212,6 +199,19 @@
 }
 
 
+/* --------------------------------
+ *		signal handler routines
+ * --------------------------------
+ */
+static void
+StartupProcExit(int code, Datum arg)
+{
+	/* Shutdown the recovery environment */
+	if (standbyState != STANDBY_DISABLED)
+		ShutdownRecoveryTransactionEnvironment();
+}
+
+
 /* ----------------------------------
  *	Startup Process main entry point
  * ----------------------------------
@@ -219,13 +219,9 @@
 void
 StartupProcessMain(void)
 {
-<<<<<<< HEAD
 	am_startup = true;
-=======
 	/* Arrange to clean up at startup process exit */
 	on_shmem_exit(StartupProcExit, 0);
-
->>>>>>> d457cb4e
 	/*
 	 * Properly accept or ignore signals the postmaster might send us.
 	 */
