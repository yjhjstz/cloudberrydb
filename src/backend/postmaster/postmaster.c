/*-------------------------------------------------------------------------
 *
 * postmaster.c
 *	  This program acts as a clearing house for requests to the
 *	  POSTGRES system.  Frontend programs send a startup message
 *	  to the Postmaster and the postmaster uses the info in the
 *	  message to setup a backend process.
 *
 *	  The postmaster also manages system-wide operations such as
 *	  startup and shutdown. The postmaster itself doesn't do those
 *	  operations, mind you --- it just forks off a subprocess to do them
 *	  at the right times.  It also takes care of resetting the system
 *	  if a backend crashes.
 *
 *	  The postmaster process creates the shared memory and semaphore
 *	  pools during startup, but as a rule does not touch them itself.
 *	  In particular, it is not a member of the PGPROC array of backends
 *	  and so it cannot participate in lock-manager operations.  Keeping
 *	  the postmaster away from shared memory operations makes it simpler
 *	  and more reliable.  The postmaster is almost always able to recover
 *	  from crashes of individual backends by resetting shared memory;
 *	  if it did much with shared memory then it would be prone to crashing
 *	  along with the backends.
 *
 *	  When a request message is received, we now fork() immediately.
 *	  The child process performs authentication of the request, and
 *	  then becomes a backend if successful.  This allows the auth code
 *	  to be written in a simple single-threaded style (as opposed to the
 *	  crufty "poor man's multitasking" code that used to be needed).
 *	  More importantly, it ensures that blockages in non-multithreaded
 *	  libraries like SSL or PAM cannot cause denial of service to other
 *	  clients.
 *
 *
<<<<<<< HEAD
 * Portions Copyright (c) 2005-2009, Greenplum inc
 * Portions Copyright (c) 2012-Present VMware, Inc. or its affiliates.
 * Portions Copyright (c) 1996-2019, PostgreSQL Global Development Group
=======
 * Portions Copyright (c) 1996-2021, PostgreSQL Global Development Group
>>>>>>> d457cb4e
 * Portions Copyright (c) 1994, Regents of the University of California
 *
 *
 * IDENTIFICATION
 *	  src/backend/postmaster/postmaster.c
 *
 * NOTES
 *
 * Initialization:
 *		The Postmaster sets up shared memory data structures
 *		for the backends.
 *
 * Synchronization:
 *		The Postmaster shares memory with the backends but should avoid
 *		touching shared memory, so as not to become stuck if a crashing
 *		backend screws up locks or shared memory.  Likewise, the Postmaster
 *		should never block on messages from frontend clients.
 *
 * Garbage Collection:
 *		The Postmaster cleans up after backends if they have an emergency
 *		exit and/or core dump.
 *
 * Error Reporting:
 *		Use write_stderr() only for reporting "interactive" errors
 *		(essentially, bogus arguments on the command line).  Once the
 *		postmaster is launched, use ereport().
 *
 *-------------------------------------------------------------------------
 */

#include "postgres.h"

#include <unistd.h>
#include <signal.h>
#include <time.h>
#include <sys/wait.h>
#include <ctype.h>
#include <sys/stat.h>
#include <sys/socket.h>
#include <fcntl.h>
#include <sys/param.h>
#include <netdb.h>
#include <limits.h>
#include "access/xlog.h"
/* headers required for process affinity bindings */
#ifdef HAVE_NUMA_H
#define NUMA_VERSION1_COMPATIBILITY 1
#include <numa.h>
#endif

#ifdef HAVE_SYS_SELECT_H
#include <sys/select.h>
#endif

#ifdef USE_BONJOUR
#include <dns_sd.h>
#endif

#ifdef USE_SYSTEMD
#include <systemd/sd-daemon.h>
#endif

#ifdef HAVE_PTHREAD_IS_THREADED_NP
#include <pthread.h>
#endif

#include "access/transam.h"
#include "access/xlog.h"
#include "bootstrap/bootstrap.h"
#include "catalog/pg_control.h"
#include "common/file_perm.h"
#include "common/ip.h"
#include "common/string.h"
#include "lib/ilist.h"
#include "libpq/auth.h"
#include "libpq/libpq.h"
#include "libpq/pqformat.h"
#include "libpq/pqsignal.h"
#include "pg_getopt.h"
#include "pgstat.h"
#include "port/pg_bswap.h"
#include "postmaster/autovacuum.h"
#include "postmaster/bgworker_internals.h"
#include "postmaster/bgwriter.h"
#include "postmaster/fork_process.h"
#include "postmaster/interrupt.h"
#include "postmaster/pgarch.h"
#include "postmaster/postmaster.h"
#include "postmaster/fts.h"
#include "postmaster/syslogger.h"
#include "postmaster/backoff.h"
#include "postmaster/bgworker.h"
#include "replication/logicallauncher.h"
#include "replication/walsender.h"
#include "storage/fd.h"
#include "storage/ipc.h"
#include "storage/pg_shmem.h"
#include "storage/pmsignal.h"
#include "storage/proc.h"
#include "storage/procsignal.h"
#include "tcop/tcopprot.h"
#include "utils/builtins.h"
#include "utils/datetime.h"
#include "utils/faultinjector.h"
#include "utils/gdd.h"
#include "utils/memutils.h"
#include "utils/pidfile.h"
#include "utils/ps_status.h"
#include "utils/queryjumble.h"
#include "utils/timeout.h"
#include "utils/timestamp.h"
#include "utils/varlena.h"

#include "cdb/cdbgang.h"                /* cdbgang_parse_gpqeid_params */
#include "cdb/cdbtm.h"
#include "cdb/cdbvars.h"
#include "cdb/cdbendpoint.h"
#include "cdb/ic_proxy_bgworker.h"
#include "utils/metrics_utils.h"

/*
 * This is set in backends that are handling a GPDB specific message (FTS or
 * fault injector) on mirror.
 */
bool am_mirror = false;
/* GPDB specific flag to handle deadlocks during parallel segment start. */
volatile bool *pm_launch_walreceiver = NULL;

/*
 * Possible types of a backend. Beyond being the possible bkend_type values in
 * struct bkend, these are OR-able request flag bits for SignalSomeChildren()
 * and CountChildren().
 */
#define BACKEND_TYPE_NORMAL		0x0001	/* normal backend */
#define BACKEND_TYPE_AUTOVAC	0x0002	/* autovacuum worker process */
#define BACKEND_TYPE_WALSND		0x0004	/* walsender process */
#define BACKEND_TYPE_BGWORKER	0x0008	/* bgworker process */
#define BACKEND_TYPE_ALL		0x000F	/* OR of all the above */

/*
 * List of active backends (or child processes anyway; we don't actually
 * know whether a given child has become a backend or is still in the
 * authorization phase).  This is used mainly to keep track of how many
 * children we have and send them appropriate signals when necessary.
 *
 * As shown in the above set of backend types, this list includes not only
 * "normal" client sessions, but also autovacuum workers, walsenders, and
 * background workers.  (Note that at the time of launch, walsenders are
 * labeled BACKEND_TYPE_NORMAL; we relabel them to BACKEND_TYPE_WALSND
 * upon noticing they've changed their PMChildFlags entry.  Hence that check
 * must be done before any operation that needs to distinguish walsenders
 * from normal backends.)
 *
 * Also, "dead_end" children are in it: these are children launched just for
 * the purpose of sending a friendly rejection message to a would-be client.
 * We must track them because they are attached to shared memory, but we know
 * they will never become live backends.  dead_end children are not assigned a
 * PMChildSlot.  dead_end children have bkend_type NORMAL.
 *
 * "Special" children such as the startup, bgwriter and autovacuum launcher
 * tasks are not in this list.  They are tracked via StartupPID and other
 * pid_t variables below.  (Thus, there can't be more than one of any given
 * "special" child process type.  We use BackendList entries for any child
 * process there can be more than one of.)
 */
typedef struct bkend
{
	pid_t		pid;			/* process id of backend */
	int32		cancel_key;		/* cancel key for cancels for this backend */
	int			child_slot;		/* PMChildSlot for this backend, if any */
	int			bkend_type;		/* child process flavor, see above */
	bool		dead_end;		/* is it going to send an error and quit? */
	bool		bgworker_notify;	/* gets bgworker start/stop notifications */
	dlist_node	elem;			/* list link in BackendList */
} Backend;

static dlist_head BackendList = DLIST_STATIC_INIT(BackendList);

#ifdef EXEC_BACKEND
static Backend *ShmemBackendArray;
#endif

BackgroundWorker *MyBgworkerEntry = NULL;

/* The socket number we are listening for connections on */
int			PostPortNumber;

/* The directory names for Unix socket(s) */
char	   *Unix_socket_directories;

/* The TCP listen address(es) */
char	   *ListenAddresses;

/*
 * The interconnect address. We assume the interconnect is the address
 * in gp_segment_configuration. And it's never changed at runtime.
 */
char	   *interconnect_address = NULL;

/*
 * ReservedBackends is the number of backends reserved for superuser use.
 * This number is taken out of the pool size given by MaxConnections so
 * number of backend slots available to non-superusers is
 * (MaxConnections - ReservedBackends).  Note what this really means is
 * "if there are <= ReservedBackends connections available, only superusers
 * can make new connections" --- pre-existing superuser connections don't
 * count against the limit.
 */
int			ReservedBackends;

/* The socket(s) we're listening to. */
#define MAXLISTEN	64
static pgsocket ListenSocket[MAXLISTEN];

/*
 * These globals control the behavior of the postmaster in case some
 * backend dumps core.  Normally, it kills all peers of the dead backend
 * and reinitializes shared memory.  By specifying -s or -n, we can have
 * the postmaster stop (rather than kill) peers and not reinitialize
 * shared data structures.  (Reinit is currently dead code, though.)
 */
static bool Reinit = true;
static int	SendStop = false;

/* still more option variables */
bool		EnableSSL = false;

int			PreAuthDelay = 0;
int			AuthenticationTimeout = 60;

bool		log_hostname;		/* for ps display and logging */
bool		Log_connections = false;
bool		Db_user_namespace = false;

bool		enable_bonjour = false;
char	   *bonjour_name;
bool		restart_after_crash = true;
bool		remove_temp_files_after_crash = true;

/*
 * PIDs of special child processes; 0 when not running. When adding a new PID
 * to the list, remember to add the process title to GetServerProcessTitle()
 * as well.
 */
static pid_t StartupPID = 0,
			BgWriterPID = 0,
			CheckpointerPID = 0,
			WalWriterPID = 0,
			WalReceiverPID = 0,
			AutoVacPID = 0,
			PgArchPID = 0,
			PgStatPID = 0,
			SysLoggerPID = 0;

/* Startup process's status */
typedef enum
{
	STARTUP_NOT_RUNNING,
	STARTUP_RUNNING,
	STARTUP_SIGNALED,			/* we sent it a SIGQUIT or SIGKILL */
	STARTUP_CRASHED
} StartupStatusEnum;

static StartupStatusEnum StartupStatus = STARTUP_NOT_RUNNING;

/* Startup/shutdown state */
#define			NoShutdown		0
#define			SmartShutdown	1
#define			FastShutdown	2
#define			ImmediateShutdown	3

static int	Shutdown = NoShutdown;

static bool FatalError = false; /* T if recovering from backend crash */

/*
 * We use a simple state machine to control startup, shutdown, and
 * crash recovery (which is rather like shutdown followed by startup).
 *
 * After doing all the postmaster initialization work, we enter PM_STARTUP
 * state and the startup process is launched. The startup process begins by
 * reading the control file and other preliminary initialization steps.
 * In a normal startup, or after crash recovery, the startup process exits
 * with exit code 0 and we switch to PM_RUN state.  However, archive recovery
 * is handled specially since it takes much longer and we would like to support
 * hot standby during archive recovery.
 *
 * When the startup process is ready to start archive recovery, it signals the
 * postmaster, and we switch to PM_RECOVERY state. The background writer and
 * checkpointer are launched, while the startup process continues applying WAL.
 * If Hot Standby is enabled, then, after reaching a consistent point in WAL
 * redo, startup process signals us again, and we switch to PM_HOT_STANDBY
 * state and begin accepting connections to perform read-only queries.  When
 * archive recovery is finished, the startup process exits with exit code 0
 * and we switch to PM_RUN state.
 *
 * Normal child backends can only be launched when we are in PM_RUN or
 * PM_HOT_STANDBY state.  (connsAllowed can also restrict launching.)
 * In other states we handle connection requests by launching "dead_end"
 * child processes, which will simply send the client an error message and
 * quit.  (We track these in the BackendList so that we can know when they
 * are all gone; this is important because they're still connected to shared
 * memory, and would interfere with an attempt to destroy the shmem segment,
 * possibly leading to SHMALL failure when we try to make a new one.)
 * In PM_WAIT_DEAD_END state we are waiting for all the dead_end children
 * to drain out of the system, and therefore stop accepting connection
 * requests at all until the last existing child has quit (which hopefully
 * will not be very long).
 *
 * Notice that this state variable does not distinguish *why* we entered
 * states later than PM_RUN --- Shutdown and FatalError must be consulted
<<<<<<< HEAD
 * to find that out.  FatalError is never true in PM_INIT through PM_RUN
 * states, nor in PM_SHUTDOWN states (because we don't enter those states
 * when trying to recover from a crash).  It can be true in PM_STARTUP state,
 * because we don't clear it until we've successfully started WAL redo.
=======
 * to find that out.  FatalError is never true in PM_RECOVERY, PM_HOT_STANDBY,
 * or PM_RUN states, nor in PM_SHUTDOWN states (because we don't enter those
 * states when trying to recover from a crash).  It can be true in PM_STARTUP
 * state, because we don't clear it until we've successfully started WAL redo.
>>>>>>> d457cb4e
 */
typedef enum
{
	PM_INIT,					/* postmaster starting */
	PM_STARTUP,					/* waiting for startup subprocess */
	PM_RECOVERY,				/* in archive recovery mode */
	PM_HOT_STANDBY,				/* in hot standby mode */
	PM_RUN,						/* normal "database is alive" state */
	PM_STOP_BACKENDS,			/* need to stop remaining backends */
	PM_WAIT_BACKENDS,			/* waiting for live backends to exit */
	PM_SHUTDOWN,				/* waiting for checkpointer to do shutdown
								 * ckpt */
	PM_SHUTDOWN_2,				/* waiting for archiver and walsenders to
								 * finish */
	PM_WAIT_DEAD_END,			/* waiting for dead_end children to exit */
	PM_NO_CHILDREN				/* all important children have exited */
} PMState;

static PMState pmState = PM_INIT;

/*
 * While performing a "smart shutdown", we restrict new connections but stay
 * in PM_RUN or PM_HOT_STANDBY state until all the client backends are gone.
 * connsAllowed is a sub-state indicator showing the active restriction.
 * It is of no interest unless pmState is PM_RUN or PM_HOT_STANDBY.
 */
typedef enum
{
	ALLOW_ALL_CONNS,			/* normal not-shutting-down state */
	ALLOW_SUPERUSER_CONNS,		/* only superusers can connect */
	ALLOW_NO_CONNS				/* no new connections allowed, period */
} ConnsAllowedState;

static ConnsAllowedState connsAllowed = ALLOW_ALL_CONNS;

/* Start time of SIGKILL timeout during immediate shutdown or child crash */
/* Zero means timeout is not running */
static time_t AbortStartTime = 0;

/* Length of said timeout */
#define SIGKILL_CHILDREN_AFTER_SECS		5

/* Set at database system is ready to accept connections */
pg_time_t PMAcceptingConnectionsStartTime = 0;

static BackgroundWorker PMAuxProcList[MaxPMAuxProc] =
{
	{"ftsprobe process", "ftsprobe process",
	 BGWORKER_SHMEM_ACCESS | BGWORKER_BACKEND_DATABASE_CONNECTION,
	 BgWorkerStart_DtxRecovering, /* no need to wait dtx recovery */
	 0, /* restart immediately if ftsprobe exits with non-zero code */
	 "postgres", "FtsProbeMain", 0, {0}, 0,
	 FtsProbeStartRule},

	{"global deadlock detector process", "global deadlock detector process",
	 BGWORKER_SHMEM_ACCESS | BGWORKER_BACKEND_DATABASE_CONNECTION,
	 BgWorkerStart_RecoveryFinished,
	 0, /* restart immediately if gdd exits with non-zero code */
	 "postgres", "GlobalDeadLockDetectorMain", 0, {0}, 0,
	 GlobalDeadLockDetectorStartRule},

	{"dtx recovery process", "dtx recovery process",
	 BGWORKER_SHMEM_ACCESS | BGWORKER_BACKEND_DATABASE_CONNECTION,
	 BgWorkerStart_DtxRecovering, /* no need to wait dtx recovery */
	 0, /* restart immediately if dtx recovery process exits with non-zero code */
	 "postgres", "DtxRecoveryMain", 0, {0}, 0,
	 DtxRecoveryStartRule},

	{"sweeper process", "sweeper process",
	 BGWORKER_SHMEM_ACCESS,
	 BgWorkerStart_RecoveryFinished,
	 0, /* restart immediately if sweeper process exits with non-zero code */
	 "postgres", "BackoffSweeperMain", 0, {0}, 0,
	 BackoffSweeperStartRule},

#ifdef ENABLE_IC_PROXY
	{"ic proxy process", "ic proxy process",
	 0,
	 BgWorkerStart_RecoveryFinished,
	 0, /* restart immediately if ic proxy process exits with non-zero code */
	 "postgres", "ICProxyMain", 0, {0}, 0,
	 ICProxyStartRule},
#endif  /* ENABLE_IC_PROXY */

	/*
	 * Remember to set the MaxPMAuxProc to the number of items in this list
	 *
	 * It's used as a number at other places, so end-of-list marker doesn't
	 * work here.
	 */
};

static bool ReachedNormalRunning = false;	/* T if we've reached PM_RUN */

bool		ClientAuthInProgress = false;	/* T during new-client
											 * authentication */

bool		redirection_done = false;	/* stderr redirected for syslogger? */

/* received START_AUTOVAC_LAUNCHER signal */
static volatile sig_atomic_t start_autovac_launcher = false;

/* the launcher needs to be signaled to communicate some condition */
static volatile bool avlauncher_needs_signal = false;

/* received START_WALRECEIVER signal */
static volatile sig_atomic_t WalReceiverRequested = false;

/* set when there's a worker that needs to be started up */
static volatile bool StartWorkerNeeded = true;
static volatile bool HaveCrashedWorker = false;

#ifdef USE_SSL
/* Set when and if SSL has been initialized properly */
static bool LoadedSSL = false;
#endif

/* some GUC values used in fetching status from status transition */
extern char	   *locale_monetary;
extern char	   *locale_numeric;

#ifdef USE_BONJOUR
static DNSServiceRef bonjour_sdref = NULL;
#endif

/*
 * postmaster.c - function prototypes
 */
static void CloseServerPorts(int status, Datum arg);
static void unlink_external_pid_file(int status, Datum arg);
static void getInstallationPaths(const char *argv0);
static void checkControlFile(void);
static void checkPgDir(const char *dir);
static Port *ConnCreate(int serverFd);
static void ConnFree(Port *port);
<<<<<<< HEAD

/**
 * @param isReset if true, then this is a reset (as opposed to the initial creation of shared memory on startup)
 */
static void reset_shared(int port);
=======
static void reset_shared(void);
>>>>>>> d457cb4e
static void SIGHUP_handler(SIGNAL_ARGS);
static void pmdie(SIGNAL_ARGS);
static void reaper(SIGNAL_ARGS);
static void sigusr1_handler(SIGNAL_ARGS);
static void process_startup_packet_die(SIGNAL_ARGS);
static void dummy_handler(SIGNAL_ARGS);
static void StartupPacketTimeoutHandler(void);
static void CleanupBackend(int pid, int exitstatus);
static bool CleanupBackgroundWorker(int pid, int exitstatus);
static void HandleChildCrash(int pid, int exitstatus, const char *procname);
static void LogChildExit(int lev, const char *procname,
						 int pid, int exitstatus);
static void PostmasterStateMachine(void);
static void BackendInitialize(Port *port);
static void BackendRun(Port *port) pg_attribute_noreturn();
static void ExitPostmaster(int status) pg_attribute_noreturn();
static int	ServerLoop(void);
static int	BackendStartup(Port *port);
static int	ProcessStartupPacket(Port *port, bool ssl_done, bool gss_done);
static void SendNegotiateProtocolVersion(List *unrecognized_protocol_options);
static void processCancelRequest(Port *port, void *pkt, MsgType code);
static int	initMasks(fd_set *rmask);
static void report_fork_failure_to_client(Port *port, int errnum);
static CAC_state canAcceptConnections(int backend_type);
static bool RandomCancelKey(int32 *cancel_key);
static void signal_child(pid_t pid, int signal);
static bool SignalSomeChildren(int signal, int targets);
static void TerminateChildren(int signal);

#define SignalChildren(sig)			   SignalSomeChildren(sig, BACKEND_TYPE_ALL)

static int	CountChildren(int target);
static bool assign_backendlist_entry(RegisteredBgWorker *rw);
static void maybe_start_bgworkers(void);
static bool CreateOptsFile(int argc, char *argv[], char *fullprogname);
static pid_t StartChildProcess(AuxProcType type);
static void StartAutovacuumWorker(void);
static void MaybeStartWalReceiver(void);
static void InitPostmasterDeathWatchHandle(void);

static void setProcAffinity(int id);

/*
 * Archiver is allowed to start up at the current postmaster state?
 *
 * If WAL archiving is enabled always, we are allowed to start archiver
 * even during recovery.
 */
#define PgArchStartupAllowed()	\
	(((XLogArchivingActive() && pmState == PM_RUN) ||			\
	  (XLogArchivingAlways() &&									  \
	   (pmState == PM_RECOVERY || pmState == PM_HOT_STANDBY))) && \
	 PgArchCanRestart())

bool isAuxiliaryBgWorker(BackgroundWorker *worker);

#ifdef EXEC_BACKEND

#ifdef WIN32
#define WNOHANG 0				/* ignored, so any integer value will do */

static pid_t waitpid(pid_t pid, int *exitstatus, int options);
static void WINAPI pgwin32_deadchild_callback(PVOID lpParameter, BOOLEAN TimerOrWaitFired);

static HANDLE win32ChildQueue;

typedef struct
{
	HANDLE		waitHandle;
	HANDLE		procHandle;
	DWORD		procId;
} win32_deadchild_waitinfo;
#endif							/* WIN32 */

static pid_t backend_forkexec(Port *port);
static pid_t internal_forkexec(int argc, char *argv[], Port *port);

/* Type for a socket that can be inherited to a client process */
#ifdef WIN32
typedef struct
{
	SOCKET		origsocket;		/* Original socket value, or PGINVALID_SOCKET
								 * if not a socket */
	WSAPROTOCOL_INFO wsainfo;
} InheritableSocket;
#else
typedef int InheritableSocket;
#endif

/*
 * Structure contains all variables passed to exec:ed backends
 */
typedef struct
{
	Port		port;
	InheritableSocket portsocket;
	char		DataDir[MAXPGPATH];
	pgsocket	ListenSocket[MAXLISTEN];
	int32		MyCancelKey;
	int			MyPMChildSlot;
#ifndef WIN32
	unsigned long UsedShmemSegID;
#else
	void	   *ShmemProtectiveRegion;
	HANDLE		UsedShmemSegID;
#endif
	void	   *UsedShmemSegAddr;
	slock_t    *ShmemLock;
	VariableCache ShmemVariableCache;
	Backend    *ShmemBackendArray;
#ifndef HAVE_SPINLOCKS
	PGSemaphore *SpinlockSemaArray;
#endif
	int			NamedLWLockTrancheRequests;
	NamedLWLockTranche *NamedLWLockTrancheArray;
	LWLockPadded *MainLWLockArray;
	slock_t    *ProcStructLock;
	PROC_HDR   *ProcGlobal;
	PGPROC	   *AuxiliaryProcs;
	PGPROC	   *PreparedXactProcs;
	PMSignalData *PMSignalState;
	InheritableSocket pgStatSock;
	pid_t		PostmasterPid;
	TimestampTz PgStartTime;
	TimestampTz PgReloadTime;
	pg_time_t	first_syslogger_file_time;
	bool		redirection_done;
	bool		IsBinaryUpgrade;
<<<<<<< HEAD
	bool		ConvertMasterDataDirToSegment;
=======
	bool		query_id_enabled;
>>>>>>> d457cb4e
	int			max_safe_fds;
	int			MaxBackends;
#ifdef WIN32
	HANDLE		PostmasterHandle;
	HANDLE		initial_signal_pipe;
	HANDLE		syslogPipe[2];
#else
	int			postmaster_alive_fds[2];
	int			syslogPipe[2];
#endif
	char		my_exec_path[MAXPGPATH];
	char		pkglib_path[MAXPGPATH];
} BackendParameters;

static void read_backend_variables(char *id, Port *port);
static void restore_backend_variables(BackendParameters *param, Port *port);

#ifndef WIN32
static bool save_backend_variables(BackendParameters *param, Port *port);
#else
static bool save_backend_variables(BackendParameters *param, Port *port,
								   HANDLE childProcess, pid_t childPid);
#endif

static void ShmemBackendArrayAdd(Backend *bn);
static void ShmemBackendArrayRemove(Backend *bn);
#endif							/* EXEC_BACKEND */

#define StartupDataBase()		StartChildProcess(StartupProcess)
#define StartArchiver()			StartChildProcess(ArchiverProcess)
#define StartBackgroundWriter() StartChildProcess(BgWriterProcess)
#define StartCheckpointer()		StartChildProcess(CheckpointerProcess)
#define StartWalWriter()		StartChildProcess(WalWriterProcess)
#define StartWalReceiver()		StartChildProcess(WalReceiverProcess)

/* Macros to check exit status of a child process */
#define EXIT_STATUS_0(st)  ((st) == 0)
#define EXIT_STATUS_1(st)  (WIFEXITED(st) && WEXITSTATUS(st) == 1)
#define EXIT_STATUS_3(st)  (WIFEXITED(st) && WEXITSTATUS(st) == 3)

#ifndef WIN32
/*
 * File descriptors for pipe used to monitor if postmaster is alive.
 * First is POSTMASTER_FD_WATCH, second is POSTMASTER_FD_OWN.
 */
int			postmaster_alive_fds[2] = {-1, -1};
#else
/* Process handle of postmaster used for the same purpose on Windows */
HANDLE		PostmasterHandle;
#endif

/*
 * query info collector hook
 * Use this hook to collect real-time query information and status data.
 */
query_info_collect_hook_type query_info_collect_hook = NULL;

/*
 * Postmaster main entry point
 */
void
PostmasterMain(int argc, char *argv[])
{
	int			opt;
	int			status;
	char	   *userDoption = NULL;
	bool		listen_addr_saved = false;
	int			i;
	char	   *output_config_variable = NULL;

	InitProcessGlobals();

	PostmasterPid = MyProcPid;

	IsPostmasterEnvironment = true;

	/*
	 * We should not be creating any files or directories before we check the
	 * data directory (see checkDataDir()), but just in case set the umask to
	 * the most restrictive (owner-only) permissions.
	 *
	 * checkDataDir() will reset the umask based on the data directory
	 * permissions.
	 */
	umask(PG_MODE_MASK_OWNER);

	/*
	 * Initialize random(3) so we don't get the same values in every run.
	 *
	 * Note: the seed is pretty predictable from externally-visible facts such
	 * as postmaster start time, so avoid using random() for security-critical
	 * random values during postmaster startup.  At the time of first
	 * connection, PostmasterRandom will select a hopefully-more-random seed.
	 */
	srandom((unsigned int) (MyProcPid ^ MyStartTime));

	/*
	 * By default, palloc() requests in the postmaster will be allocated in
	 * the PostmasterContext, which is space that can be recycled by backends.
	 * Allocated data that needs to be available to backends should be
	 * allocated in TopMemoryContext.
	 */
	PostmasterContext = AllocSetContextCreate(TopMemoryContext,
											  "Postmaster",
											  ALLOCSET_DEFAULT_SIZES);
	MemoryContextSwitchTo(PostmasterContext);

	/* Initialize paths to installation files */
	getInstallationPaths(argv[0]);

	/*
	 * Set up signal handlers for the postmaster process.
	 *
	 * In the postmaster, we use pqsignal_pm() rather than pqsignal() (which
	 * is used by all child processes and client processes).  That has a
	 * couple of special behaviors:
	 *
	 * 1. Except on Windows, we tell sigaction() to block all signals for the
	 * duration of the signal handler.  This is faster than our old approach
	 * of blocking/unblocking explicitly in the signal handler, and it should
	 * also prevent excessive stack consumption if signals arrive quickly.
	 *
	 * 2. We do not set the SA_RESTART flag.  This is because signals will be
	 * blocked at all times except when ServerLoop is waiting for something to
	 * happen, and during that window, we want signals to exit the select(2)
	 * wait so that ServerLoop can respond if anything interesting happened.
	 * On some platforms, signals marked SA_RESTART would not cause the
	 * select() wait to end.
	 *
	 * Child processes will generally want SA_RESTART, so pqsignal() sets that
	 * flag.  We expect children to set up their own handlers before
	 * unblocking signals.
	 *
	 * CAUTION: when changing this list, check for side-effects on the signal
	 * handling setup of child processes.  See tcop/postgres.c,
	 * bootstrap/bootstrap.c, postmaster/bgwriter.c, postmaster/walwriter.c,
	 * postmaster/autovacuum.c, postmaster/pgarch.c, postmaster/pgstat.c,
	 * postmaster/syslogger.c, postmaster/bgworker.c and
	 * postmaster/checkpointer.c.
	 */
	pqinitmask();
	PG_SETMASK(&BlockSig);

	pqsignal_pm(SIGHUP, SIGHUP_handler);	/* reread config file and have
											 * children do same */
	pqsignal_pm(SIGINT, pmdie); /* send SIGTERM and shut down */
	pqsignal_pm(SIGQUIT, pmdie);	/* send SIGQUIT and die */
	pqsignal_pm(SIGTERM, pmdie);	/* wait for children and shut down */
	pqsignal_pm(SIGALRM, SIG_IGN);	/* ignored */
	pqsignal_pm(SIGPIPE, SIG_IGN);	/* ignored */
	pqsignal_pm(SIGUSR1, sigusr1_handler);	/* message from child process */
	pqsignal_pm(SIGUSR2, dummy_handler);	/* unused, reserve for children */
	pqsignal_pm(SIGCHLD, reaper);	/* handle child termination */

#ifdef SIGURG

	/*
	 * Ignore SIGURG for now.  Child processes may change this (see
	 * InitializeLatchSupport), but they will not receive any such signals
	 * until they wait on a latch.
	 */
	pqsignal_pm(SIGURG, SIG_IGN);	/* ignored */
#endif

	/*
	 * No other place in Postgres should touch SIGTTIN/SIGTTOU handling.  We
	 * ignore those signals in a postmaster environment, so that there is no
	 * risk of a child process freezing up due to writing to stderr.  But for
	 * a standalone backend, their default handling is reasonable.  Hence, all
	 * child processes should just allow the inherited settings to stand.
	 */
#ifdef SIGTTIN
	pqsignal_pm(SIGTTIN, SIG_IGN);	/* ignored */
#endif
#ifdef SIGTTOU
	pqsignal_pm(SIGTTOU, SIG_IGN);	/* ignored */
#endif

	/* ignore SIGXFSZ, so that ulimit violations work like disk full */
#ifdef SIGXFSZ
	pqsignal_pm(SIGXFSZ, SIG_IGN);	/* ignored */
#endif

	/*
	 * Options setup
	 */
	InitializeGUCOptions();

	opterr = 1;

	/*
	 * Parse command-line options.  CAUTION: keep this in sync with
	 * tcop/postgres.c (the option sets should not conflict) and with the
	 * common help() function in main/main.c.
	 */
<<<<<<< HEAD
	while ((opt = getopt(argc, argv, "B:bc:C:D:d:EeFf:h:ijk:lMmN:nOo:Pp:r:S:sTt:W:-:")) != -1)
=======
	while ((opt = getopt(argc, argv, "B:bc:C:D:d:EeFf:h:ijk:lN:nOPp:r:S:sTt:W:-:")) != -1)
>>>>>>> d457cb4e
	{
		switch (opt)
		{
			case 'B':
				SetConfigOption("shared_buffers", optarg, PGC_POSTMASTER, PGC_S_ARGV);
				break;

			case 'b':
				/* Undocumented flag used for binary upgrades */
				IsBinaryUpgrade = true;
				break;

			case 'C':
				output_config_variable = strdup(optarg);
				break;

			case 'D':
				userDoption = strdup(optarg);
				break;

			case 'd':
				set_debug_options(atoi(optarg), PGC_POSTMASTER, PGC_S_ARGV);
				break;

			case 'E':
				 SetConfigOption("log_statement", "all", PGC_POSTMASTER, PGC_S_ARGV);
				break;

			case 'e':
				SetConfigOption("datestyle", "euro", PGC_POSTMASTER, PGC_S_ARGV);
				break;

			case 'F':
				SetConfigOption("fsync", "false", PGC_POSTMASTER, PGC_S_ARGV);
				break;

			case 'f':
				if (!set_plan_disabling_options(optarg, PGC_POSTMASTER, PGC_S_ARGV))
				{
					write_stderr("%s: invalid argument for option -f: \"%s\"\n",
								 progname, optarg);
					ExitPostmaster(1);
				}
				break;

			case 'h':
				SetConfigOption("listen_addresses", optarg, PGC_POSTMASTER, PGC_S_ARGV);
				break;

			case 'i':
				SetConfigOption("listen_addresses", "*", PGC_POSTMASTER, PGC_S_ARGV);
				break;

			case 'j':
				/* only used by interactive backend */
				break;

			case 'k':
				SetConfigOption("unix_socket_directories", optarg, PGC_POSTMASTER, PGC_S_ARGV);
				break;

			case 'l':
				SetConfigOption("ssl", "true", PGC_POSTMASTER, PGC_S_ARGV);
				break;

			case 'M':
				/* Undocumented flag used for mutating a directory that was a copy of a
				 * master data directory and needs to now be a segment directory. Only
				 * use on the first time the segment is started, and only use in
				 * utility mode, as changes will be destructive, and will assume that
				 * the segment has never participated in a distributed
				 * transaction.*/
				ConvertMasterDataDirToSegment = true;
				break;

			case 'm':
				/*
				 * In maintenance mode:
				 * 	1. allow DML on catalog table
				 * 	2. allow DML on segments
				 */
				SetConfigOption("maintenance_mode",  	  	"true", PGC_POSTMASTER, PGC_S_ARGV);
				SetConfigOption("allow_segment_DML", 	  	"true", PGC_POSTMASTER, PGC_S_ARGV);
				SetConfigOption("allow_system_table_mods",	"true",  PGC_POSTMASTER, PGC_S_ARGV);
				break;

			case 'N':
				SetConfigOption("max_connections", optarg, PGC_POSTMASTER, PGC_S_ARGV);
				break;

			case 'n':
				/* Don't reinit shared mem after abnormal exit */
				Reinit = false;
				break;

			case 'O':
				/* Only use in single user mode */
				SetConfigOption("allow_system_table_mods", "true", PGC_POSTMASTER, PGC_S_ARGV);
				break;

			case 'P':
				SetConfigOption("ignore_system_indexes", "true", PGC_POSTMASTER, PGC_S_ARGV);
				break;

			case 'p':
				SetConfigOption("port", optarg, PGC_POSTMASTER, PGC_S_ARGV);
				break;

			case 'r':
				/* only used by single-user backend */
				break;

			case 'S':
				SetConfigOption("work_mem", optarg, PGC_POSTMASTER, PGC_S_ARGV);
				break;

			case 's':
				SetConfigOption("log_statement_stats", "true", PGC_POSTMASTER, PGC_S_ARGV);
				break;

			case 'T':

				/*
				 * In the event that some backend dumps core, send SIGSTOP,
				 * rather than SIGQUIT, to all its peers.  This lets the wily
				 * post_hacker collect core dumps from everyone.
				 */
				SendStop = true;
				break;

			case 't':
				{
					const char *tmp = get_stats_option_name(optarg);

					if (tmp)
					{
						SetConfigOption(tmp, "true", PGC_POSTMASTER, PGC_S_ARGV);
					}
					else
					{
						write_stderr("%s: invalid argument for option -t: \"%s\"\n",
									 progname, optarg);
						ExitPostmaster(1);
					}
					break;
				}

			case 'W':
				SetConfigOption("post_auth_delay", optarg, PGC_POSTMASTER, PGC_S_ARGV);
				break;

			case 'c':
			case '-':
				{
					char	   *name,
							   *value;

					ParseLongOption(optarg, &name, &value);
					if (!value)
					{
						if (opt == '-')
							ereport(ERROR,
									(errcode(ERRCODE_SYNTAX_ERROR),
									 errmsg("--%s requires a value",
											optarg)));
						else
							ereport(ERROR,
									(errcode(ERRCODE_SYNTAX_ERROR),
									 errmsg("-c %s requires a value",
											optarg)));
					}

					SetConfigOption(name, value, PGC_POSTMASTER, PGC_S_ARGV);
					free(name);
					if (value)
						free(value);
					break;
				}

			default:
				write_stderr("Try \"%s --help\" for more information.\n",
							 progname);
				ExitPostmaster(1);
		}
	}

	/*
	 * Postmaster accepts no non-option switch arguments.
	 */
	if (optind < argc)
	{
		write_stderr("%s: invalid argument: \"%s\"\n",
					 progname, argv[optind]);
		write_stderr("Try \"%s --help\" for more information.\n",
					 progname);
		ExitPostmaster(1);
	}

	/* If gp_role is not set, use utility role instead.*/
	if (Gp_role == GP_ROLE_UNDEFINED)
		SetConfigOption("gp_role", "utility", PGC_POSTMASTER, PGC_S_OVERRIDE);

	/*
	 * Locate the proper configuration files and data directory, and read
	 * postgresql.conf for the first time.
	 */
	if (!SelectConfigFiles(userDoption, progname))
		ExitPostmaster(2);

	/*
	 * CDB/MPP/GPDB: Set the processor affinity (may be a no-op on
	 * some platforms). The port number is nice to use because we know
	 * that different segments on a single host will not have the same
	 * port numbers.
	 *
	 * We want to do this as early as we can -- so that the OS knows
	 * about our binding, and all of our child processes will inherit
	 * the same binding.
 	 */
	if (gp_set_proc_affinity)
		setProcAffinity(PostPortNumber);

	if (output_config_variable != NULL)
	{
		/*
		 * "-C guc" was specified, so print GUC's value and exit.  No extra
		 * permission check is needed because the user is reading inside the
		 * data dir.
		 */
		const char *config_val = GetConfigOption(output_config_variable,
												 false, false);

		puts(config_val ? config_val : "");
		ExitPostmaster(0);
	}

	/* Verify that DataDir looks reasonable */
	checkDataDir();

	/* Check that pg_control exists */
	checkControlFile();

	/* And switch working directory into it */
	ChangeToDataDir();

	/*
     * CDB: Decouple NBuffers from MaxBackends.  The entry db doesn't benefit
     * from buffers in excess of the global catalog size; this is typically
     * small and unrelated to the number of clients.  Segment dbs need enough
     * buffers to accommodate the QEs concurrently accessing the database; but
     * non-leaf QEs don't necessarily access the database (some are used only
     * for sorting, hashing, etc); so again the number of buffers need not be
     * in proportion to the number of connections.
	 */
	if (NBuffers < 16)
	{
		/*
		 * Do not accept -B so small that backends are likely to starve for
		 * lack of buffers.  The specific choices here are somewhat arbitrary.
		 */
		write_stderr("%s: the number of buffers (-B) must be at least 16\n", progname);
		ExitPostmaster(1);
	}

	/*
	 * Check for invalid combinations of GUC settings.
	 *
	 * In GPDB, restricted mode gpstart uses superuser_reserved_connections ==
	 * max_connections. Hence, in gpdb below check is modified from upstream to
	 * allow equal setting.
	 */
	if (ReservedBackends > MaxConnections)
	{
		write_stderr("%s: superuser_reserved_connections (%d) must be less than max_connections (%d)\n",
					 progname,
					 ReservedBackends, MaxConnections);
		ExitPostmaster(1);
	}
	if (XLogArchiveMode > ARCHIVE_MODE_OFF && wal_level == WAL_LEVEL_MINIMAL)
		ereport(ERROR,
				(errmsg("WAL archival cannot be enabled when wal_level is \"minimal\"")));
	if (max_wal_senders > 0 && wal_level == WAL_LEVEL_MINIMAL)
		ereport(ERROR,
				(errmsg("WAL streaming (max_wal_senders > 0) requires wal_level \"replica\" or \"logical\"")));

    if ( GpIdentity.dbid == -1 && Gp_role == GP_ROLE_UTILITY)
    {
        /**
         * okay in utility mode! -- when starting the master in utility mode to fetch the configuration contents,
         *  we don't actually know the dbid.
         */
    }
	else if ( GpIdentity.dbid < 0 )
	{
	    ereport(FATAL,
            (errcode(ERRCODE_INVALID_PARAMETER_VALUE),
             errmsg("dbid (from -b option) is not specified or is invalid.  This value must be >= 0, or >= -1 in utility mode.  "
             "The dbid value to pass can be determined from this server's entry in the segment configuration; it may be -1 if running in utility mode.")));
	}

    if ( GpIdentity.segindex < -1 ) /* -1 is okay -- that means the master */
	{
	    ereport(FATAL,
            (errcode(ERRCODE_INVALID_PARAMETER_VALUE),
             errmsg("contentid (from -C option) is not specified or is invalid.  This value must be >= -1.  "
             "The contentid value to pass can be determined this server's entry in the segment configuration; it may be -1 for a master, or in utility mode."
             )));
	}

	/*
	 * Other one-time internal sanity checks can go here, if they are fast.
	 * (Put any slow processing further down, after postmaster.pid creation.)
	 */
	if (!CheckDateTokenTables())
	{
		write_stderr("%s: invalid datetoken tables, please fix\n", progname);
		ExitPostmaster(1);
	}

	/*
	 * Now that we are done processing the postmaster arguments, reset
	 * getopt(3) library so that it will work correctly in subprocesses.
	 */
	optind = 1;
#if defined(HAVE_INT_OPTRESET) || !defined(HAVE_GETOPT)
	optreset = 1;				/* some systems need this too */
#endif

	/* For debugging: display postmaster environment */
	{
		extern char **environ;
		char	  **p;

		ereport(DEBUG3,
				(errmsg_internal("%s: PostmasterMain: initial environment dump:",
								 progname)));
		ereport(DEBUG3,
				(errmsg_internal("-----------------------------------------")));
		for (p = environ; *p; ++p)
			ereport(DEBUG3,
					(errmsg_internal("\t%s", *p)));
		ereport(DEBUG3,
				(errmsg_internal("-----------------------------------------")));
	}

	/*
	 * Create lockfile for data directory.
	 *
	 * We want to do this before we try to grab the input sockets, because the
	 * data directory interlock is more reliable than the socket-file
	 * interlock (thanks to whoever decided to put socket files in /tmp :-().
	 * For the same reason, it's best to grab the TCP socket(s) before the
	 * Unix socket(s).
	 *
	 * Also note that this internally sets up the on_proc_exit function that
	 * is responsible for removing both data directory and socket lockfiles;
	 * so it must happen before opening sockets so that at exit, the socket
	 * lockfiles go away after CloseServerPorts runs.
	 */
	CreateDataDirLockFile(true);

	/*
	 * Remember postmaster startup time
     * CDB: Moved this code up from below for use in error message headers.
	 */
	PgStartTime = GetCurrentTimestamp();

	/*
	 * Read the control file (for error checking and config info).
	 *
	 * Since we verify the control file's CRC, this has a useful side effect
	 * on machines where we need a run-time test for CRC support instructions.
	 * The postmaster will do the test once at startup, and then its child
	 * processes will inherit the correct function pointer and not need to
	 * repeat the test.
	 */
	LocalProcessControlFile(false);

	/*
	 * Register the apply launcher.  Since it registers a background worker,
	 * it needs to be called before InitializeMaxBackends(), and it's probably
	 * a good idea to call it before any modules had chance to take the
	 * background worker slots.
	 */
	ApplyLauncherRegister();

	/*
	 * process any libraries that should be preloaded at postmaster start
	 */
	process_shared_preload_libraries();

	/*
	 * Initialize SSL library, if specified.
	 */
#ifdef USE_SSL
	if (EnableSSL)
	{
		(void) secure_initialize(true);
		LoadedSSL = true;
	}
#endif

	/*
<<<<<<< HEAD
	 * CDB: gpdb auxilary process like fts probe, dtx recovery process is
	 * essential, we need to load them ahead of custom shared preload libraries
	 * to avoid exceeding max_worker_processes.
	 */
	load_auxiliary_libraries();

	/*
	 * Register the apply launcher.  Since it registers a background worker,
	 * it needs to be called before InitializeMaxBackends(), and it's probably
	 * a good idea to call it before any modules had chance to take the
	 * background worker slots.
=======
	 * Now that loadable modules have had their chance to register background
	 * workers, calculate MaxBackends.
>>>>>>> d457cb4e
	 */
	InitializeMaxBackends();

	/*
	 * Set up shared memory and semaphores.
	 */
	reset_shared();

	/*
	 * Estimate number of openable files.  This must happen after setting up
	 * semaphores, because on some platforms semaphores count as open files.
	 */
	set_max_safe_fds();

	/*
	 * Set reference point for stack-depth checking.
	 */
	(void) set_stack_base();

	/*
	 * Initialize pipe (or process handle on Windows) that allows children to
	 * wake up from sleep on postmaster death.
	 */
	InitPostmasterDeathWatchHandle();

#ifdef WIN32

	/*
	 * Initialize I/O completion port used to deliver list of dead children.
	 */
	win32ChildQueue = CreateIoCompletionPort(INVALID_HANDLE_VALUE, NULL, 0, 1);
	if (win32ChildQueue == NULL)
		ereport(FATAL,
				(errmsg("could not create I/O completion port for child queue")));
#endif

#ifdef EXEC_BACKEND
	/* Write out nondefault GUC settings for child processes to use */
	write_nondefault_variables(PGC_POSTMASTER);

	/*
	 * Clean out the temp directory used to transmit parameters to child
	 * processes (see internal_forkexec, below).  We must do this before
	 * launching any child processes, else we have a race condition: we could
	 * remove a parameter file before the child can read it.  It should be
	 * safe to do so now, because we verified earlier that there are no
	 * conflicting Postgres processes in this data directory.
	 */
	RemovePgTempFilesInDir(PG_TEMP_FILES_DIR, true, false);
#endif

	/*
	 * Forcibly remove the files signaling a standby promotion request.
	 * Otherwise, the existence of those files triggers a promotion too early,
	 * whether a user wants that or not.
	 *
	 * This removal of files is usually unnecessary because they can exist
	 * only during a few moments during a standby promotion. However there is
	 * a race condition: if pg_ctl promote is executed and creates the files
	 * during a promotion, the files can stay around even after the server is
	 * brought up to be the primary.  Then, if a new standby starts by using
	 * the backup taken from the new primary, the files can exist at server
	 * startup and must be removed in order to avoid an unexpected promotion.
	 *
	 * Note that promotion signal files need to be removed before the startup
	 * process is invoked. Because, after that, they can be used by
	 * postmaster's SIGUSR1 signal handler.
	 */
	RemovePromoteSignalFiles();

	/* Do the same for logrotate signal file */
	RemoveLogrotateSignalFiles();

	/* Remove any outdated file holding the current log filenames. */
	if (unlink(LOG_METAINFO_DATAFILE) < 0 && errno != ENOENT)
		ereport(LOG,
				(errcode_for_file_access(),
				 errmsg("could not remove file \"%s\": %m",
						LOG_METAINFO_DATAFILE)));

	/*
	 * If enabled, start up syslogger collection subprocess
	 */
	SysLoggerPID = SysLogger_Start();

	/*
	 * Reset whereToSendOutput from DestDebug (its starting state) to
	 * DestNone. This stops ereport from sending log messages to stderr unless
	 * Log_destination permits.  We don't do this until the postmaster is
	 * fully launched, since startup failures may as well be reported to
	 * stderr.
	 *
	 * If we are in fact disabling logging to stderr, first emit a log message
	 * saying so, to provide a breadcrumb trail for users who may not remember
	 * that their logging is configured to go somewhere else.
	 */
	if (!(Log_destination & LOG_DESTINATION_STDERR))
		ereport(LOG,
				(errmsg("ending log output to stderr"),
				 errhint("Future log output will go to log destination \"%s\".",
						 Log_destination_string)));

	whereToSendOutput = DestNone;

	/*
	 * Report server startup in log.  While we could emit this much earlier,
	 * it seems best to do so after starting the log collector, if we intend
	 * to use one.
	 */
	ereport(LOG,
			(errmsg("starting %s", PG_VERSION_STR)));

	/*
	 * Establish input sockets.
	 *
	 * First, mark them all closed, and set up an on_proc_exit function that's
	 * charged with closing the sockets again at postmaster shutdown.
	 */
	for (i = 0; i < MAXLISTEN; i++)
		ListenSocket[i] = PGINVALID_SOCKET;

	on_proc_exit(CloseServerPorts, 0);

	if (ListenAddresses)
	{
		char	   *rawstring;
		List	   *elemlist;
		ListCell   *l;
		int			success = 0;

		/* Need a modifiable copy of ListenAddresses */
		rawstring = pstrdup(ListenAddresses);

		/* Parse string into list of hostnames */
		if (!SplitGUCList(rawstring, ',', &elemlist))
		{
			/* syntax error in list */
			ereport(FATAL,
					(errcode(ERRCODE_INVALID_PARAMETER_VALUE),
					 errmsg("invalid list syntax in parameter \"%s\"",
							"listen_addresses")));
		}

		foreach(l, elemlist)
		{
			char	   *curhost = (char *) lfirst(l);

			if (strcmp(curhost, "*") == 0)
				status = StreamServerPort(AF_UNSPEC, NULL,
										  (unsigned short) PostPortNumber,
										  NULL,
										  ListenSocket, MAXLISTEN);
			else
				status = StreamServerPort(AF_UNSPEC, curhost,
										  (unsigned short) PostPortNumber,
										  NULL,
										  ListenSocket, MAXLISTEN);

			if (status == STATUS_OK)
			{
				success++;
				/* record the first successful host addr in lockfile */
				if (!listen_addr_saved)
				{
					AddToDataDirLockFile(LOCK_FILE_LINE_LISTEN_ADDR, curhost);
					listen_addr_saved = true;
				}
			}
			else
				ereport(WARNING,
						(errmsg("could not create listen socket for \"%s\"",
								curhost)));
		}

		if (!success && elemlist != NIL)
			ereport(FATAL,
					(errmsg("could not create any TCP/IP sockets")));

		list_free(elemlist);
		pfree(rawstring);
	}

#ifdef USE_BONJOUR
	/* Register for Bonjour only if we opened TCP socket(s) */
	if (enable_bonjour && ListenSocket[0] != PGINVALID_SOCKET)
	{
		DNSServiceErrorType err;

		/*
		 * We pass 0 for interface_index, which will result in registering on
		 * all "applicable" interfaces.  It's not entirely clear from the
		 * DNS-SD docs whether this would be appropriate if we have bound to
		 * just a subset of the available network interfaces.
		 */
		err = DNSServiceRegister(&bonjour_sdref,
								 0,
								 0,
								 bonjour_name,
								 "_postgresql._tcp.",
								 NULL,
								 NULL,
								 pg_hton16(PostPortNumber),
								 0,
								 NULL,
								 NULL,
								 NULL);
		if (err != kDNSServiceErr_NoError)
			ereport(LOG,
					(errmsg("DNSServiceRegister() failed: error code %ld",
							(long) err)));

		/*
		 * We don't bother to read the mDNS daemon's reply, and we expect that
		 * it will automatically terminate our registration when the socket is
		 * closed at postmaster termination.  So there's nothing more to be
		 * done here.  However, the bonjour_sdref is kept around so that
		 * forked children can close their copies of the socket.
		 */
	}
#endif

#ifdef HAVE_UNIX_SOCKETS
	if (Unix_socket_directories)
	{
		char	   *rawstring;
		List	   *elemlist;
		ListCell   *l;
		int			success = 0;

		/* Need a modifiable copy of Unix_socket_directories */
		rawstring = pstrdup(Unix_socket_directories);

		/* Parse string into list of directories */
		if (!SplitDirectoriesString(rawstring, ',', &elemlist))
		{
			/* syntax error in list */
			ereport(FATAL,
					(errcode(ERRCODE_INVALID_PARAMETER_VALUE),
					 errmsg("invalid list syntax in parameter \"%s\"",
							"unix_socket_directories")));
		}

		foreach(l, elemlist)
		{
			char	   *socketdir = (char *) lfirst(l);

			status = StreamServerPort(AF_UNIX, NULL,
									  (unsigned short) PostPortNumber,
									  socketdir,
									  ListenSocket, MAXLISTEN);

			if (status == STATUS_OK)
			{
				success++;
				/* record the first successful Unix socket in lockfile */
				if (success == 1)
					AddToDataDirLockFile(LOCK_FILE_LINE_SOCKET_DIR, socketdir);
			}
			else
				ereport(WARNING,
						(errmsg("could not create Unix-domain socket in directory \"%s\"",
								socketdir)));
		}

		if (!success && elemlist != NIL)
			ereport(FATAL,
					(errmsg("could not create any Unix-domain sockets")));

		list_free_deep(elemlist);
		pfree(rawstring);
	}
#endif

	/*
	 * check that we have some socket to listen on
	 */
	if (ListenSocket[0] == PGINVALID_SOCKET)
		ereport(FATAL,
				(errmsg("no socket created for listening")));

	/*
	 * If no valid TCP ports, write an empty line for listen address,
	 * indicating the Unix socket must be used.  Note that this line is not
	 * added to the lock file until there is a socket backing it.
	 */
	if (!listen_addr_saved)
		AddToDataDirLockFile(LOCK_FILE_LINE_LISTEN_ADDR, "");

	/*
	 * Record postmaster options.  We delay this till now to avoid recording
	 * bogus options (eg, unusable port number).
	 */
	if (!CreateOptsFile(argc, argv, my_exec_path))
		ExitPostmaster(1);

	/*
	 * Write the external PID file if requested
	 */
	if (external_pid_file)
	{
		FILE	   *fpidfile = fopen(external_pid_file, "w");

		if (fpidfile)
		{
			fprintf(fpidfile, "%d\n", MyProcPid);
			fclose(fpidfile);

			/* Make PID file world readable */
			if (chmod(external_pid_file, S_IRUSR | S_IWUSR | S_IRGRP | S_IROTH) != 0)
				write_stderr("%s: could not change permissions of external PID file \"%s\": %s\n",
							 progname, external_pid_file, strerror(errno));
		}
		else
			write_stderr("%s: could not write external PID file \"%s\": %s\n",
						 progname, external_pid_file, strerror(errno));

		on_proc_exit(unlink_external_pid_file, 0);
	}

	/*
	 * Remove old temporary files.  At this point there can be no other
	 * Postgres processes running in this directory, so this should be safe.
	 */
	RemovePgTempFiles();

	/*
	 * Initialize stats collection subsystem (this does NOT start the
	 * collector process!)
	 */
	pgstat_init();

	/*
	 * Initialize the autovacuum subsystem (again, no process start yet)
	 */
	autovac_init();

	/*
	 * Load configuration files for client authentication.
	 */
	if (!load_hba())
	{
		/*
		 * It makes no sense to continue if we fail to load the HBA file,
		 * since there is no way to connect to the database in this case.
		 */
		ereport(FATAL,
				(errcode(ERRCODE_CONFIG_FILE_ERROR),
				 (errmsg("could not load pg_hba.conf"))));
	}
	if (!load_ident())
	{
		/*
		 * We can start up without the IDENT file, although it means that you
		 * cannot log in using any of the authentication methods that need a
		 * user name mapping. load_ident() already logged the details of error
		 * to the log.
		 */
	}

#ifdef HAVE_PTHREAD_IS_THREADED_NP

	/*
	 * On macOS, libintl replaces setlocale() with a version that calls
	 * CFLocaleCopyCurrent() when its second argument is "" and every relevant
	 * environment variable is unset or empty.  CFLocaleCopyCurrent() makes
	 * the process multithreaded.  The postmaster calls sigprocmask() and
	 * calls fork() without an immediate exec(), both of which have undefined
	 * behavior in a multithreaded program.  A multithreaded postmaster is the
	 * normal case on Windows, which offers neither fork() nor sigprocmask().
	 */
	if (pthread_is_threaded_np() != 0)
		ereport(FATAL,
				(errcode(ERRCODE_OBJECT_NOT_IN_PREREQUISITE_STATE),
				 errmsg("postmaster became multithreaded during startup"),
				 errhint("Set the LC_ALL environment variable to a valid locale.")));
#endif

	/*
	 * Remember postmaster startup time
	 */
	PgStartTime = GetCurrentTimestamp();

	/*
	 * Report postmaster status in the postmaster.pid file, to allow pg_ctl to
	 * see what's happening.
	 */
	AddToDataDirLockFile(LOCK_FILE_LINE_PM_STATUS, PM_STATUS_STARTING);

	/*
	 * We're ready to rock and roll...
	 */
	StartupPID = StartupDataBase();
	Assert(StartupPID != 0);
	StartupStatus = STARTUP_RUNNING;
	pmState = PM_STARTUP;

	/* Some workers may be scheduled to start now */
	maybe_start_bgworkers();

	status = ServerLoop();

	/*
	 * ServerLoop probably shouldn't ever return, but if it does, close down.
	 */
	ExitPostmaster(status != STATUS_OK);

	abort();					/* not reached */
}


/*
 * on_proc_exit callback to close server's listen sockets
 */
static void
CloseServerPorts(int status, Datum arg)
{
	int			i;

	/*
	 * First, explicitly close all the socket FDs.  We used to just let this
	 * happen implicitly at postmaster exit, but it's better to close them
	 * before we remove the postmaster.pid lockfile; otherwise there's a race
	 * condition if a new postmaster wants to re-use the TCP port number.
	 */
	for (i = 0; i < MAXLISTEN; i++)
	{
		if (ListenSocket[i] != PGINVALID_SOCKET)
		{
			StreamClose(ListenSocket[i]);
			ListenSocket[i] = PGINVALID_SOCKET;
		}
	}

	/*
	 * Next, remove any filesystem entries for Unix sockets.  To avoid race
	 * conditions against incoming postmasters, this must happen after closing
	 * the sockets and before removing lock files.
	 */
	RemoveSocketFiles();

	/*
	 * We don't do anything about socket lock files here; those will be
	 * removed in a later on_proc_exit callback.
	 */
}

/*
 * on_proc_exit callback to delete external_pid_file
 */
static void
unlink_external_pid_file(int status, Datum arg)
{
	if (external_pid_file)
		unlink(external_pid_file);
}


/*
 * Compute and check the directory paths to files that are part of the
 * installation (as deduced from the postgres executable's own location)
 */
static void
getInstallationPaths(const char *argv0)
{
	DIR		   *pdir;

	/* Locate the postgres executable itself */
	if (find_my_exec(argv0, my_exec_path) < 0)
		ereport(FATAL,
				(errmsg("%s: could not locate my own executable path", argv0)));

#ifdef EXEC_BACKEND
	/* Locate executable backend before we change working directory */
	if (find_other_exec(argv0, "postgres", PG_BACKEND_VERSIONSTR,
						postgres_exec_path) < 0)
		ereport(FATAL,
				(errmsg("%s: could not locate matching postgres executable",
						argv0)));
#endif

	/*
	 * Locate the pkglib directory --- this has to be set early in case we try
	 * to load any modules from it in response to postgresql.conf entries.
	 */
	get_pkglib_path(my_exec_path, pkglib_path);

	/*
	 * Verify that there's a readable directory there; otherwise the Postgres
	 * installation is incomplete or corrupt.  (A typical cause of this
	 * failure is that the postgres executable has been moved or hardlinked to
	 * some directory that's not a sibling of the installation lib/
	 * directory.)
	 */
	pdir = AllocateDir(pkglib_path);
	if (pdir == NULL)
		ereport(ERROR,
				(errcode_for_file_access(),
				 errmsg("could not open directory \"%s\": %m",
						pkglib_path),
				 errhint("This may indicate an incomplete PostgreSQL installation, or that the file \"%s\" has been moved away from its proper location.",
						 my_exec_path)));
	FreeDir(pdir);

	/*
	 * XXX is it worth similarly checking the share/ directory?  If the lib/
	 * directory is there, then share/ probably is too.
	 */
}

/*
 * Check that pg_control exists in the correct location in the data directory.
 *
 * No attempt is made to validate the contents of pg_control here.  This is
 * just a sanity check to see if we are looking at a real data directory.
 */
static void
checkControlFile(void)
{
	char		path[MAXPGPATH];
	FILE	   *fp;

	snprintf(path, sizeof(path), "%s/global/pg_control", DataDir);

	fp = AllocateFile(path, PG_BINARY_R);
	if (fp == NULL)
	{
		write_stderr("%s: could not find the database system\n"
					 "Expected to find it in the directory \"%s\",\n"
					 "but could not open file \"%s\": %s\n",
					 progname, DataDir, path, strerror(errno));
		ExitPostmaster(2);
	}
	FreeFile(fp);
}


/*
 * check if file or directory under "DataDir" exists and is accessible
 */
static void
checkPgDir(const char *dir)
{
	struct stat st;
	/*
	 * DataDir is known to be smaller than MAXPGPATH, and 'dir' argument is always
	 * a short constant.
	 */
	char		buf[MAXPGPATH + MAXPGPATH];

	snprintf(buf, sizeof(buf), "%s%s", DataDir, dir);

	if (stat(buf, &st) != 0)
	{
		/* check if log is there */
		snprintf(buf, sizeof(buf), "%s%s", DataDir, "/log");
		if (stat(buf, &st) == 0)
			elog(LOG, "System file or directory missing (%s), shutting down segment", dir);

		/* quit all processes and exit */
		pmdie(SIGQUIT);
	}
}

/*
 * Determine how long should we let ServerLoop sleep.
 *
 * In normal conditions we wait at most one minute, to ensure that the other
 * background tasks handled by ServerLoop get done even when no requests are
 * arriving.  However, if there are background workers waiting to be started,
 * we don't actually sleep so that they are quickly serviced.  Other exception
 * cases are as shown in the code.
 */
static void
DetermineSleepTime(struct timeval *timeout)
{
	TimestampTz next_wakeup = 0;

	/*
	 * Normal case: either there are no background workers at all, or we're in
	 * a shutdown sequence (during which we ignore bgworkers altogether).
	 */
	if (Shutdown > NoShutdown ||
		(!StartWorkerNeeded && !HaveCrashedWorker))
	{
		if (AbortStartTime != 0)
		{
			/* time left to abort; clamp to 0 in case it already expired */
			timeout->tv_sec = SIGKILL_CHILDREN_AFTER_SECS -
				(time(NULL) - AbortStartTime);
			timeout->tv_sec = Max(timeout->tv_sec, 0);
			timeout->tv_usec = 0;
		}
		else
		{
			timeout->tv_sec = 60;
			timeout->tv_usec = 0;
		}
		return;
	}

	if (StartWorkerNeeded)
	{
		timeout->tv_sec = 0;
		timeout->tv_usec = 0;
		return;
	}

	if (HaveCrashedWorker)
	{
		slist_mutable_iter siter;

		/*
		 * When there are crashed bgworkers, we sleep just long enough that
		 * they are restarted when they request to be.  Scan the list to
		 * determine the minimum of all wakeup times according to most recent
		 * crash time and requested restart interval.
		 */
		slist_foreach_modify(siter, &BackgroundWorkerList)
		{
			RegisteredBgWorker *rw;
			TimestampTz this_wakeup;

			rw = slist_container(RegisteredBgWorker, rw_lnode, siter.cur);

			if (rw->rw_crashed_at == 0)
				continue;

			if (rw->rw_worker.bgw_restart_time == BGW_NEVER_RESTART
				|| rw->rw_terminate)
			{
				ForgetBackgroundWorker(&siter);
				continue;
			}

			this_wakeup = TimestampTzPlusMilliseconds(rw->rw_crashed_at,
													  1000L * rw->rw_worker.bgw_restart_time);
			if (next_wakeup == 0 || this_wakeup < next_wakeup)
				next_wakeup = this_wakeup;
		}
	}

	if (next_wakeup != 0)
	{
		long		secs;
		int			microsecs;

		TimestampDifference(GetCurrentTimestamp(), next_wakeup,
							&secs, &microsecs);
		timeout->tv_sec = secs;
		timeout->tv_usec = microsecs;

		/* Ensure we don't exceed one minute */
		if (timeout->tv_sec > 60)
		{
			timeout->tv_sec = 60;
			timeout->tv_usec = 0;
		}
	}
	else
	{
		timeout->tv_sec = 60;
		timeout->tv_usec = 0;
	}
}

/*
 * Main idle loop of postmaster
 *
 * NB: Needs to be called with signals blocked
 */
static int
ServerLoop(void)
{
	fd_set		readmask;
	int			nSockets;
	time_t		last_lockfile_recheck_time,
				last_touch_time;

	last_lockfile_recheck_time = last_touch_time = time(NULL);

	nSockets = initMasks(&readmask);

	for (;;)
	{
		fd_set		rmask;
		int			selres;
		time_t		now;

		/*
		 * Wait for a connection request to arrive.
		 *
		 * We block all signals except while sleeping. That makes it safe for
		 * signal handlers, which again block all signals while executing, to
		 * do nontrivial work.
		 *
		 * If we are in PM_WAIT_DEAD_END state, then we don't want to accept
		 * any new connections, so we don't call select(), and just sleep.
		 */
		memcpy((char *) &rmask, (char *) &readmask, sizeof(fd_set));

		if (pmState == PM_WAIT_DEAD_END)
		{
			PG_SETMASK(&UnBlockSig);

			pg_usleep(100000L); /* 100 msec seems reasonable */
			selres = 0;

			PG_SETMASK(&BlockSig);
		}
		else
		{
			/* must set timeout each time; some OSes change it! */
			struct timeval timeout;

			/* Needs to run with blocked signals! */
			DetermineSleepTime(&timeout);

			PG_SETMASK(&UnBlockSig);

			selres = select(nSockets, &rmask, NULL, NULL, &timeout);

			PG_SETMASK(&BlockSig);
		}

		/* Now check the select() result */
		if (selres < 0)
		{
			if (errno != EINTR && errno != EWOULDBLOCK)
			{
				ereport(LOG,
						(errcode_for_socket_access(),
						 errmsg("select() failed in postmaster: %m")));
				return STATUS_ERROR;
			}
		}

		/* Sanity check for system directories on all segments */
		checkPgDir("");
		checkPgDir("/base");
		checkPgDir("/global");
		checkPgDir("/pg_twophase");
		checkPgDir("/pg_distributedlog");
		checkPgDir("/pg_multixact");
		checkPgDir("/pg_subtrans");
		checkPgDir("/pg_wal");
		checkPgDir("/pg_xact");
		checkPgDir("/pg_multixact/members");
		checkPgDir("/pg_multixact/offsets");

		/*
		 * Block all signals until we wait again.  (This makes it safe for our
		 * signal handlers to do nontrivial work.)
		 */
		PG_SETMASK(&BlockSig);

		/*
		 * New connection pending on any of our sockets? If so, fork a child
		 * process to deal with it.
		 */
		if (selres > 0)
		{
			int			i;

			for (i = 0; i < MAXLISTEN; i++)
			{
				if (ListenSocket[i] == PGINVALID_SOCKET)
					break;
				if (FD_ISSET(ListenSocket[i], &rmask))
				{
					Port	   *port;

					port = ConnCreate(ListenSocket[i]);
					if (port)
					{
						BackendStartup(port);

						/*
						 * We no longer need the open socket or port structure
						 * in this process
						 */
						StreamClose(port->sock);
						ConnFree(port);
					}
				}
			}
		}

		/* If we have lost the log collector, try to start a new one */
		if (SysLoggerPID == 0 && Logging_collector)
			SysLoggerPID = SysLogger_Start();

		/*
		 * If no background writer process is running, and we are not in a
		 * state that prevents it, start one.  It doesn't matter if this
		 * fails, we'll just try again later.  Likewise for the checkpointer.
		 */
		if (pmState == PM_RUN || pmState == PM_RECOVERY ||
			pmState == PM_HOT_STANDBY)
		{
			if (CheckpointerPID == 0)
				CheckpointerPID = StartCheckpointer();
			if (BgWriterPID == 0)
				BgWriterPID = StartBackgroundWriter();
		}

		/*
		 * Likewise, if we have lost the walwriter process, try to start a new
		 * one.  But this is needed only in normal operation (else we cannot
		 * be writing any new WAL).
		 */
		if (WalWriterPID == 0 && pmState == PM_RUN)
			WalWriterPID = StartWalWriter();

		/*
		 * If we have lost the autovacuum launcher, try to start a new one. We
		 * don't want autovacuum to run in binary upgrade mode because
		 * autovacuum might update relfrozenxid for empty tables before the
		 * physical files are put in place.
		 */
		if (!IsBinaryUpgrade && AutoVacPID == 0 &&
			(AutoVacuumingActive() || start_autovac_launcher) &&
			pmState == PM_RUN)
		{
			AutoVacPID = StartAutoVacLauncher();
			if (AutoVacPID != 0)
				start_autovac_launcher = false; /* signal processed */
		}

		/* If we have lost the stats collector, try to start a new one */
		if (PgStatPID == 0 &&
			(pmState == PM_RUN || pmState == PM_HOT_STANDBY))
			PgStatPID = pgstat_start();

		/* If we have lost the archiver, try to start a new one. */
		if (PgArchPID == 0 && PgArchStartupAllowed())
			PgArchPID = StartArchiver();

		/* If we need to signal the autovacuum launcher, do so now */
		if (avlauncher_needs_signal)
		{
			avlauncher_needs_signal = false;
			if (AutoVacPID != 0)
				kill(AutoVacPID, SIGUSR2);
		}

		/* If we need to start a WAL receiver, try to do that now */
		if (WalReceiverRequested)
			MaybeStartWalReceiver();

		/* Get other worker processes running, if needed */
		if (StartWorkerNeeded || HaveCrashedWorker)
			maybe_start_bgworkers();

#ifdef HAVE_PTHREAD_IS_THREADED_NP

		/*
		 * With assertions enabled, check regularly for appearance of
		 * additional threads.  All builds check at start and exit.
		 */
		Assert(pthread_is_threaded_np() == 0);
#endif

		/*
		 * Lastly, check to see if it's time to do some things that we don't
		 * want to do every single time through the loop, because they're a
		 * bit expensive.  Note that there's up to a minute of slop in when
		 * these tasks will be performed, since DetermineSleepTime() will let
		 * us sleep at most that long; except for SIGKILL timeout which has
		 * special-case logic there.
		 */
		now = time(NULL);

		/*
		 * If we already sent SIGQUIT to children and they are slow to shut
		 * down, it's time to send them SIGKILL.  This doesn't happen
		 * normally, but under certain conditions backends can get stuck while
		 * shutting down.  This is a last measure to get them unwedged.
		 *
		 * Note we also do this during recovery from a process crash.
		 */
		if ((Shutdown >= ImmediateShutdown || (FatalError && !SendStop)) &&
			AbortStartTime != 0 &&
			(now - AbortStartTime) >= SIGKILL_CHILDREN_AFTER_SECS)
		{
			/* We were gentle with them before. Not anymore */
			ereport(LOG,
					(errmsg("issuing SIGKILL to recalcitrant children")));
			TerminateChildren(SIGKILL);
			/* reset flag so we don't SIGKILL again */
			AbortStartTime = 0;
		}

		/*
		 * Once a minute, verify that postmaster.pid hasn't been removed or
		 * overwritten.  If it has, we force a shutdown.  This avoids having
		 * postmasters and child processes hanging around after their database
		 * is gone, and maybe causing problems if a new database cluster is
		 * created in the same place.  It also provides some protection
		 * against a DBA foolishly removing postmaster.pid and manually
		 * starting a new postmaster.  Data corruption is likely to ensue from
		 * that anyway, but we can minimize the damage by aborting ASAP.
		 */
		if (now - last_lockfile_recheck_time >= 1 * SECS_PER_MINUTE)
		{
			if (!RecheckDataDirLockFile())
			{
				ereport(LOG,
						(errmsg("performing immediate shutdown because data directory lock file is invalid")));
				kill(MyProcPid, SIGQUIT);
			}
			last_lockfile_recheck_time = now;
		}

		/*
		 * Touch Unix socket and lock files every 58 minutes, to ensure that
		 * they are not removed by overzealous /tmp-cleaning tasks.  We assume
		 * no one runs cleaners with cutoff times of less than an hour ...
		 */
		if (now - last_touch_time >= 58 * SECS_PER_MINUTE)
		{
			TouchSocketFiles();
			TouchSocketLockFiles();
			last_touch_time = now;
		}
	}
}

/*
 * Initialise the masks for select() for the ports we are listening on.
 * Return the number of sockets to listen on.
 */
static int
initMasks(fd_set *rmask)
{
	int			maxsock = -1;
	int			i;

	FD_ZERO(rmask);

	for (i = 0; i < MAXLISTEN; i++)
	{
		int			fd = ListenSocket[i];

		if (fd == PGINVALID_SOCKET)
			break;
		FD_SET(fd, rmask);

		if (fd > maxsock)
			maxsock = fd;
	}

	return maxsock + 1;
}

/*
 * Once the flag is reset, libpq connections (e.g. FTS probe requests) should
 * not get CAC_MIRROR_READY response.  This flag is needed during GPDB startup
 * to enable "pg_ctl -w".  It need not interfere during or after promotion.
 * This function is called right after removing RECOVERY_COMMAND_FILE upon
 * receiving a promotion request.
 */
void inline
ResetMirrorReadyFlag(void)
{
	*pm_launch_walreceiver = false;
}

static inline void
SetMirrorReadyFlag(void)
{
	*pm_launch_walreceiver = true;
}

static inline bool
GetMirrorReadyFlag(void)
{
	return *pm_launch_walreceiver;
}

/*
 * Read a client's startup packet and do something according to it.
 *
 * Returns STATUS_OK or STATUS_ERROR, or might call ereport(FATAL) and
 * not return at all.
 *
 * (Note that ereport(FATAL) stuff is sent to the client, so only use it
 * if that's what you want.  Return STATUS_ERROR if you don't want to
 * send anything to the client, which would typically be appropriate
 * if we detect a communications failure.)
 *
 * Set ssl_done and/or gss_done when negotiation of an encrypted layer
 * (currently, TLS or GSSAPI) is completed. A successful negotiation of either
 * encryption layer sets both flags, but a rejected negotiation sets only the
 * flag for that layer, since the client may wish to try the other one. We
 * should make no assumption here about the order in which the client may make
 * requests.
 */
static int
ProcessStartupPacket(Port *port, bool ssl_done, bool gss_done)
{
	int32		len;
	char	   *buf;
	ProtocolVersion proto;
	MemoryContext oldcontext;
    char       *gpqeid = NULL;
	XLogRecPtr  recptr;

	pq_startmsgread();

	/*
	 * Grab the first byte of the length word separately, so that we can tell
	 * whether we have no data at all or an incomplete packet.  (This might
	 * sound inefficient, but it's not really, because of buffering in
	 * pqcomm.c.)
	 */
	if (pq_getbytes((char *) &len, 1) == EOF)
	{
		/*
		 * If we get no data at all, don't clutter the log with a complaint;
		 * such cases often occur for legitimate reasons.  An example is that
		 * we might be here after responding to NEGOTIATE_SSL_CODE, and if the
		 * client didn't like our response, it'll probably just drop the
		 * connection.  Service-monitoring software also often just opens and
		 * closes a connection without sending anything.  (So do port
		 * scanners, which may be less benign, but it's not really our job to
		 * notice those.)
		 */
		return STATUS_ERROR;
	}

	if (pq_getbytes(((char *) &len) + 1, 3) == EOF)
	{
		/* Got a partial length word, so bleat about that */
		if (!ssl_done && !gss_done)
			ereport(COMMERROR,
					(errcode(ERRCODE_PROTOCOL_VIOLATION),
					 errmsg("incomplete startup packet")));
		return STATUS_ERROR;
	}

	len = pg_ntoh32(len);
	len -= 4;

	if (len < (int32) sizeof(ProtocolVersion) ||
		len > MAX_STARTUP_PACKET_LENGTH)
	{
		ereport(COMMERROR,
				(errcode(ERRCODE_PROTOCOL_VIOLATION),
				 errmsg("invalid length of startup packet %ld",(long)len)));
		return STATUS_ERROR;
	}

	/*
	 * Allocate space to hold the startup packet, plus one extra byte that's
	 * initialized to be zero.  This ensures we will have null termination of
	 * all strings inside the packet.
	 */
	buf = palloc(len + 1);
	buf[len] = '\0';

	if (pq_getbytes(buf, len) == EOF)
	{
		ereport(COMMERROR,
				(errcode(ERRCODE_PROTOCOL_VIOLATION),
				 errmsg("incomplete startup packet")));
		return STATUS_ERROR;
	}
	pq_endmsgread();

	/*
	 * The first field is either a protocol version number or a special
	 * request code.
	 */
	port->proto = proto = pg_ntoh32(*((ProtocolVersion *) buf));

	if (proto == CANCEL_REQUEST_CODE || proto == FINISH_REQUEST_CODE)
	{
		processCancelRequest(port, buf, proto);
		/* Not really an error, but we don't want to proceed further */
		return STATUS_ERROR;
	}

	if (proto == NEGOTIATE_SSL_CODE && !ssl_done)
	{
		char		SSLok;

#ifdef USE_SSL
		/* No SSL when disabled or on Unix sockets */
		if (!LoadedSSL || IS_AF_UNIX(port->laddr.addr.ss_family))
			SSLok = 'N';
		else
			SSLok = 'S';		/* Support for SSL */
#else
		SSLok = 'N';			/* No support for SSL */
#endif

retry1:
		if (send(port->sock, &SSLok, 1, 0) != 1)
		{
			if (errno == EINTR)
				goto retry1;	/* if interrupted, just retry */
			ereport(COMMERROR,
					(errcode_for_socket_access(),
					 errmsg("failed to send SSL negotiation response: %m")));
			return STATUS_ERROR;	/* close the connection */
		}

#ifdef USE_SSL
		if (SSLok == 'S' && secure_open_server(port) == -1)
			return STATUS_ERROR;
#endif

		/*
		 * At this point we should have no data already buffered.  If we do,
		 * it was received before we performed the SSL handshake, so it wasn't
		 * encrypted and indeed may have been injected by a man-in-the-middle.
		 * We report this case to the client.
		 */
		if (pq_buffer_has_data())
			ereport(FATAL,
					(errcode(ERRCODE_PROTOCOL_VIOLATION),
					 errmsg("received unencrypted data after SSL request"),
					 errdetail("This could be either a client-software bug or evidence of an attempted man-in-the-middle attack.")));

		/*
		 * regular startup packet, cancel, etc packet should follow, but not
		 * another SSL negotiation request, and a GSS request should only
		 * follow if SSL was rejected (client may negotiate in either order)
		 */
		return ProcessStartupPacket(port, true, SSLok == 'S');
	}
	else if (proto == NEGOTIATE_GSS_CODE && !gss_done)
	{
		char		GSSok = 'N';

#ifdef ENABLE_GSS
		/* No GSSAPI encryption when on Unix socket */
		if (!IS_AF_UNIX(port->laddr.addr.ss_family))
			GSSok = 'G';
#endif

		while (send(port->sock, &GSSok, 1, 0) != 1)
		{
			if (errno == EINTR)
				continue;
			ereport(COMMERROR,
					(errcode_for_socket_access(),
					 errmsg("failed to send GSSAPI negotiation response: %m")));
			return STATUS_ERROR;	/* close the connection */
		}

#ifdef ENABLE_GSS
		if (GSSok == 'G' && secure_open_gssapi(port) == -1)
			return STATUS_ERROR;
#endif

		/*
		 * At this point we should have no data already buffered.  If we do,
		 * it was received before we performed the GSS handshake, so it wasn't
		 * encrypted and indeed may have been injected by a man-in-the-middle.
		 * We report this case to the client.
		 */
		if (pq_buffer_has_data())
			ereport(FATAL,
					(errcode(ERRCODE_PROTOCOL_VIOLATION),
					 errmsg("received unencrypted data after GSSAPI encryption request"),
					 errdetail("This could be either a client-software bug or evidence of an attempted man-in-the-middle attack.")));

		/*
		 * regular startup packet, cancel, etc packet should follow, but not
		 * another GSS negotiation request, and an SSL request should only
		 * follow if GSS was rejected (client may negotiate in either order)
		 */
		return ProcessStartupPacket(port, GSSok == 'G', true);
	}

	/* Could add additional special packet types here */

	/*
	 * Set FrontendProtocol now so that ereport() knows what format to send if
	 * we fail during startup.
	 */
	FrontendProtocol = proto;

	/* Check that the major protocol version is in range. */
	if (PG_PROTOCOL_MAJOR(proto) < PG_PROTOCOL_MAJOR(PG_PROTOCOL_EARLIEST) ||
		PG_PROTOCOL_MAJOR(proto) > PG_PROTOCOL_MAJOR(PG_PROTOCOL_LATEST))
		ereport(FATAL,
				(errcode(ERRCODE_FEATURE_NOT_SUPPORTED),
				 errmsg("unsupported frontend protocol %u.%u: server supports %u.0 to %u.%u",
						PG_PROTOCOL_MAJOR(proto), PG_PROTOCOL_MINOR(proto),
						PG_PROTOCOL_MAJOR(PG_PROTOCOL_EARLIEST),
						PG_PROTOCOL_MAJOR(PG_PROTOCOL_LATEST),
						PG_PROTOCOL_MINOR(PG_PROTOCOL_LATEST))));

	/*
	 * Now fetch parameters out of startup packet and save them into the Port
	 * structure.  All data structures attached to the Port struct must be
	 * allocated in TopMemoryContext so that they will remain available in a
	 * running backend (even after PostmasterContext is destroyed).  We need
	 * not worry about leaking this storage on failure, since we aren't in the
	 * postmaster process anymore.
	 */
	oldcontext = MemoryContextSwitchTo(TopMemoryContext);

	/* Handle protocol version 3 startup packet */
	{
		int32		offset = sizeof(ProtocolVersion);
		List	   *unrecognized_protocol_options = NIL;

		/*
		 * Scan packet body for name/option pairs.  We can assume any string
		 * beginning within the packet body is null-terminated, thanks to
		 * zeroing extra byte above.
		 */
		port->guc_options = NIL;

		while (offset < len)
		{
			char	   *nameptr = buf + offset;
			int32		valoffset;
			char	   *valptr;

			if (*nameptr == '\0')
				break;			/* found packet terminator */
			valoffset = offset + strlen(nameptr) + 1;
			if (valoffset >= len)
				break;			/* missing value, will complain below */
			valptr = buf + valoffset;

			if (strcmp(nameptr, "database") == 0)
				port->database_name = pstrdup(valptr);
			else if (strcmp(nameptr, "user") == 0)
				port->user_name = pstrdup(valptr);
			else if (strcmp(nameptr, "options") == 0)
				port->cmdline_options = pstrdup(valptr);
			else if (strcmp(nameptr, "gpqeid") == 0)
			{
				gpqeid = valptr;
				/*
				 * Normally we do not need set this on QE nodes since QE
				 * postmaster should be launched with GP_ROLE_EXECUTE, but in
				 * the entrydb and the gpexpand case, still need to set this.
				 */
				Gp_role = GP_ROLE_EXECUTE;
			}
			else if (strcmp(nameptr, "replication") == 0)
			{
				/*
				 * Due to backward compatibility concerns the replication
				 * parameter is a hybrid beast which allows the value to be
				 * either boolean or the string 'database'. The latter
				 * connects to a specific database which is e.g. required for
				 * logical decoding while.
				 */
				if (strcmp(valptr, "database") == 0)
				{
					am_walsender = true;
					am_db_walsender = true;
				}
				else if (!parse_bool(valptr, &am_walsender))
					ereport(FATAL,
							(errcode(ERRCODE_INVALID_PARAMETER_VALUE),
							 errmsg("invalid value for parameter \"%s\": \"%s\"",
									"replication",
									valptr),
							 errhint("Valid values are: \"false\", 0, \"true\", 1, \"database\".")));
			}
			else if (strncmp(nameptr, "_pq_.", 5) == 0)
			{
				/*
				 * Any option beginning with _pq_. is reserved for use as a
				 * protocol-level option, but at present no such options are
				 * defined.
				 */
				unrecognized_protocol_options =
					lappend(unrecognized_protocol_options, pstrdup(nameptr));
			}
			else if (strcmp(nameptr, GPCONN_TYPE) == 0)
			{
				am_mirror = IsRoleMirror();
				if (strcmp(valptr, GPCONN_TYPE_FTS) == 0)
				{
					if (IS_QUERY_DISPATCHER())
						ereport(FATAL,
								(errcode(ERRCODE_PROTOCOL_VIOLATION),
								 errmsg("cannot handle FTS connection on master")));
					am_ftshandler = true;

#ifdef FAULT_INJECTOR
					if (FaultInjector_InjectFaultIfSet(
							"fts_conn_startup_packet",
							DDLNotSpecified,
							"" /* databaseName */,
							"" /* tableName */) == FaultInjectorTypeSkip)
					{
						/*
						 * If this fault is set to skip, report recovery is
						 * hung. Without this fault recovery is reported as
						 * progressing.
						 */
						if (FaultInjector_InjectFaultIfSet(
							"fts_recovery_in_progress",
							DDLNotSpecified,
							"" /* databaseName */,
							"" /* tableName */) == FaultInjectorTypeSkip)
						{
							recptr = last_xlog_replay_location();
						}
						else
						{
							time_t counter = time(NULL);

							recptr = counter;
						}

						ereport(FATAL,
								(errcode(ERRCODE_CANNOT_CONNECT_NOW),
								 errmsg(POSTMASTER_IN_RECOVERY_MSG),
								 errdetail(POSTMASTER_IN_RECOVERY_DETAIL_MSG " %X/%X",
										   (uint32) (recptr >> 32), (uint32) recptr)));
					}
#endif
				}
#ifdef FAULT_INJECTOR
				else if (strcmp(valptr, GPCONN_TYPE_FAULT) == 0)
					am_faulthandler = true;
#endif
				else
					ereport(FATAL,
							(errcode(ERRCODE_INVALID_PARAMETER_VALUE),
							 errmsg("invalid value for option: \"%s\"", GPCONN_TYPE)));
			}
			else if (strcmp(nameptr, "diff_options") == 0)
			{
				port->diff_options = pstrdup(valptr);
			}
			else
			{
				/* Assume it's a generic GUC option */
				port->guc_options = lappend(port->guc_options,
											pstrdup(nameptr));
				port->guc_options = lappend(port->guc_options,
											pstrdup(valptr));

				/*
				 * Copy application_name to port if we come across it.  This
				 * is done so we can log the application_name in the
				 * connection authorization message.  Note that the GUC would
				 * be used but we haven't gone through GUC setup yet.
				 */
				if (strcmp(nameptr, "application_name") == 0)
				{
					char	   *tmp_app_name = pstrdup(valptr);

					pg_clean_ascii(tmp_app_name);

					port->application_name = tmp_app_name;
				}
			}
			offset = valoffset + strlen(valptr) + 1;
		}

		/*
		 * If we didn't find a packet terminator exactly at the end of the
		 * given packet length, complain.
		 */
		if (offset != len - 1)
			ereport(FATAL,
					(errcode(ERRCODE_PROTOCOL_VIOLATION),
					 errmsg("invalid startup packet layout: expected terminator as last byte")));

		/*
		 * If the client requested a newer protocol version or if the client
		 * requested any protocol options we didn't recognize, let them know
		 * the newest minor protocol version we do support and the names of
		 * any unrecognized options.
		 */
		if (PG_PROTOCOL_MINOR(proto) > PG_PROTOCOL_MINOR(PG_PROTOCOL_LATEST) ||
			unrecognized_protocol_options != NIL)
			SendNegotiateProtocolVersion(unrecognized_protocol_options);
	}

	/* Check a user name was given. */
	if (port->user_name == NULL || port->user_name[0] == '\0')
		ereport(FATAL,
				(errcode(ERRCODE_INVALID_AUTHORIZATION_SPECIFICATION),
				 errmsg("no PostgreSQL user name specified in startup packet")));

	/* The database defaults to the user name. */
	if (port->database_name == NULL || port->database_name[0] == '\0')
		port->database_name = pstrdup(port->user_name);

	if (Db_user_namespace)
	{
		/*
		 * If user@, it is a global user, remove '@'. We only want to do this
		 * if there is an '@' at the end and no earlier in the user string or
		 * they may fake as a local user of another database attaching to this
		 * database.
		 */
		if (strchr(port->user_name, '@') ==
			port->user_name + strlen(port->user_name) - 1)
			*strchr(port->user_name, '@') = '\0';
		else
		{
			/* Append '@' and dbname */
			port->user_name = psprintf("%s@%s", port->user_name, port->database_name);
		}
	}

	/*
	 * Truncate given database and user names to length of a Postgres name.
	 * This avoids lookup failures when overlength names are given.
	 */
	if (strlen(port->database_name) >= NAMEDATALEN)
		port->database_name[NAMEDATALEN - 1] = '\0';
	if (strlen(port->user_name) >= NAMEDATALEN)
		port->user_name[NAMEDATALEN - 1] = '\0';

	if (am_walsender)
		MyBackendType = B_WAL_SENDER;
	else
		MyBackendType = B_BACKEND;

	/*
	 * Normal walsender backends, e.g. for streaming replication, are not
	 * connected to a particular database. But walsenders used for logical
	 * replication need to connect to a specific database. We allow streaming
	 * replication commands to be issued even if connected to a database as it
	 * can make sense to first make a basebackup and then stream changes
	 * starting from that.
	 */
	if ((am_walsender && !am_db_walsender) || am_ftshandler || am_faulthandler)
		port->database_name[0] = '\0';

	/*
	 * CDB: Process "gpqeid" parameter string for qExec startup.
	 */
	if (gpqeid)
		cdbgang_parse_gpqeid_params(port, gpqeid);

	/*
	 * Done putting stuff in TopMemoryContext.
	 */
	MemoryContextSwitchTo(oldcontext);

	/*
	 * If we're going to reject the connection due to database state, say so
	 * now instead of wasting cycles on an authentication exchange. (This also
	 * allows a pg_ping utility to be written.)
	 */
	switch (port->canAcceptConnections)
	{
		case CAC_STARTUP:
			if ((am_ftshandler || am_faulthandler) && am_mirror)
				break;

			recptr = last_xlog_replay_location();

			ereport(FATAL,
					(errcode(ERRCODE_CANNOT_CONNECT_NOW),
					 errmsg(POSTMASTER_IN_STARTUP_MSG),
					 errdetail(POSTMASTER_IN_RECOVERY_DETAIL_MSG " %X/%X",
						   (uint32) (recptr >> 32), (uint32) recptr)));
			break;
		case CAC_NOTCONSISTENT:
			if (EnableHotStandby)
				ereport(FATAL,
						(errcode(ERRCODE_CANNOT_CONNECT_NOW),
						 errmsg("the database system is not yet accepting connections"),
						 errdetail("Consistent recovery state has not been yet reached.")));
			else
				ereport(FATAL,
						(errcode(ERRCODE_CANNOT_CONNECT_NOW),
						 errmsg("the database system is not accepting connections"),
						 errdetail("Hot standby mode is disabled.")));
			break;
		case CAC_SHUTDOWN:
			ereport(FATAL,
					(errcode(ERRCODE_CANNOT_CONNECT_NOW),
					 errmsg("the database system is shutting down")));
			break;
		case CAC_RECOVERY:
			recptr = last_xlog_replay_location();

			ereport(FATAL,
					(errcode(ERRCODE_CANNOT_CONNECT_NOW),
					 errmsg(POSTMASTER_IN_RECOVERY_MSG),
					 errdetail(POSTMASTER_IN_RECOVERY_DETAIL_MSG " %X/%X",
						   (uint32) (recptr >> 32), (uint32) recptr)));
			break;
		case CAC_TOOMANY:
			ereport(FATAL,
					(errcode(ERRCODE_TOO_MANY_CONNECTIONS),
					 errmsg("sorry, too many clients already")));
			break;
<<<<<<< HEAD
		case CAC_WAITBACKUP:
			/* Greenplum does not currently use WAITBACKUP state. */
			Assert(port->canAcceptConnections != CAC_WAITBACKUP);
			break;
		case CAC_MIRROR_READY:
			if (am_ftshandler || am_faulthandler)
			{
				/* Even if the connection state is MIRROR_READY, the role
				 * may change to primary during promoting. Hence, we need
				 * to decline this connection to avoid confusion. This needs
				 * to wait until promotion is finished and pmState changed
				 * to PM_RUN.
				 */
				if (!am_mirror)
					ereport(FATAL,
							(errmsg("mirror is being promoted.")));
				break;
			}

			/*
			 * Allow connections if hot_standby is on and our postmaster is
			 * acting as a standby.
			 *
			 * GPDB_12_MERGE_FIXME: checking a GUC is not a good idea here.
			 * In upstream, postmaster allows hot-standby connections based on
			 * pmState in canAcceptConnections.  We should revert to that
			 * logic.
			 */
			if (EnableHotStandby)
				break;

			recptr = last_xlog_replay_location();
			ereport(FATAL,
					(errcode(ERRCODE_MIRROR_READY),
					 errmsg(POSTMASTER_IN_RECOVERY_MSG),
					 errdetail(POSTMASTER_IN_RECOVERY_DETAIL_MSG " %X/%X\n"
							   POSTMASTER_MIRROR_VERSION_DETAIL_MSG " %s",
							   (uint32) (recptr >> 32), (uint32) recptr,
							   TextDatumGetCString(pgsql_version(NULL)))));
=======
		case CAC_SUPERUSER:
			/* OK for now, will check in InitPostgres */
>>>>>>> d457cb4e
			break;
		case CAC_OK:
			break;
	}

#ifdef FAULT_INJECTOR
	if (!am_ftshandler && !am_faulthandler && !am_walsender &&
		FaultInjector_InjectFaultIfSet("process_startup_packet",
									   DDLNotSpecified,
									   port->database_name /* databaseName */,
									   "" /* tableName */) == FaultInjectorTypeSkip)
	{
		ereport(FATAL,
				(errcode(ERRCODE_CANNOT_CONNECT_NOW),
				 errmsg(POSTMASTER_IN_RECOVERY_MSG),
				 errdetail(POSTMASTER_IN_RECOVERY_DETAIL_MSG " dummy location")));
	}
#endif

	return STATUS_OK;
}

/*
 * Send a NegotiateProtocolVersion to the client.  This lets the client know
 * that they have requested a newer minor protocol version than we are able
 * to speak.  We'll speak the highest version we know about; the client can,
 * of course, abandon the connection if that's a problem.
 *
 * We also include in the response a list of protocol options we didn't
 * understand.  This allows clients to include optional parameters that might
 * be present either in newer protocol versions or third-party protocol
 * extensions without fear of having to reconnect if those options are not
 * understood, while at the same time making certain that the client is aware
 * of which options were actually accepted.
 */
static void
SendNegotiateProtocolVersion(List *unrecognized_protocol_options)
{
	StringInfoData buf;
	ListCell   *lc;

	pq_beginmessage(&buf, 'v'); /* NegotiateProtocolVersion */
	pq_sendint32(&buf, PG_PROTOCOL_LATEST);
	pq_sendint32(&buf, list_length(unrecognized_protocol_options));
	foreach(lc, unrecognized_protocol_options)
		pq_sendstring(&buf, lfirst(lc));
	pq_endmessage(&buf);

	/* no need to flush, some other message will follow */
}

/*
 * The client has sent a cancel request packet, not a normal
 * start-a-new-connection packet.  Perform the necessary processing.
 * Nothing is sent back to the client.
 */
static void
processCancelRequest(Port *port, void *pkt, MsgType code)
{
	CancelRequestPacket *canc = (CancelRequestPacket *) pkt;
	int			backendPID;
	int32		cancelAuthCode;
	Backend    *bp;

#ifndef EXEC_BACKEND
	dlist_iter	iter;
#else
	int			i;
#endif

	backendPID = (int) pg_ntoh32(canc->backendPID);
	cancelAuthCode = (int32) pg_ntoh32(canc->cancelAuthCode);

	/*
	 * See if we have a matching backend.  In the EXEC_BACKEND case, we can no
	 * longer access the postmaster's own backend list, and must rely on the
	 * duplicate array in shared memory.
	 */
#ifndef EXEC_BACKEND
	dlist_foreach(iter, &BackendList)
	{
		bp = dlist_container(Backend, elem, iter.cur);
#else
	for (i = MaxLivePostmasterChildren() - 1; i >= 0; i--)
	{
		bp = (Backend *) &ShmemBackendArray[i];
#endif
		if (bp->pid == backendPID)
		{
			if (bp->cancel_key == cancelAuthCode)
			{
				/* Found a match; signal that backend to cancel current op */
				if (code == FINISH_REQUEST_CODE)
				{
					ereport(LOG,
							(errmsg_internal("query finish request to process %d",
											 backendPID)));
					SendProcSignal(bp->pid, PROCSIG_QUERY_FINISH,
								   InvalidBackendId);
				}
				else
				{
					ereport(DEBUG2,
							(errmsg_internal("processing cancel request: sending SIGINT to process %d",
											 backendPID)));
					signal_child(bp->pid, SIGINT);
				}
			}
			else
				/* Right PID, wrong key: no way, Jose */
				ereport(LOG,
						(errmsg("wrong key in cancel request for process %d",
								backendPID)));
			return;
		}
#ifndef EXEC_BACKEND			/* make GNU Emacs 26.1 see brace balance */
	}
#else
	}
#endif

	/* No matching backend */
	ereport(LOG,
			(errmsg("PID %d in cancel request did not match any process",
					backendPID)));
}

/*
 * canAcceptConnections --- check to see if database state allows connections
 * of the specified type.  backend_type can be BACKEND_TYPE_NORMAL,
 * BACKEND_TYPE_AUTOVAC, or BACKEND_TYPE_BGWORKER.  (Note that we don't yet
 * know whether a NORMAL connection might turn into a walsender.)
 */
static CAC_state
canAcceptConnections(int backend_type)
{
	CAC_state	result = CAC_OK;

	/*
	 * Can't start backends when in startup/shutdown/inconsistent recovery
	 * state.  We treat autovac workers the same as user backends for this
	 * purpose.  However, bgworkers are excluded from this test; we expect
	 * bgworker_should_start_now() decided whether the DB state allows them.
	 */
	if (pmState != PM_RUN && pmState != PM_HOT_STANDBY &&
		backend_type != BACKEND_TYPE_BGWORKER)
	{
		if (Shutdown > NoShutdown)
			return CAC_SHUTDOWN;	/* shutdown is pending */
<<<<<<< HEAD
		/*
		 * If the wal receiver has been launched at least once, return that
		 * the mirror is ready.
		 */
		else if (GetMirrorReadyFlag())
			return CAC_MIRROR_READY;
		else if (!FatalError &&
				 (pmState == PM_STARTUP ||
				  pmState == PM_RECOVERY))
=======
		else if (!FatalError && pmState == PM_STARTUP)
>>>>>>> d457cb4e
			return CAC_STARTUP; /* normal startup */
		else if (!FatalError && pmState == PM_RECOVERY)
			return CAC_NOTCONSISTENT;	/* not yet at consistent recovery
										 * state */
		else
			return CAC_RECOVERY;	/* else must be crash recovery */
	}

	/*
	 * "Smart shutdown" restrictions are applied only to normal connections,
	 * not to autovac workers or bgworkers.  When only superusers can connect,
	 * we return CAC_SUPERUSER to indicate that superuserness must be checked
	 * later.  Note that neither CAC_OK nor CAC_SUPERUSER can safely be
	 * returned until we have checked for too many children.
	 */
	if (connsAllowed != ALLOW_ALL_CONNS &&
		backend_type == BACKEND_TYPE_NORMAL)
	{
		if (connsAllowed == ALLOW_SUPERUSER_CONNS)
			result = CAC_SUPERUSER; /* allow superusers only */
		else
			return CAC_SHUTDOWN;	/* shutdown is pending */
	}

	/*
	 * Don't start too many children.
	 *
	 * We allow more connections here than we can have backends because some
	 * might still be authenticating; they might fail auth, or some existing
	 * backend might exit before the auth cycle is completed.  The exact
	 * MaxBackends limit is enforced when a new backend tries to join the
	 * shared-inval backend array.
	 *
	 * The limit here must match the sizes of the per-child-process arrays;
	 * see comments for MaxLivePostmasterChildren().
	 */
	if (CountChildren(BACKEND_TYPE_ALL) >= MaxLivePostmasterChildren())
		result = CAC_TOOMANY;

	return result;
}


/*
 * ConnCreate -- create a local connection data structure
 *
 * Returns NULL on failure, other than out-of-memory which is fatal.
 */
static Port *
ConnCreate(int serverFd)
{
	Port	   *port;

	if (!(port = (Port *) calloc(1, sizeof(Port))))
	{
		ereport(LOG,
				(errcode(ERRCODE_OUT_OF_MEMORY),
				 errmsg("out of memory")));
		ExitPostmaster(1);
	}

	if (StreamConnection(serverFd, port) != STATUS_OK)
	{
		if (port->sock != PGINVALID_SOCKET)
			StreamClose(port->sock);
		ConnFree(port);
		return NULL;
	}

	return port;
}


/*
 * ConnFree -- free a local connection data structure
 *
 * Caller has already closed the socket if any, so there's not much
 * to do here.
 */
static void
ConnFree(Port *conn)
{
	free(conn);
}


/*
 * ClosePostmasterPorts -- close all the postmaster's open sockets
 *
 * This is called during child process startup to release file descriptors
 * that are not needed by that child process.  The postmaster still has
 * them open, of course.
 *
 * Note: we pass am_syslogger as a boolean because we don't want to set
 * the global variable yet when this is called.
 */
void
ClosePostmasterPorts(bool am_syslogger)
{
	int			i;

#ifndef WIN32

	/*
	 * Close the write end of postmaster death watch pipe. It's important to
	 * do this as early as possible, so that if postmaster dies, others won't
	 * think that it's still running because we're holding the pipe open.
	 */
	if (close(postmaster_alive_fds[POSTMASTER_FD_OWN]) != 0)
		ereport(FATAL,
				(errcode_for_file_access(),
				 errmsg_internal("could not close postmaster death monitoring pipe in child process: %m")));
	postmaster_alive_fds[POSTMASTER_FD_OWN] = -1;
	/* Notify fd.c that we released one pipe FD. */
	ReleaseExternalFD();
#endif

	/*
	 * Close the postmaster's listen sockets.  These aren't tracked by fd.c,
	 * so we don't call ReleaseExternalFD() here.
	 */
	for (i = 0; i < MAXLISTEN; i++)
	{
		if (ListenSocket[i] != PGINVALID_SOCKET)
		{
			StreamClose(ListenSocket[i]);
			ListenSocket[i] = PGINVALID_SOCKET;
		}
	}

	/*
	 * If using syslogger, close the read side of the pipe.  We don't bother
	 * tracking this in fd.c, either.
	 */
	if (!am_syslogger)
	{
#ifndef WIN32
		if (syslogPipe[0] >= 0)
			close(syslogPipe[0]);
		syslogPipe[0] = -1;
#else
		if (syslogPipe[0])
			CloseHandle(syslogPipe[0]);
		syslogPipe[0] = 0;
#endif
	}

#ifdef USE_BONJOUR
	/* If using Bonjour, close the connection to the mDNS daemon */
	if (bonjour_sdref)
		close(DNSServiceRefSockFD(bonjour_sdref));
#endif
}


/*
 * InitProcessGlobals -- set MyProcPid, MyStartTime[stamp], random seeds
 *
 * Called early in the postmaster and every backend.
 */
void
InitProcessGlobals(void)
{
	unsigned int rseed;

	MyProcPid = getpid();
	MyStartTimestamp = GetCurrentTimestamp();
	MyStartTime = timestamptz_to_time_t(MyStartTimestamp);

	/*
	 * Set a different seed for random() in every process.  We want something
	 * unpredictable, so if possible, use high-quality random bits for the
	 * seed.  Otherwise, fall back to a seed based on timestamp and PID.
	 */
	if (!pg_strong_random(&rseed, sizeof(rseed)))
	{
		/*
		 * Since PIDs and timestamps tend to change more frequently in their
		 * least significant bits, shift the timestamp left to allow a larger
		 * total number of seeds in a given time period.  Since that would
		 * leave only 20 bits of the timestamp that cycle every ~1 second,
		 * also mix in some higher bits.
		 */
		rseed = ((uint64) MyProcPid) ^
			((uint64) MyStartTimestamp << 12) ^
			((uint64) MyStartTimestamp >> 20);
	}
	srandom(rseed);
}


/*
 * reset_shared -- reset shared memory and semaphores
 */
static void
reset_shared(void)
{
	/*
	 * Create or re-create shared memory and semaphores.
	 *
	 * Note: in each "cycle of life" we will normally assign the same IPC keys
	 * (if using SysV shmem and/or semas).  This helps ensure that we will
	 * clean up dead IPC objects if the postmaster crashes and is restarted.
	 */
	CreateSharedMemoryAndSemaphores();
}


/*
 * SIGHUP -- reread config files, and tell children to do same
 */
static void
SIGHUP_handler(SIGNAL_ARGS)
{
	int			save_errno = errno;

	/*
	 * We rely on the signal mechanism to have blocked all signals ... except
	 * on Windows, which lacks sigaction(), so we have to do it manually.
	 */
#ifdef WIN32
	PG_SETMASK(&BlockSig);
#endif

	if (Shutdown <= SmartShutdown)
	{
		ereport(LOG,
				(errmsg("received SIGHUP, reloading configuration files")));
		ProcessConfigFile(PGC_SIGHUP);
		SignalChildren(SIGHUP);
		if (StartupPID != 0)
			signal_child(StartupPID, SIGHUP);
		if (BgWriterPID != 0)
			signal_child(BgWriterPID, SIGHUP);
		if (CheckpointerPID != 0)
			signal_child(CheckpointerPID, SIGHUP);
		if (WalWriterPID != 0)
			signal_child(WalWriterPID, SIGHUP);
		if (WalReceiverPID != 0)
			signal_child(WalReceiverPID, SIGHUP);
		if (AutoVacPID != 0)
			signal_child(AutoVacPID, SIGHUP);
		if (PgArchPID != 0)
			signal_child(PgArchPID, SIGHUP);
		if (SysLoggerPID != 0)
			signal_child(SysLoggerPID, SIGHUP);
		if (PgStatPID != 0)
			signal_child(PgStatPID, SIGHUP);

		/* Reload authentication config files too */
		if (!load_hba())
			ereport(LOG,
			/* translator: %s is a configuration file */
					(errmsg("%s was not reloaded", "pg_hba.conf")));

		if (!load_ident())
			ereport(LOG,
					(errmsg("%s was not reloaded", "pg_ident.conf")));

#ifdef USE_SSL
		/* Reload SSL configuration as well */
		if (EnableSSL)
		{
			if (secure_initialize(false) == 0)
				LoadedSSL = true;
			else
				ereport(LOG,
						(errmsg("SSL configuration was not reloaded")));
		}
		else
		{
			secure_destroy();
			LoadedSSL = false;
		}
#endif

#ifdef EXEC_BACKEND
		/* Update the starting-point file for future children */
		write_nondefault_variables(PGC_SIGHUP);
#endif
	}

#ifdef WIN32
	PG_SETMASK(&UnBlockSig);
#endif

	errno = save_errno;
}


/*
 * pmdie -- signal handler for processing various postmaster signals.
 */
static void
pmdie(SIGNAL_ARGS)
{
	int			save_errno = errno;

	/*
	 * We rely on the signal mechanism to have blocked all signals ... except
	 * on Windows, which lacks sigaction(), so we have to do it manually.
	 */
#ifdef WIN32
	PG_SETMASK(&BlockSig);
#endif

	ereport(DEBUG2,
			(errmsg_internal("postmaster received signal %d",
							 postgres_signal_arg)));

	switch (postgres_signal_arg)
	{
		case SIGTERM:

			/*
			 * Smart Shutdown:
			 *
			 * Wait for children to end their work, then shut down.
			 */
			if (Shutdown >= SmartShutdown)
				break;
			Shutdown = SmartShutdown;
			ereport(LOG,
					(errmsg("received smart shutdown request")));

			/* Report status */
			AddToDataDirLockFile(LOCK_FILE_LINE_PM_STATUS, PM_STATUS_STOPPING);
#ifdef USE_SYSTEMD
			sd_notify(0, "STOPPING=1");
#endif

<<<<<<< HEAD
			if (pmState == PM_STARTUP)
			{
				/*
				 * If this is a standby or mirror, clean-up the startup and
				 * walreceiver processes.
				 */
				if (StartupPID != 0)
					signal_child(StartupPID, SIGTERM);
				if (WalReceiverPID != 0)
					signal_child(WalReceiverPID, SIGTERM);

				/*
				 * Keep the PM_STARTUP and let the PostmasterStateMachine handle
				 * state transition after Startup and WalReceiver die.
				 */
			}

			if (pmState == PM_RUN || pmState == PM_RECOVERY ||
				pmState == PM_HOT_STANDBY || pmState == PM_STARTUP)
=======
			/*
			 * If we reached normal running, we have to wait for any online
			 * backup mode to end; otherwise go straight to waiting for client
			 * backends to exit.  (The difference is that in the former state,
			 * we'll still let in new superuser clients, so that somebody can
			 * end the online backup mode.)  If already in PM_STOP_BACKENDS or
			 * a later state, do not change it.
			 */
			if (pmState == PM_RUN)
				connsAllowed = ALLOW_SUPERUSER_CONNS;
			else if (pmState == PM_HOT_STANDBY)
				connsAllowed = ALLOW_NO_CONNS;
			else if (pmState == PM_STARTUP || pmState == PM_RECOVERY)
>>>>>>> d457cb4e
			{
				/* There should be no clients, so proceed to stop children */
				pmState = PM_STOP_BACKENDS;
			}

			/*
			 * Now wait for online backup mode to end and backends to exit. If
			 * that is already the case, PostmasterStateMachine will take the
			 * next step.
			 */
			PostmasterStateMachine();
			break;

		case SIGINT:

			/*
			 * Fast Shutdown:
			 *
			 * Abort all children with SIGTERM (rollback active transactions
			 * and exit) and shut down when they are gone.
			 */
			if (Shutdown >= FastShutdown)
				break;
			Shutdown = FastShutdown;
			ereport(LOG,
					(errmsg("received fast shutdown request")));

			/* Report status */
			AddToDataDirLockFile(LOCK_FILE_LINE_PM_STATUS, PM_STATUS_STOPPING);
#ifdef USE_SYSTEMD
			sd_notify(0, "STOPPING=1");
#endif

			if (pmState == PM_STARTUP || pmState == PM_RECOVERY)
			{
				/* Just shut down background processes silently */
				pmState = PM_STOP_BACKENDS;
			}
			else if (pmState == PM_RUN ||
					 pmState == PM_HOT_STANDBY)
			{
				/* Report that we're about to zap live client sessions */
				ereport(LOG,
						(errmsg("aborting any active transactions")));
<<<<<<< HEAD
				/* shut down all backends and workers */
				SignalSomeChildren(SIGTERM,
								   BACKEND_TYPE_NORMAL | BACKEND_TYPE_AUTOVAC |
								   BACKEND_TYPE_BGWORKER);
				/* and the autovac launcher too */
				if (AutoVacPID != 0)
					signal_child(AutoVacPID, SIGTERM);
				/* and the bgwriter too */
				if (BgWriterPID != 0)
					signal_child(BgWriterPID, SIGTERM);
				/* and the walwriter too */
				if (WalWriterPID != 0)
					signal_child(WalWriterPID, SIGTERM);
				pmState = PM_WAIT_BACKENDS;
=======
				pmState = PM_STOP_BACKENDS;
>>>>>>> d457cb4e
			}

			/*
			 * PostmasterStateMachine will issue any necessary signals, or
			 * take the next step if no child processes need to be killed.
			 */
			PostmasterStateMachine();
			break;

		case SIGQUIT:

			/*
			 * Immediate Shutdown:
			 *
			 * abort all children with SIGQUIT, wait for them to exit,
			 * terminate remaining ones with SIGKILL, then exit without
			 * attempt to properly shut down the data base system.
			 */
			if (Shutdown >= ImmediateShutdown)
				break;
			Shutdown = ImmediateShutdown;
			ereport(LOG,
					(errmsg("received immediate shutdown request")));

			/* Report status */
			AddToDataDirLockFile(LOCK_FILE_LINE_PM_STATUS, PM_STATUS_STOPPING);
#ifdef USE_SYSTEMD
			sd_notify(0, "STOPPING=1");
#endif

			/* tell children to shut down ASAP */
			SetQuitSignalReason(PMQUIT_FOR_STOP);
			TerminateChildren(SIGQUIT);
			pmState = PM_WAIT_BACKENDS;

			/* set stopwatch for them to die */
			AbortStartTime = time(NULL);

			/*
			 * Now wait for backends to exit.  If there are none,
			 * PostmasterStateMachine will take the next step.
			 */
			PostmasterStateMachine();
			break;
	}

#ifdef WIN32
	PG_SETMASK(&UnBlockSig);
#endif

	errno = save_errno;
}

/*
 * Reaper -- signal handler to cleanup after a child process dies.
 */
static void
reaper(SIGNAL_ARGS)
{
	int			save_errno = errno;
	int			pid;			/* process id of dead child process */
	int			exitstatus;		/* its exit status */

	/*
	 * We rely on the signal mechanism to have blocked all signals ... except
	 * on Windows, which lacks sigaction(), so we have to do it manually.
	 */
#ifdef WIN32
	PG_SETMASK(&BlockSig);
#endif

	ereport(DEBUG4,
			(errmsg_internal("reaping dead processes")));

	while ((pid = waitpid(-1, &exitstatus, WNOHANG)) > 0)
	{
		/*
		 * Check if this child was a startup process.
		 */
		if (pid == StartupPID)
		{
			StartupPID = 0;

			/*
			 * Startup process exited in response to a shutdown request (or it
			 * completed normally regardless of the shutdown request).
			 */
			if (Shutdown > NoShutdown &&
				(EXIT_STATUS_0(exitstatus) || EXIT_STATUS_1(exitstatus)))
			{
				StartupStatus = STARTUP_NOT_RUNNING;
				pmState = PM_WAIT_BACKENDS;
				/* PostmasterStateMachine logic does the rest */
				continue;
			}

			if (EXIT_STATUS_3(exitstatus))
			{
				ereport(LOG,
						(errmsg("shutdown at recovery target")));
				StartupStatus = STARTUP_NOT_RUNNING;
				Shutdown = Max(Shutdown, SmartShutdown);
				TerminateChildren(SIGTERM);
				pmState = PM_WAIT_BACKENDS;
				/* PostmasterStateMachine logic does the rest */
				continue;
			}

			/*
			 * Unexpected exit of startup process (including FATAL exit)
			 * during PM_STARTUP is treated as catastrophic. There are no
			 * other processes running yet, so we can just exit.
			 */
			if (pmState == PM_STARTUP &&
				StartupStatus != STARTUP_SIGNALED &&
				!EXIT_STATUS_0(exitstatus))
			{
				LogChildExit(LOG, _("startup process"),
							 pid, exitstatus);
				ereport(LOG,
						(errmsg("aborting startup due to startup process failure")));
				ExitPostmaster(1);
			}

			/*
			 * After PM_STARTUP, any unexpected exit (including FATAL exit) of
			 * the startup process is catastrophic, so kill other children,
			 * and set StartupStatus so we don't try to reinitialize after
			 * they're gone.  Exception: if StartupStatus is STARTUP_SIGNALED,
			 * then we previously sent the startup process a SIGQUIT; so
			 * that's probably the reason it died, and we do want to try to
			 * restart in that case.
			 *
			 * This stanza also handles the case where we sent a SIGQUIT
			 * during PM_STARTUP due to some dead_end child crashing: in that
			 * situation, if the startup process dies on the SIGQUIT, we need
			 * to transition to PM_WAIT_BACKENDS state which will allow
			 * PostmasterStateMachine to restart the startup process.  (On the
			 * other hand, the startup process might complete normally, if we
			 * were too late with the SIGQUIT.  In that case we'll fall
			 * through and commence normal operations.)
			 */
			if (!EXIT_STATUS_0(exitstatus))
			{
				if (StartupStatus == STARTUP_SIGNALED)
				{
					StartupStatus = STARTUP_NOT_RUNNING;
					if (pmState == PM_STARTUP)
						pmState = PM_WAIT_BACKENDS;
				}
				else
					StartupStatus = STARTUP_CRASHED;
				HandleChildCrash(pid, exitstatus,
								 _("startup process"));
				continue;
			}

			/*
			 * Startup succeeded, commence normal operations
			 */
			StartupStatus = STARTUP_NOT_RUNNING;
			FatalError = false;
			AbortStartTime = 0;
			ReachedNormalRunning = true;
			pmState = PM_RUN;
			connsAllowed = ALLOW_ALL_CONNS;

			/*
			 * Crank up the background tasks, if we didn't do that already
			 * when we entered consistent recovery state.  It doesn't matter
			 * if this fails, we'll just try again later.
			 */
			if (CheckpointerPID == 0)
				CheckpointerPID = StartCheckpointer();
			if (BgWriterPID == 0)
				BgWriterPID = StartBackgroundWriter();
			if (WalWriterPID == 0)
				WalWriterPID = StartWalWriter();

			/*
			 * Likewise, start other special children as needed.  In a restart
			 * situation, some of them may be alive already.
			 */
			if (!IsBinaryUpgrade && AutoVacuumingActive() && AutoVacPID == 0)
				AutoVacPID = StartAutoVacLauncher();
			if (PgArchStartupAllowed() && PgArchPID == 0)
				PgArchPID = StartArchiver();
			if (PgStatPID == 0)
				PgStatPID = pgstat_start();

			/* workers may be scheduled to start now */
			maybe_start_bgworkers();

			/* at this point we are really open for business */
			{
				char version[512];

				strlcpy(version, PG_VERSION_STR " compiled on " __DATE__ " " __TIME__,
						sizeof(version));

#ifdef USE_ASSERT_CHECKING
				strlcat(version, " (with assert checking)", sizeof(version));
#endif
				ereport(LOG,(errmsg("%s", version)));

				ereport(LOG,
						(errmsg("database system is ready to accept connections"),
						 errdetail("%s",version)));

				PMAcceptingConnectionsStartTime = (pg_time_t) time(NULL);
			}

			/* Report status */
			AddToDataDirLockFile(LOCK_FILE_LINE_PM_STATUS, PM_STATUS_READY);
#ifdef USE_SYSTEMD
			sd_notify(0, "READY=1");
#endif

			continue;
		}

		/*
		 * Was it the bgwriter?  Normal exit can be ignored; we'll start a new
		 * one at the next iteration of the postmaster's main loop, if
		 * necessary.  Any other exit condition is treated as a crash.
		 */
		if (pid == BgWriterPID)
		{
			BgWriterPID = 0;
			if (!EXIT_STATUS_0(exitstatus))
				HandleChildCrash(pid, exitstatus,
								 _("background writer process"));
			continue;
		}

		/*
		 * Was it the checkpointer?
		 */
		if (pid == CheckpointerPID)
		{
			CheckpointerPID = 0;
			if (EXIT_STATUS_0(exitstatus) && pmState == PM_SHUTDOWN)
			{
				/*
				 * OK, we saw normal exit of the checkpointer after it's been
				 * told to shut down.  We expect that it wrote a shutdown
				 * checkpoint.  (If for some reason it didn't, recovery will
				 * occur on next postmaster start.)
				 *
				 * At this point we should have no normal backend children
				 * left (else we'd not be in PM_SHUTDOWN state) but we might
				 * have dead_end children to wait for.
				 *
				 * If we have an archiver subprocess, tell it to do a last
				 * archive cycle and quit. Likewise, if we have walsender
				 * processes, tell them to send any remaining WAL and quit.
				 */
				Assert(Shutdown > NoShutdown);

				/* Waken archiver for the last time */
				if (PgArchPID != 0)
					signal_child(PgArchPID, SIGUSR2);

				/*
				 * Waken walsenders for the last time. No regular backends
				 * should be around anymore.
				 */
				SignalChildren(SIGUSR2);

				pmState = PM_SHUTDOWN_2;

				/*
				 * We can also shut down the stats collector now; there's
				 * nothing left for it to do.
				 */
				if (PgStatPID != 0)
					signal_child(PgStatPID, SIGQUIT);
			}
			else
			{
				/*
				 * Any unexpected exit of the checkpointer (including FATAL
				 * exit) is treated as a crash.
				 */
				HandleChildCrash(pid, exitstatus,
								 _("checkpointer process"));
			}

			continue;
		}

		/*
		 * Was it the wal writer?  Normal exit can be ignored; we'll start a
		 * new one at the next iteration of the postmaster's main loop, if
		 * necessary.  Any other exit condition is treated as a crash.
		 */
		if (pid == WalWriterPID)
		{
			WalWriterPID = 0;
			if (!EXIT_STATUS_0(exitstatus))
				HandleChildCrash(pid, exitstatus,
								 _("WAL writer process"));
			continue;
		}

		/*
		 * Was it the wal receiver?  If exit status is zero (normal) or one
		 * (FATAL exit), we assume everything is all right just like normal
		 * backends.  (If we need a new wal receiver, we'll start one at the
		 * next iteration of the postmaster's main loop.)
		 */
		if (pid == WalReceiverPID)
		{
			WalReceiverPID = 0;
			if (!EXIT_STATUS_0(exitstatus) && !EXIT_STATUS_1(exitstatus))
				HandleChildCrash(pid, exitstatus,
								 _("WAL receiver process"));
			continue;
		}

		/*
		 * Was it the autovacuum launcher?	Normal exit can be ignored; we'll
		 * start a new one at the next iteration of the postmaster's main
		 * loop, if necessary.  Any other exit condition is treated as a
		 * crash.
		 */
		if (pid == AutoVacPID)
		{
			AutoVacPID = 0;
			if (!EXIT_STATUS_0(exitstatus) && !EXIT_STATUS_1(exitstatus))
				HandleChildCrash(pid, exitstatus,
								 _("autovacuum launcher process"));
			continue;
		}

		/*
		 * Was it the archiver?  If exit status is zero (normal) or one (FATAL
		 * exit), we assume everything is all right just like normal backends
		 * and just try to restart a new one so that we immediately retry
		 * archiving remaining files. (If fail, we'll try again in future
		 * cycles of the postmaster's main loop.) Unless we were waiting for
		 * it to shut down; don't restart it in that case, and
		 * PostmasterStateMachine() will advance to the next shutdown step.
		 */
		if (pid == PgArchPID)
		{
			PgArchPID = 0;
			if (!EXIT_STATUS_0(exitstatus) && !EXIT_STATUS_1(exitstatus))
				HandleChildCrash(pid, exitstatus,
								 _("archiver process"));
			if (PgArchStartupAllowed())
				PgArchPID = StartArchiver();
			continue;
		}

		/*
		 * Was it the statistics collector?  If so, just try to start a new
		 * one; no need to force reset of the rest of the system.  (If fail,
		 * we'll try again in future cycles of the main loop.)
		 */
		if (pid == PgStatPID)
		{
			PgStatPID = 0;
			if (!EXIT_STATUS_0(exitstatus))
				LogChildExit(LOG, _("statistics collector process"),
							 pid, exitstatus);
			if (pmState == PM_RUN || pmState == PM_HOT_STANDBY)
				PgStatPID = pgstat_start();
			continue;
		}

		/* Was it the system logger?  If so, try to start a new one */
		if (pid == SysLoggerPID)
		{
			SysLoggerPID = 0;
			/* for safety's sake, launch new logger *first* */
			SysLoggerPID = SysLogger_Start();
			if (!EXIT_STATUS_0(exitstatus))
				LogChildExit(LOG, _("system logger process"),
							 pid, exitstatus);
			continue;
		}

		/* Was it one of our background workers? */
		if (CleanupBackgroundWorker(pid, exitstatus))
		{
			/* have it be restarted */
			HaveCrashedWorker = true;
			continue;
		}

		/*
		 * Else do standard backend child cleanup.
		 */
		CleanupBackend(pid, exitstatus);
	}							/* loop over pending child-death reports */

	/*
	 * After cleaning out the SIGCHLD queue, see if we have any state changes
	 * or actions to make.
	 */
	PostmasterStateMachine();

	/* Done with signal handler */
#ifdef WIN32
	PG_SETMASK(&UnBlockSig);
#endif

	errno = save_errno;
}

/*
 * Scan the bgworkers list and see if the given PID (which has just stopped
 * or crashed) is in it.  Handle its shutdown if so, and return true.  If not a
 * bgworker, return false.
 *
 * This is heavily based on CleanupBackend.  One important difference is that
 * we don't know yet that the dying process is a bgworker, so we must be silent
 * until we're sure it is.
 */
static bool
CleanupBackgroundWorker(int pid,
						int exitstatus) /* child's exit status */
{
	char		namebuf[MAXPGPATH];
	slist_mutable_iter iter;

	slist_foreach_modify(iter, &BackgroundWorkerList)
	{
		RegisteredBgWorker *rw;

		rw = slist_container(RegisteredBgWorker, rw_lnode, iter.cur);

		if (rw->rw_pid != pid)
			continue;

#ifdef WIN32
		/* see CleanupBackend */
		if (exitstatus == ERROR_WAIT_NO_CHILDREN)
			exitstatus = 0;
#endif

		snprintf(namebuf, MAXPGPATH, _("background worker \"%s\""),
				 rw->rw_worker.bgw_type);


		if (!EXIT_STATUS_0(exitstatus))
		{
			/* Record timestamp, so we know when to restart the worker. */
			rw->rw_crashed_at = GetCurrentTimestamp();
		}
		else
		{
			/* Zero exit status means terminate */
			rw->rw_crashed_at = 0;
			rw->rw_terminate = true;
		}

		/*
		 * Additionally, for shared-memory-connected workers, just like a
		 * backend, any exit status other than 0 or 1 is considered a crash
		 * and causes a system-wide restart.
		 */
		if ((rw->rw_worker.bgw_flags & BGWORKER_SHMEM_ACCESS) != 0)
		{
			if (!EXIT_STATUS_0(exitstatus) && !EXIT_STATUS_1(exitstatus))
			{
				HandleChildCrash(pid, exitstatus, namebuf);
				return true;
			}
		}

		/*
		 * We must release the postmaster child slot whether this worker is
		 * connected to shared memory or not, but we only treat it as a crash
		 * if it is in fact connected.
		 */
		if (!ReleasePostmasterChildSlot(rw->rw_child_slot) &&
			(rw->rw_worker.bgw_flags & BGWORKER_SHMEM_ACCESS) != 0)
		{
			HandleChildCrash(pid, exitstatus, namebuf);
			return true;
		}

		/* Get it out of the BackendList and clear out remaining data */
		dlist_delete(&rw->rw_backend->elem);
#ifdef EXEC_BACKEND
		ShmemBackendArrayRemove(rw->rw_backend);
#endif

		/*
		 * It's possible that this background worker started some OTHER
		 * background worker and asked to be notified when that worker started
		 * or stopped.  If so, cancel any notifications destined for the
		 * now-dead backend.
		 */
		if (rw->rw_backend->bgworker_notify)
			BackgroundWorkerStopNotifications(rw->rw_pid);
		free(rw->rw_backend);
		rw->rw_backend = NULL;
		rw->rw_pid = 0;
		rw->rw_child_slot = 0;
		ReportBackgroundWorkerExit(&iter);	/* report child death */

		LogChildExit(EXIT_STATUS_0(exitstatus) ? DEBUG1 : LOG,
					 namebuf, pid, exitstatus);

		return true;
	}

	return false;
}

/*
 * CleanupBackend -- cleanup after terminated backend.
 *
 * Remove all local state associated with backend.
 *
 * If you change this, see also CleanupBackgroundWorker.
 */
static void
CleanupBackend(int pid,
			   int exitstatus)	/* child's exit status. */
{
	dlist_mutable_iter iter;

	LogChildExit(DEBUG2, _("server process"), pid, exitstatus);

	/*
	 * If a backend dies in an ugly way then we must signal all other backends
	 * to quickdie.  If exit status is zero (normal) or one (FATAL exit), we
	 * assume everything is all right and proceed to remove the backend from
	 * the active backend list.
	 */

#ifdef WIN32

	/*
	 * On win32, also treat ERROR_WAIT_NO_CHILDREN (128) as nonfatal case,
	 * since that sometimes happens under load when the process fails to start
	 * properly (long before it starts using shared memory). Microsoft reports
	 * it is related to mutex failure:
	 * http://archives.postgresql.org/pgsql-hackers/2010-09/msg00790.php
	 */
	if (exitstatus == ERROR_WAIT_NO_CHILDREN)
	{
		LogChildExit(LOG, _("server process"), pid, exitstatus);
		exitstatus = 0;
	}
#endif

	if (!EXIT_STATUS_0(exitstatus) && !EXIT_STATUS_1(exitstatus))
	{
		HandleChildCrash(pid, exitstatus, _("server process"));
		return;
	}

	dlist_foreach_modify(iter, &BackendList)
	{
		Backend    *bp = dlist_container(Backend, elem, iter.cur);

		if (bp->pid == pid)
		{
			if (!bp->dead_end)
			{
				if (!ReleasePostmasterChildSlot(bp->child_slot))
				{
					/*
					 * Uh-oh, the child failed to clean itself up.  Treat as a
					 * crash after all.
					 */
					HandleChildCrash(pid, exitstatus, _("server process"));
					return;
				}
#ifdef EXEC_BACKEND
				ShmemBackendArrayRemove(bp);
#endif
			}
			if (bp->bgworker_notify)
			{
				/*
				 * This backend may have been slated to receive SIGUSR1 when
				 * some background worker started or stopped.  Cancel those
				 * notifications, as we don't want to signal PIDs that are not
				 * PostgreSQL backends.  This gets skipped in the (probably
				 * very common) case where the backend has never requested any
				 * such notifications.
				 */
				BackgroundWorkerStopNotifications(bp->pid);
			}
			dlist_delete(iter.cur);
			free(bp);
			break;
		}
	}
}

/*
 * HandleChildCrash -- cleanup after failed backend, bgwriter, checkpointer,
 * walwriter, autovacuum, archiver or background worker.
 *
 * The objectives here are to clean up our local state about the child
 * process, and to signal all other remaining children to quickdie.
 */
static void
HandleChildCrash(int pid, int exitstatus, const char *procname)
{
	dlist_mutable_iter iter;
	slist_iter	siter;
	Backend    *bp;
	bool		take_action;

	/*
	 * We only log messages and send signals if this is the first process
	 * crash and we're not doing an immediate shutdown; otherwise, we're only
	 * here to update postmaster's idea of live processes.  If we have already
	 * signaled children, nonzero exit status is to be expected, so don't
	 * clutter log.
	 */
	take_action = !FatalError && Shutdown != ImmediateShutdown;

	if (take_action)
	{
		LogChildExit(LOG, procname, pid, exitstatus);
		ereport(LOG,
				(errmsg("terminating any other active server processes")));
		SetQuitSignalReason(PMQUIT_FOR_CRASH);
	}

	/* Process background workers. */
	slist_foreach(siter, &BackgroundWorkerList)
	{
		RegisteredBgWorker *rw;

		rw = slist_container(RegisteredBgWorker, rw_lnode, siter.cur);
		if (rw->rw_pid == 0)
			continue;			/* not running */
		if (rw->rw_pid == pid)
		{
			/*
			 * Found entry for freshly-dead worker, so remove it.
			 */
			(void) ReleasePostmasterChildSlot(rw->rw_child_slot);
			dlist_delete(&rw->rw_backend->elem);
#ifdef EXEC_BACKEND
			ShmemBackendArrayRemove(rw->rw_backend);
#endif
			free(rw->rw_backend);
			rw->rw_backend = NULL;
			rw->rw_pid = 0;
			rw->rw_child_slot = 0;
			/* don't reset crashed_at */
			/* don't report child stop, either */
			/* Keep looping so we can signal remaining workers */
		}
		else
		{
			/*
			 * This worker is still alive.  Unless we did so already, tell it
			 * to commit hara-kiri.
			 *
			 * SIGQUIT is the special signal that says exit without proc_exit
			 * and let the user know what's going on. But if SendStop is set
			 * (-T on command line), then we send SIGSTOP instead, so that we
			 * can get core dumps from all backends by hand.
			 */
			if (take_action)
			{
				ereport(DEBUG2,
						(errmsg_internal("sending %s to process %d",
										 (SendStop ? "SIGSTOP" : "SIGQUIT"),
										 (int) rw->rw_pid)));
				signal_child(rw->rw_pid, (SendStop ? SIGSTOP : SIGQUIT));
			}
		}
	}

	/* Process regular backends */
	dlist_foreach_modify(iter, &BackendList)
	{
		bp = dlist_container(Backend, elem, iter.cur);

		if (bp->pid == pid)
		{
			/*
			 * Found entry for freshly-dead backend, so remove it.
			 */
			if (!bp->dead_end)
			{
				(void) ReleasePostmasterChildSlot(bp->child_slot);
#ifdef EXEC_BACKEND
				ShmemBackendArrayRemove(bp);
#endif
			}
			dlist_delete(iter.cur);
			free(bp);
			/* Keep looping so we can signal remaining backends */
		}
		else
		{
			/*
			 * This backend is still alive.  Unless we did so already, tell it
			 * to commit hara-kiri.
			 *
			 * SIGQUIT is the special signal that says exit without proc_exit
			 * and let the user know what's going on. But if SendStop is set
			 * (-T on command line), then we send SIGSTOP instead, so that we
			 * can get core dumps from all backends by hand.
			 *
			 * We could exclude dead_end children here, but at least in the
			 * SIGSTOP case it seems better to include them.
			 *
			 * Background workers were already processed above; ignore them
			 * here.
			 */
			if (bp->bkend_type == BACKEND_TYPE_BGWORKER)
				continue;

			if (take_action)
			{
				ereport(DEBUG2,
						(errmsg_internal("sending %s to process %d",
										 (SendStop ? "SIGSTOP" : "SIGQUIT"),
										 (int) bp->pid)));
				signal_child(bp->pid, (SendStop ? SIGSTOP : SIGQUIT));
			}
		}
	}

	/* Take care of the startup process too */
	if (pid == StartupPID)
	{
		StartupPID = 0;
		/* Caller adjusts StartupStatus, so don't touch it here */
	}
	else if (StartupPID != 0 && take_action)
	{
		ereport(DEBUG2,
				(errmsg_internal("sending %s to process %d",
								 (SendStop ? "SIGSTOP" : "SIGQUIT"),
								 (int) StartupPID)));
		signal_child(StartupPID, (SendStop ? SIGSTOP : SIGQUIT));
		StartupStatus = STARTUP_SIGNALED;
	}

	/* Take care of the bgwriter too */
	if (pid == BgWriterPID)
		BgWriterPID = 0;
	else if (BgWriterPID != 0 && take_action)
	{
		ereport(DEBUG2,
				(errmsg_internal("sending %s to process %d",
								 (SendStop ? "SIGSTOP" : "SIGQUIT"),
								 (int) BgWriterPID)));
		signal_child(BgWriterPID, (SendStop ? SIGSTOP : SIGQUIT));
	}

	/* Take care of the checkpointer too */
	if (pid == CheckpointerPID)
		CheckpointerPID = 0;
	else if (CheckpointerPID != 0 && take_action)
	{
		ereport(DEBUG2,
				(errmsg_internal("sending %s to process %d",
								 (SendStop ? "SIGSTOP" : "SIGQUIT"),
								 (int) CheckpointerPID)));
		signal_child(CheckpointerPID, (SendStop ? SIGSTOP : SIGQUIT));
	}

	/* Take care of the walwriter too */
	if (pid == WalWriterPID)
		WalWriterPID = 0;
	else if (WalWriterPID != 0 && take_action)
	{
		ereport(DEBUG2,
				(errmsg_internal("sending %s to process %d",
								 (SendStop ? "SIGSTOP" : "SIGQUIT"),
								 (int) WalWriterPID)));
		signal_child(WalWriterPID, (SendStop ? SIGSTOP : SIGQUIT));
	}

	/* Take care of the walreceiver too */
	if (pid == WalReceiverPID)
		WalReceiverPID = 0;
	else if (WalReceiverPID != 0 && take_action)
	{
		ereport(DEBUG2,
				(errmsg_internal("sending %s to process %d",
								 (SendStop ? "SIGSTOP" : "SIGQUIT"),
								 (int) WalReceiverPID)));
		signal_child(WalReceiverPID, (SendStop ? SIGSTOP : SIGQUIT));
	}

	/* Take care of the autovacuum launcher too */
	if (pid == AutoVacPID)
		AutoVacPID = 0;
	else if (AutoVacPID != 0 && take_action)
	{
		ereport(DEBUG2,
				(errmsg_internal("sending %s to process %d",
								 (SendStop ? "SIGSTOP" : "SIGQUIT"),
								 (int) AutoVacPID)));
		signal_child(AutoVacPID, (SendStop ? SIGSTOP : SIGQUIT));
	}

	/* Take care of the archiver too */
	if (pid == PgArchPID)
		PgArchPID = 0;
	else if (PgArchPID != 0 && take_action)
	{
		ereport(DEBUG2,
				(errmsg_internal("sending %s to process %d",
								 (SendStop ? "SIGSTOP" : "SIGQUIT"),
								 (int) PgArchPID)));
		signal_child(PgArchPID, (SendStop ? SIGSTOP : SIGQUIT));
	}

	/*
	 * Force a power-cycle of the pgstat process too.  (This isn't absolutely
	 * necessary, but it seems like a good idea for robustness, and it
	 * simplifies the state-machine logic in the case where a shutdown request
	 * arrives during crash processing.)
	 */
	if (PgStatPID != 0 && take_action)
	{
		ereport(DEBUG2,
				(errmsg_internal("sending %s to process %d",
								 "SIGQUIT",
								 (int) PgStatPID)));
		signal_child(PgStatPID, SIGQUIT);
		allow_immediate_pgstat_restart();
	}

	/* We do NOT restart the syslogger */

	if (Shutdown != ImmediateShutdown)
		FatalError = true;

	/* We now transit into a state of waiting for children to die */
	if (pmState == PM_RECOVERY ||
		pmState == PM_HOT_STANDBY ||
		pmState == PM_RUN ||
		pmState == PM_STOP_BACKENDS ||
		pmState == PM_SHUTDOWN)
		pmState = PM_WAIT_BACKENDS;

	/*
	 * .. and if this doesn't happen quickly enough, now the clock is ticking
	 * for us to kill them without mercy.
	 */
	if (AbortStartTime == 0)
		AbortStartTime = time(NULL);
}

/*
 * Log the death of a child process.
 */
static void
LogChildExit(int lev, const char *procname, int pid, int exitstatus)
{
	/*
	 * size of activity_buffer is arbitrary, but set equal to default
	 * track_activity_query_size
	 */
	char		activity_buffer[1024];
	const char *activity = NULL;

	if (!EXIT_STATUS_0(exitstatus))
		activity = pgstat_get_crashed_backend_activity(pid,
													   activity_buffer,
													   sizeof(activity_buffer));

	if (WIFEXITED(exitstatus))
		ereport(lev,

		/*------
		  translator: %s is a noun phrase describing a child process, such as
		  "server process" */
				(errmsg("%s (PID %d) exited with exit code %d",
						procname, pid, WEXITSTATUS(exitstatus)),
				 activity ? errdetail("Failed process was running: %s", activity) : 0));
	else if (WIFSIGNALED(exitstatus))
	{
#if defined(WIN32)
		ereport(lev,

		/*------
		  translator: %s is a noun phrase describing a child process, such as
		  "server process" */
				(errmsg("%s (PID %d) was terminated by exception 0x%X",
						procname, pid, WTERMSIG(exitstatus)),
				 errhint("See C include file \"ntstatus.h\" for a description of the hexadecimal value."),
				 activity ? errdetail("Failed process was running: %s", activity) : 0));
#else
		ereport(lev,

		/*------
		  translator: %s is a noun phrase describing a child process, such as
		  "server process" */
				(errmsg("%s (PID %d) was terminated by signal %d: %s",
						procname, pid, WTERMSIG(exitstatus),
						pg_strsignal(WTERMSIG(exitstatus))),
				 activity ? errdetail("Failed process was running: %s", activity) : 0));
#endif
	}
	else
		ereport(lev,

		/*------
		  translator: %s is a noun phrase describing a child process, such as
		  "server process" */
				(errmsg("%s (PID %d) exited with unrecognized status %d",
						procname, pid, exitstatus),
				 activity ? errdetail("Failed process was running: %s", activity) : 0));
}

/*
 * Advance the postmaster's state machine and take actions as appropriate
 *
 * This is common code for pmdie(), reaper() and sigusr1_handler(), which
 * receive the signals that might mean we need to change state.
 */
static void
PostmasterStateMachine(void)
{
<<<<<<< HEAD
	/*
	 * This state transition to handle master standby or mirrors receives a
	 * smart shutdown, no need to wait any additional backends.
	 */
	if (pmState == PM_STARTUP && StartupPID == 0 && WalReceiverPID == 0)
	{
		pmState = PM_WAIT_DEAD_END;
	}

	if (pmState == PM_WAIT_BACKUP)
	{
		/*
		 * PM_WAIT_BACKUP state ends when online backup mode is not active.
		 */
		if (!BackupInProgress())
		{
			pmState = PM_WAIT_BACKENDS;
=======
	/* If we're doing a smart shutdown, try to advance that state. */
	if (pmState == PM_RUN || pmState == PM_HOT_STANDBY)
	{
		if (connsAllowed == ALLOW_SUPERUSER_CONNS)
		{
			/*
			 * ALLOW_SUPERUSER_CONNS state ends as soon as online backup mode
			 * is not active.
			 */
			if (!BackupInProgress())
				connsAllowed = ALLOW_NO_CONNS;
		}

		if (connsAllowed == ALLOW_NO_CONNS)
		{
			/*
			 * ALLOW_NO_CONNS state ends when we have no normal client
			 * backends running.  Then we're ready to stop other children.
			 */
			if (CountChildren(BACKEND_TYPE_NORMAL) == 0)
				pmState = PM_STOP_BACKENDS;
>>>>>>> d457cb4e
		}
	}

	/*
	 * If we're ready to do so, signal child processes to shut down.  (This
	 * isn't a persistent state, but treating it as a distinct pmState allows
	 * us to share this code across multiple shutdown code paths.)
	 */
	if (pmState == PM_STOP_BACKENDS)
	{
		/*
		 * Forget any pending requests for background workers, since we're no
		 * longer willing to launch any new workers.  (If additional requests
		 * arrive, BackgroundWorkerStateChange will reject them.)
		 */
		ForgetUnstartedBackgroundWorkers();

		/* Signal all backend children except walsenders */
		SignalSomeChildren(SIGTERM,
						   BACKEND_TYPE_ALL - BACKEND_TYPE_WALSND);
		/* and the autovac launcher too */
		if (AutoVacPID != 0)
			signal_child(AutoVacPID, SIGTERM);
		/* and the bgwriter too */
		if (BgWriterPID != 0)
			signal_child(BgWriterPID, SIGTERM);
		/* and the walwriter too */
		if (WalWriterPID != 0)
			signal_child(WalWriterPID, SIGTERM);
		/* If we're in recovery, also stop startup and walreceiver procs */
		if (StartupPID != 0)
			signal_child(StartupPID, SIGTERM);
		if (WalReceiverPID != 0)
			signal_child(WalReceiverPID, SIGTERM);
		/* checkpointer, archiver, stats, and syslogger may continue for now */

		/* Now transition to PM_WAIT_BACKENDS state to wait for them to die */
		pmState = PM_WAIT_BACKENDS;
	}

	/*
	 * If we are in a state-machine state that implies waiting for backends to
	 * exit, see if they're all gone, and change state if so.
	 */
	if (pmState == PM_WAIT_BACKENDS)
	{
		/*
		 * PM_WAIT_BACKENDS state ends when we have no regular backends
		 * (including autovac workers), no bgworkers (including unconnected
		 * ones), and no walwriter, autovac launcher or bgwriter.  If we are
		 * doing crash recovery or an immediate shutdown then we expect the
		 * checkpointer to exit as well, otherwise not. The stats and
		 * syslogger processes are disregarded since they are not connected to
		 * shared memory; we also disregard dead_end children here. Walsenders
		 * and archiver are also disregarded, they will be terminated later
		 * after writing the checkpoint record.
		 */
		if (CountChildren(BACKEND_TYPE_ALL - BACKEND_TYPE_WALSND) == 0 &&
			StartupPID == 0 &&
			WalReceiverPID == 0 &&
			BgWriterPID == 0 &&
			(CheckpointerPID == 0 ||
			 (!FatalError && Shutdown < ImmediateShutdown)) &&
			WalWriterPID == 0 &&
			AutoVacPID == 0)
		{
			if (Shutdown >= ImmediateShutdown || FatalError)
			{
				/*
				 * Start waiting for dead_end children to die.  This state
				 * change causes ServerLoop to stop creating new ones.
				 */
				pmState = PM_WAIT_DEAD_END;

				/*
				 * We already SIGQUIT'd the archiver and stats processes, if
				 * any, when we started immediate shutdown or entered
				 * FatalError state.
				 */
			}
			else
			{
				/*
				 * If we get here, we are proceeding with normal shutdown. All
				 * the regular children are gone, and it's time to tell the
				 * checkpointer to do a shutdown checkpoint.
				 */
				Assert(Shutdown > NoShutdown);
				/* Start the checkpointer if not running */
				if (CheckpointerPID == 0)
					CheckpointerPID = StartCheckpointer();
				/* And tell it to shut down */
				if (CheckpointerPID != 0)
				{
					signal_child(CheckpointerPID, SIGUSR2);
					pmState = PM_SHUTDOWN;
				}
				else
				{
					/*
					 * If we failed to fork a checkpointer, just shut down.
					 * Any required cleanup will happen at next restart. We
					 * set FatalError so that an "abnormal shutdown" message
					 * gets logged when we exit.
					 */
					FatalError = true;
					pmState = PM_WAIT_DEAD_END;

					/* Kill the walsenders, archiver and stats collector too */
					SignalChildren(SIGQUIT);
					if (PgArchPID != 0)
						signal_child(PgArchPID, SIGQUIT);
					if (PgStatPID != 0)
						signal_child(PgStatPID, SIGQUIT);
				}
			}
		}
	}

	if (pmState == PM_SHUTDOWN_2)
	{
		/*
		 * PM_SHUTDOWN_2 state ends when there's no other children than
		 * dead_end children left. There shouldn't be any regular backends
		 * left by now anyway; what we're really waiting for is walsenders and
		 * archiver.
		 */
		if (PgArchPID == 0 && CountChildren(BACKEND_TYPE_ALL) == 0)
		{
			pmState = PM_WAIT_DEAD_END;
		}
	}

	if (pmState == PM_WAIT_DEAD_END)
	{
		/*
		 * PM_WAIT_DEAD_END state ends when the BackendList is entirely empty
		 * (ie, no dead_end children remain), and the archiver and stats
		 * collector are gone too.
		 *
		 * The reason we wait for those two is to protect them against a new
		 * postmaster starting conflicting subprocesses; this isn't an
		 * ironclad protection, but it at least helps in the
		 * shutdown-and-immediately-restart scenario.  Note that they have
		 * already been sent appropriate shutdown signals, either during a
		 * normal state transition leading up to PM_WAIT_DEAD_END, or during
		 * FatalError processing.
		 */
		if (dlist_is_empty(&BackendList) &&
			PgArchPID == 0 && PgStatPID == 0)
		{
			/* These other guys should be dead already */
			Assert(StartupPID == 0);
			Assert(WalReceiverPID == 0);
			Assert(BgWriterPID == 0);
			Assert(CheckpointerPID == 0);
			Assert(WalWriterPID == 0);
			Assert(AutoVacPID == 0);
			/* syslogger is not considered here */
			pmState = PM_NO_CHILDREN;
		}
	}

	/*
	 * If we've been told to shut down, we exit as soon as there are no
	 * remaining children.  If there was a crash, cleanup will occur at the
	 * next startup.  (Before PostgreSQL 8.3, we tried to recover from the
	 * crash before exiting, but that seems unwise if we are quitting because
	 * we got SIGTERM from init --- there may well not be time for recovery
	 * before init decides to SIGKILL us.)
	 *
	 * Note that the syslogger continues to run.  It will exit when it sees
	 * EOF on its input pipe, which happens when there are no more upstream
	 * processes.
	 */
	if (Shutdown > NoShutdown && pmState == PM_NO_CHILDREN)
	{
		if (FatalError)
		{
			ereport(LOG, (errmsg("abnormal database system shutdown")));
			ExitPostmaster(1);
		}
		else
		{
			/*
			 * Terminate exclusive backup mode to avoid recovery after a clean
			 * fast shutdown.  Since an exclusive backup can only be taken
			 * during normal running (and not, for example, while running
			 * under Hot Standby) it only makes sense to do this if we reached
			 * normal running. If we're still in recovery, the backup file is
			 * one we're recovering *from*, and we must keep it around so that
			 * recovery restarts from the right place.
			 */
			if (ReachedNormalRunning)
				CancelBackup();

			/*
			 * Normal exit from the postmaster is here.  We don't need to log
			 * anything here, since the UnlinkLockFiles proc_exit callback
			 * will do so, and that should be the last user-visible action.
			 */
			ExitPostmaster(0);
		}
	}

	/*
	 * If the startup process failed, or the user does not want an automatic
	 * restart after backend crashes, wait for all non-syslogger children to
	 * exit, and then exit postmaster.  We don't try to reinitialize when the
	 * startup process fails, because more than likely it will just fail again
	 * and we will keep trying forever.
	 */
	if (pmState == PM_NO_CHILDREN)
	{
		if (StartupStatus == STARTUP_CRASHED)
		{
			ereport(LOG,
					(errmsg("shutting down due to startup process failure")));
			ExitPostmaster(1);
		}
		if (!restart_after_crash)
		{
			ereport(LOG,
					(errmsg("shutting down because restart_after_crash is off")));
			ExitPostmaster(1);
		}
	}

	/*
	 * If we need to recover from a crash, wait for all non-syslogger children
	 * to exit, then reset shmem and StartupDataBase.
	 */
	if (FatalError && pmState == PM_NO_CHILDREN)
	{
		ereport(LOG,
				(errmsg("all server processes terminated; reinitializing")));

<<<<<<< HEAD
		/* CDB: reload all auxiliary workers like FTS and DTX recover or GDD */
		load_auxiliary_libraries();
=======
		/* remove leftover temporary files after a crash */
		if (remove_temp_files_after_crash)
			RemovePgTempFiles();
>>>>>>> d457cb4e

		/* allow background workers to immediately restart */
		ResetBackgroundWorkerCrashTimes();

		shmem_exit(1);

		/* re-read control file into local memory */
		LocalProcessControlFile(true);

		reset_shared();

		StartupPID = StartupDataBase();
		Assert(StartupPID != 0);
		StartupStatus = STARTUP_RUNNING;
		pmState = PM_STARTUP;
		/* crash recovery started, reset SIGKILL flag */
		AbortStartTime = 0;
	}
}


/*
 * Send a signal to a postmaster child process
 *
 * On systems that have setsid(), each child process sets itself up as a
 * process group leader.  For signals that are generally interpreted in the
 * appropriate fashion, we signal the entire process group not just the
 * direct child process.  This allows us to, for example, SIGQUIT a blocked
 * archive_recovery script, or SIGINT a script being run by a backend via
 * system().
 *
 * There is a race condition for recently-forked children: they might not
 * have executed setsid() yet.  So we signal the child directly as well as
 * the group.  We assume such a child will handle the signal before trying
 * to spawn any grandchild processes.  We also assume that signaling the
 * child twice will not cause any problems.
 */
static void
signal_child(pid_t pid, int signal)
{
	if (kill(pid, signal) < 0)
		elog(DEBUG3, "kill(%ld,%d) failed: %m", (long) pid, signal);
#ifdef HAVE_SETSID
	switch (signal)
	{
		case SIGINT:
		case SIGTERM:
		case SIGQUIT:
		case SIGSTOP:
		case SIGKILL:
			if (kill(-pid, signal) < 0)
				elog(DEBUG3, "kill(%ld,%d) failed: %m", (long) (-pid), signal);
			break;
		default:
			break;
	}
#endif
}

/*
 * Send a signal to the targeted children (but NOT special children;
 * dead_end children are never signaled, either).
 */
static bool
SignalSomeChildren(int signal, int target)
{
	dlist_iter	iter;
	bool		signaled = false;

	dlist_foreach(iter, &BackendList)
	{
		Backend    *bp = dlist_container(Backend, elem, iter.cur);

		if (bp->dead_end)
			continue;

		/*
		 * Since target == BACKEND_TYPE_ALL is the most common case, we test
		 * it first and avoid touching shared memory for every child.
		 */
		if (target != BACKEND_TYPE_ALL)
		{
			/*
			 * Assign bkend_type for any recently announced WAL Sender
			 * processes.
			 */
			if (bp->bkend_type == BACKEND_TYPE_NORMAL &&
				IsPostmasterChildWalSender(bp->child_slot))
				bp->bkend_type = BACKEND_TYPE_WALSND;

			if (!(target & bp->bkend_type))
				continue;
		}

		ereport(DEBUG4,
				(errmsg_internal("sending signal %d to process %d",
								 signal, (int) bp->pid)));
		signal_child(bp->pid, signal);
		signaled = true;
	}
	return signaled;
}

/*
 * Send a termination signal to children.  This considers all of our children
 * processes, except syslogger and dead_end backends.
 */
static void
TerminateChildren(int signal)
{
	SignalChildren(signal);
	if (StartupPID != 0)
	{
		signal_child(StartupPID, signal);
		if (signal == SIGQUIT || signal == SIGKILL)
			StartupStatus = STARTUP_SIGNALED;
	}
	if (BgWriterPID != 0)
		signal_child(BgWriterPID, signal);
	if (CheckpointerPID != 0)
		signal_child(CheckpointerPID, signal);
	if (WalWriterPID != 0)
		signal_child(WalWriterPID, signal);
	if (WalReceiverPID != 0)
		signal_child(WalReceiverPID, signal);
	if (AutoVacPID != 0)
		signal_child(AutoVacPID, signal);
	if (PgArchPID != 0)
		signal_child(PgArchPID, signal);
	if (PgStatPID != 0)
		signal_child(PgStatPID, signal);
}

/*
 * BackendStartup -- start backend process
 *
 * returns: STATUS_ERROR if the fork failed, STATUS_OK otherwise.
 *
 * Note: if you change this code, also consider StartAutovacuumWorker.
 */
static int
BackendStartup(Port *port)
{
	Backend    *bn;				/* for backend cleanup */
	pid_t		pid;

	/*
	 * Create backend data structure.  Better before the fork() so we can
	 * handle failure cleanly.
	 */
	bn = (Backend *) malloc(sizeof(Backend));
	if (!bn)
	{
		ereport(LOG,
				(errcode(ERRCODE_OUT_OF_MEMORY),
				 errmsg("out of memory")));
		return STATUS_ERROR;
	}

	/*
	 * Compute the cancel key that will be assigned to this backend. The
	 * backend will have its own copy in the forked-off process' value of
	 * MyCancelKey, so that it can transmit the key to the frontend.
	 */
	if (!RandomCancelKey(&MyCancelKey))
	{
		free(bn);
		ereport(LOG,
				(errcode(ERRCODE_INTERNAL_ERROR),
				 errmsg("could not generate random cancel key")));
		return STATUS_ERROR;
	}

	bn->cancel_key = MyCancelKey;

	/* Pass down canAcceptConnections state */
	port->canAcceptConnections = canAcceptConnections(BACKEND_TYPE_NORMAL);
	bn->dead_end = (port->canAcceptConnections != CAC_OK &&
<<<<<<< HEAD
					port->canAcceptConnections != CAC_WAITBACKUP &&
					port->canAcceptConnections != CAC_MIRROR_READY);
=======
					port->canAcceptConnections != CAC_SUPERUSER);
>>>>>>> d457cb4e

	/*
	 * Unless it's a dead_end child, assign it a child slot number
	 */
	if (!bn->dead_end)
		bn->child_slot = MyPMChildSlot = AssignPostmasterChildSlot();
	else
		bn->child_slot = 0;

	/* Hasn't asked to be notified about any bgworkers yet */
	bn->bgworker_notify = false;

#ifdef EXEC_BACKEND
	pid = backend_forkexec(port);
#else							/* !EXEC_BACKEND */
	pid = fork_process();
	if (pid == 0)				/* child */
	{
		free(bn);

		/* Detangle from postmaster */
		InitPostmasterChild();

		/* Close the postmaster's sockets */
		ClosePostmasterPorts(false);

		/* Perform additional initialization and collect startup packet */
		BackendInitialize(port);

		/* And run the backend */
		BackendRun(port);
	}
#endif							/* EXEC_BACKEND */

	if (pid < 0)
	{
		/* in parent, fork failed */
		int			save_errno = errno;

		if (!bn->dead_end)
			(void) ReleasePostmasterChildSlot(bn->child_slot);
		free(bn);
		errno = save_errno;
		ereport(LOG,
				(errmsg("could not fork new process for connection: %m")));
		report_fork_failure_to_client(port, save_errno);
		return STATUS_ERROR;
	}

	/* in parent, successful fork */
	ereport(DEBUG2,
			(errmsg_internal("forked new backend, pid=%d socket=%d",
							 (int) pid, (int) port->sock)));

	/*
	 * Everything's been successful, it's safe to add this backend to our list
	 * of backends.
	 */
	bn->pid = pid;
	bn->bkend_type = BACKEND_TYPE_NORMAL;	/* Can change later to WALSND */
	dlist_push_head(&BackendList, &bn->elem);

#ifdef EXEC_BACKEND
	if (!bn->dead_end)
		ShmemBackendArrayAdd(bn);
#endif

	return STATUS_OK;
}

/*
 * Try to report backend fork() failure to client before we close the
 * connection.  Since we do not care to risk blocking the postmaster on
 * this connection, we set the connection to non-blocking and try only once.
 *
 * This is grungy special-purpose code; we cannot use backend libpq since
 * it's not up and running.
 */
static void
report_fork_failure_to_client(Port *port, int errnum)
{
	char		buffer[1000];
	int			rc;

	/* Format the error message packet (always V2 protocol) */
	snprintf(buffer, sizeof(buffer), "E%s%s\n",
			 _("could not fork new process for connection: "),
			 strerror(errnum));

	/* Set port to non-blocking.  Don't do send() if this fails */
	if (!pg_set_noblock(port->sock))
		return;

	/* We'll retry after EINTR, but ignore all other failures */
	do
	{
		rc = send(port->sock, buffer, strlen(buffer) + 1, 0);
	} while (rc < 0 && errno == EINTR);
}


/*
 * BackendInitialize -- initialize an interactive (postmaster-child)
 *				backend process, and collect the client's startup packet.
 *
 * returns: nothing.  Will not return at all if there's any failure.
 *
 * Note: this code does not depend on having any access to shared memory.
 * Indeed, our approach to SIGTERM/timeout handling *requires* that
 * shared memory not have been touched yet; see comments within.
 * In the EXEC_BACKEND case, we are physically attached to shared memory
 * but have not yet set up most of our local pointers to shmem structures.
 */
static void
BackendInitialize(Port *port)
{
	int			status;
	int			ret;
	char		remote_host[NI_MAXHOST];
	char		remote_port[NI_MAXSERV];
	StringInfoData ps_data;

	/* Save port etc. for ps status */
	MyProcPort = port;

	/* Tell fd.c about the long-lived FD associated with the port */
	ReserveExternalFD();

	/*
	 * PreAuthDelay is a debugging aid for investigating problems in the
	 * authentication cycle: it can be set in postgresql.conf to allow time to
	 * attach to the newly-forked backend with a debugger.  (See also
	 * PostAuthDelay, which we allow clients to pass through PGOPTIONS, but it
	 * is not honored until after authentication.)
	 */
	if (PreAuthDelay > 0)
		pg_usleep(PreAuthDelay * 1000000L);

	/* This flag will remain set until InitPostgres finishes authentication */
	ClientAuthInProgress = true;	/* limit visibility of log messages */

	/* set these to empty in case they are needed before we set them up */
	port->remote_host = "";
	port->remote_port = "";

	/*
	 * Initialize libpq and enable reporting of ereport errors to the client.
	 * Must do this now because authentication uses libpq to send messages.
	 */
	pq_init();					/* initialize libpq to talk to client */
	whereToSendOutput = DestRemote; /* now safe to ereport to client */

	/*
	 * We arrange to do _exit(1) if we receive SIGTERM or timeout while trying
	 * to collect the startup packet; while SIGQUIT results in _exit(2).
	 * Otherwise the postmaster cannot shutdown the database FAST or IMMED
	 * cleanly if a buggy client fails to send the packet promptly.
	 *
	 * Exiting with _exit(1) is only possible because we have not yet touched
	 * shared memory; therefore no outside-the-process state needs to get
	 * cleaned up.
	 */
	pqsignal(SIGTERM, process_startup_packet_die);
	/* SIGQUIT handler was already set up by InitPostmasterChild */
	InitializeTimeouts();		/* establishes SIGALRM handler */
	PG_SETMASK(&StartupBlockSig);

	/*
	 * Get the remote host name and port for logging and status display.
	 */
	remote_host[0] = '\0';
	remote_port[0] = '\0';
	if ((ret = pg_getnameinfo_all(&port->raddr.addr, port->raddr.salen,
								  remote_host, sizeof(remote_host),
								  remote_port, sizeof(remote_port),
								  (log_hostname ? 0 : NI_NUMERICHOST) | NI_NUMERICSERV)) != 0)
		ereport(WARNING,
				(errmsg_internal("pg_getnameinfo_all() failed: %s",
								 gai_strerror(ret))));

	/*
	 * Save remote_host and remote_port in port structure (after this, they
	 * will appear in log_line_prefix data for log messages).
	 */
	port->remote_host = strdup(remote_host);
	port->remote_port = strdup(remote_port);

	/* And now we can issue the Log_connections message, if wanted */
	if (Log_connections)
	{
		if (remote_port[0])
			ereport(LOG,
					(errmsg("connection received: host=%s port=%s",
							remote_host,
							remote_port)));
		else
			ereport(LOG,
					(errmsg("connection received: host=%s",
							remote_host)));
	}

	/*
	 * If we did a reverse lookup to name, we might as well save the results
	 * rather than possibly repeating the lookup during authentication.
	 *
	 * Note that we don't want to specify NI_NAMEREQD above, because then we'd
	 * get nothing useful for a client without an rDNS entry.  Therefore, we
	 * must check whether we got a numeric IPv4 or IPv6 address, and not save
	 * it into remote_hostname if so.  (This test is conservative and might
	 * sometimes classify a hostname as numeric, but an error in that
	 * direction is safe; it only results in a possible extra lookup.)
	 */
	if (log_hostname &&
		ret == 0 &&
		strspn(remote_host, "0123456789.") < strlen(remote_host) &&
		strspn(remote_host, "0123456789ABCDEFabcdef:") < strlen(remote_host))
		port->remote_hostname = strdup(remote_host);

	/*
	 * Ready to begin client interaction.  We will give up and _exit(1) after
	 * a time delay, so that a broken client can't hog a connection
	 * indefinitely.  PreAuthDelay and any DNS interactions above don't count
	 * against the time limit.
	 *
	 * Note: AuthenticationTimeout is applied here while waiting for the
	 * startup packet, and then again in InitPostgres for the duration of any
	 * authentication operations.  So a hostile client could tie up the
	 * process for nearly twice AuthenticationTimeout before we kick him off.
	 *
	 * Note: because PostgresMain will call InitializeTimeouts again, the
	 * registration of STARTUP_PACKET_TIMEOUT will be lost.  This is okay
	 * since we never use it again after this function.
	 */
	RegisterTimeout(STARTUP_PACKET_TIMEOUT, StartupPacketTimeoutHandler);
	enable_timeout_after(STARTUP_PACKET_TIMEOUT, AuthenticationTimeout * 1000);

	/*
	 * Receive the startup packet (which might turn out to be a cancel request
	 * packet).
	 */
	status = ProcessStartupPacket(port, false, false);

	/*
	 * Disable the timeout, and prevent SIGTERM again.
	 */
	disable_timeout(STARTUP_PACKET_TIMEOUT, false);
	PG_SETMASK(&BlockSig);

	/*
	 * As a safety check that nothing in startup has yet performed
	 * shared-memory modifications that would need to be undone if we had
	 * exited through SIGTERM or timeout above, check that no on_shmem_exit
	 * handlers have been registered yet.  (This isn't terribly bulletproof,
	 * since someone might misuse an on_proc_exit handler for shmem cleanup,
	 * but it's a cheap and helpful check.  We cannot disallow on_proc_exit
	 * handlers unfortunately, since pq_init() already registered one.)
	 */
	check_on_shmem_exit_lists_are_empty();

	/*
	 * Stop here if it was bad or a cancel packet.  ProcessStartupPacket
	 * already did any appropriate error reporting.
	 */
	if (status != STATUS_OK)
		proc_exit(0);

	/*
	 * Now that we have the user and database name, we can set the process
	 * title for ps.  It's good to do this as early as possible in startup.
	 */
	initStringInfo(&ps_data);
	if (am_walsender)
<<<<<<< HEAD
		init_ps_display(pgstat_get_backend_desc(B_WAL_SENDER), port->user_name, remote_ps_data,
						update_process_title ? "authentication" : "");
	else if (am_ftshandler)
		init_ps_display("fts handler process", port->user_name, remote_ps_data,
						update_process_title ? "authentication" : "");
	else if (am_faulthandler)
		init_ps_display("fault handler process", port->user_name, remote_ps_data,
						update_process_title ? "authentication" : "");
	else
		init_ps_display(port->user_name, port->database_name, remote_ps_data,
						update_process_title ? "authentication" : "");

	/*
	 * Disable the timeout, and prevent SIGTERM/SIGQUIT again.
	 */
	disable_timeout(STARTUP_PACKET_TIMEOUT, false);
	PG_SETMASK(&BlockSig);
=======
		appendStringInfo(&ps_data, "%s ", GetBackendTypeDesc(B_WAL_SENDER));
	appendStringInfo(&ps_data, "%s ", port->user_name);
	if (!am_walsender)
		appendStringInfo(&ps_data, "%s ", port->database_name);
	appendStringInfo(&ps_data, "%s", port->remote_host);
	if (port->remote_port[0] != '\0')
		appendStringInfo(&ps_data, "(%s)", port->remote_port);

	init_ps_display(ps_data.data);
	pfree(ps_data.data);

	set_ps_display("initializing");
>>>>>>> d457cb4e
}


/*
 * BackendRun -- set up the backend's argument list and invoke PostgresMain()
 *
 * returns:
 *		Doesn't return at all.
 */
static void
BackendRun(Port *port)
{
	char	   *av[2];
	const int	ac = 1;

	av[0] = "postgres";
	av[1] = NULL;

	/*
	 * Make sure we aren't in PostmasterContext anymore.  (We can't delete it
	 * just yet, though, because InitPostgres will need the HBA data.)
	 */
	MemoryContextSwitchTo(TopMemoryContext);

	PostgresMain(ac, av, port->database_name, port->user_name);
}


#ifdef EXEC_BACKEND

/*
 * postmaster_forkexec -- fork and exec a postmaster subprocess
 *
 * The caller must have set up the argv array already, except for argv[2]
 * which will be filled with the name of the temp variable file.
 *
 * Returns the child process PID, or -1 on fork failure (a suitable error
 * message has been logged on failure).
 *
 * All uses of this routine will dispatch to SubPostmasterMain in the
 * child process.
 */
pid_t
postmaster_forkexec(int argc, char *argv[])
{
	Port		port;

	/* This entry point passes dummy values for the Port variables */
	memset(&port, 0, sizeof(port));
	return internal_forkexec(argc, argv, &port);
}

/*
 * backend_forkexec -- fork/exec off a backend process
 *
 * Some operating systems (WIN32) don't have fork() so we have to simulate
 * it by storing parameters that need to be passed to the child and
 * then create a new child process.
 *
 * returns the pid of the fork/exec'd process, or -1 on failure
 */
static pid_t
backend_forkexec(Port *port)
{
	char	   *av[4];
	int			ac = 0;

	av[ac++] = "postgres";
	av[ac++] = "--forkbackend";
	av[ac++] = NULL;			/* filled in by internal_forkexec */

	av[ac] = NULL;
	Assert(ac < lengthof(av));

	return internal_forkexec(ac, av, port);
}

#ifndef WIN32

/*
 * internal_forkexec non-win32 implementation
 *
 * - writes out backend variables to the parameter file
 * - fork():s, and then exec():s the child process
 */
static pid_t
internal_forkexec(int argc, char *argv[], Port *port)
{
	static unsigned long tmpBackendFileNum = 0;
	pid_t		pid;
	char		tmpfilename[MAXPGPATH];
	BackendParameters param;
	FILE	   *fp;

	if (!save_backend_variables(&param, port))
		return -1;				/* log made by save_backend_variables */

	/* Calculate name for temp file */
	snprintf(tmpfilename, MAXPGPATH, "%s/%s.backend_var.%d.%lu",
			 PG_TEMP_FILES_DIR, PG_TEMP_FILE_PREFIX,
			 MyProcPid, ++tmpBackendFileNum);

	/* Open file */
	fp = AllocateFile(tmpfilename, PG_BINARY_W);
	if (!fp)
	{
		/*
		 * As in OpenTemporaryFileInTablespace, try to make the temp-file
		 * directory, ignoring errors.
		 */
		(void) MakePGDirectory(PG_TEMP_FILES_DIR);

		fp = AllocateFile(tmpfilename, PG_BINARY_W);
		if (!fp)
		{
			ereport(LOG,
					(errcode_for_file_access(),
					 errmsg("could not create file \"%s\": %m",
							tmpfilename)));
			return -1;
		}
	}

	if (fwrite(&param, sizeof(param), 1, fp) != 1)
	{
		ereport(LOG,
				(errcode_for_file_access(),
				 errmsg("could not write to file \"%s\": %m", tmpfilename)));
		FreeFile(fp);
		return -1;
	}

	/* Release file */
	if (FreeFile(fp))
	{
		ereport(LOG,
				(errcode_for_file_access(),
				 errmsg("could not write to file \"%s\": %m", tmpfilename)));
		return -1;
	}

	/* Make sure caller set up argv properly */
	Assert(argc >= 3);
	Assert(argv[argc] == NULL);
	Assert(strncmp(argv[1], "--fork", 6) == 0);
	Assert(argv[2] == NULL);

	/* Insert temp file name after --fork argument */
	argv[2] = tmpfilename;

	/* Fire off execv in child */
	if ((pid = fork_process()) == 0)
	{
		if (execv(postgres_exec_path, argv) < 0)
		{
			ereport(LOG,
					(errmsg("could not execute server process \"%s\": %m",
							postgres_exec_path)));
			/* We're already in the child process here, can't return */
			exit(1);
		}
	}

	return pid;					/* Parent returns pid, or -1 on fork failure */
}
#else							/* WIN32 */

/*
 * internal_forkexec win32 implementation
 *
 * - starts backend using CreateProcess(), in suspended state
 * - writes out backend variables to the parameter file
 *	- during this, duplicates handles and sockets required for
 *	  inheritance into the new process
 * - resumes execution of the new process once the backend parameter
 *	 file is complete.
 */
static pid_t
internal_forkexec(int argc, char *argv[], Port *port)
{
	int			retry_count = 0;
	STARTUPINFO si;
	PROCESS_INFORMATION pi;
	int			i;
	int			j;
	char		cmdLine[MAXPGPATH * 2];
	HANDLE		paramHandle;
	BackendParameters *param;
	SECURITY_ATTRIBUTES sa;
	char		paramHandleStr[32];
	win32_deadchild_waitinfo *childinfo;

	/* Make sure caller set up argv properly */
	Assert(argc >= 3);
	Assert(argv[argc] == NULL);
	Assert(strncmp(argv[1], "--fork", 6) == 0);
	Assert(argv[2] == NULL);

	/* Resume here if we need to retry */
retry:

	/* Set up shared memory for parameter passing */
	ZeroMemory(&sa, sizeof(sa));
	sa.nLength = sizeof(sa);
	sa.bInheritHandle = TRUE;
	paramHandle = CreateFileMapping(INVALID_HANDLE_VALUE,
									&sa,
									PAGE_READWRITE,
									0,
									sizeof(BackendParameters),
									NULL);
	if (paramHandle == INVALID_HANDLE_VALUE)
	{
		ereport(LOG,
				(errmsg("could not create backend parameter file mapping: error code %lu",
						GetLastError())));
		return -1;
	}

	param = MapViewOfFile(paramHandle, FILE_MAP_WRITE, 0, 0, sizeof(BackendParameters));
	if (!param)
	{
		ereport(LOG,
				(errmsg("could not map backend parameter memory: error code %lu",
						GetLastError())));
		CloseHandle(paramHandle);
		return -1;
	}

	/* Insert temp file name after --fork argument */
#ifdef _WIN64
	sprintf(paramHandleStr, "%llu", (LONG_PTR) paramHandle);
#else
	sprintf(paramHandleStr, "%lu", (DWORD) paramHandle);
#endif
	argv[2] = paramHandleStr;

	/* Format the cmd line */
	cmdLine[sizeof(cmdLine) - 1] = '\0';
	cmdLine[sizeof(cmdLine) - 2] = '\0';
	snprintf(cmdLine, sizeof(cmdLine) - 1, "\"%s\"", postgres_exec_path);
	i = 0;
	while (argv[++i] != NULL)
	{
		j = strlen(cmdLine);
		snprintf(cmdLine + j, sizeof(cmdLine) - 1 - j, " \"%s\"", argv[i]);
	}
	if (cmdLine[sizeof(cmdLine) - 2] != '\0')
	{
		ereport(LOG,
				(errmsg("subprocess command line too long")));
		UnmapViewOfFile(param);
		CloseHandle(paramHandle);
		return -1;
	}

	memset(&pi, 0, sizeof(pi));
	memset(&si, 0, sizeof(si));
	si.cb = sizeof(si);

	/*
	 * Create the subprocess in a suspended state. This will be resumed later,
	 * once we have written out the parameter file.
	 */
	if (!CreateProcess(NULL, cmdLine, NULL, NULL, TRUE, CREATE_SUSPENDED,
					   NULL, NULL, &si, &pi))
	{
		ereport(LOG,
				(errmsg("CreateProcess() call failed: %m (error code %lu)",
						GetLastError())));
		UnmapViewOfFile(param);
		CloseHandle(paramHandle);
		return -1;
	}

	if (!save_backend_variables(param, port, pi.hProcess, pi.dwProcessId))
	{
		/*
		 * log made by save_backend_variables, but we have to clean up the
		 * mess with the half-started process
		 */
		if (!TerminateProcess(pi.hProcess, 255))
			ereport(LOG,
					(errmsg_internal("could not terminate unstarted process: error code %lu",
									 GetLastError())));
		CloseHandle(pi.hProcess);
		CloseHandle(pi.hThread);
		UnmapViewOfFile(param);
		CloseHandle(paramHandle);
		return -1;				/* log made by save_backend_variables */
	}

	/* Drop the parameter shared memory that is now inherited to the backend */
	if (!UnmapViewOfFile(param))
		ereport(LOG,
				(errmsg("could not unmap view of backend parameter file: error code %lu",
						GetLastError())));
	if (!CloseHandle(paramHandle))
		ereport(LOG,
				(errmsg("could not close handle to backend parameter file: error code %lu",
						GetLastError())));

	/*
	 * Reserve the memory region used by our main shared memory segment before
	 * we resume the child process.  Normally this should succeed, but if ASLR
	 * is active then it might sometimes fail due to the stack or heap having
	 * gotten mapped into that range.  In that case, just terminate the
	 * process and retry.
	 */
	if (!pgwin32_ReserveSharedMemoryRegion(pi.hProcess))
	{
		/* pgwin32_ReserveSharedMemoryRegion already made a log entry */
		if (!TerminateProcess(pi.hProcess, 255))
			ereport(LOG,
					(errmsg_internal("could not terminate process that failed to reserve memory: error code %lu",
									 GetLastError())));
		CloseHandle(pi.hProcess);
		CloseHandle(pi.hThread);
		if (++retry_count < 100)
			goto retry;
		ereport(LOG,
				(errmsg("giving up after too many tries to reserve shared memory"),
				 errhint("This might be caused by ASLR or antivirus software.")));
		return -1;
	}

	/*
	 * Now that the backend variables are written out, we start the child
	 * thread so it can start initializing while we set up the rest of the
	 * parent state.
	 */
	if (ResumeThread(pi.hThread) == -1)
	{
		if (!TerminateProcess(pi.hProcess, 255))
		{
			ereport(LOG,
					(errmsg_internal("could not terminate unstartable process: error code %lu",
									 GetLastError())));
			CloseHandle(pi.hProcess);
			CloseHandle(pi.hThread);
			return -1;
		}
		CloseHandle(pi.hProcess);
		CloseHandle(pi.hThread);
		ereport(LOG,
				(errmsg_internal("could not resume thread of unstarted process: error code %lu",
								 GetLastError())));
		return -1;
	}

	/*
	 * Queue a waiter to signal when this child dies. The wait will be handled
	 * automatically by an operating system thread pool.
	 *
	 * Note: use malloc instead of palloc, since it needs to be thread-safe.
	 * Struct will be free():d from the callback function that runs on a
	 * different thread.
	 */
	childinfo = malloc(sizeof(win32_deadchild_waitinfo));
	if (!childinfo)
		ereport(FATAL,
				(errcode(ERRCODE_OUT_OF_MEMORY),
				 errmsg("out of memory")));

	childinfo->procHandle = pi.hProcess;
	childinfo->procId = pi.dwProcessId;

	if (!RegisterWaitForSingleObject(&childinfo->waitHandle,
									 pi.hProcess,
									 pgwin32_deadchild_callback,
									 childinfo,
									 INFINITE,
									 WT_EXECUTEONLYONCE | WT_EXECUTEINWAITTHREAD))
		ereport(FATAL,
				(errmsg_internal("could not register process for wait: error code %lu",
								 GetLastError())));

	/* Don't close pi.hProcess here - the wait thread needs access to it */

	CloseHandle(pi.hThread);

	return pi.dwProcessId;
}
#endif							/* WIN32 */

/*
 * SubPostmasterMain -- Get the fork/exec'd process into a state equivalent
 *			to what it would be if we'd simply forked on Unix, and then
 *			dispatch to the appropriate place.
 *
 * The first two command line arguments are expected to be "--forkFOO"
 * (where FOO indicates which postmaster child we are to become), and
 * the name of a variables file that we can read to load data that would
 * have been inherited by fork() on Unix.  Remaining arguments go to the
 * subprocess FooMain() routine.
 */
void
SubPostmasterMain(int argc, char *argv[])
{
	Port		port;

	/* In EXEC_BACKEND case we will not have inherited these settings */
	IsPostmasterEnvironment = true;
	whereToSendOutput = DestNone;

	/* Setup essential subsystems (to ensure elog() behaves sanely) */
	InitializeGUCOptions();

	/* Check we got appropriate args */
	if (argc < 3)
		elog(FATAL, "invalid subpostmaster invocation");

	/* Read in the variables file */
	memset(&port, 0, sizeof(Port));
	read_backend_variables(argv[2], &port);

	/* Close the postmaster's sockets (as soon as we know them) */
	ClosePostmasterPorts(strcmp(argv[1], "--forklog") == 0);

	/*
	 * Start our win32 signal implementation. This has to be done after we
	 * read the backend variables, because we need to pick up the signal pipe
	 * from the parent process.
	 */
#ifdef WIN32
	pgwin32_signal_initialize();
#endif

	/* Setup as postmaster child */
	InitPostmasterChild();

	/*
	 * If appropriate, physically re-attach to shared memory segment. We want
	 * to do this before going any further to ensure that we can attach at the
	 * same address the postmaster used.  On the other hand, if we choose not
	 * to re-attach, we may have other cleanup to do.
	 *
	 * If testing EXEC_BACKEND on Linux, you should run this as root before
	 * starting the postmaster:
	 *
	 * echo 0 >/proc/sys/kernel/randomize_va_space
	 *
	 * This prevents using randomized stack and code addresses that cause the
	 * child process's memory map to be different from the parent's, making it
	 * sometimes impossible to attach to shared memory at the desired address.
	 * Return the setting to its old value (usually '1' or '2') when finished.
	 */
	if (strcmp(argv[1], "--forkbackend") == 0   ||
		strcmp(argv[1], "--forkavlauncher") == 0 ||
		strcmp(argv[1], "--forkavworker") == 0 ||
		strcmp(argv[1], "--forkautovac") == 0   ||
		strcmp(argv[1], "--forkglobaldeadlockdetector") == 0 ||
		strcmp(argv[1], "--forkboot") == 0 ||
		strncmp(argv[1], "--forkbgworker=", 15) == 0)
		PGSharedMemoryReAttach();
	else
		PGSharedMemoryNoReAttach();

	/* autovacuum needs this set before calling InitProcess */
	if (strcmp(argv[1], "--forkavlauncher") == 0)
		AutovacuumLauncherIAm();
	if (strcmp(argv[1], "--forkavworker") == 0)
		AutovacuumWorkerIAm();

	/* Read in remaining GUC variables */
	read_nondefault_variables();

	/*
	 * CDB: gpdb auxilary process like fts probe, dtx recovery process is
	 * essential, we need to load them ahead of custom shared preload libraries
	 * to avoid exceeding max_worker_processes.
	 */
	load_auxiliary_libraries();

	/*
	 * Check that the data directory looks valid, which will also check the
	 * privileges on the data directory and update our umask and file/group
	 * variables for creating files later.  Note: this should really be done
	 * before we create any files or directories.
	 */
	checkDataDir();

	/*
	 * (re-)read control file, as it contains config. The postmaster will
	 * already have read this, but this process doesn't know about that.
	 */
	LocalProcessControlFile(false);

	/*
	 * Reload any libraries that were preloaded by the postmaster.  Since we
	 * exec'd this process, those libraries didn't come along with us; but we
	 * should load them into all child processes to be consistent with the
	 * non-EXEC_BACKEND behavior.
	 */
	process_shared_preload_libraries();

	/* Run backend or appropriate child */
	if (strcmp(argv[1], "--forkbackend") == 0)
	{
		Assert(argc == 3);		/* shouldn't be any more args */

		/*
		 * Need to reinitialize the SSL library in the backend, since the
		 * context structures contain function pointers and cannot be passed
		 * through the parameter file.
		 *
		 * If for some reason reload fails (maybe the user installed broken
		 * key files), soldier on without SSL; that's better than all
		 * connections becoming impossible.
		 *
		 * XXX should we do this in all child processes?  For the moment it's
		 * enough to do it in backend children.
		 */
#ifdef USE_SSL
		if (EnableSSL)
		{
			if (secure_initialize(false) == 0)
				LoadedSSL = true;
			else
				ereport(LOG,
						(errmsg("SSL configuration could not be loaded in child process")));
		}
#endif

		/*
		 * Perform additional initialization and collect startup packet.
		 *
		 * We want to do this before InitProcess() for a couple of reasons: 1.
		 * so that we aren't eating up a PGPROC slot while waiting on the
		 * client. 2. so that if InitProcess() fails due to being out of
		 * PGPROC slots, we have already initialized libpq and are able to
		 * report the error to the client.
		 */
		BackendInitialize(&port);

		/* Restore basic shared memory pointers */
		InitShmemAccess(UsedShmemSegAddr);

		/* Need a PGPROC to run CreateSharedMemoryAndSemaphores */
		InitProcess();

		/* Attach process to shared data structures */
		CreateSharedMemoryAndSemaphores();

		/* And run the backend */
		BackendRun(&port);		/* does not return */
	}
	if (strcmp(argv[1], "--forkboot") == 0)
	{
		/* Restore basic shared memory pointers */
		InitShmemAccess(UsedShmemSegAddr);

		/* Need a PGPROC to run CreateSharedMemoryAndSemaphores */
		InitAuxiliaryProcess();

		/* Attach process to shared data structures */
		CreateSharedMemoryAndSemaphores();

		AuxiliaryProcessMain(argc - 2, argv + 2);	/* does not return */
	}
	if (strcmp(argv[1], "--forkavlauncher") == 0)
	{
		/* Restore basic shared memory pointers */
		InitShmemAccess(UsedShmemSegAddr);

		/* Need a PGPROC to run CreateSharedMemoryAndSemaphores */
		InitProcess();

		/* Attach process to shared data structures */
		CreateSharedMemoryAndSemaphores();

		AutoVacLauncherMain(argc - 2, argv + 2);	/* does not return */
	}
	if (strcmp(argv[1], "--forkavworker") == 0)
	{
		/* Restore basic shared memory pointers */
		InitShmemAccess(UsedShmemSegAddr);

		/* Need a PGPROC to run CreateSharedMemoryAndSemaphores */
		InitProcess();

		/* Attach process to shared data structures */
		CreateSharedMemoryAndSemaphores();

		AutoVacWorkerMain(argc - 2, argv + 2);	/* does not return */
	}
	if (strncmp(argv[1], "--forkbgworker=", 15) == 0)
	{
		int			shmem_slot;

		/* do this as early as possible; in particular, before InitProcess() */
		IsBackgroundWorker = true;

		/* Restore basic shared memory pointers */
		InitShmemAccess(UsedShmemSegAddr);

		/* Need a PGPROC to run CreateSharedMemoryAndSemaphores */
		InitProcess();

		/* Attach process to shared data structures */
		CreateSharedMemoryAndSemaphores();

		/* Fetch MyBgworkerEntry from shared memory */
		shmem_slot = atoi(argv[1] + 15);
		MyBgworkerEntry = BackgroundWorkerEntry(shmem_slot);

		StartBackgroundWorker();
	}
	if (strcmp(argv[1], "--forkcol") == 0)
	{
		/* Do not want to attach to shared memory */

		PgstatCollectorMain(argc, argv);	/* does not return */
	}
	if (strcmp(argv[1], "--forklog") == 0)
	{
		/* Do not want to attach to shared memory */

		SysLoggerMain(argc, argv);	/* does not return */
	}

	abort();					/* shouldn't get here */
}
#endif							/* EXEC_BACKEND */


/*
 * ExitPostmaster -- cleanup
 *
 * Do NOT call exit() directly --- always go through here!
 */
static void
ExitPostmaster(int status)
{
#ifdef HAVE_PTHREAD_IS_THREADED_NP

	/*
	 * There is no known cause for a postmaster to become multithreaded after
	 * startup.  Recheck to account for the possibility of unknown causes.
	 * This message uses LOG level, because an unclean shutdown at this point
	 * would usually not look much different from a clean shutdown.
	 */
	if (pthread_is_threaded_np() != 0)
		ereport(LOG,
				(errcode(ERRCODE_INTERNAL_ERROR),
				 errmsg_internal("postmaster became multithreaded"),
				 errdetail("Please report this to <%s>.", PACKAGE_BUGREPORT)));
#endif

	/* should cleanup shared memory and kill all backends */

	/*
	 * Not sure of the semantics here.  When the Postmaster dies, should the
	 * backends all be killed? probably not.
	 *
	 * MUST		-- vadim 05-10-1999
	 */

	proc_exit(status);
}

/*
 * sigusr1_handler - handle signal conditions from child processes
 */
static void
sigusr1_handler(SIGNAL_ARGS)
{
	int			save_errno = errno;

	/*
	 * We rely on the signal mechanism to have blocked all signals ... except
	 * on Windows, which lacks sigaction(), so we have to do it manually.
	 */
#ifdef WIN32
	PG_SETMASK(&BlockSig);
#endif

	/*
	 * RECOVERY_STARTED and BEGIN_HOT_STANDBY signals are ignored in
	 * unexpected states. If the startup process quickly starts up, completes
	 * recovery, exits, we might process the death of the startup process
	 * first. We don't want to go back to recovery in that case.
	 */
	if (CheckPostmasterSignal(PMSIGNAL_RECOVERY_STARTED) &&
		pmState == PM_STARTUP && Shutdown == NoShutdown)
	{
		/* WAL redo has started. We're out of reinitialization. */
		bool		promote_trigger_file_exist;

		FatalError = false;
		AbortStartTime = 0;

		/*
		 * Crank up the background tasks.  It doesn't matter if this fails,
		 * we'll just try again later.
		 */
		Assert(CheckpointerPID == 0);
		CheckpointerPID = StartCheckpointer();
		Assert(BgWriterPID == 0);
		BgWriterPID = StartBackgroundWriter();

		/*
		 * Start the archiver if we're responsible for (re-)archiving received
		 * files.
		 */
		Assert(PgArchPID == 0);
		if (XLogArchivingAlways())
			PgArchPID = StartArchiver();

		/*
		 * GPDB: if promote trigger file exist we don't wish to convey
		 * PM_STATUS_STANDBY, instead wish pg_ctl -w to wait till
		 * connections can be actually accepted by the database.
		 */
		promote_trigger_file_exist = false;
		if (PromoteTriggerFile != NULL && strcmp(PromoteTriggerFile, "") != 0)
		{
			struct stat stat_buf;

			if (stat(PromoteTriggerFile, &stat_buf) == 0)
				promote_trigger_file_exist = true;
		}

		/*
		 * If we aren't planning to enter hot standby mode later, treat
		 * RECOVERY_STARTED as meaning we're out of startup, and report status
		 * accordingly.
		 */
		if (!EnableHotStandby && !promote_trigger_file_exist)
		{
			AddToDataDirLockFile(LOCK_FILE_LINE_PM_STATUS, PM_STATUS_STANDBY);
#ifdef USE_SYSTEMD
			sd_notify(0, "READY=1");
#endif
		}

		pmState = PM_RECOVERY;
	}

	if (CheckPostmasterSignal(PMSIGNAL_BEGIN_HOT_STANDBY) &&
		pmState == PM_RECOVERY && Shutdown == NoShutdown)
	{
		/*
		 * Likewise, start other special children as needed.
		 */
		Assert(PgStatPID == 0);
		PgStatPID = pgstat_start();

		ereport(LOG,
				(errmsg("database system is ready to accept read-only connections")));

		/* Report status */
		AddToDataDirLockFile(LOCK_FILE_LINE_PM_STATUS, PM_STATUS_READY);
#ifdef USE_SYSTEMD
		sd_notify(0, "READY=1");
#endif

		pmState = PM_HOT_STANDBY;
		connsAllowed = ALLOW_ALL_CONNS;

		/* Some workers may be scheduled to start now */
		StartWorkerNeeded = true;
	}

	/* Process background worker state changes. */
	if (CheckPostmasterSignal(PMSIGNAL_BACKGROUND_WORKER_CHANGE))
	{
		/* Accept new worker requests only if not stopping. */
		BackgroundWorkerStateChange(pmState < PM_STOP_BACKENDS);
		StartWorkerNeeded = true;
	}

	if (StartWorkerNeeded || HaveCrashedWorker)
		maybe_start_bgworkers();

	/* Tell syslogger to rotate logfile if requested */
	if (SysLoggerPID != 0)
	{
		if (CheckLogrotateSignal())
		{
			signal_child(SysLoggerPID, SIGUSR1);
			RemoveLogrotateSignalFiles();
		}
		else if (CheckPostmasterSignal(PMSIGNAL_ROTATE_LOGFILE))
		{
			signal_child(SysLoggerPID, SIGUSR1);
		}
	}

	if (CheckPostmasterSignal(PMSIGNAL_START_AUTOVAC_LAUNCHER) &&
		Shutdown <= SmartShutdown && pmState < PM_STOP_BACKENDS)
	{
		/*
		 * Start one iteration of the autovacuum daemon, even if autovacuuming
		 * is nominally not enabled.  This is so we can have an active defense
		 * against transaction ID wraparound.  We set a flag for the main loop
		 * to do it rather than trying to do it here --- this is because the
		 * autovac process itself may send the signal, and we want to handle
		 * that by launching another iteration as soon as the current one
		 * completes.
		 */
		start_autovac_launcher = true;
	}

	if (CheckPostmasterSignal(PMSIGNAL_START_AUTOVAC_WORKER) &&
		Shutdown <= SmartShutdown && pmState < PM_STOP_BACKENDS)
	{
		/* The autovacuum launcher wants us to start a worker process. */
		StartAutovacuumWorker();
	}

	if (CheckPostmasterSignal(PMSIGNAL_START_WALRECEIVER))
	{
		/* Startup Process wants us to start the walreceiver process. */
		/* Start immediately if possible, else remember request for later. */
		WalReceiverRequested = true;
		MaybeStartWalReceiver();
	}

	if (CheckPostmasterSignal(PMSIGNAL_WAKEN_FTS) && FtsProbePID() != 0)
	{
		signal_child(FtsProbePID(), SIGINT);
	}

	if (CheckPostmasterSignal(PMSIGNAL_DTM_RECOVERED))
	{
		/* Report status, dtx recovery completed successfully */
		AddToDataDirLockFile(LOCK_FILE_LINE_PM_STATUS, PM_STATUS_DTM_RECOVERED);
	}

	if (CheckPostmasterSignal(PMSIGNAL_WAKEN_DTX_RECOVERY) && DtxRecoveryPID() != 0)
	{
		signal_child(DtxRecoveryPID(), SIGINT);
	}

	/*
	 * Try to advance postmaster's state machine, if a child requests it.
	 *
	 * Be careful about the order of this action relative to sigusr1_handler's
	 * other actions.  Generally, this should be after other actions, in case
	 * they have effects PostmasterStateMachine would need to know about.
	 * However, we should do it before the CheckPromoteSignal step, which
	 * cannot have any (immediate) effect on the state machine, but does
	 * depend on what state we're in now.
	 */
	if (CheckPostmasterSignal(PMSIGNAL_ADVANCE_STATE_MACHINE))
	{
		PostmasterStateMachine();
	}

	if (StartupPID != 0 &&
		(pmState == PM_STARTUP || pmState == PM_RECOVERY ||
		 pmState == PM_HOT_STANDBY) &&
		CheckPromoteSignal())
	{
		/*
		 * Tell startup process to finish recovery.
		 *
		 * Leave the promote signal file in place and let the Startup process
		 * do the unlink.
		 */
		signal_child(StartupPID, SIGUSR2);
	}

#ifdef WIN32
	PG_SETMASK(&UnBlockSig);
#endif

	errno = save_errno;
}

/*
 * SIGTERM while processing startup packet.
 *
 * Running proc_exit() from a signal handler would be quite unsafe.
 * However, since we have not yet touched shared memory, we can just
 * pull the plug and exit without running any atexit handlers.
 *
 * One might be tempted to try to send a message, or log one, indicating
 * why we are disconnecting.  However, that would be quite unsafe in itself.
 * Also, it seems undesirable to provide clues about the database's state
 * to a client that has not yet completed authentication, or even sent us
 * a startup packet.
 */
static void
process_startup_packet_die(SIGNAL_ARGS)
{
	_exit(1);
}

/*
 * Dummy signal handler
 *
 * We use this for signals that we don't actually use in the postmaster,
 * but we do use in backends.  If we were to SIG_IGN such signals in the
 * postmaster, then a newly started backend might drop a signal that arrives
 * before it's able to reconfigure its signal processing.  (See notes in
 * tcop/postgres.c.)
 */
static void
dummy_handler(SIGNAL_ARGS)
{
}

/*
 * Timeout while processing startup packet.
 * As for process_startup_packet_die(), we exit via _exit(1).
 */
static void
StartupPacketTimeoutHandler(void)
{
	_exit(1);
}


/*
 * Generate a random cancel key.
 */
static bool
RandomCancelKey(int32 *cancel_key)
{
	return pg_strong_random(cancel_key, sizeof(int32));
}

/*
 * Count up number of child processes of specified types (dead_end children
 * are always excluded).
 */
static int
CountChildren(int target)
{
	dlist_iter	iter;
	int			cnt = 0;

	dlist_foreach(iter, &BackendList)
	{
		Backend    *bp = dlist_container(Backend, elem, iter.cur);

		if (bp->dead_end)
			continue;

		/*
		 * Since target == BACKEND_TYPE_ALL is the most common case, we test
		 * it first and avoid touching shared memory for every child.
		 */
		if (target != BACKEND_TYPE_ALL)
		{
			/*
			 * Assign bkend_type for any recently announced WAL Sender
			 * processes.
			 */
			if (bp->bkend_type == BACKEND_TYPE_NORMAL &&
				IsPostmasterChildWalSender(bp->child_slot))
				bp->bkend_type = BACKEND_TYPE_WALSND;

			if (!(target & bp->bkend_type))
				continue;
		}

		cnt++;
	}
	return cnt;
}


/*
 * StartChildProcess -- start an auxiliary process for the postmaster
 *
 * "type" determines what kind of child will be started.  All child types
 * initially go to AuxiliaryProcessMain, which will handle common setup.
 *
 * Return value of StartChildProcess is subprocess' PID, or 0 if failed
 * to start subprocess.
 */
static pid_t
StartChildProcess(AuxProcType type)
{
	pid_t		pid;
	char	   *av[10];
	int			ac = 0;
	char		typebuf[32];

	/*
	 * Set up command-line arguments for subprocess
	 */
	av[ac++] = "postgres";

#ifdef EXEC_BACKEND
	av[ac++] = "--forkboot";
	av[ac++] = NULL;			/* filled in by postmaster_forkexec */
#endif

	snprintf(typebuf, sizeof(typebuf), "-x%d", type);
	av[ac++] = typebuf;

	av[ac] = NULL;
	Assert(ac < lengthof(av));

#ifdef EXEC_BACKEND
	pid = postmaster_forkexec(ac, av);
#else							/* !EXEC_BACKEND */
	pid = fork_process();

	if (pid == 0)				/* child */
	{
		InitPostmasterChild();

		/* Close the postmaster's sockets */
		ClosePostmasterPorts(false);

		/* Release postmaster's working memory context */
		MemoryContextSwitchTo(TopMemoryContext);
		MemoryContextDelete(PostmasterContext);
		PostmasterContext = NULL;

		AuxiliaryProcessMain(ac, av);	/* does not return */
	}
#endif							/* EXEC_BACKEND */

	if (pid < 0)
	{
		/* in parent, fork failed */
		int			save_errno = errno;

		errno = save_errno;
		switch (type)
		{
			case StartupProcess:
				ereport(LOG,
						(errmsg("could not fork startup process: %m")));
				break;
			case ArchiverProcess:
				ereport(LOG,
						(errmsg("could not fork archiver process: %m")));
				break;
			case BgWriterProcess:
				ereport(LOG,
						(errmsg("could not fork background writer process: %m")));
				break;
			case CheckpointerProcess:
				ereport(LOG,
						(errmsg("could not fork checkpointer process: %m")));
				break;
			case WalWriterProcess:
				ereport(LOG,
						(errmsg("could not fork WAL writer process: %m")));
				break;
			case WalReceiverProcess:
				ereport(LOG,
						(errmsg("could not fork WAL receiver process: %m")));
				break;
			default:
				ereport(LOG,
						(errmsg("could not fork process: %m")));
				break;
		}

		/*
		 * fork failure is fatal during startup, but there's no need to choke
		 * immediately if starting other child types fails.
		 */
		if (type == StartupProcess)
			ExitPostmaster(1);
		return 0;
	}

	/*
	 * in parent, successful fork
	 */
	return pid;
}

/*
 * StartAutovacuumWorker
 *		Start an autovac worker process.
 *
 * This function is here because it enters the resulting PID into the
 * postmaster's private backends list.
 *
 * NB -- this code very roughly matches BackendStartup.
 */
static void
StartAutovacuumWorker(void)
{
	Backend    *bn;

	/*
	 * If not in condition to run a process, don't try, but handle it like a
	 * fork failure.  This does not normally happen, since the signal is only
	 * supposed to be sent by autovacuum launcher when it's OK to do it, but
	 * we have to check to avoid race-condition problems during DB state
	 * changes.
	 */
	if (canAcceptConnections(BACKEND_TYPE_AUTOVAC) == CAC_OK)
	{
		/*
		 * Compute the cancel key that will be assigned to this session. We
		 * probably don't need cancel keys for autovac workers, but we'd
		 * better have something random in the field to prevent unfriendly
		 * people from sending cancels to them.
		 */
		if (!RandomCancelKey(&MyCancelKey))
		{
			ereport(LOG,
					(errcode(ERRCODE_INTERNAL_ERROR),
					 errmsg("could not generate random cancel key")));
			return;
		}

		bn = (Backend *) malloc(sizeof(Backend));
		if (bn)
		{
			bn->cancel_key = MyCancelKey;

			/* Autovac workers are not dead_end and need a child slot */
			bn->dead_end = false;
			bn->child_slot = MyPMChildSlot = AssignPostmasterChildSlot();
			bn->bgworker_notify = false;

			bn->pid = StartAutoVacWorker();
			if (bn->pid > 0)
			{
				bn->bkend_type = BACKEND_TYPE_AUTOVAC;
				dlist_push_head(&BackendList, &bn->elem);
#ifdef EXEC_BACKEND
				ShmemBackendArrayAdd(bn);
#endif
				/* all OK */
				return;
			}

			/*
			 * fork failed, fall through to report -- actual error message was
			 * logged by StartAutoVacWorker
			 */
			(void) ReleasePostmasterChildSlot(bn->child_slot);
			free(bn);
		}
		else
			ereport(LOG,
					(errcode(ERRCODE_OUT_OF_MEMORY),
					 errmsg("out of memory")));
	}

	/*
	 * Report the failure to the launcher, if it's running.  (If it's not, we
	 * might not even be connected to shared memory, so don't try to call
	 * AutoVacWorkerFailed.)  Note that we also need to signal it so that it
	 * responds to the condition, but we don't do that here, instead waiting
	 * for ServerLoop to do it.  This way we avoid a ping-pong signaling in
	 * quick succession between the autovac launcher and postmaster in case
	 * things get ugly.
	 */
	if (AutoVacPID != 0)
	{
		AutoVacWorkerFailed();
		avlauncher_needs_signal = true;
	}
}

/*
 * MaybeStartWalReceiver
 *		Start the WAL receiver process, if not running and our state allows.
 *
 * Note: if WalReceiverPID is already nonzero, it might seem that we should
 * clear WalReceiverRequested.  However, there's a race condition if the
 * walreceiver terminates and the startup process immediately requests a new
 * one: it's quite possible to get the signal for the request before reaping
 * the dead walreceiver process.  Better to risk launching an extra
 * walreceiver than to miss launching one we need.  (The walreceiver code
 * has logic to recognize that it should go away if not needed.)
 */
static void
MaybeStartWalReceiver(void)
{
	if (WalReceiverPID == 0 &&
		(pmState == PM_STARTUP || pmState == PM_RECOVERY ||
		 pmState == PM_HOT_STANDBY) &&
		Shutdown <= SmartShutdown)
	{
		WalReceiverPID = StartWalReceiver();
		if (WalReceiverPID != 0)
		{
			WalReceiverRequested = false;

			/* wal receiver has been launched */
			SetMirrorReadyFlag();
		}
		/* else leave the flag set, so we'll try again later */
	}
}


/*
 * Create the opts file
 */
static bool
CreateOptsFile(int argc, char *argv[], char *fullprogname)
{
	FILE	   *fp;
	int			i;

#define OPTS_FILE	"postmaster.opts"

	if ((fp = fopen(OPTS_FILE, "w")) == NULL)
	{
		ereport(LOG,
				(errcode_for_file_access(),
				 errmsg("could not create file \"%s\": %m", OPTS_FILE)));
		return false;
	}

	fprintf(fp, "%s", fullprogname);
	for (i = 1; i < argc; i++)
		fprintf(fp, " \"%s\"", argv[i]);
	fputs("\n", fp);

	if (fclose(fp))
	{
		ereport(LOG,
				(errcode_for_file_access(),
				 errmsg("could not write file \"%s\": %m", OPTS_FILE)));
		return false;
	}

	return true;
}


/*
 * MaxLivePostmasterChildren
 *
 * This reports the number of entries needed in per-child-process arrays
 * (the PMChildFlags array, and if EXEC_BACKEND the ShmemBackendArray).
 * These arrays include regular backends, autovac workers, walsenders
 * and background workers, but not special children nor dead_end children.
 * This allows the arrays to have a fixed maximum size, to wit the same
 * too-many-children limit enforced by canAcceptConnections().  The exact value
 * isn't too critical as long as it's more than MaxBackends.
 */
int
MaxLivePostmasterChildren(void)
{
	return 2 * (MaxConnections + autovacuum_max_workers + 1 +
				max_wal_senders + max_worker_processes);
}

/*
 * Connect background worker to a database.
 */
void
BackgroundWorkerInitializeConnection(const char *dbname, const char *username, uint32 flags)
{
	BackgroundWorker *worker = MyBgworkerEntry;

	/* XXX is this the right errcode? */
	if (!(worker->bgw_flags & BGWORKER_BACKEND_DATABASE_CONNECTION))
		ereport(FATAL,
				(errcode(ERRCODE_PROGRAM_LIMIT_EXCEEDED),
				 errmsg("database connection requirement not indicated during registration")));

	InitPostgres(dbname, InvalidOid, username, InvalidOid, NULL, (flags & BGWORKER_BYPASS_ALLOWCONN) != 0);

	/* it had better not gotten out of "init" mode yet */
	if (!IsInitProcessingMode())
		ereport(ERROR,
				(errmsg("invalid processing mode in background worker")));
	SetProcessingMode(NormalProcessing);
}

/*
 * Connect background worker to a database using OIDs.
 */
void
BackgroundWorkerInitializeConnectionByOid(Oid dboid, Oid useroid, uint32 flags)
{
	BackgroundWorker *worker = MyBgworkerEntry;

	/* XXX is this the right errcode? */
	if (!(worker->bgw_flags & BGWORKER_BACKEND_DATABASE_CONNECTION))
		ereport(FATAL,
				(errcode(ERRCODE_PROGRAM_LIMIT_EXCEEDED),
				 errmsg("database connection requirement not indicated during registration")));

	InitPostgres(NULL, dboid, NULL, useroid, NULL, (flags & BGWORKER_BYPASS_ALLOWCONN) != 0);

	/* it had better not gotten out of "init" mode yet */
	if (!IsInitProcessingMode())
		ereport(ERROR,
				(errmsg("invalid processing mode in background worker")));
	SetProcessingMode(NormalProcessing);
}

/*
 * Block/unblock signals in a background worker
 */
void
BackgroundWorkerBlockSignals(void)
{
	PG_SETMASK(&BlockSig);
}

void
BackgroundWorkerUnblockSignals(void)
{
	PG_SETMASK(&UnBlockSig);
}

#ifdef EXEC_BACKEND
static pid_t
bgworker_forkexec(int shmem_slot)
{
	char	   *av[10];
	int			ac = 0;
	char		forkav[MAXPGPATH];

	snprintf(forkav, MAXPGPATH, "--forkbgworker=%d", shmem_slot);

	av[ac++] = "postgres";
	av[ac++] = forkav;
	av[ac++] = NULL;			/* filled in by postmaster_forkexec */
	av[ac] = NULL;

	Assert(ac < lengthof(av));

	return postmaster_forkexec(ac, av);
}
#endif

/*
 * Start a new bgworker.
 * Starting time conditions must have been checked already.
 *
 * Returns true on success, false on failure.
 * In either case, update the RegisteredBgWorker's state appropriately.
 *
 * This code is heavily based on autovacuum.c, q.v.
 */
static bool
do_start_bgworker(RegisteredBgWorker *rw)
{
	pid_t		worker_pid;

	Assert(rw->rw_pid == 0);

	/*
	 * Allocate and assign the Backend element.  Note we must do this before
	 * forking, so that we can handle failures (out of memory or child-process
	 * slots) cleanly.
	 *
	 * Treat failure as though the worker had crashed.  That way, the
	 * postmaster will wait a bit before attempting to start it again; if we
	 * tried again right away, most likely we'd find ourselves hitting the
	 * same resource-exhaustion condition.
	 */
	if (!assign_backendlist_entry(rw))
	{
		rw->rw_crashed_at = GetCurrentTimestamp();
		return false;
	}

	ereport(DEBUG1,
			(errmsg_internal("starting background worker process \"%s\"",
							 rw->rw_worker.bgw_name)));

#ifdef EXEC_BACKEND
	switch ((worker_pid = bgworker_forkexec(rw->rw_shmem_slot)))
#else
	switch ((worker_pid = fork_process()))
#endif
	{
		case -1:
			/* in postmaster, fork failed ... */
			ereport(LOG,
					(errmsg("could not fork worker process: %m")));
			/* undo what assign_backendlist_entry did */
			ReleasePostmasterChildSlot(rw->rw_child_slot);
			rw->rw_child_slot = 0;
			free(rw->rw_backend);
			rw->rw_backend = NULL;
			/* mark entry as crashed, so we'll try again later */
			rw->rw_crashed_at = GetCurrentTimestamp();
			break;

#ifndef EXEC_BACKEND
		case 0:
			/* in postmaster child ... */
			InitPostmasterChild();

			/* Close the postmaster's sockets */
			ClosePostmasterPorts(false);

			/*
			 * Before blowing away PostmasterContext, save this bgworker's
			 * data where it can find it.
			 */
			MyBgworkerEntry = (BackgroundWorker *)
				MemoryContextAlloc(TopMemoryContext, sizeof(BackgroundWorker));
			memcpy(MyBgworkerEntry, &rw->rw_worker, sizeof(BackgroundWorker));

			/* Release postmaster's working memory context */
			MemoryContextSwitchTo(TopMemoryContext);
			MemoryContextDelete(PostmasterContext);
			PostmasterContext = NULL;

			StartBackgroundWorker();

			exit(1);			/* should not get here */
			break;
#endif
		default:
			/* in postmaster, fork successful ... */
			rw->rw_pid = worker_pid;
			rw->rw_backend->pid = rw->rw_pid;
			ReportBackgroundWorkerPID(rw);
			/* add new worker to lists of backends */
			dlist_push_head(&BackendList, &rw->rw_backend->elem);
#ifdef EXEC_BACKEND
			ShmemBackendArrayAdd(rw->rw_backend);
#endif
			return true;
	}

	return false;
}

/*
 * Does the current postmaster state require starting a worker with the
 * specified start_time?
 */
static bool
bgworker_should_start_now(BgWorkerStartTime start_time)
{
	switch (pmState)
	{
		case PM_NO_CHILDREN:
		case PM_WAIT_DEAD_END:
		case PM_SHUTDOWN_2:
		case PM_SHUTDOWN:
		case PM_WAIT_BACKENDS:
		case PM_STOP_BACKENDS:
			break;

		case PM_RUN:
			if (start_time == BgWorkerStart_DtxRecovering)
				return true;
			if (start_time == BgWorkerStart_RecoveryFinished)
				return true;
			/* fall through */

		case PM_HOT_STANDBY:
			if (start_time == BgWorkerStart_ConsistentState)
				return true;
			/* fall through */

		case PM_RECOVERY:
		case PM_STARTUP:
		case PM_INIT:
			if (start_time == BgWorkerStart_PostmasterStart)
				return true;
			/* fall through */

	}

	return false;
}

/*
 * Does specified start_time need distributed transactions been recovered?
 */
static bool
bgworker_should_start_mpp(BackgroundWorker *worker)
{
	BgWorkerStartTime start_time = worker->bgw_start_time;

	/*
	 * background worker is not scheduled until distributed transactions
	 * are recovered if it needs to start at BgWorkerStart_RecoveryFinished
	 * or BgWorkerStart_ConsistentState because it's not safe to do a read
	 * or write if DTX is not recovered.
	 */
	if (Gp_role == GP_ROLE_DISPATCH)
	{
		if (!*shmDtmStarted &&
			(start_time == BgWorkerStart_ConsistentState ||
			 start_time == BgWorkerStart_RecoveryFinished))
			return false;
	}

	return true;
}

/*
 * Allocate the Backend struct for a connected background worker, but don't
 * add it to the list of backends just yet.
 *
 * On failure, return false without changing any worker state.
 *
 * Some info from the Backend is copied into the passed rw.
 */
static bool
assign_backendlist_entry(RegisteredBgWorker *rw)
{
	Backend    *bn;

	/*
	 * Check that database state allows another connection.  Currently the
	 * only possible failure is CAC_TOOMANY, so we just log an error message
	 * based on that rather than checking the error code precisely.
	 */
	if (canAcceptConnections(BACKEND_TYPE_BGWORKER) != CAC_OK)
	{
		ereport(LOG,
				(errcode(ERRCODE_CONFIGURATION_LIMIT_EXCEEDED),
				 errmsg("no slot available for new worker process")));
		return false;
	}

	/*
	 * Compute the cancel key that will be assigned to this session. We
	 * probably don't need cancel keys for background workers, but we'd better
	 * have something random in the field to prevent unfriendly people from
	 * sending cancels to them.
	 */
	if (!RandomCancelKey(&MyCancelKey))
	{
		ereport(LOG,
				(errcode(ERRCODE_INTERNAL_ERROR),
				 errmsg("could not generate random cancel key")));
		return false;
	}

	bn = malloc(sizeof(Backend));
	if (bn == NULL)
	{
		ereport(LOG,
				(errcode(ERRCODE_OUT_OF_MEMORY),
				 errmsg("out of memory")));
		return false;
	}

	bn->cancel_key = MyCancelKey;
	bn->child_slot = MyPMChildSlot = AssignPostmasterChildSlot();
	bn->bkend_type = BACKEND_TYPE_BGWORKER;
	bn->dead_end = false;
	bn->bgworker_notify = false;

	rw->rw_backend = bn;
	rw->rw_child_slot = bn->child_slot;

	return true;
}

/*
 * If the time is right, start background worker(s).
 *
 * As a side effect, the bgworker control variables are set or reset
 * depending on whether more workers may need to be started.
 *
 * We limit the number of workers started per call, to avoid consuming the
 * postmaster's attention for too long when many such requests are pending.
 * As long as StartWorkerNeeded is true, ServerLoop will not block and will
 * call this function again after dealing with any other issues.
 */
static void
maybe_start_bgworkers(void)
{
#define MAX_BGWORKERS_TO_LAUNCH 100
	int			num_launched = 0;
	TimestampTz now = 0;
	slist_mutable_iter iter;

	/*
	 * During crash recovery, we have no need to be called until the state
	 * transition out of recovery.
	 */
	if (FatalError)
	{
		StartWorkerNeeded = false;
		HaveCrashedWorker = false;
		return;
	}

	/* Don't need to be called again unless we find a reason for it below */
	StartWorkerNeeded = false;
	HaveCrashedWorker = false;

	slist_foreach_modify(iter, &BackgroundWorkerList)
	{
		RegisteredBgWorker *rw;

		rw = slist_container(RegisteredBgWorker, rw_lnode, iter.cur);

		/* ignore if already running */
		if (rw->rw_pid != 0)
			continue;

		/* if marked for death, clean up and remove from list */
		if (rw->rw_terminate)
		{
			ForgetBackgroundWorker(&iter);

			continue;
		}

		/*
		 * If this worker has crashed previously, maybe it needs to be
		 * restarted (unless on registration it specified it doesn't want to
		 * be restarted at all).  Check how long ago did a crash last happen.
		 * If the last crash is too recent, don't start it right away; let it
		 * be restarted once enough time has passed.
		 */
		if (rw->rw_crashed_at != 0)
		{
			if (rw->rw_worker.bgw_restart_time == BGW_NEVER_RESTART)
			{
				int			notify_pid;

				notify_pid = rw->rw_worker.bgw_notify_pid;

				ForgetBackgroundWorker(&iter);

				/* Report worker is gone now. */
				if (notify_pid != 0)
					kill(notify_pid, SIGUSR1);

				continue;
			}

			/* read system time only when needed */
			if (now == 0)
				now = GetCurrentTimestamp();

			if (!TimestampDifferenceExceeds(rw->rw_crashed_at, now,
											rw->rw_worker.bgw_restart_time * 1000))
			{
				/* Set flag to remember that we have workers to start later */
				HaveCrashedWorker = true;
				continue;
			}
		}

		if (bgworker_should_start_now(rw->rw_worker.bgw_start_time))
		{
			if (!bgworker_should_start_mpp(&rw->rw_worker))
				continue;

			/* reset crash time before trying to start worker */
			rw->rw_crashed_at = 0;

			/*
			 * Try to start the worker.
			 *
			 * On failure, give up processing workers for now, but set
			 * StartWorkerNeeded so we'll come back here on the next iteration
			 * of ServerLoop to try again.  (We don't want to wait, because
			 * there might be additional ready-to-run workers.)  We could set
			 * HaveCrashedWorker as well, since this worker is now marked
			 * crashed, but there's no need because the next run of this
			 * function will do that.
			 */
			if (!do_start_bgworker(rw))
			{
				StartWorkerNeeded = true;
				return;
			}

			/*
			 * If we've launched as many workers as allowed, quit, but have
			 * ServerLoop call us again to look for additional ready-to-run
			 * workers.  There might not be any, but we'll find out the next
			 * time we run.
			 */
			if (++num_launched >= MAX_BGWORKERS_TO_LAUNCH)
			{
				StartWorkerNeeded = true;
				return;
			}
		}
	}
}

/*
 * When a backend asks to be notified about worker state changes, we
 * set a flag in its backend entry.  The background worker machinery needs
 * to know when such backends exit.
 */
bool
PostmasterMarkPIDForWorkerNotify(int pid)
{
	dlist_iter	iter;
	Backend    *bp;

	dlist_foreach(iter, &BackendList)
	{
		bp = dlist_container(Backend, elem, iter.cur);
		if (bp->pid == pid)
		{
			bp->bgworker_notify = true;
			return true;
		}
	}
	return false;
}

#ifdef EXEC_BACKEND

/*
 * The following need to be available to the save/restore_backend_variables
 * functions.  They are marked NON_EXEC_STATIC in their home modules.
 */
extern slock_t *ShmemLock;
extern slock_t *ProcStructLock;
extern PGPROC *AuxiliaryProcs;
extern PMSignalData *PMSignalState;
extern pgsocket pgStatSock;
extern pg_time_t first_syslogger_file_time;

#ifndef WIN32
#define write_inheritable_socket(dest, src, childpid) ((*(dest) = (src)), true)
#define read_inheritable_socket(dest, src) (*(dest) = *(src))
#else
static bool write_duplicated_handle(HANDLE *dest, HANDLE src, HANDLE child);
static bool write_inheritable_socket(InheritableSocket *dest, SOCKET src,
									 pid_t childPid);
static void read_inheritable_socket(SOCKET *dest, InheritableSocket *src);
#endif


/* Save critical backend variables into the BackendParameters struct */
#ifndef WIN32
static bool
save_backend_variables(BackendParameters *param, Port *port)
#else
static bool
save_backend_variables(BackendParameters *param, Port *port,
					   HANDLE childProcess, pid_t childPid)
#endif
{
	memcpy(&param->port, port, sizeof(Port));
	if (!write_inheritable_socket(&param->portsocket, port->sock, childPid))
		return false;

	strlcpy(param->DataDir, DataDir, MAXPGPATH);

	memcpy(&param->ListenSocket, &ListenSocket, sizeof(ListenSocket));

	param->MyCancelKey = MyCancelKey;
	param->MyPMChildSlot = MyPMChildSlot;

#ifdef WIN32
	param->ShmemProtectiveRegion = ShmemProtectiveRegion;
#endif
	param->UsedShmemSegID = UsedShmemSegID;
	param->UsedShmemSegAddr = UsedShmemSegAddr;

	param->ShmemLock = ShmemLock;
	param->ShmemVariableCache = ShmemVariableCache;
	param->ShmemBackendArray = ShmemBackendArray;

#ifndef HAVE_SPINLOCKS
	param->SpinlockSemaArray = SpinlockSemaArray;
#endif
	param->NamedLWLockTrancheRequests = NamedLWLockTrancheRequests;
	param->NamedLWLockTrancheArray = NamedLWLockTrancheArray;
	param->MainLWLockArray = MainLWLockArray;
	param->ProcStructLock = ProcStructLock;
	param->ProcGlobal = ProcGlobal;
	param->AuxiliaryProcs = AuxiliaryProcs;
	param->PreparedXactProcs = PreparedXactProcs;
	param->PMSignalState = PMSignalState;
	if (!write_inheritable_socket(&param->pgStatSock, pgStatSock, childPid))
		return false;

	param->PostmasterPid = PostmasterPid;
	param->PgStartTime = PgStartTime;
	param->PgReloadTime = PgReloadTime;
	param->first_syslogger_file_time = first_syslogger_file_time;

	param->redirection_done = redirection_done;
	param->IsBinaryUpgrade = IsBinaryUpgrade;
<<<<<<< HEAD
	param->ConvertMasterDataDirToSegment = ConvertMasterDataDirToSegment;
=======
	param->query_id_enabled = query_id_enabled;
>>>>>>> d457cb4e
	param->max_safe_fds = max_safe_fds;

	param->MaxBackends = MaxBackends;

#ifdef WIN32
	param->PostmasterHandle = PostmasterHandle;
	if (!write_duplicated_handle(&param->initial_signal_pipe,
								 pgwin32_create_signal_listener(childPid),
								 childProcess))
		return false;
#else
	memcpy(&param->postmaster_alive_fds, &postmaster_alive_fds,
		   sizeof(postmaster_alive_fds));
#endif

	memcpy(&param->syslogPipe, &syslogPipe, sizeof(syslogPipe));

	strlcpy(param->my_exec_path, my_exec_path, MAXPGPATH);

	strlcpy(param->pkglib_path, pkglib_path, MAXPGPATH);

	return true;
}


#ifdef WIN32
/*
 * Duplicate a handle for usage in a child process, and write the child
 * process instance of the handle to the parameter file.
 */
static bool
write_duplicated_handle(HANDLE *dest, HANDLE src, HANDLE childProcess)
{
	HANDLE		hChild = INVALID_HANDLE_VALUE;

	if (!DuplicateHandle(GetCurrentProcess(),
						 src,
						 childProcess,
						 &hChild,
						 0,
						 TRUE,
						 DUPLICATE_CLOSE_SOURCE | DUPLICATE_SAME_ACCESS))
	{
		ereport(LOG,
				(errmsg_internal("could not duplicate handle to be written to backend parameter file: error code %lu",
								 GetLastError())));
		return false;
	}

	*dest = hChild;
	return true;
}

/*
 * Duplicate a socket for usage in a child process, and write the resulting
 * structure to the parameter file.
 * This is required because a number of LSPs (Layered Service Providers) very
 * common on Windows (antivirus, firewalls, download managers etc) break
 * straight socket inheritance.
 */
static bool
write_inheritable_socket(InheritableSocket *dest, SOCKET src, pid_t childpid)
{
	dest->origsocket = src;
	if (src != 0 && src != PGINVALID_SOCKET)
	{
		/* Actual socket */
		if (WSADuplicateSocket(src, childpid, &dest->wsainfo) != 0)
		{
			ereport(LOG,
					(errmsg("could not duplicate socket %d for use in backend: error code %d",
							(int) src, WSAGetLastError())));
			return false;
		}
	}
	return true;
}

/*
 * Read a duplicate socket structure back, and get the socket descriptor.
 */
static void
read_inheritable_socket(SOCKET *dest, InheritableSocket *src)
{
	SOCKET		s;

	if (src->origsocket == PGINVALID_SOCKET || src->origsocket == 0)
	{
		/* Not a real socket! */
		*dest = src->origsocket;
	}
	else
	{
		/* Actual socket, so create from structure */
		s = WSASocket(FROM_PROTOCOL_INFO,
					  FROM_PROTOCOL_INFO,
					  FROM_PROTOCOL_INFO,
					  &src->wsainfo,
					  0,
					  0);
		if (s == INVALID_SOCKET)
		{
			write_stderr("could not create inherited socket: error code %d\n",
						 WSAGetLastError());
			exit(1);
		}
		*dest = s;

		/*
		 * To make sure we don't get two references to the same socket, close
		 * the original one. (This would happen when inheritance actually
		 * works..
		 */
		closesocket(src->origsocket);
	}
}
#endif

static void
read_backend_variables(char *id, Port *port)
{
	BackendParameters param;

#ifndef WIN32
	/* Non-win32 implementation reads from file */
	FILE	   *fp;

	/* Open file */
	fp = AllocateFile(id, PG_BINARY_R);
	if (!fp)
	{
		write_stderr("could not open backend variables file \"%s\": %s\n",
					 id, strerror(errno));
		exit(1);
	}

	if (fread(&param, sizeof(param), 1, fp) != 1)
	{
		write_stderr("could not read from backend variables file \"%s\": %s\n",
					 id, strerror(errno));
		exit(1);
	}

	/* Release file */
	FreeFile(fp);
	if (unlink(id) != 0)
	{
		write_stderr("could not remove file \"%s\": %s\n",
					 id, strerror(errno));
		exit(1);
	}
#else
	/* Win32 version uses mapped file */
	HANDLE		paramHandle;
	BackendParameters *paramp;

#ifdef _WIN64
	paramHandle = (HANDLE) _atoi64(id);
#else
	paramHandle = (HANDLE) atol(id);
#endif
	paramp = MapViewOfFile(paramHandle, FILE_MAP_READ, 0, 0, 0);
	if (!paramp)
	{
		write_stderr("could not map view of backend variables: error code %lu\n",
					 GetLastError());
		exit(1);
	}

	memcpy(&param, paramp, sizeof(BackendParameters));

	if (!UnmapViewOfFile(paramp))
	{
		write_stderr("could not unmap view of backend variables: error code %lu\n",
					 GetLastError());
		exit(1);
	}

	if (!CloseHandle(paramHandle))
	{
		write_stderr("could not close handle to backend parameter variables: error code %lu\n",
					 GetLastError());
		exit(1);
	}
#endif

	restore_backend_variables(&param, port);
}

/* Restore critical backend variables from the BackendParameters struct */
static void
restore_backend_variables(BackendParameters *param, Port *port)
{
	memcpy(port, &param->port, sizeof(Port));
	read_inheritable_socket(&port->sock, &param->portsocket);

	SetDataDir(param->DataDir);

	memcpy(&ListenSocket, &param->ListenSocket, sizeof(ListenSocket));

	MyCancelKey = param->MyCancelKey;
	MyPMChildSlot = param->MyPMChildSlot;

#ifdef WIN32
	ShmemProtectiveRegion = param->ShmemProtectiveRegion;
#endif
	UsedShmemSegID = param->UsedShmemSegID;
	UsedShmemSegAddr = param->UsedShmemSegAddr;

	ShmemLock = param->ShmemLock;
	ShmemVariableCache = param->ShmemVariableCache;
	ShmemBackendArray = param->ShmemBackendArray;

#ifndef HAVE_SPINLOCKS
	SpinlockSemaArray = param->SpinlockSemaArray;
#endif
	NamedLWLockTrancheRequests = param->NamedLWLockTrancheRequests;
	NamedLWLockTrancheArray = param->NamedLWLockTrancheArray;
	MainLWLockArray = param->MainLWLockArray;
	ProcStructLock = param->ProcStructLock;
	ProcGlobal = param->ProcGlobal;
	AuxiliaryProcs = param->AuxiliaryProcs;
	PreparedXactProcs = param->PreparedXactProcs;
	PMSignalState = param->PMSignalState;
	read_inheritable_socket(&pgStatSock, &param->pgStatSock);

	PostmasterPid = param->PostmasterPid;
	PgStartTime = param->PgStartTime;
	PgReloadTime = param->PgReloadTime;
	first_syslogger_file_time = param->first_syslogger_file_time;

	redirection_done = param->redirection_done;
	IsBinaryUpgrade = param->IsBinaryUpgrade;
<<<<<<< HEAD
	ConvertMasterDataDirToSegment = param->ConvertMasterDataDirToSegment;
=======
	query_id_enabled = param->query_id_enabled;
>>>>>>> d457cb4e
	max_safe_fds = param->max_safe_fds;

	MaxBackends = param->MaxBackends;

#ifdef WIN32
	PostmasterHandle = param->PostmasterHandle;
	pgwin32_initial_signal_pipe = param->initial_signal_pipe;
#else
	memcpy(&postmaster_alive_fds, &param->postmaster_alive_fds,
		   sizeof(postmaster_alive_fds));
#endif

	memcpy(&syslogPipe, &param->syslogPipe, sizeof(syslogPipe));

	strlcpy(my_exec_path, param->my_exec_path, MAXPGPATH);

	strlcpy(pkglib_path, param->pkglib_path, MAXPGPATH);

	/*
	 * We need to restore fd.c's counts of externally-opened FDs; to avoid
	 * confusion, be sure to do this after restoring max_safe_fds.  (Note:
	 * BackendInitialize will handle this for port->sock.)
	 */
#ifndef WIN32
	if (postmaster_alive_fds[0] >= 0)
		ReserveExternalFD();
	if (postmaster_alive_fds[1] >= 0)
		ReserveExternalFD();
#endif
	if (pgStatSock != PGINVALID_SOCKET)
		ReserveExternalFD();
}


Size
ShmemBackendArraySize(void)
{
	return mul_size(MaxLivePostmasterChildren(), sizeof(Backend));
}

void
ShmemBackendArrayAllocation(void)
{
	Size		size = ShmemBackendArraySize();

	ShmemBackendArray = (Backend *) ShmemAlloc(size);
	/* Mark all slots as empty */
	memset(ShmemBackendArray, 0, size);
}

static void
ShmemBackendArrayAdd(Backend *bn)
{
	/* The array slot corresponding to my PMChildSlot should be free */
	int			i = bn->child_slot - 1;

	Assert(ShmemBackendArray[i].pid == 0);
	ShmemBackendArray[i] = *bn;
}

static void
ShmemBackendArrayRemove(Backend *bn)
{
	int			i = bn->child_slot - 1;

	Assert(ShmemBackendArray[i].pid == bn->pid);
	/* Mark the slot as empty */
	ShmemBackendArray[i].pid = 0;
}
#endif							/* EXEC_BACKEND */


#ifdef WIN32

/*
 * Subset implementation of waitpid() for Windows.  We assume pid is -1
 * (that is, check all child processes) and options is WNOHANG (don't wait).
 */
static pid_t
waitpid(pid_t pid, int *exitstatus, int options)
{
	DWORD		dwd;
	ULONG_PTR	key;
	OVERLAPPED *ovl;

	/*
	 * Check if there are any dead children. If there are, return the pid of
	 * the first one that died.
	 */
	if (GetQueuedCompletionStatus(win32ChildQueue, &dwd, &key, &ovl, 0))
	{
		*exitstatus = (int) key;
		return dwd;
	}

	return -1;
}

/*
 * Note! Code below executes on a thread pool! All operations must
 * be thread safe! Note that elog() and friends must *not* be used.
 */
static void WINAPI
pgwin32_deadchild_callback(PVOID lpParameter, BOOLEAN TimerOrWaitFired)
{
	win32_deadchild_waitinfo *childinfo = (win32_deadchild_waitinfo *) lpParameter;
	DWORD		exitcode;

	if (TimerOrWaitFired)
		return;					/* timeout. Should never happen, since we use
								 * INFINITE as timeout value. */

	/*
	 * Remove handle from wait - required even though it's set to wait only
	 * once
	 */
	UnregisterWaitEx(childinfo->waitHandle, NULL);

	if (!GetExitCodeProcess(childinfo->procHandle, &exitcode))
	{
		/*
		 * Should never happen. Inform user and set a fixed exitcode.
		 */
		write_stderr("could not read exit code for process\n");
		exitcode = 255;
	}

	if (!PostQueuedCompletionStatus(win32ChildQueue, childinfo->procId, (ULONG_PTR) exitcode, NULL))
		write_stderr("could not post child completion status\n");

	/*
	 * Handle is per-process, so we close it here instead of in the
	 * originating thread
	 */
	CloseHandle(childinfo->procHandle);

	/*
	 * Free struct that was allocated before the call to
	 * RegisterWaitForSingleObject()
	 */
	free(childinfo);

	/* Queue SIGCHLD signal */
	pg_queue_signal(SIGCHLD);
}
#endif							/* WIN32 */

/*
 * Initialize one and only handle for monitoring postmaster death.
 *
 * Called once in the postmaster, so that child processes can subsequently
 * monitor if their parent is dead.
 */
static void
InitPostmasterDeathWatchHandle(void)
{
#ifndef WIN32

	/*
	 * Create a pipe. Postmaster holds the write end of the pipe open
	 * (POSTMASTER_FD_OWN), and children hold the read end. Children can pass
	 * the read file descriptor to select() to wake up in case postmaster
	 * dies, or check for postmaster death with a (read() == 0). Children must
	 * close the write end as soon as possible after forking, because EOF
	 * won't be signaled in the read end until all processes have closed the
	 * write fd. That is taken care of in ClosePostmasterPorts().
	 */
	Assert(MyProcPid == PostmasterPid);
	if (pipe(postmaster_alive_fds) < 0)
		ereport(FATAL,
				(errcode_for_file_access(),
				 errmsg_internal("could not create pipe to monitor postmaster death: %m")));

	/* Notify fd.c that we've eaten two FDs for the pipe. */
	ReserveExternalFD();
	ReserveExternalFD();

	/*
	 * Set O_NONBLOCK to allow testing for the fd's presence with a read()
	 * call.
	 */
	if (fcntl(postmaster_alive_fds[POSTMASTER_FD_WATCH], F_SETFL, O_NONBLOCK) == -1)
		ereport(FATAL,
				(errcode_for_socket_access(),
				 errmsg_internal("could not set postmaster death monitoring pipe to nonblocking mode: %m")));
#else

	/*
	 * On Windows, we use a process handle for the same purpose.
	 */
	if (DuplicateHandle(GetCurrentProcess(),
						GetCurrentProcess(),
						GetCurrentProcess(),
						&PostmasterHandle,
						0,
						TRUE,
						DUPLICATE_SAME_ACCESS) == 0)
		ereport(FATAL,
				(errmsg_internal("could not duplicate postmaster handle: error code %lu",
								 GetLastError())));
#endif							/* WIN32 */
}

#if defined(HAVE_NUMA_H) && defined(HAVE_LIBNUMA)
/* LINUX */
static void
setProcAffinity(int id)
{
	int limit;
	nodemask_t mask;

	if (numa_available() < 0)
	{
		elog(LOG, "Numa unavailable, will remain unbound.");
		return;
	}

	limit = numa_max_node() + 1;

	nodemask_zero(&mask);
	nodemask_set(&mask, (id % limit));

	elog(LOG, "Numa binding to numa-node %d", (id % limit));

	/* this sets the memory */
	numa_bind(&mask);

	return;
}
#else
/* UNSUPPORTED */
static void
setProcAffinity(int id)
{
	elog(LOG, "gp_set_proc_affinity setting ignored; feature not configured");
}
#endif

void
load_auxiliary_libraries(void)
{
	BackgroundWorker *worker;
	slist_iter iter;
	int	i;
	bool registered;

	/* load all auxiliary workers */
	for (i = 0; i < MaxPMAuxProc; i++)
	{
		worker = &PMAuxProcList[i];

		if (worker->bgw_start_rule &&
			!worker->bgw_start_rule(worker->bgw_main_arg))
			continue;

		/* skip already registered worker */
		registered = false;
		slist_foreach(iter, &BackgroundWorkerList)
		{
			RegisteredBgWorker *rw;

			rw = slist_container(RegisteredBgWorker, rw_lnode, iter.cur);

			if (!strcmp(rw->rw_worker.bgw_name, worker->bgw_name) &&
				strcmp(rw->rw_worker.bgw_library_name, worker->bgw_library_name) == 0 &&
				strcmp(rw->rw_worker.bgw_function_name, worker->bgw_function_name) == 0 &&
				rw->rw_worker.bgw_start_rule == worker->bgw_start_rule)
				registered = true;
		}
		if (registered)
			continue;

		RegisterBackgroundWorker(worker);
	}
}

bool
isAuxiliaryBgWorker(BackgroundWorker *worker)
{
	BackgroundWorker	*aux_worker;
	int		i;

	Assert(worker);

	for (i = 0; i < MaxPMAuxProc; i++)
	{
		aux_worker = &PMAuxProcList[i];

		if (!strcmp(aux_worker->bgw_name, worker->bgw_name) &&
			strcmp(aux_worker->bgw_library_name, worker->bgw_library_name) == 0 &&
			strcmp(aux_worker->bgw_function_name, worker->bgw_function_name) == 0 &&
			aux_worker->bgw_start_rule == worker->bgw_start_rule)
			return true;
	}

	return false;
}

bool
amAuxiliaryBgWorker(void)
{
	if (!IsBackgroundWorker)
		return false;

	Assert(MyBgworkerEntry);

	return isAuxiliaryBgWorker(MyBgworkerEntry);
}<|MERGE_RESOLUTION|>--- conflicted
+++ resolved
@@ -32,13 +32,9 @@
  *	  clients.
  *
  *
-<<<<<<< HEAD
- * Portions Copyright (c) 2005-2009, Greenplum inc
+ * Portions Copyright (c) 2005-2009, Cloudberry inc
  * Portions Copyright (c) 2012-Present VMware, Inc. or its affiliates.
- * Portions Copyright (c) 1996-2019, PostgreSQL Global Development Group
-=======
  * Portions Copyright (c) 1996-2021, PostgreSQL Global Development Group
->>>>>>> d457cb4e
  * Portions Copyright (c) 1994, Regents of the University of California
  *
  *
@@ -350,17 +346,10 @@
  *
  * Notice that this state variable does not distinguish *why* we entered
  * states later than PM_RUN --- Shutdown and FatalError must be consulted
-<<<<<<< HEAD
- * to find that out.  FatalError is never true in PM_INIT through PM_RUN
- * states, nor in PM_SHUTDOWN states (because we don't enter those states
- * when trying to recover from a crash).  It can be true in PM_STARTUP state,
- * because we don't clear it until we've successfully started WAL redo.
-=======
  * to find that out.  FatalError is never true in PM_RECOVERY, PM_HOT_STANDBY,
  * or PM_RUN states, nor in PM_SHUTDOWN states (because we don't enter those
  * states when trying to recover from a crash).  It can be true in PM_STARTUP
  * state, because we don't clear it until we've successfully started WAL redo.
->>>>>>> d457cb4e
  */
 typedef enum
 {
@@ -408,13 +397,15 @@
 
 static BackgroundWorker PMAuxProcList[MaxPMAuxProc] =
 {
+#ifdef USE_INTERNAL_FTS
 	{"ftsprobe process", "ftsprobe process",
 	 BGWORKER_SHMEM_ACCESS | BGWORKER_BACKEND_DATABASE_CONNECTION,
 	 BgWorkerStart_DtxRecovering, /* no need to wait dtx recovery */
 	 0, /* restart immediately if ftsprobe exits with non-zero code */
 	 "postgres", "FtsProbeMain", 0, {0}, 0,
-	 FtsProbeStartRule},
-
+	 FtsProbeStartRule
+	},
+#endif
 	{"global deadlock detector process", "global deadlock detector process",
 	 BGWORKER_SHMEM_ACCESS | BGWORKER_BACKEND_DATABASE_CONNECTION,
 	 BgWorkerStart_RecoveryFinished,
@@ -496,15 +487,7 @@
 static void checkPgDir(const char *dir);
 static Port *ConnCreate(int serverFd);
 static void ConnFree(Port *port);
-<<<<<<< HEAD
-
-/**
- * @param isReset if true, then this is a reset (as opposed to the initial creation of shared memory on startup)
- */
-static void reset_shared(int port);
-=======
 static void reset_shared(void);
->>>>>>> d457cb4e
 static void SIGHUP_handler(SIGNAL_ARGS);
 static void pmdie(SIGNAL_ARGS);
 static void reaper(SIGNAL_ARGS);
@@ -633,11 +616,8 @@
 	pg_time_t	first_syslogger_file_time;
 	bool		redirection_done;
 	bool		IsBinaryUpgrade;
-<<<<<<< HEAD
 	bool		ConvertMasterDataDirToSegment;
-=======
 	bool		query_id_enabled;
->>>>>>> d457cb4e
 	int			max_safe_fds;
 	int			MaxBackends;
 #ifdef WIN32
@@ -833,11 +813,7 @@
 	 * tcop/postgres.c (the option sets should not conflict) and with the
 	 * common help() function in main/main.c.
 	 */
-<<<<<<< HEAD
 	while ((opt = getopt(argc, argv, "B:bc:C:D:d:EeFf:h:ijk:lMmN:nOo:Pp:r:S:sTt:W:-:")) != -1)
-=======
-	while ((opt = getopt(argc, argv, "B:bc:C:D:d:EeFf:h:ijk:lN:nOPp:r:S:sTt:W:-:")) != -1)
->>>>>>> d457cb4e
 	{
 		switch (opt)
 		{
@@ -1217,6 +1193,13 @@
 	LocalProcessControlFile(false);
 
 	/*
+	 * CDB: gpdb auxilary process like fts probe, dtx recovery process is
+	 * essential, we need to load them ahead of custom shared preload libraries
+	 * to avoid exceeding max_worker_processes.
+	 */
+	load_auxiliary_libraries();
+
+	/*
 	 * Register the apply launcher.  Since it registers a background worker,
 	 * it needs to be called before InitializeMaxBackends(), and it's probably
 	 * a good idea to call it before any modules had chance to take the
@@ -1241,22 +1224,8 @@
 #endif
 
 	/*
-<<<<<<< HEAD
-	 * CDB: gpdb auxilary process like fts probe, dtx recovery process is
-	 * essential, we need to load them ahead of custom shared preload libraries
-	 * to avoid exceeding max_worker_processes.
-	 */
-	load_auxiliary_libraries();
-
-	/*
-	 * Register the apply launcher.  Since it registers a background worker,
-	 * it needs to be called before InitializeMaxBackends(), and it's probably
-	 * a good idea to call it before any modules had chance to take the
-	 * background worker slots.
-=======
 	 * Now that loadable modules have had their chance to register background
 	 * workers, calculate MaxBackends.
->>>>>>> d457cb4e
 	 */
 	InitializeMaxBackends();
 
@@ -2540,10 +2509,16 @@
 				am_mirror = IsRoleMirror();
 				if (strcmp(valptr, GPCONN_TYPE_FTS) == 0)
 				{
+#ifdef USE_INTERNAL_FTS
 					if (IS_QUERY_DISPATCHER())
 						ereport(FATAL,
 								(errcode(ERRCODE_PROTOCOL_VIOLATION),
 								 errmsg("cannot handle FTS connection on master")));
+#endif
+					/* If no defined USE_INTERNAL_FTS
+					 * Allow deal fts meesage in master
+					 * Also support promote standby when standby_promote_ready is true
+					 */ 
 					am_ftshandler = true;
 
 #ifdef FAULT_INJECTOR
@@ -2754,11 +2729,6 @@
 					(errcode(ERRCODE_TOO_MANY_CONNECTIONS),
 					 errmsg("sorry, too many clients already")));
 			break;
-<<<<<<< HEAD
-		case CAC_WAITBACKUP:
-			/* Greenplum does not currently use WAITBACKUP state. */
-			Assert(port->canAcceptConnections != CAC_WAITBACKUP);
-			break;
 		case CAC_MIRROR_READY:
 			if (am_ftshandler || am_faulthandler)
 			{
@@ -2777,11 +2747,6 @@
 			/*
 			 * Allow connections if hot_standby is on and our postmaster is
 			 * acting as a standby.
-			 *
-			 * GPDB_12_MERGE_FIXME: checking a GUC is not a good idea here.
-			 * In upstream, postmaster allows hot-standby connections based on
-			 * pmState in canAcceptConnections.  We should revert to that
-			 * logic.
 			 */
 			if (EnableHotStandby)
 				break;
@@ -2794,10 +2759,9 @@
 							   POSTMASTER_MIRROR_VERSION_DETAIL_MSG " %s",
 							   (uint32) (recptr >> 32), (uint32) recptr,
 							   TextDatumGetCString(pgsql_version(NULL)))));
-=======
+			break;
 		case CAC_SUPERUSER:
 			/* OK for now, will check in InitPostgres */
->>>>>>> d457cb4e
 			break;
 		case CAC_OK:
 			break;
@@ -2947,19 +2911,13 @@
 	{
 		if (Shutdown > NoShutdown)
 			return CAC_SHUTDOWN;	/* shutdown is pending */
-<<<<<<< HEAD
 		/*
 		 * If the wal receiver has been launched at least once, return that
 		 * the mirror is ready.
 		 */
 		else if (GetMirrorReadyFlag())
 			return CAC_MIRROR_READY;
-		else if (!FatalError &&
-				 (pmState == PM_STARTUP ||
-				  pmState == PM_RECOVERY))
-=======
 		else if (!FatalError && pmState == PM_STARTUP)
->>>>>>> d457cb4e
 			return CAC_STARTUP; /* normal startup */
 		else if (!FatalError && pmState == PM_RECOVERY)
 			return CAC_NOTCONSISTENT;	/* not yet at consistent recovery
@@ -3291,27 +3249,6 @@
 			sd_notify(0, "STOPPING=1");
 #endif
 
-<<<<<<< HEAD
-			if (pmState == PM_STARTUP)
-			{
-				/*
-				 * If this is a standby or mirror, clean-up the startup and
-				 * walreceiver processes.
-				 */
-				if (StartupPID != 0)
-					signal_child(StartupPID, SIGTERM);
-				if (WalReceiverPID != 0)
-					signal_child(WalReceiverPID, SIGTERM);
-
-				/*
-				 * Keep the PM_STARTUP and let the PostmasterStateMachine handle
-				 * state transition after Startup and WalReceiver die.
-				 */
-			}
-
-			if (pmState == PM_RUN || pmState == PM_RECOVERY ||
-				pmState == PM_HOT_STANDBY || pmState == PM_STARTUP)
-=======
 			/*
 			 * If we reached normal running, we have to wait for any online
 			 * backup mode to end; otherwise go straight to waiting for client
@@ -3325,7 +3262,6 @@
 			else if (pmState == PM_HOT_STANDBY)
 				connsAllowed = ALLOW_NO_CONNS;
 			else if (pmState == PM_STARTUP || pmState == PM_RECOVERY)
->>>>>>> d457cb4e
 			{
 				/* There should be no clients, so proceed to stop children */
 				pmState = PM_STOP_BACKENDS;
@@ -3370,24 +3306,7 @@
 				/* Report that we're about to zap live client sessions */
 				ereport(LOG,
 						(errmsg("aborting any active transactions")));
-<<<<<<< HEAD
-				/* shut down all backends and workers */
-				SignalSomeChildren(SIGTERM,
-								   BACKEND_TYPE_NORMAL | BACKEND_TYPE_AUTOVAC |
-								   BACKEND_TYPE_BGWORKER);
-				/* and the autovac launcher too */
-				if (AutoVacPID != 0)
-					signal_child(AutoVacPID, SIGTERM);
-				/* and the bgwriter too */
-				if (BgWriterPID != 0)
-					signal_child(BgWriterPID, SIGTERM);
-				/* and the walwriter too */
-				if (WalWriterPID != 0)
-					signal_child(WalWriterPID, SIGTERM);
-				pmState = PM_WAIT_BACKENDS;
-=======
 				pmState = PM_STOP_BACKENDS;
->>>>>>> d457cb4e
 			}
 
 			/*
@@ -4313,25 +4232,6 @@
 static void
 PostmasterStateMachine(void)
 {
-<<<<<<< HEAD
-	/*
-	 * This state transition to handle master standby or mirrors receives a
-	 * smart shutdown, no need to wait any additional backends.
-	 */
-	if (pmState == PM_STARTUP && StartupPID == 0 && WalReceiverPID == 0)
-	{
-		pmState = PM_WAIT_DEAD_END;
-	}
-
-	if (pmState == PM_WAIT_BACKUP)
-	{
-		/*
-		 * PM_WAIT_BACKUP state ends when online backup mode is not active.
-		 */
-		if (!BackupInProgress())
-		{
-			pmState = PM_WAIT_BACKENDS;
-=======
 	/* If we're doing a smart shutdown, try to advance that state. */
 	if (pmState == PM_RUN || pmState == PM_HOT_STANDBY)
 	{
@@ -4353,7 +4253,6 @@
 			 */
 			if (CountChildren(BACKEND_TYPE_NORMAL) == 0)
 				pmState = PM_STOP_BACKENDS;
->>>>>>> d457cb4e
 		}
 	}
 
@@ -4591,14 +4490,12 @@
 		ereport(LOG,
 				(errmsg("all server processes terminated; reinitializing")));
 
-<<<<<<< HEAD
 		/* CDB: reload all auxiliary workers like FTS and DTX recover or GDD */
 		load_auxiliary_libraries();
-=======
+
 		/* remove leftover temporary files after a crash */
 		if (remove_temp_files_after_crash)
 			RemovePgTempFiles();
->>>>>>> d457cb4e
 
 		/* allow background workers to immediately restart */
 		ResetBackgroundWorkerCrashTimes();
@@ -4777,12 +4674,8 @@
 	/* Pass down canAcceptConnections state */
 	port->canAcceptConnections = canAcceptConnections(BACKEND_TYPE_NORMAL);
 	bn->dead_end = (port->canAcceptConnections != CAC_OK &&
-<<<<<<< HEAD
-					port->canAcceptConnections != CAC_WAITBACKUP &&
+					port->canAcceptConnections != CAC_SUPERUSER &&
 					port->canAcceptConnections != CAC_MIRROR_READY);
-=======
-					port->canAcceptConnections != CAC_SUPERUSER);
->>>>>>> d457cb4e
 
 	/*
 	 * Unless it's a dead_end child, assign it a child slot number
@@ -5055,28 +4948,27 @@
 	 */
 	initStringInfo(&ps_data);
 	if (am_walsender)
-<<<<<<< HEAD
-		init_ps_display(pgstat_get_backend_desc(B_WAL_SENDER), port->user_name, remote_ps_data,
-						update_process_title ? "authentication" : "");
+	{
+		appendStringInfo(&ps_data, "%s ", GetBackendTypeDesc(B_WAL_SENDER));
+		set_ps_display_username(GetBackendTypeDesc(B_WAL_SENDER));
+	}
 	else if (am_ftshandler)
-		init_ps_display("fts handler process", port->user_name, remote_ps_data,
-						update_process_title ? "authentication" : "");
+	{
+		appendStringInfo(&ps_data, "%s ", "fts handler process");
+		set_ps_display_username("fts handler process");
+	}
 	else if (am_faulthandler)
-		init_ps_display("fault handler process", port->user_name, remote_ps_data,
-						update_process_title ? "authentication" : "");
+	{
+		appendStringInfo(&ps_data, "%s ", "fault handler process");
+		set_ps_display_username("fault handler process");
+	}
 	else
-		init_ps_display(port->user_name, port->database_name, remote_ps_data,
-						update_process_title ? "authentication" : "");
-
-	/*
-	 * Disable the timeout, and prevent SIGTERM/SIGQUIT again.
-	 */
-	disable_timeout(STARTUP_PACKET_TIMEOUT, false);
-	PG_SETMASK(&BlockSig);
-=======
-		appendStringInfo(&ps_data, "%s ", GetBackendTypeDesc(B_WAL_SENDER));
+	{
+		set_ps_display_username(port->user_name);
+	}
+
 	appendStringInfo(&ps_data, "%s ", port->user_name);
-	if (!am_walsender)
+	if (!am_walsender && !am_ftshandler && !am_faulthandler)
 		appendStringInfo(&ps_data, "%s ", port->database_name);
 	appendStringInfo(&ps_data, "%s", port->remote_host);
 	if (port->remote_port[0] != '\0')
@@ -5086,7 +4978,6 @@
 	pfree(ps_data.data);
 
 	set_ps_display("initializing");
->>>>>>> d457cb4e
 }
 
 
@@ -5906,10 +5797,15 @@
 		MaybeStartWalReceiver();
 	}
 
+#ifdef USE_INTERNAL_FTS
 	if (CheckPostmasterSignal(PMSIGNAL_WAKEN_FTS) && FtsProbePID() != 0)
 	{
 		signal_child(FtsProbePID(), SIGINT);
 	}
+#endif
+	/* If no defined USE_INTERNAL_FTS
+	 * FTS_TODO: support signal FTS to probe 
+	 */ 
 
 	if (CheckPostmasterSignal(PMSIGNAL_DTM_RECOVERED))
 	{
@@ -6868,11 +6764,8 @@
 
 	param->redirection_done = redirection_done;
 	param->IsBinaryUpgrade = IsBinaryUpgrade;
-<<<<<<< HEAD
 	param->ConvertMasterDataDirToSegment = ConvertMasterDataDirToSegment;
-=======
 	param->query_id_enabled = query_id_enabled;
->>>>>>> d457cb4e
 	param->max_safe_fds = max_safe_fds;
 
 	param->MaxBackends = MaxBackends;
@@ -7106,11 +6999,8 @@
 
 	redirection_done = param->redirection_done;
 	IsBinaryUpgrade = param->IsBinaryUpgrade;
-<<<<<<< HEAD
 	ConvertMasterDataDirToSegment = param->ConvertMasterDataDirToSegment;
-=======
 	query_id_enabled = param->query_id_enabled;
->>>>>>> d457cb4e
 	max_safe_fds = param->max_safe_fds;
 
 	MaxBackends = param->MaxBackends;
