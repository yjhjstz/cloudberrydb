/*--------------------------------------------------------------------
 * bgworker.c
 *		POSTGRES pluggable background workers implementation
 *
 * Portions Copyright (c) 1996-2021, PostgreSQL Global Development Group
 *
 * IDENTIFICATION
 *	  src/backend/postmaster/bgworker.c
 *
 *-------------------------------------------------------------------------
 */

#include "postgres.h"

<<<<<<< HEAD
#include <unistd.h>

#include "cdb/ic_proxy_bgworker.h"
#include "libpq/pqsignal.h"
=======
>>>>>>> d457cb4e
#include "access/parallel.h"
#include "libpq/pqsignal.h"
#include "miscadmin.h"
#include "pgstat.h"
#include "port/atomics.h"
#include "postmaster/bgworker_internals.h"
#include "postmaster/interrupt.h"
#include "postmaster/postmaster.h"
#include "replication/logicallauncher.h"
#include "replication/logicalworker.h"
#include "storage/dsm.h"
#include "storage/ipc.h"
#include "storage/latch.h"
#include "storage/lwlock.h"
#include "storage/pg_shmem.h"
#include "storage/pmsignal.h"
#include "storage/proc.h"
#include "storage/procsignal.h"
#include "storage/shmem.h"
#include "tcop/tcopprot.h"
#include "utils/ascii.h"
#include "utils/ps_status.h"
#include "utils/timeout.h"

#include "postmaster/backoff.h"
#include "postmaster/fts.h"
#include "utils/gdd.h"

extern bool isAuxiliaryBgWorker(BackgroundWorker *worker);

/*
 * The postmaster's list of registered background workers, in private memory.
 */
slist_head	BackgroundWorkerList = SLIST_STATIC_INIT(BackgroundWorkerList);

/*
 * BackgroundWorkerSlots exist in shared memory and can be accessed (via
 * the BackgroundWorkerArray) by both the postmaster and by regular backends.
 * However, the postmaster cannot take locks, even spinlocks, because this
 * might allow it to crash or become wedged if shared memory gets corrupted.
 * Such an outcome is intolerable.  Therefore, we need a lockless protocol
 * for coordinating access to this data.
 *
 * The 'in_use' flag is used to hand off responsibility for the slot between
 * the postmaster and the rest of the system.  When 'in_use' is false,
 * the postmaster will ignore the slot entirely, except for the 'in_use' flag
 * itself, which it may read.  In this state, regular backends may modify the
 * slot.  Once a backend sets 'in_use' to true, the slot becomes the
 * responsibility of the postmaster.  Regular backends may no longer modify it,
 * but the postmaster may examine it.  Thus, a backend initializing a slot
 * must fully initialize the slot - and insert a write memory barrier - before
 * marking it as in use.
 *
 * As an exception, however, even when the slot is in use, regular backends
 * may set the 'terminate' flag for a slot, telling the postmaster not
 * to restart it.  Once the background worker is no longer running, the slot
 * will be released for reuse.
 *
 * In addition to coordinating with the postmaster, backends modifying this
 * data structure must coordinate with each other.  Since they can take locks,
 * this is straightforward: any backend wishing to manipulate a slot must
 * take BackgroundWorkerLock in exclusive mode.  Backends wishing to read
 * data that might get concurrently modified by other backends should take
 * this lock in shared mode.  No matter what, backends reading this data
 * structure must be able to tolerate concurrent modifications by the
 * postmaster.
 */
typedef struct BackgroundWorkerSlot
{
	bool		in_use;
	bool		terminate;
	pid_t		pid;			/* InvalidPid = not started yet; 0 = dead */
	uint64		generation;		/* incremented when slot is recycled */
	BackgroundWorker worker;
} BackgroundWorkerSlot;

/*
 * In order to limit the total number of parallel workers (according to
 * max_parallel_workers GUC), we maintain the number of active parallel
 * workers.  Since the postmaster cannot take locks, two variables are used for
 * this purpose: the number of registered parallel workers (modified by the
 * backends, protected by BackgroundWorkerLock) and the number of terminated
 * parallel workers (modified only by the postmaster, lockless).  The active
 * number of parallel workers is the number of registered workers minus the
 * terminated ones.  These counters can of course overflow, but it's not
 * important here since the subtraction will still give the right number.
 */
typedef struct BackgroundWorkerArray
{
	int			total_slots;
	uint32		parallel_register_count;
	uint32		parallel_terminate_count;
	BackgroundWorkerSlot slot[FLEXIBLE_ARRAY_MEMBER];
} BackgroundWorkerArray;

struct BackgroundWorkerHandle
{
	int			slot;
	uint64		generation;
};

static BackgroundWorkerArray *BackgroundWorkerData;

/*
 * List of internal background worker entry points.  We need this for
 * reasons explained in LookupBackgroundWorkerFunction(), below.
 */
static const struct
{
	const char *fn_name;
	bgworker_main_type fn_addr;
}			InternalBGWorkers[] =

{
	{
		"ParallelWorkerMain", ParallelWorkerMain
	},
	{
		"ApplyLauncherMain", ApplyLauncherMain
	},
	{
		"ApplyWorkerMain", ApplyWorkerMain
	}

	/* GPDB additions */
	,
	{
		"FtsProbeMain", FtsProbeMain
	},
	{
		"GlobalDeadLockDetectorMain", GlobalDeadLockDetectorMain
	},
	{
		"DtxRecoveryMain", DtxRecoveryMain
	},
	{
		"BackoffSweeperMain", BackoffSweeperMain
	},
#ifdef ENABLE_IC_PROXY
	{
		"ICProxyMain", ICProxyMain
	},
#endif  /* ENABLE_IC_PROXY */
};

/* Private functions. */
static bgworker_main_type LookupBackgroundWorkerFunction(const char *libraryname, const char *funcname);


/*
 * Calculate shared memory needed.
 */
Size
BackgroundWorkerShmemSize(void)
{
	Size		size;

	/* Array of workers is variably sized. */
	size = offsetof(BackgroundWorkerArray, slot);
	size = add_size(size, mul_size(max_worker_processes,
								   sizeof(BackgroundWorkerSlot)));

	return size;
}

/*
 * Initialize shared memory.
 */
void
BackgroundWorkerShmemInit(void)
{
	bool		found;

	BackgroundWorkerData = ShmemInitStruct("Background Worker Data",
										   BackgroundWorkerShmemSize(),
										   &found);
	if (!IsUnderPostmaster)
	{
		slist_iter	siter;
		int			slotno = 0;

		BackgroundWorkerData->total_slots = max_worker_processes;
		BackgroundWorkerData->parallel_register_count = 0;
		BackgroundWorkerData->parallel_terminate_count = 0;

		/*
		 * Copy contents of worker list into shared memory.  Record the shared
		 * memory slot assigned to each worker.  This ensures a 1-to-1
		 * correspondence between the postmaster's private list and the array
		 * in shared memory.
		 */
		slist_foreach(siter, &BackgroundWorkerList)
		{
			BackgroundWorkerSlot *slot = &BackgroundWorkerData->slot[slotno];
			RegisteredBgWorker *rw;

			rw = slist_container(RegisteredBgWorker, rw_lnode, siter.cur);
			Assert(slotno < max_worker_processes);
			slot->in_use = true;
			slot->terminate = false;
			slot->pid = InvalidPid;
			slot->generation = 0;
			rw->rw_shmem_slot = slotno;
			rw->rw_worker.bgw_notify_pid = 0;	/* might be reinit after crash */
			memcpy(&slot->worker, &rw->rw_worker, sizeof(BackgroundWorker));
			++slotno;
		}

		/*
		 * Mark any remaining slots as not in use.
		 */
		while (slotno < max_worker_processes)
		{
			BackgroundWorkerSlot *slot = &BackgroundWorkerData->slot[slotno];

			slot->in_use = false;
			++slotno;
		}
	}
	else
		Assert(found);
}

/*
 * Search the postmaster's backend-private list of RegisteredBgWorker objects
 * for the one that maps to the given slot number.
 */
static RegisteredBgWorker *
FindRegisteredWorkerBySlotNumber(int slotno)
{
	slist_iter	siter;

	slist_foreach(siter, &BackgroundWorkerList)
	{
		RegisteredBgWorker *rw;

		rw = slist_container(RegisteredBgWorker, rw_lnode, siter.cur);
		if (rw->rw_shmem_slot == slotno)
			return rw;
	}

	return NULL;
}

/*
 * Notice changes to shared memory made by other backends.
 * Accept new worker requests only if allow_new_workers is true.
 *
 * This code runs in the postmaster, so we must be very careful not to assume
 * that shared memory contents are sane.  Otherwise, a rogue backend could
 * take out the postmaster.
 */
void
BackgroundWorkerStateChange(bool allow_new_workers)
{
	int			slotno;

	/*
	 * The total number of slots stored in shared memory should match our
	 * notion of max_worker_processes.  If it does not, something is very
	 * wrong.  Further down, we always refer to this value as
	 * max_worker_processes, in case shared memory gets corrupted while we're
	 * looping.
	 */
	if (max_worker_processes != BackgroundWorkerData->total_slots)
	{
		ereport(LOG,
				(errmsg("inconsistent background worker state (max_worker_processes=%d, total_slots=%d)",
						max_worker_processes,
						BackgroundWorkerData->total_slots)));
		return;
	}

	/*
	 * Iterate through slots, looking for newly-registered workers or workers
	 * who must die.
	 */
	for (slotno = 0; slotno < max_worker_processes; ++slotno)
	{
		BackgroundWorkerSlot *slot = &BackgroundWorkerData->slot[slotno];
		RegisteredBgWorker *rw;

		if (!slot->in_use)
			continue;

		/*
		 * Make sure we don't see the in_use flag before the updated slot
		 * contents.
		 */
		pg_read_barrier();

		/* See whether we already know about this worker. */
		rw = FindRegisteredWorkerBySlotNumber(slotno);
		if (rw != NULL)
		{
			/*
			 * In general, the worker data can't change after it's initially
			 * registered.  However, someone can set the terminate flag.
			 */
			if (slot->terminate && !rw->rw_terminate)
			{
				rw->rw_terminate = true;
				if (rw->rw_pid != 0)
					kill(rw->rw_pid, SIGTERM);
				else
				{
					/* Report never-started, now-terminated worker as dead. */
					ReportBackgroundWorkerPID(rw);
				}
			}
			continue;
		}

		/*
		 * If we aren't allowing new workers, then immediately mark it for
		 * termination; the next stanza will take care of cleaning it up.
		 * Doing this ensures that any process waiting for the worker will get
		 * awoken, even though the worker will never be allowed to run.
		 */
		if (!allow_new_workers)
			slot->terminate = true;

		/*
		 * If the worker is marked for termination, we don't need to add it to
		 * the registered workers list; we can just free the slot. However, if
		 * bgw_notify_pid is set, the process that registered the worker may
		 * need to know that we've processed the terminate request, so be sure
		 * to signal it.
		 */
		if (slot->terminate)
		{
			int			notify_pid;

			/*
			 * We need a memory barrier here to make sure that the load of
			 * bgw_notify_pid and the update of parallel_terminate_count
			 * complete before the store to in_use.
			 */
			notify_pid = slot->worker.bgw_notify_pid;
			if ((slot->worker.bgw_flags & BGWORKER_CLASS_PARALLEL) != 0)
				BackgroundWorkerData->parallel_terminate_count++;
			slot->pid = 0;

			pg_memory_barrier();
			slot->in_use = false;

			if (notify_pid != 0)
				kill(notify_pid, SIGUSR1);

			continue;
		}

		/*
		 * Copy the registration data into the registered workers list.
		 */
		rw = malloc(sizeof(RegisteredBgWorker));
		if (rw == NULL)
		{
			ereport(LOG,
					(errcode(ERRCODE_OUT_OF_MEMORY),
					 errmsg("out of memory")));
			return;
		}

		/*
		 * Copy strings in a paranoid way.  If shared memory is corrupted, the
		 * source data might not even be NUL-terminated.
		 */
		ascii_safe_strlcpy(rw->rw_worker.bgw_name,
						   slot->worker.bgw_name, BGW_MAXLEN);
		ascii_safe_strlcpy(rw->rw_worker.bgw_type,
						   slot->worker.bgw_type, BGW_MAXLEN);
		ascii_safe_strlcpy(rw->rw_worker.bgw_library_name,
						   slot->worker.bgw_library_name, BGW_MAXLEN);
		ascii_safe_strlcpy(rw->rw_worker.bgw_function_name,
						   slot->worker.bgw_function_name, BGW_MAXLEN);

		/*
		 * Copy various fixed-size fields.
		 *
		 * flags, start_time, and restart_time are examined by the postmaster,
		 * but nothing too bad will happen if they are corrupted.  The
		 * remaining fields will only be examined by the child process.  It
		 * might crash, but we won't.
		 */
		rw->rw_worker.bgw_flags = slot->worker.bgw_flags;
		rw->rw_worker.bgw_start_time = slot->worker.bgw_start_time;
		rw->rw_worker.bgw_restart_time = slot->worker.bgw_restart_time;
		rw->rw_worker.bgw_main_arg = slot->worker.bgw_main_arg;
		memcpy(rw->rw_worker.bgw_extra, slot->worker.bgw_extra, BGW_EXTRALEN);

		/*
		 * Copy the PID to be notified about state changes, but only if the
		 * postmaster knows about a backend with that PID.  It isn't an error
		 * if the postmaster doesn't know about the PID, because the backend
		 * that requested the worker could have died (or been killed) just
		 * after doing so.  Nonetheless, at least until we get some experience
		 * with how this plays out in the wild, log a message at a relative
		 * high debug level.
		 */
		rw->rw_worker.bgw_notify_pid = slot->worker.bgw_notify_pid;
		if (!PostmasterMarkPIDForWorkerNotify(rw->rw_worker.bgw_notify_pid))
		{
			elog(DEBUG1, "worker notification PID %ld is not valid",
				 (long) rw->rw_worker.bgw_notify_pid);
			rw->rw_worker.bgw_notify_pid = 0;
		}

		/* Initialize postmaster bookkeeping. */
		rw->rw_backend = NULL;
		rw->rw_pid = 0;
		rw->rw_child_slot = 0;
		rw->rw_crashed_at = 0;
		rw->rw_shmem_slot = slotno;
		rw->rw_terminate = false;

		/* Log it! */
		ereport(DEBUG1,
				(errmsg_internal("registering background worker \"%s\"",
								 rw->rw_worker.bgw_name)));

		slist_push_head(&BackgroundWorkerList, &rw->rw_lnode);
	}
}

/*
 * Forget about a background worker that's no longer needed.
 *
 * The worker must be identified by passing an slist_mutable_iter that
 * points to it.  This convention allows deletion of workers during
 * searches of the worker list, and saves having to search the list again.
 *
 * Caller is responsible for notifying bgw_notify_pid, if appropriate.
 *
 * This function must be invoked only in the postmaster.
 */
void
ForgetBackgroundWorker(slist_mutable_iter *cur)
{
	RegisteredBgWorker *rw;
	BackgroundWorkerSlot *slot;

	rw = slist_container(RegisteredBgWorker, rw_lnode, cur->cur);

	Assert(rw->rw_shmem_slot < max_worker_processes);
	slot = &BackgroundWorkerData->slot[rw->rw_shmem_slot];
	Assert(slot->in_use);

	/*
	 * We need a memory barrier here to make sure that the update of
	 * parallel_terminate_count completes before the store to in_use.
	 */
	if ((rw->rw_worker.bgw_flags & BGWORKER_CLASS_PARALLEL) != 0)
		BackgroundWorkerData->parallel_terminate_count++;

	pg_memory_barrier();
	slot->in_use = false;

	ereport(DEBUG1,
			(errmsg_internal("unregistering background worker \"%s\"",
							 rw->rw_worker.bgw_name)));

	slist_delete_current(cur);
	free(rw);
}

/*
 * Report the PID of a newly-launched background worker in shared memory.
 *
 * This function should only be called from the postmaster.
 */
void
ReportBackgroundWorkerPID(RegisteredBgWorker *rw)
{
	BackgroundWorkerSlot *slot;

	Assert(rw->rw_shmem_slot < max_worker_processes);
	slot = &BackgroundWorkerData->slot[rw->rw_shmem_slot];
	slot->pid = rw->rw_pid;

	if (rw->rw_worker.bgw_notify_pid != 0)
		kill(rw->rw_worker.bgw_notify_pid, SIGUSR1);
}

/*
 * Report that the PID of a background worker is now zero because a
 * previously-running background worker has exited.
 *
 * This function should only be called from the postmaster.
 */
void
ReportBackgroundWorkerExit(slist_mutable_iter *cur)
{
	RegisteredBgWorker *rw;
	BackgroundWorkerSlot *slot;
	int			notify_pid;

	rw = slist_container(RegisteredBgWorker, rw_lnode, cur->cur);

	Assert(rw->rw_shmem_slot < max_worker_processes);
	slot = &BackgroundWorkerData->slot[rw->rw_shmem_slot];
	slot->pid = rw->rw_pid;
	notify_pid = rw->rw_worker.bgw_notify_pid;

	/*
	 * If this worker is slated for deregistration, do that before notifying
	 * the process which started it.  Otherwise, if that process tries to
	 * reuse the slot immediately, it might not be available yet.  In theory
	 * that could happen anyway if the process checks slot->pid at just the
	 * wrong moment, but this makes the window narrower.
	 */
	if (rw->rw_terminate ||
		rw->rw_worker.bgw_restart_time == BGW_NEVER_RESTART)
		ForgetBackgroundWorker(cur);

	if (notify_pid != 0)
		kill(notify_pid, SIGUSR1);
}

/*
 * Cancel SIGUSR1 notifications for a PID belonging to an exiting backend.
 *
 * This function should only be called from the postmaster.
 */
void
BackgroundWorkerStopNotifications(pid_t pid)
{
	slist_iter	siter;

	slist_foreach(siter, &BackgroundWorkerList)
	{
		RegisteredBgWorker *rw;

		rw = slist_container(RegisteredBgWorker, rw_lnode, siter.cur);
		if (rw->rw_worker.bgw_notify_pid == pid)
			rw->rw_worker.bgw_notify_pid = 0;
	}
}

/*
 * Cancel any not-yet-started worker requests that have waiting processes.
 *
 * This is called during a normal ("smart" or "fast") database shutdown.
 * After this point, no new background workers will be started, so anything
 * that might be waiting for them needs to be kicked off its wait.  We do
 * that by cancelling the bgworker registration entirely, which is perhaps
 * overkill, but since we're shutting down it does not matter whether the
 * registration record sticks around.
 *
 * This function should only be called from the postmaster.
 */
void
ForgetUnstartedBackgroundWorkers(void)
{
	slist_mutable_iter iter;

	slist_foreach_modify(iter, &BackgroundWorkerList)
	{
		RegisteredBgWorker *rw;
		BackgroundWorkerSlot *slot;

		rw = slist_container(RegisteredBgWorker, rw_lnode, iter.cur);
		Assert(rw->rw_shmem_slot < max_worker_processes);
		slot = &BackgroundWorkerData->slot[rw->rw_shmem_slot];

		/* If it's not yet started, and there's someone waiting ... */
		if (slot->pid == InvalidPid &&
			rw->rw_worker.bgw_notify_pid != 0)
		{
			/* ... then zap it, and notify the waiter */
			int			notify_pid = rw->rw_worker.bgw_notify_pid;

			ForgetBackgroundWorker(&iter);
			if (notify_pid != 0)
				kill(notify_pid, SIGUSR1);
		}
	}
}

/*
 * Reset background worker crash state.
 *
 * We assume that, after a crash-and-restart cycle, background workers without
 * the never-restart flag should be restarted immediately, instead of waiting
 * for bgw_restart_time to elapse.  On the other hand, workers with that flag
 * should be forgotten immediately, since we won't ever restart them.
 *
 * This function should only be called from the postmaster.
 */
void
ResetBackgroundWorkerCrashTimes(void)
{
	slist_mutable_iter iter;

	slist_foreach_modify(iter, &BackgroundWorkerList)
	{
		RegisteredBgWorker *rw;

		rw = slist_container(RegisteredBgWorker, rw_lnode, iter.cur);

		if (rw->rw_worker.bgw_restart_time == BGW_NEVER_RESTART)
		{
			/*
			 * Workers marked BGW_NEVER_RESTART shouldn't get relaunched after
			 * the crash, so forget about them.  (If we wait until after the
			 * crash to forget about them, and they are parallel workers,
			 * parallel_terminate_count will get incremented after we've
			 * already zeroed parallel_register_count, which would be bad.)
			 */
			ForgetBackgroundWorker(&iter);
		}
		else
		{
			/*
			 * The accounting which we do via parallel_register_count and
			 * parallel_terminate_count would get messed up if a worker marked
			 * parallel could survive a crash and restart cycle. All such
			 * workers should be marked BGW_NEVER_RESTART, and thus control
			 * should never reach this branch.
			 */
			Assert((rw->rw_worker.bgw_flags & BGWORKER_CLASS_PARALLEL) == 0);

			/*
			 * Allow this worker to be restarted immediately after we finish
			 * resetting.
			 */
			rw->rw_crashed_at = 0;

			/*
			 * If there was anyone waiting for it, they're history.
			 */
			rw->rw_worker.bgw_notify_pid = 0;
		}
	}
}

#ifdef EXEC_BACKEND
/*
 * In EXEC_BACKEND mode, workers use this to retrieve their details from
 * shared memory.
 */
BackgroundWorker *
BackgroundWorkerEntry(int slotno)
{
	static BackgroundWorker myEntry;
	BackgroundWorkerSlot *slot;

	Assert(slotno < BackgroundWorkerData->total_slots);
	slot = &BackgroundWorkerData->slot[slotno];
	Assert(slot->in_use);

	/* must copy this in case we don't intend to retain shmem access */
	memcpy(&myEntry, &slot->worker, sizeof myEntry);
	return &myEntry;
}
#endif

/*
 * Complain about the BackgroundWorker definition using error level elevel.
 * Return true if it looks ok, false if not (unless elevel >= ERROR, in
 * which case we won't return at all in the not-OK case).
 */
static bool
SanityCheckBackgroundWorker(BackgroundWorker *worker, int elevel)
{
	/* sanity check for flags */
	if (worker->bgw_flags & BGWORKER_BACKEND_DATABASE_CONNECTION)
	{
		if (!(worker->bgw_flags & BGWORKER_SHMEM_ACCESS))
		{
			ereport(elevel,
					(errcode(ERRCODE_INVALID_PARAMETER_VALUE),
					 errmsg("background worker \"%s\": must attach to shared memory in order to request a database connection",
							worker->bgw_name)));
			return false;
		}

		if (worker->bgw_start_time == BgWorkerStart_PostmasterStart)
		{
			ereport(elevel,
					(errcode(ERRCODE_INVALID_PARAMETER_VALUE),
					 errmsg("background worker \"%s\": cannot request database access if starting at postmaster start",
							worker->bgw_name)));
			return false;
		}

		/*
		 * it's unsafe to allow custom workers to accessing database if distributed
		 * transactions are not recovered yet.
		 *
		 * Built-in auxiliary workers like FTS are fine because we know what
		 * they do and they can work even dtx are not recovered.
		 */
		if (worker->bgw_start_time == BgWorkerStart_DtxRecovering &&
			!isAuxiliaryBgWorker(worker))
		{
			ereport(elevel,
					(errcode(ERRCODE_INVALID_PARAMETER_VALUE),
					 errmsg("background worker \"%s\": cannot request database access if starting at distributed transactions recovering",
							worker->bgw_name)));
			return false;
		}

		/* XXX other checks? */
	}

	if ((worker->bgw_restart_time < 0 &&
		 worker->bgw_restart_time != BGW_NEVER_RESTART) ||
		(worker->bgw_restart_time > USECS_PER_DAY / 1000))
	{
		ereport(elevel,
				(errcode(ERRCODE_INVALID_PARAMETER_VALUE),
				 errmsg("background worker \"%s\": invalid restart interval",
						worker->bgw_name)));
		return false;
	}

	/*
	 * Parallel workers may not be configured for restart, because the
	 * parallel_register_count/parallel_terminate_count accounting can't
	 * handle parallel workers lasting through a crash-and-restart cycle.
	 */
	if (worker->bgw_restart_time != BGW_NEVER_RESTART &&
		(worker->bgw_flags & BGWORKER_CLASS_PARALLEL) != 0)
	{
		ereport(elevel,
				(errcode(ERRCODE_INVALID_PARAMETER_VALUE),
				 errmsg("background worker \"%s\": parallel workers may not be configured for restart",
						worker->bgw_name)));
		return false;
	}

	/*
	 * If bgw_type is not filled in, use bgw_name.
	 */
	if (strcmp(worker->bgw_type, "") == 0)
		strcpy(worker->bgw_type, worker->bgw_name);

	return true;
}

/*
 * Standard SIGTERM handler for background workers
 */
static void
bgworker_die(SIGNAL_ARGS)
{
	PG_SETMASK(&BlockSig);

	ereport(FATAL,
			(errcode(ERRCODE_ADMIN_SHUTDOWN),
			 errmsg("terminating background worker \"%s\" due to administrator command",
					MyBgworkerEntry->bgw_type)));
}

/*
 * Start a new background worker
 *
 * This is the main entry point for background worker, to be called from
 * postmaster.
 */
void
StartBackgroundWorker(void)
{
	sigjmp_buf	local_sigjmp_buf;
	BackgroundWorker *worker = MyBgworkerEntry;
	bgworker_main_type entrypt;

	if (worker == NULL)
		elog(FATAL, "unable to find bgworker entry");

	IsBackgroundWorker = true;

	MyBackendType = B_BG_WORKER;
	init_ps_display(worker->bgw_name);

	/*
	 * If we're not supposed to have shared memory access, then detach from
	 * shared memory.  If we didn't request shared memory access, the
	 * postmaster won't force a cluster-wide restart if we exit unexpectedly,
	 * so we'd better make sure that we don't mess anything up that would
	 * require that sort of cleanup.
	 */
	if ((worker->bgw_flags & BGWORKER_SHMEM_ACCESS) == 0)
	{
		ShutdownLatchSupport();
		dsm_detach_all();
		PGSharedMemoryDetach();
	}

	SetProcessingMode(InitProcessing);

	/* Apply PostAuthDelay */
	if (PostAuthDelay > 0)
		pg_usleep(PostAuthDelay * 1000000L);

	/*
	 * Set up signal handlers.
	 */
	if (worker->bgw_flags & BGWORKER_BACKEND_DATABASE_CONNECTION)
	{
		/*
		 * SIGINT is used to signal canceling the current action
		 */
		pqsignal(SIGINT, StatementCancelHandler);
		pqsignal(SIGUSR1, procsignal_sigusr1_handler);
		pqsignal(SIGFPE, FloatExceptionHandler);

		/* XXX Any other handlers needed here? */
	}
	else
	{
		pqsignal(SIGINT, SIG_IGN);
		pqsignal(SIGUSR1, SIG_IGN);
		pqsignal(SIGFPE, SIG_IGN);
	}
	pqsignal(SIGTERM, bgworker_die);
	/* SIGQUIT handler was already set up by InitPostmasterChild */
	pqsignal(SIGHUP, SIG_IGN);

	InitializeTimeouts();		/* establishes SIGALRM handler */

	pqsignal(SIGPIPE, SIG_IGN);
	pqsignal(SIGUSR2, SIG_IGN);
	pqsignal(SIGCHLD, SIG_DFL);

	/*
	 * If an exception is encountered, processing resumes here.
	 *
	 * We just need to clean up, report the error, and go away.
	 */
	if (sigsetjmp(local_sigjmp_buf, 1) != 0)
	{
		/* Since not using PG_TRY, must reset error stack by hand */
		error_context_stack = NULL;

		/* Prevent interrupts while cleaning up */
		HOLD_INTERRUPTS();

		/*
		 * sigsetjmp will have blocked all signals, but we may need to accept
		 * signals while communicating with our parallel leader.  Once we've
		 * done HOLD_INTERRUPTS() it should be safe to unblock signals.
		 */
		BackgroundWorkerUnblockSignals();

		/* Report the error to the parallel leader and the server log */
		EmitErrorReport();

		/*
		 * Do we need more cleanup here?  For shmem-connected bgworkers, we
		 * will call InitProcess below, which will install ProcKill as exit
		 * callback.  That will take care of releasing locks, etc.
		 */

		/* and go away */
		proc_exit(1);
	}

	/* We can now handle ereport(ERROR) */
	PG_exception_stack = &local_sigjmp_buf;

	/*
	 * If the background worker request shared memory access, set that up now;
	 * else, detach all shared memory segments.
	 */
	if (worker->bgw_flags & BGWORKER_SHMEM_ACCESS)
	{
		/*
		 * Early initialization.  Some of this could be useful even for
		 * background workers that aren't using shared memory, but they can
		 * call the individual startup routines for those subsystems if
		 * needed.
		 */
		BaseInit();

		/*
		 * Create a per-backend PGPROC struct in shared memory, except in the
		 * EXEC_BACKEND case where this was done in SubPostmasterMain. We must
		 * do this before we can use LWLocks (and in the EXEC_BACKEND case we
		 * already had to do some stuff with LWLocks).
		 */
#ifndef EXEC_BACKEND
		InitProcess();
#endif
	}

	/*
	 * Look up the entry point function, loading its library if necessary.
	 */
	entrypt = LookupBackgroundWorkerFunction(worker->bgw_library_name,
											 worker->bgw_function_name);

	/*
	 * Note that in normal processes, we would call InitPostgres here.  For a
	 * worker, however, we don't know what database to connect to, yet; so we
	 * need to wait until the user code does it via
	 * BackgroundWorkerInitializeConnection().
	 */

	/*
	 * Now invoke the user-defined worker code
	 */
	entrypt(worker->bgw_main_arg);

	/* ... and if it returns, we're done */
	proc_exit(0);
}

/*
 * Register a new static background worker.
 *
 * This can only be called directly from postmaster or in the _PG_init
 * function of a module library that's loaded by shared_preload_libraries;
 * otherwise it will have no effect.
 */
void
RegisterBackgroundWorker(BackgroundWorker *worker)
{
	RegisteredBgWorker *rw;
	bool auxworker = false;
	static int	numworkers = 0;

	if (!IsUnderPostmaster)
		ereport(DEBUG1,
				(errmsg_internal("registering background worker \"%s\"", worker->bgw_name)));

	auxworker = isAuxiliaryBgWorker(worker);

	if (!process_shared_preload_libraries_in_progress && !auxworker
        && strcmp(worker->bgw_library_name, "postgres") != 0)
	{
		if (!IsUnderPostmaster)
			ereport(LOG,
					(errcode(ERRCODE_FEATURE_NOT_SUPPORTED),
					 errmsg("background worker \"%s\": must be registered in shared_preload_libraries",
							worker->bgw_name)));
		return;
	}

	if (!SanityCheckBackgroundWorker(worker, LOG))
		return;

	if (worker->bgw_notify_pid != 0)
	{
		ereport(LOG,
				(errcode(ERRCODE_FEATURE_NOT_SUPPORTED),
				 errmsg("background worker \"%s\": only dynamic background workers can request notification",
						worker->bgw_name)));
		return;
	}

	/*
	 * Enforce maximum number of workers.  Note this is overly restrictive: we
	 * could allow more non-shmem-connected workers, because these don't count
	 * towards the MAX_BACKENDS limit elsewhere.  For now, it doesn't seem
	 * important to relax this restriction.
	 */
	if (!auxworker && ++numworkers > max_worker_processes - MaxPMAuxProc)
	{
		ereport(LOG,
				(errcode(ERRCODE_CONFIGURATION_LIMIT_EXCEEDED),
				 errmsg("too many background workers"),
				 errdetail_plural("Up to %d background worker can be registered with the current settings.",
								  "Up to %d background workers can be registered with the current settings.",
								  max_worker_processes,
								  max_worker_processes),
				 errhint("Consider increasing the configuration parameter \"max_worker_processes\".")));
		return;
	}

	/*
	 * Copy the registration data into the registered workers list.
	 */
	rw = malloc(sizeof(RegisteredBgWorker));
	if (rw == NULL)
	{
		ereport(LOG,
				(errcode(ERRCODE_OUT_OF_MEMORY),
				 errmsg("out of memory")));
		return;
	}

	rw->rw_worker = *worker;
	rw->rw_backend = NULL;
	rw->rw_pid = 0;
	rw->rw_child_slot = 0;
	rw->rw_crashed_at = 0;
	rw->rw_terminate = false;

	slist_push_head(&BackgroundWorkerList, &rw->rw_lnode);
}

/*
 * Register a new background worker from a regular backend.
 *
 * Returns true on success and false on failure.  Failure typically indicates
 * that no background worker slots are currently available.
 *
 * If handle != NULL, we'll set *handle to a pointer that can subsequently
 * be used as an argument to GetBackgroundWorkerPid().  The caller can
 * free this pointer using pfree(), if desired.
 */
bool
RegisterDynamicBackgroundWorker(BackgroundWorker *worker,
								BackgroundWorkerHandle **handle)
{
	int			slotno;
	bool		success = false;
	bool		parallel;
	uint64		generation = 0;

	/*
	 * We can't register dynamic background workers from the postmaster. If
	 * this is a standalone backend, we're the only process and can't start
	 * any more.  In a multi-process environment, it might be theoretically
	 * possible, but we don't currently support it due to locking
	 * considerations; see comments on the BackgroundWorkerSlot data
	 * structure.
	 */
	if (!IsUnderPostmaster)
		return false;

	if (!SanityCheckBackgroundWorker(worker, ERROR))
		return false;

	parallel = (worker->bgw_flags & BGWORKER_CLASS_PARALLEL) != 0;

	LWLockAcquire(BackgroundWorkerLock, LW_EXCLUSIVE);

	/*
	 * If this is a parallel worker, check whether there are already too many
	 * parallel workers; if so, don't register another one.  Our view of
	 * parallel_terminate_count may be slightly stale, but that doesn't really
	 * matter: we would have gotten the same result if we'd arrived here
	 * slightly earlier anyway.  There's no help for it, either, since the
	 * postmaster must not take locks; a memory barrier wouldn't guarantee
	 * anything useful.
	 */
	if (parallel && (BackgroundWorkerData->parallel_register_count -
					 BackgroundWorkerData->parallel_terminate_count) >=
		max_parallel_workers)
	{
		Assert(BackgroundWorkerData->parallel_register_count -
			   BackgroundWorkerData->parallel_terminate_count <=
			   MAX_PARALLEL_WORKER_LIMIT);
		LWLockRelease(BackgroundWorkerLock);
		return false;
	}

	/*
	 * Look for an unused slot.  If we find one, grab it.
	 */
	for (slotno = 0; slotno < BackgroundWorkerData->total_slots; ++slotno)
	{
		BackgroundWorkerSlot *slot = &BackgroundWorkerData->slot[slotno];

		if (!slot->in_use)
		{
			memcpy(&slot->worker, worker, sizeof(BackgroundWorker));
			slot->pid = InvalidPid; /* indicates not started yet */
			slot->generation++;
			slot->terminate = false;
			generation = slot->generation;
			if (parallel)
				BackgroundWorkerData->parallel_register_count++;

			/*
			 * Make sure postmaster doesn't see the slot as in use before it
			 * sees the new contents.
			 */
			pg_write_barrier();

			slot->in_use = true;
			success = true;
			break;
		}
	}

	LWLockRelease(BackgroundWorkerLock);

	/* If we found a slot, tell the postmaster to notice the change. */
	if (success)
		SendPostmasterSignal(PMSIGNAL_BACKGROUND_WORKER_CHANGE);

	/*
	 * If we found a slot and the user has provided a handle, initialize it.
	 */
	if (success && handle)
	{
		*handle = palloc(sizeof(BackgroundWorkerHandle));
		(*handle)->slot = slotno;
		(*handle)->generation = generation;
	}

	return success;
}

/*
 * Get the PID of a dynamically-registered background worker.
 *
 * If the worker is determined to be running, the return value will be
 * BGWH_STARTED and *pidp will get the PID of the worker process.  If the
 * postmaster has not yet attempted to start the worker, the return value will
 * be BGWH_NOT_YET_STARTED.  Otherwise, the return value is BGWH_STOPPED.
 *
 * BGWH_STOPPED can indicate either that the worker is temporarily stopped
 * (because it is configured for automatic restart and exited non-zero),
 * or that the worker is permanently stopped (because it exited with exit
 * code 0, or was not configured for automatic restart), or even that the
 * worker was unregistered without ever starting (either because startup
 * failed and the worker is not configured for automatic restart, or because
 * TerminateBackgroundWorker was used before the worker was successfully
 * started).
 */
BgwHandleStatus
GetBackgroundWorkerPid(BackgroundWorkerHandle *handle, pid_t *pidp)
{
	BackgroundWorkerSlot *slot;
	pid_t		pid;

	Assert(handle->slot < max_worker_processes);
	slot = &BackgroundWorkerData->slot[handle->slot];

	/*
	 * We could probably arrange to synchronize access to data using memory
	 * barriers only, but for now, let's just keep it simple and grab the
	 * lock.  It seems unlikely that there will be enough traffic here to
	 * result in meaningful contention.
	 */
	LWLockAcquire(BackgroundWorkerLock, LW_SHARED);

	/*
	 * The generation number can't be concurrently changed while we hold the
	 * lock.  The pid, which is updated by the postmaster, can change at any
	 * time, but we assume such changes are atomic.  So the value we read
	 * won't be garbage, but it might be out of date by the time the caller
	 * examines it (but that's unavoidable anyway).
	 *
	 * The in_use flag could be in the process of changing from true to false,
	 * but if it is already false then it can't change further.
	 */
	if (handle->generation != slot->generation || !slot->in_use)
		pid = 0;
	else
		pid = slot->pid;

	/* All done. */
	LWLockRelease(BackgroundWorkerLock);

	if (pid == 0)
		return BGWH_STOPPED;
	else if (pid == InvalidPid)
		return BGWH_NOT_YET_STARTED;
	*pidp = pid;
	return BGWH_STARTED;
}

/*
 * Wait for a background worker to start up.
 *
 * This is like GetBackgroundWorkerPid(), except that if the worker has not
 * yet started, we wait for it to do so; thus, BGWH_NOT_YET_STARTED is never
 * returned.  However, if the postmaster has died, we give up and return
 * BGWH_POSTMASTER_DIED, since it that case we know that startup will not
 * take place.
 *
 * The caller *must* have set our PID as the worker's bgw_notify_pid,
 * else we will not be awoken promptly when the worker's state changes.
 */
BgwHandleStatus
WaitForBackgroundWorkerStartup(BackgroundWorkerHandle *handle, pid_t *pidp)
{
	BgwHandleStatus status;
	int			rc;

	for (;;)
	{
		pid_t		pid;

		CHECK_FOR_INTERRUPTS();

		status = GetBackgroundWorkerPid(handle, &pid);
		if (status == BGWH_STARTED)
			*pidp = pid;
		if (status != BGWH_NOT_YET_STARTED)
			break;

		rc = WaitLatch(MyLatch,
					   WL_LATCH_SET | WL_POSTMASTER_DEATH, 0,
					   WAIT_EVENT_BGWORKER_STARTUP);

		if (rc & WL_POSTMASTER_DEATH)
		{
			status = BGWH_POSTMASTER_DIED;
			break;
		}

		ResetLatch(MyLatch);
	}

	return status;
}

/*
 * Wait for a background worker to stop.
 *
 * If the worker hasn't yet started, or is running, we wait for it to stop
 * and then return BGWH_STOPPED.  However, if the postmaster has died, we give
 * up and return BGWH_POSTMASTER_DIED, because it's the postmaster that
 * notifies us when a worker's state changes.
 *
 * The caller *must* have set our PID as the worker's bgw_notify_pid,
 * else we will not be awoken promptly when the worker's state changes.
 */
BgwHandleStatus
WaitForBackgroundWorkerShutdown(BackgroundWorkerHandle *handle)
{
	BgwHandleStatus status;
	int			rc;

	for (;;)
	{
		pid_t		pid;

		CHECK_FOR_INTERRUPTS();

		status = GetBackgroundWorkerPid(handle, &pid);
		if (status == BGWH_STOPPED)
			break;

		rc = WaitLatch(MyLatch,
					   WL_LATCH_SET | WL_POSTMASTER_DEATH, 0,
					   WAIT_EVENT_BGWORKER_SHUTDOWN);

		if (rc & WL_POSTMASTER_DEATH)
		{
			status = BGWH_POSTMASTER_DIED;
			break;
		}

		ResetLatch(MyLatch);
	}

	return status;
}

/*
 * Instruct the postmaster to terminate a background worker.
 *
 * Note that it's safe to do this without regard to whether the worker is
 * still running, or even if the worker may already have exited and been
 * unregistered.
 */
void
TerminateBackgroundWorker(BackgroundWorkerHandle *handle)
{
	BackgroundWorkerSlot *slot;
	bool		signal_postmaster = false;

	Assert(handle->slot < max_worker_processes);
	slot = &BackgroundWorkerData->slot[handle->slot];

	/* Set terminate flag in shared memory, unless slot has been reused. */
	LWLockAcquire(BackgroundWorkerLock, LW_EXCLUSIVE);
	if (handle->generation == slot->generation)
	{
		slot->terminate = true;
		signal_postmaster = true;
	}
	LWLockRelease(BackgroundWorkerLock);

	/* Make sure the postmaster notices the change to shared memory. */
	if (signal_postmaster)
		SendPostmasterSignal(PMSIGNAL_BACKGROUND_WORKER_CHANGE);
}

/*
 * Look up (and possibly load) a bgworker entry point function.
 *
 * For functions contained in the core code, we use library name "postgres"
 * and consult the InternalBGWorkers array.  External functions are
 * looked up, and loaded if necessary, using load_external_function().
 *
 * The point of this is to pass function names as strings across process
 * boundaries.  We can't pass actual function addresses because of the
 * possibility that the function has been loaded at a different address
 * in a different process.  This is obviously a hazard for functions in
 * loadable libraries, but it can happen even for functions in the core code
 * on platforms using EXEC_BACKEND (e.g., Windows).
 *
 * At some point it might be worthwhile to get rid of InternalBGWorkers[]
 * in favor of applying load_external_function() for core functions too;
 * but that raises portability issues that are not worth addressing now.
 */
static bgworker_main_type
LookupBackgroundWorkerFunction(const char *libraryname, const char *funcname)
{
	/*
	 * If the function is to be loaded from postgres itself, search the
	 * InternalBGWorkers array.
	 */
	if (strcmp(libraryname, "postgres") == 0)
	{
		int			i;

		for (i = 0; i < lengthof(InternalBGWorkers); i++)
		{
			if (strcmp(InternalBGWorkers[i].fn_name, funcname) == 0)
				return InternalBGWorkers[i].fn_addr;
		}

		/* We can only reach this by programming error. */
		elog(ERROR, "internal function \"%s\" not found", funcname);
	}

	/* Otherwise load from external library. */
	return (bgworker_main_type)
		load_external_function(libraryname, funcname, true, NULL);
}

/*
 * Given a PID, get the bgw_type of the background worker.  Returns NULL if
 * not a valid background worker.
 *
 * The return value is in static memory belonging to this function, so it has
 * to be used before calling this function again.  This is so that the caller
 * doesn't have to worry about the background worker locking protocol.
 */
const char *
GetBackgroundWorkerTypeByPid(pid_t pid)
{
	int			slotno;
	bool		found = false;
	static char result[BGW_MAXLEN];

	LWLockAcquire(BackgroundWorkerLock, LW_SHARED);

	for (slotno = 0; slotno < BackgroundWorkerData->total_slots; slotno++)
	{
		BackgroundWorkerSlot *slot = &BackgroundWorkerData->slot[slotno];

		if (slot->pid > 0 && slot->pid == pid)
		{
			strcpy(result, slot->worker.bgw_type);
			found = true;
			break;
		}
	}

	LWLockRelease(BackgroundWorkerLock);

	if (!found)
		return NULL;

	return result;
}<|MERGE_RESOLUTION|>--- conflicted
+++ resolved
@@ -12,13 +12,10 @@
 
 #include "postgres.h"
 
-<<<<<<< HEAD
 #include <unistd.h>
 
 #include "cdb/ic_proxy_bgworker.h"
-#include "libpq/pqsignal.h"
-=======
->>>>>>> d457cb4e
+
 #include "access/parallel.h"
 #include "libpq/pqsignal.h"
 #include "miscadmin.h"
@@ -145,9 +142,11 @@
 
 	/* GPDB additions */
 	,
+#ifdef USE_INTERNAL_FTS
 	{
 		"FtsProbeMain", FtsProbeMain
 	},
+#endif
 	{
 		"GlobalDeadLockDetectorMain", GlobalDeadLockDetectorMain
 	},
@@ -1324,7 +1323,6 @@
 	if (strcmp(libraryname, "postgres") == 0)
 	{
 		int			i;
-
 		for (i = 0; i < lengthof(InternalBGWorkers); i++)
 		{
 			if (strcmp(InternalBGWorkers[i].fn_name, funcname) == 0)
