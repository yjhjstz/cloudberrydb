--- conflicted
+++ resolved
@@ -54,8 +54,6 @@
 
 #include "cdb/cdbvars.h"
 
-#define READ_BUF_SIZE (2 * PIPE_CHUNK_SIZE)
-
 /* The maximum bytes for error message */
 #define ERROR_MESSAGE_MAX_SIZE 200
 
@@ -108,11 +106,14 @@
  * An inactive buffer is not removed from its list, just held for re-use.
  * An inactive buffer has pid == 0 and undefined contents of data.
  */
-
-#if 0
+typedef struct
+{
+	int32		pid;			/* PID of source process */
+	StringInfoData data;		/* accumulated data, as a StringInfo */
+} save_buffer;
+
 #define NBUFFER_LISTS 256
 static List *buffer_lists[NBUFFER_LISTS];
-#endif
 
 /* These must be exported for EXEC_BACKEND case ... annoying */
 #ifndef WIN32
@@ -140,10 +141,6 @@
 		(hdr->is_last == 't' || hdr->is_last == 'f');
 }
 
-
-static void syslogger_handle_chunk(PipeProtoChunk *savedchunk);
-static void syslogger_flush_chunks(void);
-
 /*
  * Flags set by interrupt handlers for later service in the main loop.
  */
@@ -156,10 +153,8 @@
 static void syslogger_parseArgs(int argc, char *argv[]);
 #endif
 NON_EXEC_STATIC void SysLoggerMain(int argc, char *argv[]) pg_attribute_noreturn();
-#if 0
 static void process_pipe_input(char *logbuffer, int *bytes_in_logbuffer);
 static void flush_pipe_input(char *logbuffer, int *bytes_in_logbuffer);
-#endif
 static FILE *logfile_open(const char *filename, const char *mode,
 						  bool allow_errors);
 
@@ -175,85 +170,16 @@
 static void update_metainfo_datafile(void);
 
 /*
- * GPDB_94_MERGE_FIXME: We might need to refactor the code to make future
- * merge easier.
- */
-
-/*
- * GPDB_92_MERGE_FIXME: This is a ugly hack.
- * PG 9.2 changes to use dynamic lists for chunk use. It uses the pid of as
- * index. pid is extracted from the data after pipe read, however our current code
- * is differnt than upstream pg. PG has a temp buffer. It analyzes the buffer
- * to get pid and then allocates a chunk if needed using the pid as an index,
- * and finally copies the buffer to the new chunk. GP code does not do copy
- * so it is impossible (or ugly hacking needed) to get a new chunk from the
- * unknown pid information. GP code is faster of course, however given this
- * code is not hot spot, maybe we should refactor our code to align with pg upstream.
- * GP seems to have special and better logging for 3rd party module output.
- * I'm not sure about other reasons of the different GP implmentation, but
- * We'd better refer pg (9.2 and latest) code and refactor the code after
- * gp code is running.
- *
- * To workaround previous constraint, I temporarily revert to use previous
- * non-pid indexed chunks but keep the pg9.2 code in this file, some of
- * which is commented out. Note other changes in pg 9.2 e.g. latch changes
- * are kept.
- *
- */
-PipeProtoChunk saved_chunks[CHUNK_SLOTS];
-
-/* Get an available chunk */
-static PipeProtoChunk *
-get_avail_chunk()
-{
-	int			i;
-
-	for(i = 0; i < CHUNK_SLOTS; ++i)
-	{
-		if (saved_chunks[i].hdr.pid == 0)
-			return &saved_chunks[i];
-	}
-
-	syslogger_flush_chunks();
-
-	/* Recheck again. */
-	for (i = 0; i < CHUNK_SLOTS; ++i)
-	{
-		if (saved_chunks[i].hdr.pid == 0)
-			return &saved_chunks[i];
-	}
-
-	pg_unreachable();
-#if 0
-	List *buffer_list;
-	ListCell   *cell;
-	PipeProtoChunk *buf;
-
-	buffer_list = buffer_lists[pid % NBUFFER_LISTS];
-	foreach(cell, buffer_list)
-	{
-		buf =  (PipeProtoChunk *) lfirst(cell);
-
-		if (buf->hdr.pid == 0)
-			return buf;
-	}
-
-	buf = palloc(sizeof(PipeProtoChunk));
-	buf->hdr.pid = 0;
-	buffer_list = lappend(buffer_list, buf);
-	buffer_lists[p.pid % NBUFFER_LISTS] = buffer_list;
-
-    return buf;
-#endif
-}
-
-/*
  * Main entry point for syslogger process
  * argc/argv parameters are valid only in EXEC_BACKEND case.
  */
 NON_EXEC_STATIC void
 SysLoggerMain(int argc, char *argv[])
 {
+#ifndef WIN32
+	char		logbuffer[READ_BUF_SIZE];
+	int			bytes_in_logbuffer = 0;
+#endif
 	char	   *currentLogDir;
 	char	   *currentLogFilename;
 	int			currentLogRotationAge;
@@ -266,17 +192,11 @@
 	syslogger_parseArgs(argc, argv);
 #endif							/* EXEC_BACKEND */
 
-<<<<<<< HEAD
-	am_syslogger = true;
-
+	MyBackendType = B_LOGGER;
 	if (Gp_role == GP_ROLE_DISPATCH)
-		init_ps_display("master logger process", "", "", "");
+		init_ps_display("master logger process");
 	else
-		init_ps_display("logger process", "", "", "");
-=======
-	MyBackendType = B_LOGGER;
-	init_ps_display(NULL);
->>>>>>> d457cb4e
+		init_ps_display("logger process");
 
 	/*
 	 * If we restarted, our stderr is already redirected into our own input
@@ -426,7 +346,6 @@
 		WaitEvent	event;
 
 #ifndef WIN32
-		int			bytesRead = 0;
 		int			rc;
 #endif
 
@@ -605,29 +524,25 @@
 
 		if (rc == 1 && event.events == WL_SOCKET_READABLE)
 		{
-			PipeProtoChunk *chunk = get_avail_chunk();
-			int			readPos = 0;
-
-			/* Read data to fill the buffer up to PIPE_CHUNK_SIZE bytes */
-		next_chunkloop:
-			if (bytesRead < sizeof(PipeProtoHeader))
+			int			bytesRead;
+
+			bytesRead = read(syslogPipe[0],
+							 logbuffer + bytes_in_logbuffer,
+							 sizeof(logbuffer) - bytes_in_logbuffer);
+			if (bytesRead < 0)
 			{
-				/*
-				 * We always try to make sure that the buffer has at least sizeof(PipeProtoHeader)
-				 * bytes if we have read several bytes in the previous read. This handles the case
-				 * when a valid chunk has to be read in two read calls, and the first read only
-				 * picks up less than sizeof(PipeProtoHeader) bytes.
-				 *
-				 * However, this read may force some 3rd party error messages (less than
-				 * sizeof(PipeProtoHeader) bytes) to sits in the buffer until the next message
-				 * comes in. Thus you may experience some delays for small 3rd party error messages
-				 * showing up in the logfile. Hopefully, this is very rare.
-				 */
-				readPos = bytesRead;
-				bytesRead = read(syslogPipe[0], (char *)chunk + readPos, PIPE_CHUNK_SIZE - readPos);
+				if (errno != EINTR)
+					ereport(LOG,
+							(errcode_for_socket_access(),
+							 errmsg("could not read from logger pipe: %m")));
 			}
-
-			if (bytesRead == 0)
+			else if (bytesRead > 0)
+			{
+				bytes_in_logbuffer += bytesRead;
+				process_pipe_input(logbuffer, &bytes_in_logbuffer);
+				continue;
+			}
+			else
 			{
 				/*
 				 * Zero bytes read when select() is saying read-ready means
@@ -638,119 +553,7 @@
 				pipe_eof_seen = true;
 
 				/* if there's any data left then force it out now */
-				syslogger_flush_chunks();
-			}
-			else if (bytesRead < 0)
-			{
-				if (errno != EINTR)
-					elog(ERROR, "Syslogger could not read from logger pipe: %m");
-			}
-			else
-			{
-				if (bytesRead + readPos >= sizeof(PipeProtoHeader) &&
-					chunk_is_postgres_chunk((PipeProtoHeader *)chunk))
-				{
-					int			chunk_size = chunk->hdr.len + sizeof(PipeProtoHeader);
-					int			needBytes = chunk_size - (bytesRead + readPos);
-
-					/*
-					 * Finish reading a chunk if the bytes we have read so far
-					 * is not sufficient.
-					 */
-					if (needBytes > 0)
-					{
-						bytesRead =	read(syslogPipe[0],
-											 ((char *)chunk) + (bytesRead + readPos),
-											 needBytes);
-
-						Assert(bytesRead == needBytes);
-					}
-
-					syslogger_handle_chunk(chunk);
-
-					/*
-					 * Copy the remaining bytes to the beginning of a new unused chunk
-					 * buffer if we have read too much.
-					 */
-					if (needBytes < 0)
-					{
-						int			moreBytes = bytesRead + readPos - chunk_size;
-						PipeProtoChunk *new_chunk = get_avail_chunk();
-
-						Assert(moreBytes > 0);
-
-						memmove((char *)new_chunk, ((char *)chunk) + chunk_size, moreBytes);
-						chunk = new_chunk;
-						bytesRead = moreBytes;
-						readPos = 0;
-
-						goto next_chunkloop;
-					}
-
-					/* go back to the main loop */
-				}
-				else
-				{
-					/*
-					 * This is a 3rd party error. We may read parts of the standard
-					 * error message along with the 3rd party error. So here, we
-					 * scan the data byte by byte until we find a byte that is 0.
-					 */
-					char	   *msgEnd = (char *) chunk;
-					char	   *chunkEnd = ((char *) chunk) + (bytesRead + readPos);
-
-					while (*msgEnd != 0 && msgEnd < chunkEnd)
-						msgEnd++;
-
-					if (msgEnd >= chunkEnd)
-					{
-						char		lastChar = '\0';
-
-						/*
-						 * We didn't find a byte '0', so the whole message
-						 * is one 3rd party error message.
-						 */
-						if (bytesRead + readPos >= PIPE_CHUNK_SIZE)
-						{
-							msgEnd --;
-							lastChar = *msgEnd;
-						}
-
-						/* Add a '\0' terminator */
-						*msgEnd = '\0';
-
-						elog(LOG, "3rd party error log:\n%s%c", (char *)chunk, lastChar);
-
-						/* remember to free this chunk */
-						chunk->hdr.pid = 0;
-					}
-					else
-					{
-						Assert(*msgEnd == 0);
-
-						/*
-						 * If a 3rd party error does not start with byte '0',
-						 * write the message.
-						 */
-						if (msgEnd != (char *)chunk)
-							elog(LOG, "3rd party error log:\n%s", (char *)chunk);
-						else
-						{
-							/* A 3rd party error starts with bytes '0', ignore this bytes. */
-							msgEnd++;
-						}
-
-						if (chunkEnd - msgEnd > 0)
-						{
-							/* We copy the rest of bytes to the beginning of the chunk buffer. */
-							memmove((char *)chunk, msgEnd, chunkEnd - msgEnd);
-							bytesRead = chunkEnd - msgEnd;
-							readPos = 0;
-
-							goto next_chunkloop;
-						}
-					}
-				}
+				flush_pipe_input(logbuffer, &bytes_in_logbuffer);
 			}
 		}
 #else							/* WIN32 */
@@ -1218,86 +1021,6 @@
     }
 
     return cnt;
-}
-
-/*
- * Write a string, ended with '\0', in a specific chunk to the log.
- *
- * If csv is true, this function puts double-quotes around the string.
- * If both csv and quote_empty_string are true, this function puts
- * double-quotes around an empty string.
- * If append_comma is true, this function appends a comma after the string.
- */
-static void
-syslogger_write_str_from_chunk(CSVChunkStr *chunkstr, bool csv,
-							   bool quote_empty_string, bool append_comma)
-{
-    int wlen = 0; 
-    int len = 0;
-	bool is_empty_string = false;
-
-    if (chunkstr->chunk != NULL)
-	{
-		len = chunkstr->chunk->hdr.len - (chunkstr->p - chunkstr->chunk->data);
-
-		/* Check if the string is an empty string */
-		if (len > 0 && chunkstr->p[0] == '\0')
-			is_empty_string = true;
-		if (len == 0 && chunkstr->chunk->hdr.next >= 0)
-		{
-			PipeProtoChunk *next_chunk = &saved_chunks[chunkstr->chunk->hdr.next];
-			if (next_chunk->hdr.len > 0 && next_chunk->data[0] == '\0')
-				is_empty_string = true;
-		}
-	}
-	else
-	{
-		Assert(chunkstr->p == NULL);
-		is_empty_string = true;
-	}
-
-    if(csv && (!is_empty_string || quote_empty_string))
-        write_syslogger_file_binary("\"", 1, LOG_DESTINATION_STDERR);
-
-    while(chunkstr->p)
-    {
-        bool done = false;
-        wlen = syslogger_write_str(chunkstr->p, len, true, csv);
-
-        /* Write OK, don't forget to account for the trailing 0 */
-        if(wlen < len)
-        { 
-            done = true;
-            chunkstr->p += wlen + 1;
-        }
-        else
-            chunkstr->p += wlen;
-
-        if(chunkstr->p - chunkstr->chunk->data == chunkstr->chunk->hdr.len)
-        {
-            /* switch to next chunk */
-            if(chunkstr->chunk->hdr.next >= 0)
-            {
-                chunkstr->chunk = &saved_chunks[chunkstr->chunk->hdr.next];
-                chunkstr->p = chunkstr->chunk->data;
-                len = chunkstr->chunk->hdr.len - (chunkstr->p - chunkstr->chunk->data);
-            }
-            else
-            {
-                chunkstr->chunk = NULL;
-                chunkstr->p = NULL;
-            }
-        }
-
-        if(done)
-            break;
-    }
-
-    if(csv && (!is_empty_string || quote_empty_string))
-        write_syslogger_file_binary("\"", 1, LOG_DESTINATION_STDERR);
-
-    if (append_comma)
-        write_syslogger_file_binary(",", 1, LOG_DESTINATION_STDERR);
 }
 
 void
@@ -1546,24 +1269,18 @@
 
 /*
  * syslogger_log_segv_chunk
- *   Write the chunk for the message sent inside a SEGV/BUS/ILL handler to the log.
+ * Write the chunk for the message sent inside a SEGV/BUS/ILL handler to the log.
  */
 static void
 syslogger_log_segv_chunk(PipeProtoChunk *chunk)
 {
 	Assert(chunk->hdr.is_segv_msg == 't' && chunk->hdr.is_last == 't');
 	Assert(chunk->hdr.thid == FIXED_THREAD_ID);
-
-	/* Reset the thread id */
-	chunk->hdr.thid = 0;
 
 	GpErrorData errorData;
 	fillinErrorDataFromSegvChunk(&errorData, chunk);
 	syslogger_write_errordata(&chunk->hdr, &errorData, chunk->hdr.log_format == 'c');
 	freeErrorDataFields(&errorData);
-	
-	/* mark chunk as unused */
-	chunk->hdr.pid = 0;
 }
 
 static size_t
@@ -1576,356 +1293,151 @@
 	return p - str;
 }
 
-static void move_to_next_chunk(CSVChunkStr * chunkstr,
-		const PipeProtoChunk * saved_chunks)
-{
-	Assert(chunkstr != NULL);
-	Assert(saved_chunks != NULL);
-
-	if (chunkstr->chunk != NULL)
-		if (chunkstr->p - chunkstr->chunk->data >= chunkstr->chunk->hdr.len)
-		{
-			/* switch to next chunk */
-			if (chunkstr->chunk->hdr.next >= 0)
-			{
-				chunkstr->chunk = &saved_chunks[chunkstr->chunk->hdr.next];
-				chunkstr->p = chunkstr->chunk->data;
-			}
-			else
-			{
-				/* no more chunks */
-				chunkstr->chunk = NULL;
-				chunkstr->p = NULL;
-			}
-		}
-}
-
 static char *
-get_str_from_chunk(CSVChunkStr *chunkstr, const PipeProtoChunk *saved_chunks)
-{
-	int wlen = 0;
-	int len = 0;
+get_str_from_chunk_data(char *str, int *cursor, int total)
+{
+	Assert(str != NULL);
+
 	char * out = NULL;
-
-	Assert(chunkstr != NULL);
-	Assert(saved_chunks != NULL);
-
-	move_to_next_chunk(chunkstr, saved_chunks);
-
-	if (chunkstr->p == NULL)
-	{
+	int left = total - (*cursor);
+
+	/* Check if the string is an empty string */
+	if (left > 0 && str[(*cursor)] == '\0')
+	{
+		(*cursor)++;
 		return strdup("");
 	}
 
-	len = chunkstr->chunk->hdr.len - (chunkstr->p - chunkstr->chunk->data);
-
-	/* Check if the string is an empty string */
-	if (len > 0 && chunkstr->p[0] == '\0')
-	{
-		chunkstr->p++;
-		move_to_next_chunk(chunkstr, saved_chunks);
-
-		return strdup("");
-	}
-
-	if (len == 0 && chunkstr->chunk->hdr.next >= 0)
-	{
-		const PipeProtoChunk *next_chunk =
-				&saved_chunks[chunkstr->chunk->hdr.next];
-		if (next_chunk->hdr.len > 0 && next_chunk->data[0] == '\0')
-		{
-			chunkstr->p++;
-			move_to_next_chunk(chunkstr, saved_chunks);
-			return strdup("");
-		}
-	}
-
-	wlen = pg_strnlen(chunkstr->p, len);
-
-	if (wlen < len)
-	{
-		// String all contained in this chunk
-		out = malloc(wlen + 1);
-		if (!out)
-			return NULL;
-		memcpy(out, chunkstr->p, wlen + 1); // include the null byte
-		chunkstr->p += wlen + 1; // skip to start of next string.
-		return out;
-	}
+	int wlen = pg_strnlen(str + (*cursor), left);
 
 	out = malloc(wlen + 1);
 	if (!out)
 		return NULL;
-	memcpy(out, chunkstr->p, wlen);
+
+	memcpy(out, str + (*cursor), wlen);
 	out[wlen] = '\0';
-	chunkstr->p += wlen;
-
-	while (chunkstr->p)
-	{
-		move_to_next_chunk(chunkstr, saved_chunks);
-		if (chunkstr->p == NULL)
-			break;
-		len = chunkstr->chunk->hdr.len - (chunkstr->p - chunkstr->chunk->data);
-
-		wlen = pg_strnlen(chunkstr->p, len);
-
-		/* Write OK, don't forget to account for the trailing 0 */
-		if (wlen < len)
-		{
-			// Remainder of String all contained in this chunk
-			out = realloc(out, strlen(out) + wlen + 1);
-			if (!out)
-				return NULL;
-			strncat(out, chunkstr->p, wlen + 1); // include the null byte
-
-			chunkstr->p += wlen + 1; // skip to start of next string.
-			return out;
-		}
-		else
-		{
-			int newlen = strlen(out) + wlen;
-			out = realloc(out, newlen + 1);
-			if (!out)
-				return NULL;
-			strncat(out, chunkstr->p, wlen);
-			out[newlen] = '\0';
-
-			chunkstr->p += wlen;
-		}
-	}
+	(*cursor) += wlen + 1; // skip to start of next string.
 
 	return out;
 }
 
-void syslogger_log_chunk_list(PipeProtoChunk *chunk)
-{
-    GpErrorDataFixFields *pfixed = (GpErrorDataFixFields *) (chunk->data);
-
-    if(chunk->hdr.log_format == 't')
-    {
-        CSVChunkStr chunkstr = { chunk, chunk->data };
-        syslogger_write_str_from_chunk(&chunkstr, false, false, false);
-    }
-    else
-    {
-        CSVChunkStr chunkstr = { chunk, chunk->data + sizeof(GpErrorDataFixFields) };
-	    GpErrorData errorData;
-        memset(&errorData, 0, sizeof(errorData));
-        memcpy(&errorData.fix_fields, chunk->data, sizeof(errorData.fix_fields));
-        errorData.username = get_str_from_chunk(&chunkstr,saved_chunks);
-        errorData.databasename = get_str_from_chunk(&chunkstr,saved_chunks);
-        errorData.remote_host = get_str_from_chunk(&chunkstr,saved_chunks);
-        errorData.remote_port = get_str_from_chunk(&chunkstr,saved_chunks);
-        errorData.error_severity = get_str_from_chunk(&chunkstr,saved_chunks);
-        errorData.sql_state = get_str_from_chunk(&chunkstr,saved_chunks);
-        errorData.error_message = get_str_from_chunk(&chunkstr,saved_chunks);
-        errorData.error_detail = get_str_from_chunk(&chunkstr,saved_chunks);
-        errorData.error_hint = get_str_from_chunk(&chunkstr,saved_chunks);
-        errorData.internal_query = get_str_from_chunk(&chunkstr,saved_chunks);
-        errorData.error_context = get_str_from_chunk(&chunkstr,saved_chunks);
-        errorData.debug_query_string = get_str_from_chunk(&chunkstr,saved_chunks);
-        errorData.error_func_name = get_str_from_chunk(&chunkstr,saved_chunks);
-        errorData.error_filename = get_str_from_chunk(&chunkstr,saved_chunks);
-        errorData.stacktrace = get_str_from_chunk(&chunkstr,saved_chunks);
-
-        /*
-         * timestamp_with_milliseconds 
-         */
-        syslogger_append_current_timestamp(true);
-
-        /* username */
-        syslogger_write_str_with_comma(errorData.username, true, true, false);
-
-        /* databasename */
-        syslogger_write_str_with_comma(errorData.databasename, true, true, false);
-
-        /* Process id, thread id */
-        syslogger_write_int32(false, "p", chunk->hdr.pid, true, true);
-        syslogger_write_int32(false, "th", chunk->hdr.thid, true, true);
-
-        /* Remote host */
-        syslogger_write_str_with_comma(errorData.remote_host, true, true, false);
-        /* Remote port */
-        syslogger_write_str_with_comma(errorData.remote_port, true, true, false);
-
-        /* session start timestamp */
-        syslogger_append_timestamp(pfixed->session_start_time, true, true);
-
-        /* Transaction id */
-        syslogger_write_int32(false, "", pfixed->top_trans_id, true, true);
-
-        /* GPDB specific options. */
-        syslogger_write_int32(true, "con", pfixed->gp_session_id, true, true); 
-        syslogger_write_int32(true, "cmd", pfixed->gp_command_count, true, true); 
-        syslogger_write_int32(false, pfixed->gp_is_primary == 't'? "seg" : "mir", pfixed->gp_segment_id,
-							  true, true); 
-        syslogger_write_int32(true, "slice", pfixed->slice_id, true, true); 
-        syslogger_write_int32(true, "dx", pfixed->dist_trans_id, true, true);
-        syslogger_write_int32(true, "x", pfixed->local_trans_id, true, true); 
-        syslogger_write_int32(true, "sx", pfixed->subtrans_id, true, true); 
-
-        /* error severity */
-        syslogger_write_str_with_comma(errorData.error_severity, true, true, false);
-        /* sql state code */
-        syslogger_write_str_with_comma(errorData.sql_state, true, true, false);
-        /* errmsg */
-        syslogger_write_str_with_comma(errorData.error_message, true, true, false);
-        /* errdetail */
-        syslogger_write_str_with_comma(errorData.error_detail, true, true, false);
-        /* errhint */
-        syslogger_write_str_with_comma(errorData.error_hint, true, true, false);
-        /* internal query */
-        syslogger_write_str_with_comma(errorData.internal_query, true, true, false);
-        /* internal query pos */
-        syslogger_write_int32(true, "", pfixed->internal_query_pos, true, true);
-        /* err ctxt */
-        syslogger_write_str_with_comma(errorData.error_context, true, true, false);
-        /* user query */
-        syslogger_write_str_with_comma(errorData.debug_query_string, true, true, false);
-        /* cursor pos */
-        syslogger_write_int32(false, "", pfixed->error_cursor_pos, true, true); 
-        /* func name */
-        syslogger_write_str_with_comma(errorData.error_func_name, true, true, false);
-        /* file name */
-        syslogger_write_str_with_comma(errorData.error_filename, true, true, false);
-        /* line number */
-        syslogger_write_int32(true, "", pfixed->error_fileline, true, true);
-        /* stack trace */
-        syslogger_write_str_end(errorData.stacktrace, true, true, false);
-
-        /* EOL */
-        write_syslogger_file_binary(LOG_EOL, strlen(LOG_EOL), LOG_DESTINATION_STDERR);
-
-        free(errorData.stacktrace ); errorData.stacktrace = NULL;
-        free((char *)errorData.error_filename ); errorData.error_filename = NULL;
-        free((char *)errorData.error_func_name ); errorData.error_func_name = NULL;
-        free(errorData.debug_query_string ); errorData.debug_query_string = NULL;
-        free(errorData.error_context); errorData.error_context = NULL;
-        free(errorData.internal_query ); errorData.internal_query = NULL;
-        free(errorData.error_hint ); errorData.error_hint = NULL;
-        free(errorData.error_detail ); errorData.error_detail = NULL;
-        free(errorData.error_message ); errorData.error_message = NULL;
-        free(errorData.sql_state ); errorData.sql_state = NULL;
-        free((char *)errorData.error_severity ); errorData.error_severity = NULL;
-        free(errorData.remote_port ); errorData.remote_port = NULL;
-        free(errorData.remote_host ); errorData.remote_host = NULL;
-        free(errorData.databasename ); errorData.databasename = NULL;
-        free(errorData.username ); errorData.username = NULL;
-    }
-
-    /* Free the chunks */
-    while(true)
-    {
-        chunk->hdr.pid = 0;
-        if(chunk->hdr.next == -1)
-            break;
-        chunk = &saved_chunks[chunk->hdr.next];
-    }
-}
-
-static void syslogger_flush_chunks()
-{
-    PipeProtoChunk * chunk = NULL;
-    int i;
-
-    for(i=0; i<CHUNK_SLOTS; ++i)
-    {
-        if(saved_chunks[i].hdr.pid != 0
-                && saved_chunks[i].hdr.chunk_no == 0)
-        {
-            chunk = &saved_chunks[i];
-            syslogger_log_chunk_list(chunk);
-        }
-    }
-
-    /* make sure we free everything */
-    for (i=0; i<CHUNK_SLOTS; ++i)
-    {
-        saved_chunks[i].hdr.pid = 0;
-    }
-
-#if 0
-	int			i;
-
-	/* Dump any incomplete protocol messages */
-	for (i = 0; i < NBUFFER_LISTS; i++)
-	{
-		List	   *list = buffer_lists[i];
-		ListCell   *cell;
-
-		foreach(cell, list)
-		{
-			PipeProtoChunk *buf = (PipeProtoChunk *) lfirst(cell);
-			StringInfo	str = &(buf->data);
-
-			if(buf->hdr.pid != 0 && buf->hdr.chunk_no == 0)
-				syslogger_log_chunk_list(buf);
-
-			buf->hdr.pid = 0;
-		}
-	}
-#endif
-}
-
-static void syslogger_handle_chunk(PipeProtoChunk *chunk)
-{
-    int i;
-    PipeProtoChunk *first = NULL; 
-    PipeProtoChunk *prev = NULL; 
-
-    Assert(chunk->hdr.log_format == 'c' || chunk->hdr.log_format == 't'); 
-          
-    /* I am the last, so chain no one */
-    chunk->hdr.next = -1; 
-
-    /* find interesting things */
-    for(i = 0; i<CHUNK_SLOTS; ++i)
-    {
-        if(saved_chunks[i].hdr.pid == chunk->hdr.pid && 
-                saved_chunks[i].hdr.thid == chunk->hdr.thid && 
-                saved_chunks[i].hdr.log_line_number == chunk->hdr.log_line_number)
-        {
-            if(saved_chunks[i].hdr.chunk_no == 0)
-                first = &saved_chunks[i];
-
-            if(saved_chunks[i].hdr.chunk_no == chunk->hdr.chunk_no - 1)
-                prev = &saved_chunks[i];
-        }
-    }
-
-    /* Chain me */
-    if(prev)
-        prev->hdr.next = chunk - &saved_chunks[0];
-    else if(chunk->hdr.chunk_no != 0)
-    {
-        /* A chunk without prev, drop it on the floor */
-        elog(LOG, "Out of order or dangling chunks from pid %d", chunk->hdr.pid);
-
-        /* remember to free this chunk */
-        chunk->hdr.pid = 0;
-
-        /* Out of order chunk, if we have something before this, output */
-        if(first)
-            syslogger_log_chunk_list(first);
-
-        return;
-    }
-
-    if(chunk->hdr.is_last == 't')
-	{
-		if (chunk->hdr.is_segv_msg == 't')
-		{
-			syslogger_log_segv_chunk(first);
-		}
-		else
-		{
-			syslogger_log_chunk_list(first);
-		}
-	}
-}
-
-
-#ifdef WIN32
+void syslogger_log_chunk_data(PipeProtoHeader* p, char *data, int len)
+{
+	if (p->log_format == 't')
+	{
+		/* text format chunk data always ended with '\0' */
+		write_syslogger_file(data, len, LOG_DESTINATION_STDERR);
+	}
+	else 
+	{
+		GpErrorData errorData;
+		memset(&errorData, 0, sizeof(errorData));
+		memcpy(&errorData.fix_fields, data, sizeof(errorData.fix_fields));
+		GpErrorDataFixFields *pfixed = &(errorData.fix_fields);
+
+		int cur = sizeof(GpErrorDataFixFields);
+		errorData.username = get_str_from_chunk_data(data, &cur, len);
+		errorData.databasename = get_str_from_chunk_data(data, &cur, len);
+		errorData.remote_host = get_str_from_chunk_data(data, &cur, len);
+		errorData.remote_port = get_str_from_chunk_data(data, &cur, len);
+		errorData.error_severity = get_str_from_chunk_data(data, &cur, len);
+		errorData.sql_state = get_str_from_chunk_data(data, &cur, len);
+		errorData.error_message = get_str_from_chunk_data(data, &cur, len);
+		errorData.error_detail = get_str_from_chunk_data(data, &cur, len);
+		errorData.error_hint = get_str_from_chunk_data(data, &cur, len);
+		errorData.internal_query = get_str_from_chunk_data(data, &cur, len);
+		errorData.error_context = get_str_from_chunk_data(data, &cur, len);
+		errorData.debug_query_string = get_str_from_chunk_data(data, &cur, len);
+		errorData.error_func_name = get_str_from_chunk_data(data, &cur, len);
+		errorData.error_filename = get_str_from_chunk_data(data, &cur, len);
+		errorData.stacktrace = get_str_from_chunk_data(data, &cur, len);
+
+		/*
+		* timestamp_with_milliseconds 
+		*/
+		syslogger_append_current_timestamp(true);
+
+		/* username */
+		syslogger_write_str_with_comma(errorData.username, true, true, false);
+
+		/* databasename */
+		syslogger_write_str_with_comma(errorData.databasename, true, true, false);
+
+		/* Process id, thread id */
+		syslogger_write_int32(false, "p", p->pid, true, true);
+		syslogger_write_int32(false, "th", p->thid, true, true);
+
+		/* Remote host */
+		syslogger_write_str_with_comma(errorData.remote_host, true, true, false);
+		/* Remote port */
+		syslogger_write_str_with_comma(errorData.remote_port, true, true, false);
+
+		/* session start timestamp */
+		syslogger_append_timestamp(pfixed->session_start_time, true, true);
+
+		/* Transaction id */
+		syslogger_write_int32(false, "", pfixed->top_trans_id, true, true);
+
+		/* GPDB specific options. */
+		syslogger_write_int32(true, "con", pfixed->gp_session_id, true, true);
+		syslogger_write_int32(true, "cmd", pfixed->gp_command_count, true, true);
+		syslogger_write_int32(false, pfixed->gp_is_primary == 't'? "seg" : "mir", pfixed->gp_segment_id,
+								true, true);
+		syslogger_write_int32(true, "slice", pfixed->slice_id, true, true);
+		syslogger_write_int32(true, "dx", pfixed->dist_trans_id, true, true);
+		syslogger_write_int32(true, "x", pfixed->local_trans_id, true, true);
+		syslogger_write_int32(true, "sx", pfixed->subtrans_id, true, true);
+
+		/* error severity */
+		syslogger_write_str_with_comma(errorData.error_severity, true, true, false);
+		/* sql state code */
+		syslogger_write_str_with_comma(errorData.sql_state, true, true, false);
+		/* errmsg */
+		syslogger_write_str_with_comma(errorData.error_message, true, true, false);
+		/* errdetail */
+		syslogger_write_str_with_comma(errorData.error_detail, true, true, false);
+		/* errhint */
+		syslogger_write_str_with_comma(errorData.error_hint, true, true, false);
+		/* internal query */
+		syslogger_write_str_with_comma(errorData.internal_query, true, true, false);
+		/* internal query pos */
+		syslogger_write_int32(true, "", pfixed->internal_query_pos, true, true);
+		/* err ctxt */
+		syslogger_write_str_with_comma(errorData.error_context, true, true, false);
+		/* user query */
+		syslogger_write_str_with_comma(errorData.debug_query_string, true, true, false);
+		/* cursor pos */
+		syslogger_write_int32(false, "", pfixed->error_cursor_pos, true, true);
+		/* func name */
+		syslogger_write_str_with_comma(errorData.error_func_name, true, true, false);
+		/* file name */
+		syslogger_write_str_with_comma(errorData.error_filename, true, true, false);
+		/* line number */
+		syslogger_write_int32(true, "", pfixed->error_fileline, true, true);
+		/* stack trace */
+		syslogger_write_str_end(errorData.stacktrace, true, true, false);
+
+		/* EOL */
+		write_syslogger_file_binary(LOG_EOL, strlen(LOG_EOL), LOG_DESTINATION_STDERR);
+
+		free(errorData.stacktrace ); errorData.stacktrace = NULL;
+		free((char *)errorData.error_filename ); errorData.error_filename = NULL;
+		free((char *)errorData.error_func_name ); errorData.error_func_name = NULL;
+		free(errorData.debug_query_string ); errorData.debug_query_string = NULL;
+		free(errorData.error_context); errorData.error_context = NULL;
+		free(errorData.internal_query ); errorData.internal_query = NULL;
+		free(errorData.error_hint ); errorData.error_hint = NULL;
+		free(errorData.error_detail ); errorData.error_detail = NULL;
+		free(errorData.error_message ); errorData.error_message = NULL;
+		free(errorData.sql_state ); errorData.sql_state = NULL;
+		free((char *)errorData.error_severity ); errorData.error_severity = NULL;
+		free(errorData.remote_port ); errorData.remote_port = NULL;
+		free(errorData.remote_host ); errorData.remote_host = NULL;
+		free(errorData.databasename ); errorData.databasename = NULL;
+		free(errorData.username ); errorData.username = NULL;
+	}
+}
+
 /* --------------------------------
  *		pipe protocol handling
  * --------------------------------
@@ -1962,19 +1474,14 @@
 	int			dest = LOG_DESTINATION_STDERR;
 
 	/* While we have enough for a header, process data... */
-	while (count >= (int) (offsetof(PipeProtoHeader, data) + 1))
+	while (count >= sizeof(PipeProtoHeader))
 	{
 		PipeProtoHeader p;
-		int			chunklen;
+		int chunklen;
 
 		/* Do we have a valid header? */
-		memcpy(&p, cursor, offsetof(PipeProtoHeader, data));
-		if (p.nuls[0] == '\0' && p.nuls[1] == '\0' &&
-			p.len > 0 && p.len <= PIPE_MAX_PAYLOAD &&
-			p.pid != 0 &&
-			p.thid != 0 &&
-			(p.is_last == 't' || p.is_last == 'f' ||
-			 p.is_last == 'T' || p.is_last == 'F'))
+		memcpy(&p, cursor, PIPE_HEADER_SIZE);
+		if (chunk_is_postgres_chunk(&p))
 		{
 			List	   *buffer_list;
 			ListCell   *cell;
@@ -1989,7 +1496,91 @@
 				break;
 
 			dest = (p.log_format == 'c' || p.log_format == 'f') ?
-			 	LOG_DESTINATION_CSVLOG : LOG_DESTINATION_STDERR;
+				LOG_DESTINATION_CSVLOG : LOG_DESTINATION_STDERR;
+
+			/* Locate any existing buffer for this source pid */
+			buffer_list = buffer_lists[p.pid % NBUFFER_LISTS];
+			foreach(cell, buffer_list)
+			{
+				save_buffer *buf = (save_buffer *) lfirst(cell);
+
+				if (buf->pid == p.pid)
+				{
+					existing_slot = buf;
+					break;
+				}
+				if (buf->pid == 0 && free_slot == NULL)
+					free_slot = buf;
+			}
+
+			if (p.is_last == 'f' || p.is_last == 'F')
+			{
+				/*
+				 * Save a complete non-final chunk in a per-pid buffer
+				 */
+				if (existing_slot != NULL)
+				{
+					/* Add chunk to data from preceding chunks */
+					str = &(existing_slot->data);
+					appendBinaryStringInfo(str,
+										   cursor + PIPE_HEADER_SIZE,
+										   p.len);
+				}
+				else
+				{
+					/* First chunk of message, save in a new buffer */
+					if (free_slot == NULL)
+					{
+						/*
+						 * Need a free slot, but there isn't one in the list,
+						 * so create a new one and extend the list with it.
+						 */
+						free_slot = palloc(sizeof(save_buffer));
+						buffer_list = lappend(buffer_list, free_slot);
+						buffer_lists[p.pid % NBUFFER_LISTS] = buffer_list;
+					}
+					free_slot->pid = p.pid;
+					str = &(free_slot->data);
+					initStringInfo(str);
+					appendBinaryStringInfo(str,
+										   cursor + PIPE_HEADER_SIZE,
+										   p.len);
+				}
+			}
+			else
+			{
+				/*
+				 * Final chunk --- add it to anything saved for that pid, and
+				 * either way write the whole thing out.
+				 */
+				if (existing_slot != NULL)
+				{
+					str = &(existing_slot->data);
+					appendBinaryStringInfo(str,
+										   cursor + PIPE_HEADER_SIZE,
+										   p.len);
+					syslogger_log_chunk_data(&p, str->data, str->len);
+					/* Mark the buffer unused, and reclaim string storage */
+					existing_slot->pid = 0;
+					pfree(str->data);
+				}
+				else
+				{
+					/* The whole message was one chunk, evidently. */
+					if (p.is_segv_msg == 't')
+					{
+						/*
+						 * SEGV/BUS/ILL logs should be handled separately.
+						 * These messages will be at most one chunk size.
+						 */
+						syslogger_log_segv_chunk((PipeProtoChunk *)cursor);
+					}
+					else
+					{
+						syslogger_log_chunk_data(&p, cursor + PIPE_HEADER_SIZE, p.len);
+					}
+				}
+			}
 
 			/* Finished processing this chunk */
 			cursor += chunklen;
@@ -2008,13 +1599,41 @@
 			 * message will arrive all in one read(), and we want to respect
 			 * the read() boundary if possible.)
 			 */
-			for (chunklen = 1; chunklen < count; chunklen++)
+			for (chunklen = 0; chunklen < count; chunklen++)
 			{
 				if (cursor[chunklen] == '\0')
 					break;
 			}
-			/* fall back on the stderr log as the destination */
-			write_syslogger_file(cursor, chunklen /*, LOG_DESTINATION_STDERR*/);
+
+			if (chunklen >= count)
+			{
+				/*
+				 * FIXME: I think if we didn't find '0', we should try to read some more bytes
+				 * from the PIPE so that we won't divide longer non-protocol messages into
+				 * two parts.
+				 * An example of this looks like following:
+				 * Chunk0 [protocol message 1, protocol message 2, non-protocol message...]
+				 * Chunk1 [continued non-protocol message, \0, protocol message 3, ...]
+				 */
+
+				/*
+				 * We didn't find a byte '0', so the whole buffer
+				 * cached one 3rd party error message.
+				 */
+				char lastChar = cursor[chunklen - 1];
+				cursor[chunklen - 1] = '\0';
+				elog(LOG, "3rd party error log:\n%s%c", cursor, lastChar);
+			}
+			else
+			{
+				/* If a 3rd party error starts with bytes '0', ignore this byte. */
+				if (chunklen == 0)
+					chunklen++;
+				else
+					elog(LOG, "3rd party error log:\n%s", cursor);
+			}
+
+			/* Finished processing this chunk */
 			cursor += chunklen;
 			count -= chunklen;
 		}
@@ -2035,9 +1654,40 @@
 static void
 flush_pipe_input(char *logbuffer, int *bytes_in_logbuffer)
 {
-    syslogger_flush_chunks(); 
-}
-#endif
+	int			i;
+
+	/* Dump any incomplete protocol messages */
+	for (i = 0; i < NBUFFER_LISTS; i++)
+	{
+		List	   *list = buffer_lists[i];
+		ListCell   *cell;
+
+		foreach(cell, list)
+		{
+			save_buffer *buf = (save_buffer *) lfirst(cell);
+
+			if (buf->pid != 0)
+			{
+				StringInfo	str = &(buf->data);
+
+				write_syslogger_file(str->data, str->len,
+									 LOG_DESTINATION_STDERR);
+				/* Mark the buffer unused, and reclaim string storage */
+				buf->pid = 0;
+				pfree(str->data);
+			}
+		}
+	}
+
+	/*
+	 * Force out any remaining pipe data as-is; we don't bother trying to
+	 * remove any protocol headers that may exist in it.
+	 */
+	if (*bytes_in_logbuffer > 0)
+		write_syslogger_file(logbuffer, *bytes_in_logbuffer,
+							 LOG_DESTINATION_STDERR);
+	*bytes_in_logbuffer = 0;
+}
 
 static void
 write_binary_to_file(const char *buffer, int count, FILE *fh)
@@ -2071,17 +1721,17 @@
 /*
  * Write binary data to the currently open logfile
  *
-<<<<<<< HEAD
  * On Windows the data arriving in the pipe already has CR/LF newlines,
  * so we must send it to the file without further translation.
-=======
+ *
  * This is exported so that elog.c can call it when MyBackendType is B_LOGGER.
  * This allows the syslogger process to record elog messages of its own,
  * even though its stderr does not point at the syslog pipe.
->>>>>>> d457cb4e
  */
 void write_syslogger_file_binary(const char *buffer, int count, int destination)
 {
+	FILE	   *logfile;
+
 	/*
 	 * If we're told to write to csvlogFile, but it's not open, dump the data
 	 * to syslogFile (which is always open) instead.  This can happen if CSV
@@ -2093,12 +1743,19 @@
 	 *
 	 * Think not to improve this by trying to open csvlogFile on-the-fly.  Any
 	 * failure in that would lead to recursion.
-	 */
-	if (destination == LOG_DESTINATION_STDERR)
-		write_binary_to_file(buffer, count, syslogFile);
-	else if (destination &= LOG_DESTINATION_CSVLOG)
-		write_binary_to_file(buffer, count,
-							 csvlogFile != NULL ? csvlogFile : syslogFile);
+	 *
+	 * The following logic is a little different from GP7.
+	 * We follow the upstream pattern. Use ternary operator to set the `logfile`
+	 * variable to csvlogFile or syslogFile in different situations.
+	 * Thus we can write to it directly without if-else sentences.
+	 * We need to ensure that everytime we call write_syslogger_file_binary, the
+	 * destination should always be LOG_DESTINATION_CSVLOG
+	 * or LOG_DESTINATION_STDERR.
+	 */
+	logfile = (destination == LOG_DESTINATION_CSVLOG &&
+			   csvlogFile != NULL) ? csvlogFile : syslogFile;
+
+	write_binary_to_file(buffer, count, logfile);
 }
 /*
  * Write text to the currently open logfile
@@ -2323,10 +1980,13 @@
 		filename = NULL;
 	}
 
-/* GPDB_94_MERGE_FIXME: We earlier removed the code below. Why not keep them
- * even we might not call them (I'm not sure though)? Note the API for this
- * function is different. pg upstream has size_rotation_for however gpdb does
- * not have.
+/* 
+ * In gpdb, `logfile_rotate` will be called separately for both csv and std log destination.
+ * We keep the code below in order to make code merging easier.
+ * Note the API for this function is different. PG upstream has size_rotation_for however gpdb
+ * does not have. That's becasue we deal with size_rotation_for before calling this function.
+ * We'll call this function separately for both cases and only pass the size_based_rotation
+ * as arguments.
  */
 #if 0
 	/*
