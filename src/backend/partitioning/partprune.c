/*-------------------------------------------------------------------------
 *
 * partprune.c
 *		Support for partition pruning during query planning and execution
 *
 * This module implements partition pruning using the information contained in
 * a table's partition descriptor, query clauses, and run-time parameters.
 *
 * During planning, clauses that can be matched to the table's partition key
 * are turned into a set of "pruning steps", which are then executed to
 * identify a set of partitions (as indexes in the RelOptInfo->part_rels
 * array) that satisfy the constraints in the step.  Partitions not in the set
 * are said to have been pruned.
 *
 * A base pruning step may involve expressions whose values are only known
 * during execution, such as Params, in which case pruning cannot occur
 * entirely during planning.  In that case, such steps are included alongside
 * the plan, so that they can be used by the executor for further pruning.
 *
 * There are two kinds of pruning steps.  A "base" pruning step represents
 * tests on partition key column(s), typically comparisons to expressions.
 * A "combine" pruning step represents a Boolean connector (AND/OR), and
 * combines the outputs of some previous steps using the appropriate
 * combination method.
 *
 * See gen_partprune_steps_internal() for more details on step generation.
 *
 * Portions Copyright (c) 1996-2021, PostgreSQL Global Development Group
 * Portions Copyright (c) 1994, Regents of the University of California
 *
 * IDENTIFICATION
 *		  src/backend/partitioning/partprune.c
 *
 *-------------------------------------------------------------------------
*/
#include "postgres.h"

#include "access/hash.h"
#include "access/nbtree.h"
#include "catalog/pg_operator.h"
#include "catalog/pg_opfamily.h"
#include "catalog/pg_proc.h"
#include "catalog/pg_type.h"
#include "executor/executor.h"
#include "miscadmin.h"
#include "nodes/makefuncs.h"
#include "nodes/nodeFuncs.h"
#include "optimizer/appendinfo.h"
#include "optimizer/cost.h"
#include "optimizer/optimizer.h"
#include "optimizer/pathnode.h"
#include "parser/parsetree.h"
#include "partitioning/partbounds.h"
#include "partitioning/partprune.h"
#include "rewrite/rewriteManip.h"
#include "utils/array.h"
#include "utils/lsyscache.h"


/*
 * Information about a clause matched with a partition key.
 */
typedef struct PartClauseInfo
{
	int			keyno;			/* Partition key number (0 to partnatts - 1) */
	Oid			opno;			/* operator used to compare partkey to expr */
	bool		op_is_ne;		/* is clause's original operator <> ? */
	Expr	   *expr;			/* expr the partition key is compared to */
	Oid			cmpfn;			/* Oid of function to compare 'expr' to the
								 * partition key */
	int			op_strategy;	/* btree strategy identifying the operator */
} PartClauseInfo;

/*
 * PartClauseMatchStatus
 *		Describes the result of match_clause_to_partition_key()
 */
typedef enum PartClauseMatchStatus
{
	PARTCLAUSE_NOMATCH,
	PARTCLAUSE_MATCH_CLAUSE,
	PARTCLAUSE_MATCH_NULLNESS,
	PARTCLAUSE_MATCH_STEPS,
	PARTCLAUSE_MATCH_CONTRADICT,
	PARTCLAUSE_UNSUPPORTED
} PartClauseMatchStatus;

/*
 * PartClauseTarget
 *		Identifies which qual clauses we can use for generating pruning steps
 */
typedef enum PartClauseTarget
{
	PARTTARGET_PLANNER,			/* want to prune during planning */
	PARTTARGET_INITIAL,			/* want to prune during executor startup */
	PARTTARGET_EXEC				/* want to prune during each plan node scan */
} PartClauseTarget;

/*
 * GeneratePruningStepsContext
 *		Information about the current state of generation of "pruning steps"
 *		for a given set of clauses
 *
 * gen_partprune_steps() initializes and returns an instance of this struct.
 *
 * Note that has_mutable_op, has_mutable_arg, and has_exec_param are set if
 * we found any potentially-useful-for-pruning clause having those properties,
 * whether or not we actually used the clause in the steps list.  This
 * definition allows us to skip the PARTTARGET_EXEC pass in some cases.
 */
typedef struct GeneratePruningStepsContext
{
	/* Copies of input arguments for gen_partprune_steps: */
	RelOptInfo *rel;			/* the partitioned relation */
	PartClauseTarget target;	/* use-case we're generating steps for */

	Relids		available_relids; /* rels whose Vars may be used for pruning */

	/* Result data: */
	List	   *steps;			/* list of PartitionPruneSteps */
	bool		has_mutable_op; /* clauses include any stable operators */
	bool		has_mutable_arg;	/* clauses include any mutable comparison
									 * values, *other than* exec params */
	bool		has_exec_param; /* clauses include any PARAM_EXEC params */
	bool		has_vars;		/* clauses include any Vars from 'available_rels' */
	bool		contradictory;	/* clauses were proven self-contradictory */
	/* Working state: */
	int			next_step_id;
} GeneratePruningStepsContext;

/* The result of performing one PartitionPruneStep */
typedef struct PruneStepResult
{
	/*
	 * The offsets of bounds (in a table's boundinfo) whose partition is
	 * selected by the pruning step.
	 */
	Bitmapset  *bound_offsets;

	bool		scan_default;	/* Scan the default partition? */
	bool		scan_null;		/* Scan the partition for NULL values? */
} PruneStepResult;

<<<<<<< HEAD
=======

static List *add_part_relids(List *allpartrelids, Bitmapset *partrelids);
>>>>>>> d457cb4e
static List *make_partitionedrel_pruneinfo(PlannerInfo *root,
										   RelOptInfo *parentrel,
										   List *prunequal,
										   Bitmapset *partrelids,
										   int *relid_subplan_map,
<<<<<<< HEAD
										   Relids available_relids,
										   List *partitioned_rels, List *prunequal,
=======
>>>>>>> d457cb4e
										   Bitmapset **matchedsubplans);
static void gen_partprune_steps(RelOptInfo *rel, List *clauses,
								Relids available_relids,
								PartClauseTarget target,
								GeneratePruningStepsContext *context);
static List *gen_partprune_steps_internal(GeneratePruningStepsContext *context,
										  List *clauses);
static PartitionPruneStep *gen_prune_step_op(GeneratePruningStepsContext *context,
											 StrategyNumber opstrategy, bool op_is_ne,
											 List *exprs, List *cmpfns, Bitmapset *nullkeys);
static PartitionPruneStep *gen_prune_step_combine(GeneratePruningStepsContext *context,
												  List *source_stepids,
												  PartitionPruneCombineOp combineOp);
static List *gen_prune_steps_from_opexps(GeneratePruningStepsContext *context,
										 List **keyclauses, Bitmapset *nullkeys);
static PartClauseMatchStatus match_clause_to_partition_key(GeneratePruningStepsContext *context,
														   Expr *clause, Expr *partkey, int partkeyidx,
														   bool *clause_is_not_null,
														   PartClauseInfo **pc, List **clause_steps);
static List *get_steps_using_prefix(GeneratePruningStepsContext *context,
									StrategyNumber step_opstrategy,
									bool step_op_is_ne,
									Expr *step_lastexpr,
									Oid step_lastcmpfn,
									int step_lastkeyno,
									Bitmapset *step_nullkeys,
									List *prefix);
static List *get_steps_using_prefix_recurse(GeneratePruningStepsContext *context,
											StrategyNumber step_opstrategy,
											bool step_op_is_ne,
											Expr *step_lastexpr,
											Oid step_lastcmpfn,
											int step_lastkeyno,
											Bitmapset *step_nullkeys,
											List *prefix,
											ListCell *start,
											List *step_exprs,
											List *step_cmpfns);
static PruneStepResult *get_matching_hash_bounds(PartitionPruneContext *context,
												 StrategyNumber opstrategy, Datum *values, int nvalues,
												 FmgrInfo *partsupfunc, Bitmapset *nullkeys);
static PruneStepResult *get_matching_list_bounds(PartitionPruneContext *context,
												 StrategyNumber opstrategy, Datum value, int nvalues,
												 FmgrInfo *partsupfunc, Bitmapset *nullkeys);
static PruneStepResult *get_matching_range_bounds(PartitionPruneContext *context,
												  StrategyNumber opstrategy, Datum *values, int nvalues,
												  FmgrInfo *partsupfunc, Bitmapset *nullkeys);
static Bitmapset *pull_exec_paramids(Expr *expr);
static bool pull_exec_paramids_walker(Node *node, Bitmapset **context);
static Bitmapset *get_partkey_exec_paramids(List *steps);
static PruneStepResult *perform_pruning_base_step(PartitionPruneContext *context,
												  PartitionPruneStepOp *opstep);
static PruneStepResult *perform_pruning_combine_step(PartitionPruneContext *context,
													 PartitionPruneStepCombine *cstep,
													 PruneStepResult **step_results);
static PartClauseMatchStatus match_boolean_partition_clause(Oid partopfamily,
															Expr *clause,
															Expr *partkey,
															Expr **outconst);
static void partkey_datum_from_expr(PartitionPruneContext *context,
									Expr *expr, int stateidx,
									Datum *value, bool *isnull);
static bool contain_forbidden_var_clause(Node *node, GeneratePruningStepsContext *context);


/*
 * make_partition_pruneinfo
 *		Builds a PartitionPruneInfo which can be used in the executor to allow
 *		additional partition pruning to take place.  Returns NULL when
 *		partition pruning would be useless.
 *
 * 'parentrel' is the RelOptInfo for an appendrel, and 'subpaths' is the list
 * of scan paths for its child rels.
 * 'prunequal' is a list of potential pruning quals (i.e., restriction
 * clauses that are applicable to the appendrel).
 */
PartitionPruneInfo *
make_partition_pruneinfo(PlannerInfo *root, RelOptInfo *parentrel,
						 List *subpaths,
						 List *prunequal)
{
	return make_partition_pruneinfo_ext(root, parentrel,
										subpaths, partitioned_rels,
										prunequal, NULL);
}

/*
 * Like make_partition_pruneinfo_(), but also allows Vars from
 * the rels listed in 'available_rels' to be used for pruning.
 */
PartitionPruneInfo *
make_partition_pruneinfo_ext(PlannerInfo *root, RelOptInfo *parentrel,
							 List *subpaths, List *partitioned_rels,
							 List *prunequal, Relids available_relids)
{
	PartitionPruneInfo *pruneinfo;
	Bitmapset  *allmatchedsubplans = NULL;
	List	   *allpartrelids;
	List	   *prunerelinfos;
	int		   *relid_subplan_map;
	ListCell   *lc;
	int			i;

	/*
	 * Scan the subpaths to see which ones are scans of partition child
	 * relations, and identify their parent partitioned rels.  (Note: we must
	 * restrict the parent partitioned rels to be parentrel or children of
	 * parentrel, otherwise we couldn't translate prunequal to match.)
	 *
	 * Also construct a temporary array to map from partition-child-relation
	 * relid to the index in 'subpaths' of the scan plan for that partition.
	 * (Use of "subplan" rather than "subpath" is a bit of a misnomer, but
	 * we'll let it stand.)  For convenience, we use 1-based indexes here, so
	 * that zero can represent an un-filled array entry.
	 */
	allpartrelids = NIL;
	relid_subplan_map = palloc0(sizeof(int) * root->simple_rel_array_size);

	i = 1;
	foreach(lc, subpaths)
	{
		Path	   *path = (Path *) lfirst(lc);
		RelOptInfo *pathrel = path->parent;

		/* We don't consider partitioned joins here */
		if (pathrel->reloptkind == RELOPT_OTHER_MEMBER_REL)
		{
			RelOptInfo *prel = pathrel;
			Bitmapset  *partrelids = NULL;

			/*
			 * Traverse up to the pathrel's topmost partitioned parent,
			 * collecting parent relids as we go; but stop if we reach
			 * parentrel.  (Normally, a pathrel's topmost partitioned parent
			 * is either parentrel or a UNION ALL appendrel child of
			 * parentrel.  But when handling partitionwise joins of
			 * multi-level partitioning trees, we can see an append path whose
			 * parentrel is an intermediate partitioned table.)
			 */
			do
			{
				AppendRelInfo *appinfo;

				Assert(prel->relid < root->simple_rel_array_size);
				appinfo = root->append_rel_array[prel->relid];
				prel = find_base_rel(root, appinfo->parent_relid);
				if (!IS_PARTITIONED_REL(prel))
					break;		/* reached a non-partitioned parent */
				/* accept this level as an interesting parent */
				partrelids = bms_add_member(partrelids, prel->relid);
				if (prel == parentrel)
					break;		/* don't traverse above parentrel */
			} while (prel->reloptkind == RELOPT_OTHER_MEMBER_REL);

			if (partrelids)
			{
				/*
				 * Found some relevant parent partitions, which may or may not
				 * overlap with partition trees we already found.  Add new
				 * information to the allpartrelids list.
				 */
				allpartrelids = add_part_relids(allpartrelids, partrelids);
				/* Also record the subplan in relid_subplan_map[] */
				/* No duplicates please */
				Assert(relid_subplan_map[pathrel->relid] == 0);
				relid_subplan_map[pathrel->relid] = i;
			}
		}
		i++;
	}

	/*
	 * We now build a PartitionedRelPruneInfo for each topmost partitioned rel
	 * (omitting any that turn out not to have useful pruning quals).
	 */
	prunerelinfos = NIL;
	foreach(lc, allpartrelids)
	{
		Bitmapset  *partrelids = (Bitmapset *) lfirst(lc);
		List	   *pinfolist;
		Bitmapset  *matchedsubplans = NULL;

		pinfolist = make_partitionedrel_pruneinfo(root, parentrel,
												  prunequal,
												  partrelids,
												  relid_subplan_map,
<<<<<<< HEAD
												  available_relids,
												  rels, prunequal,
=======
>>>>>>> d457cb4e
												  &matchedsubplans);

		/* When pruning is possible, record the matched subplans */
		if (pinfolist != NIL)
		{
			prunerelinfos = lappend(prunerelinfos, pinfolist);
			allmatchedsubplans = bms_join(matchedsubplans,
										  allmatchedsubplans);
		}
	}

	pfree(relid_subplan_map);

	/*
	 * If none of the partition hierarchies had any useful run-time pruning
	 * quals, then we can just not bother with run-time pruning.
	 */
	if (prunerelinfos == NIL)
		return NULL;

	/* Else build the result data structure */
	pruneinfo = makeNode(PartitionPruneInfo);
	pruneinfo->prune_infos = prunerelinfos;

	/*
	 * Some subplans may not belong to any of the identified partitioned rels.
	 * This can happen for UNION ALL queries which include a non-partitioned
	 * table, or when some of the hierarchies aren't run-time prunable.  Build
	 * a bitmapset of the indexes of all such subplans, so that the executor
	 * can identify which subplans should never be pruned.
	 */
	if (bms_num_members(allmatchedsubplans) < list_length(subpaths))
	{
		Bitmapset  *other_subplans;

		/* Create the complement of allmatchedsubplans */
		other_subplans = bms_add_range(NULL, 0, list_length(subpaths) - 1);
		other_subplans = bms_del_members(other_subplans, allmatchedsubplans);

		pruneinfo->other_subplans = other_subplans;
	}
	else
		pruneinfo->other_subplans = NULL;

	return pruneinfo;
}

/*
 * add_part_relids
 *		Add new info to a list of Bitmapsets of partitioned relids.
 *
 * Within 'allpartrelids', there is one Bitmapset for each topmost parent
 * partitioned rel.  Each Bitmapset contains the RT indexes of the topmost
 * parent as well as its relevant non-leaf child partitions.  Since (by
 * construction of the rangetable list) parent partitions must have lower
 * RT indexes than their children, we can distinguish the topmost parent
 * as being the lowest set bit in the Bitmapset.
 *
 * 'partrelids' contains the RT indexes of a parent partitioned rel, and
 * possibly some non-leaf children, that are newly identified as parents of
 * some subpath rel passed to make_partition_pruneinfo().  These are added
 * to an appropriate member of 'allpartrelids'.
 *
 * Note that the list contains only RT indexes of partitioned tables that
 * are parents of some scan-level relation appearing in the 'subpaths' that
 * make_partition_pruneinfo() is dealing with.  Also, "topmost" parents are
 * not allowed to be higher than the 'parentrel' associated with the append
 * path.  In this way, we avoid expending cycles on partitioned rels that
 * can't contribute useful pruning information for the problem at hand.
 * (It is possible for 'parentrel' to be a child partitioned table, and it
 * is also possible for scan-level relations to be child partitioned tables
 * rather than leaf partitions.  Hence we must construct this relation set
 * with reference to the particular append path we're dealing with, rather
 * than looking at the full partitioning structure represented in the
 * RelOptInfos.)
 */
static List *
add_part_relids(List *allpartrelids, Bitmapset *partrelids)
{
	Index		targetpart;
	ListCell   *lc;

	/* We can easily get the lowest set bit this way: */
	targetpart = bms_next_member(partrelids, -1);
	Assert(targetpart > 0);

	/* Look for a matching topmost parent */
	foreach(lc, allpartrelids)
	{
		Bitmapset  *currpartrelids = (Bitmapset *) lfirst(lc);
		Index		currtarget = bms_next_member(currpartrelids, -1);

		if (targetpart == currtarget)
		{
			/* Found a match, so add any new RT indexes to this hierarchy */
			currpartrelids = bms_add_members(currpartrelids, partrelids);
			lfirst(lc) = currpartrelids;
			return allpartrelids;
		}
	}
	/* No match, so add the new partition hierarchy to the list */
	return lappend(allpartrelids, partrelids);
}

/*
 * make_partitionedrel_pruneinfo
 *		Build a List of PartitionedRelPruneInfos, one for each interesting
 *		partitioned rel in a partitioning hierarchy.  These can be used in the
 *		executor to allow additional partition pruning to take place.
 *
 * parentrel: rel associated with the appendpath being considered
 * prunequal: potential pruning quals, represented for parentrel
 * partrelids: Set of RT indexes identifying relevant partitioned tables
 *   within a single partitioning hierarchy
 * relid_subplan_map[]: maps child relation relids to subplan indexes
 * matchedsubplans: on success, receives the set of subplan indexes which
 *   were matched to this partition hierarchy
 *
 * If we cannot find any useful run-time pruning steps, return NIL.
 * However, on success, each rel identified in partrelids will have
 * an element in the result list, even if some of them are useless.
 */
static List *
make_partitionedrel_pruneinfo(PlannerInfo *root, RelOptInfo *parentrel,
							  List *prunequal,
							  Bitmapset *partrelids,
							  int *relid_subplan_map,
<<<<<<< HEAD
							  Relids available_relids,
							  List *partitioned_rels, List *prunequal,
=======
>>>>>>> d457cb4e
							  Bitmapset **matchedsubplans)
{
	RelOptInfo *targetpart = NULL;
	List	   *pinfolist = NIL;
	bool		doruntimeprune = false;
	int		   *relid_subpart_map;
	Bitmapset  *subplansfound = NULL;
	ListCell   *lc;
	int			rti;
	int			i;

	/*
	 * Examine each partitioned rel, constructing a temporary array to map
	 * from planner relids to index of the partitioned rel, and building a
	 * PartitionedRelPruneInfo for each partitioned rel.
	 *
	 * In this phase we discover whether runtime pruning is needed at all; if
	 * not, we can avoid doing further work.
	 */
	relid_subpart_map = palloc0(sizeof(int) * root->simple_rel_array_size);

	i = 1;
	rti = -1;
	while ((rti = bms_next_member(partrelids, rti)) > 0)
	{
		RelOptInfo *subpart = find_base_rel(root, rti);
		PartitionedRelPruneInfo *pinfo;
		List	   *partprunequal;
		List	   *initial_pruning_steps;
		List	   *exec_pruning_steps;
		Bitmapset  *execparamids;
		GeneratePruningStepsContext context;

		/*
		 * Fill the mapping array.
		 *
		 * relid_subpart_map maps relid of a non-leaf partition to the index
		 * in the returned PartitionedRelPruneInfo list of the info for that
		 * partition.  We use 1-based indexes here, so that zero can represent
		 * an un-filled array entry.
		 */
		Assert(rti < root->simple_rel_array_size);
		relid_subpart_map[rti] = i++;

		/*
		 * Translate pruning qual, if necessary, for this partition.
		 *
		 * The first item in the list is the target partitioned relation.
		 */
		if (!targetpart)
		{
			targetpart = subpart;

			/*
			 * The prunequal is presented to us as a qual for 'parentrel'.
			 * Frequently this rel is the same as targetpart, so we can skip
			 * an adjust_appendrel_attrs step.  But it might not be, and then
			 * we have to translate.  We update the prunequal parameter here,
			 * because in later iterations of the loop for child partitions,
			 * we want to translate from parent to child variables.
			 */
			if (!bms_equal(parentrel->relids, subpart->relids))
			{
				int			nappinfos;
				AppendRelInfo **appinfos = find_appinfos_by_relids(root,
																   subpart->relids,
																   &nappinfos);

				prunequal = (List *) adjust_appendrel_attrs(root, (Node *)
															prunequal,
															nappinfos,
															appinfos);

				pfree(appinfos);
			}

			partprunequal = prunequal;
		}
		else
		{
			/*
			 * For sub-partitioned tables the columns may not be in the same
			 * order as the parent, so we must translate the prunequal to make
			 * it compatible with this relation.
			 */
			partprunequal = (List *)
				adjust_appendrel_attrs_multilevel(root,
												  (Node *) prunequal,
												  subpart->relids,
												  targetpart->relids);
		}

		/*
		 * Convert pruning qual to pruning steps.  We may need to do this
		 * twice, once to obtain executor startup pruning steps, and once for
		 * executor per-scan pruning steps.  This first pass creates startup
		 * pruning steps and detects whether there's any possibly-useful quals
		 * that would require per-scan pruning.
		 */
		gen_partprune_steps(subpart, partprunequal, available_relids,
							PARTTARGET_INITIAL,
							&context);

		if (context.contradictory)
		{
			/*
			 * This shouldn't happen as the planner should have detected this
			 * earlier. However, we do use additional quals from parameterized
			 * paths here. These do only compare Params to the partition key,
			 * so this shouldn't cause the discovery of any new qual
			 * contradictions that were not previously discovered as the Param
			 * values are unknown during planning.  Anyway, we'd better do
			 * something sane here, so let's just disable run-time pruning.
			 */
			return NIL;
		}

		/*
		 * If no mutable operators or expressions appear in usable pruning
		 * clauses, then there's no point in running startup pruning, because
		 * plan-time pruning should have pruned everything prunable.
		 */
		if (context.has_mutable_op || context.has_mutable_arg)
			initial_pruning_steps = context.steps;
		else
			initial_pruning_steps = NIL;

		/*
		 * If no exec Params appear in potentially-usable pruning clauses,
		 * then there's no point in even thinking about per-scan pruning.
		 */
		if (context.has_exec_param || context.has_vars)
		{
			/* ... OK, we'd better think about it */
			gen_partprune_steps(subpart, partprunequal, available_relids,
								PARTTARGET_EXEC,
								&context);

			if (context.contradictory)
			{
				/* As above, skip run-time pruning if anything fishy happens */
				return NIL;
			}

			exec_pruning_steps = context.steps;

			/*
			 * Detect which exec Params actually got used; the fact that some
			 * were in available clauses doesn't mean we actually used them.
			 * Skip per-scan pruning if there are none.
			 */
			execparamids = get_partkey_exec_paramids(exec_pruning_steps);

			if (bms_is_empty(execparamids) && !context.has_vars)
				exec_pruning_steps = NIL;
		}
		else
		{
			/* No exec Params anywhere, so forget about scan-time pruning */
			exec_pruning_steps = NIL;
			execparamids = NULL;
		}

		if (initial_pruning_steps || exec_pruning_steps)
			doruntimeprune = true;

		/* Begin constructing the PartitionedRelPruneInfo for this rel */
		pinfo = makeNode(PartitionedRelPruneInfo);
		pinfo->rtindex = rti;
		pinfo->initial_pruning_steps = initial_pruning_steps;
		pinfo->exec_pruning_steps = exec_pruning_steps;
		pinfo->execparamids = execparamids;
		/* Remaining fields will be filled in the next loop */

		pinfolist = lappend(pinfolist, pinfo);
	}

	if (!doruntimeprune)
	{
		/* No run-time pruning required. */
		pfree(relid_subpart_map);
		return NIL;
	}

	/*
	 * Run-time pruning will be required, so initialize other information.
	 * That includes two maps -- one needed to convert partition indexes of
	 * leaf partitions to the indexes of their subplans in the subplan list,
	 * another needed to convert partition indexes of sub-partitioned
	 * partitions to the indexes of their PartitionedRelPruneInfo in the
	 * PartitionedRelPruneInfo list.
	 */
	foreach(lc, pinfolist)
	{
		PartitionedRelPruneInfo *pinfo = lfirst(lc);
		RelOptInfo *subpart = find_base_rel(root, pinfo->rtindex);
		Bitmapset  *present_parts;
		int			nparts = subpart->nparts;
		int		   *subplan_map;
		int		   *subpart_map;
		Oid		   *relid_map;

		/*
		 * Construct the subplan and subpart maps for this partitioning level.
		 * Here we convert to zero-based indexes, with -1 for empty entries.
		 * Also construct a Bitmapset of all partitions that are present (that
		 * is, not pruned already).
		 */
		subplan_map = (int *) palloc(nparts * sizeof(int));
		memset(subplan_map, -1, nparts * sizeof(int));
		subpart_map = (int *) palloc(nparts * sizeof(int));
		memset(subpart_map, -1, nparts * sizeof(int));
		relid_map = (Oid *) palloc0(nparts * sizeof(Oid));
		present_parts = NULL;

		for (i = 0; i < nparts; i++)
		{
			RelOptInfo *partrel = subpart->part_rels[i];
			int			subplanidx;
			int			subpartidx;

			/* Skip processing pruned partitions. */
			if (partrel == NULL)
				continue;

			subplan_map[i] = subplanidx = relid_subplan_map[partrel->relid] - 1;
			subpart_map[i] = subpartidx = relid_subpart_map[partrel->relid] - 1;
			relid_map[i] = planner_rt_fetch(partrel->relid, root)->relid;
			if (subplanidx >= 0)
			{
				present_parts = bms_add_member(present_parts, i);

				/* Record finding this subplan  */
				subplansfound = bms_add_member(subplansfound, subplanidx);
			}
			else if (subpartidx >= 0)
				present_parts = bms_add_member(present_parts, i);
		}

		/*
		 * Ensure there were no stray PartitionedRelPruneInfo generated for
		 * partitioned tables that we have no sub-paths or
		 * sub-PartitionedRelPruneInfo for.
		 */
		Assert(!bms_is_empty(present_parts));

		/* Record the maps and other information. */
		pinfo->present_parts = present_parts;
		pinfo->nparts = nparts;
		pinfo->subplan_map = subplan_map;
		pinfo->subpart_map = subpart_map;
		pinfo->relid_map = relid_map;
	}

	pfree(relid_subpart_map);

	*matchedsubplans = subplansfound;

	return pinfolist;
}

/*
 * gen_partprune_steps
 *		Process 'clauses' (typically a rel's baserestrictinfo list of clauses)
 *		and create a list of "partition pruning steps".
 *
 * 'target' tells whether to generate pruning steps for planning (use
 * immutable clauses only), or for executor startup (use any allowable
 * clause except ones containing PARAM_EXEC Params), or for executor
 * per-scan pruning (use any allowable clause).
 *
 * 'context' is an output argument that receives the steps list as well as
 * some subsidiary flags; see the GeneratePruningStepsContext typedef.
 */
static void
gen_partprune_steps(RelOptInfo *rel, List *clauses,
					Relids available_relids,
					PartClauseTarget target,
					GeneratePruningStepsContext *context)
{
	/* Initialize all output values to zero/false/NULL */
	memset(context, 0, sizeof(GeneratePruningStepsContext));
	context->rel = rel;
	context->target = target;
	context->available_relids = available_relids;

	/*
	 * If this partitioned table is in turn a partition, and it shares any
	 * partition keys with its parent, then it's possible that the hierarchy
	 * allows the parent a narrower range of values than some of its
	 * partitions (particularly the default one).  This is normally not
	 * useful, but it can be to prune the default partition.
	 */
	if (partition_bound_has_default(rel->boundinfo) && rel->partition_qual)
	{
		/* Make a copy to avoid modifying the passed-in List */
		clauses = list_concat_copy(clauses, rel->partition_qual);
	}

	/* Down into the rabbit-hole. */
	(void) gen_partprune_steps_internal(context, clauses);
}

/*
 * prune_append_rel_partitions
 *		Process rel's baserestrictinfo and make use of quals which can be
 *		evaluated during query planning in order to determine the minimum set
 *		of partitions which must be scanned to satisfy these quals.  Returns
 *		the matching partitions in the form of a Bitmapset containing the
 *		partitions' indexes in the rel's part_rels array.
 *
 * Callers must ensure that 'rel' is a partitioned table.
 */
Bitmapset *
prune_append_rel_partitions(RelOptInfo *rel)
{
	List	   *clauses = rel->baserestrictinfo;
	List	   *pruning_steps;
	GeneratePruningStepsContext gcontext;
	PartitionPruneContext context;

	Assert(rel->part_scheme != NULL);

	/* If there are no partitions, return the empty set */
	if (rel->nparts == 0)
		return NULL;

	/*
	 * If pruning is disabled or if there are no clauses to prune with, return
	 * all partitions.
	 */
	if (!enable_partition_pruning || clauses == NIL)
		return bms_add_range(NULL, 0, rel->nparts - 1);

	/*
	 * Process clauses to extract pruning steps that are usable at plan time.
	 * If the clauses are found to be contradictory, we can return the empty
	 * set.
	 */
	gen_partprune_steps(rel, clauses, NULL, PARTTARGET_PLANNER,
						&gcontext);
	if (gcontext.contradictory)
		return NULL;
	pruning_steps = gcontext.steps;

	/* If there's nothing usable, return all partitions */
	if (pruning_steps == NIL)
		return bms_add_range(NULL, 0, rel->nparts - 1);

	/* Set up PartitionPruneContext */
	context.strategy = rel->part_scheme->strategy;
	context.partnatts = rel->part_scheme->partnatts;
	context.nparts = rel->nparts;
	context.boundinfo = rel->boundinfo;
	context.partcollation = rel->part_scheme->partcollation;
	context.partsupfunc = rel->part_scheme->partsupfunc;
	context.stepcmpfuncs = (FmgrInfo *) palloc0(sizeof(FmgrInfo) *
												context.partnatts *
												list_length(pruning_steps));
	context.ppccontext = CurrentMemoryContext;

	/* These are not valid when being called from the planner */
	context.planstate = NULL;
	context.exprstates = NULL;

	/* Actual pruning happens here. */
	return get_matching_partitions(&context, pruning_steps);
}

/*
 * get_matching_partitions
 *		Determine partitions that survive partition pruning
 *
 * Note: context->planstate must be set to a valid PlanState when the
 * pruning_steps were generated with a target other than PARTTARGET_PLANNER.
 *
 * Returns a Bitmapset of the RelOptInfo->part_rels indexes of the surviving
 * partitions.
 */
Bitmapset *
get_matching_partitions(PartitionPruneContext *context, List *pruning_steps)
{
	Bitmapset  *result;
	int			num_steps = list_length(pruning_steps),
				i;
	PruneStepResult **results,
			   *final_result;
	ListCell   *lc;
	bool		scan_default;

	/* If there are no pruning steps then all partitions match. */
	if (num_steps == 0)
	{
		Assert(context->nparts > 0);
		return bms_add_range(NULL, 0, context->nparts - 1);
	}

	/*
	 * Allocate space for individual pruning steps to store its result.  Each
	 * slot will hold a PruneStepResult after performing a given pruning step.
	 * Later steps may use the result of one or more earlier steps.  The
	 * result of applying all pruning steps is the value contained in the slot
	 * of the last pruning step.
	 */
	results = (PruneStepResult **)
		palloc0(num_steps * sizeof(PruneStepResult *));
	foreach(lc, pruning_steps)
	{
		PartitionPruneStep *step = lfirst(lc);

		switch (nodeTag(step))
		{
			case T_PartitionPruneStepOp:
				results[step->step_id] =
					perform_pruning_base_step(context,
											  (PartitionPruneStepOp *) step);
				break;

			case T_PartitionPruneStepCombine:
				results[step->step_id] =
					perform_pruning_combine_step(context,
												 (PartitionPruneStepCombine *) step,
												 results);
				break;

			default:
				elog(ERROR, "invalid pruning step type: %d",
					 (int) nodeTag(step));
		}
	}

	/*
	 * At this point we know the offsets of all the datums whose corresponding
	 * partitions need to be in the result, including special null-accepting
	 * and default partitions.  Collect the actual partition indexes now.
	 */
	final_result = results[num_steps - 1];
	Assert(final_result != NULL);
	i = -1;
	result = NULL;
	scan_default = final_result->scan_default;
	while ((i = bms_next_member(final_result->bound_offsets, i)) >= 0)
	{
		int			partindex;

		Assert(i < context->boundinfo->nindexes);
		partindex = context->boundinfo->indexes[i];

		if (partindex < 0)
		{
			/*
			 * In range partitioning cases, if a partition index is -1 it
			 * means that the bound at the offset is the upper bound for a
			 * range not covered by any partition (other than a possible
			 * default partition).  In hash partitioning, the same means no
			 * partition has been defined for the corresponding remainder
			 * value.
			 *
			 * In either case, the value is still part of the queried range of
			 * values, so mark to scan the default partition if one exists.
			 */
			scan_default |= partition_bound_has_default(context->boundinfo);
			continue;
		}

		result = bms_add_member(result, partindex);
	}

	/* Add the null and/or default partition if needed and present. */
	if (final_result->scan_null)
	{
		Assert(context->strategy == PARTITION_STRATEGY_LIST);
		Assert(partition_bound_accepts_nulls(context->boundinfo));
		result = bms_add_member(result, context->boundinfo->null_index);
	}
	if (scan_default)
	{
		Assert(context->strategy == PARTITION_STRATEGY_LIST ||
			   context->strategy == PARTITION_STRATEGY_RANGE);
		Assert(partition_bound_has_default(context->boundinfo));
		result = bms_add_member(result, context->boundinfo->default_index);
	}

	return result;
}

/*
 * gen_partprune_steps_internal
 *		Processes 'clauses' to generate a List of partition pruning steps.  We
 *		return NIL when no steps were generated.
 *
 * These partition pruning steps come in 2 forms; operator steps and combine
 * steps.
 *
 * Operator steps (PartitionPruneStepOp) contain details of clauses that we
 * determined that we can use for partition pruning.  These contain details of
 * the expression which is being compared to the partition key and the
 * comparison function.
 *
 * Combine steps (PartitionPruneStepCombine) instruct the partition pruning
 * code how it should produce a single set of partitions from multiple input
 * operator and other combine steps.  A PARTPRUNE_COMBINE_INTERSECT type
 * combine step will merge its input steps to produce a result which only
 * contains the partitions which are present in all of the input operator
 * steps.  A PARTPRUNE_COMBINE_UNION combine step will produce a result that
 * has all of the partitions from each of the input operator steps.
 *
 * For BoolExpr clauses, each argument is processed recursively. Steps
 * generated from processing an OR BoolExpr will be combined using
 * PARTPRUNE_COMBINE_UNION.  AND BoolExprs get combined using
 * PARTPRUNE_COMBINE_INTERSECT.
 *
 * Otherwise, the list of clauses we receive we assume to be mutually ANDed.
 * We generate all of the pruning steps we can based on these clauses and then
 * at the end, if we have more than 1 step, we combine each step with a
 * PARTPRUNE_COMBINE_INTERSECT combine step.  Single steps are returned as-is.
 *
 * If we find clauses that are mutually contradictory, or contradictory with
 * the partitioning constraint, or a pseudoconstant clause that contains
 * false, we set context->contradictory to true and return NIL (that is, no
 * pruning steps).  Caller should consider all partitions as pruned in that
 * case.
 */
static List *
gen_partprune_steps_internal(GeneratePruningStepsContext *context,
							 List *clauses)
{
	PartitionScheme part_scheme = context->rel->part_scheme;
	List	   *keyclauses[PARTITION_MAX_KEYS];
	Bitmapset  *nullkeys = NULL,
			   *notnullkeys = NULL;
	bool		generate_opsteps = false;
	List	   *result = NIL;
	ListCell   *lc;

	/*
	 * If this partitioned relation has a default partition and is itself a
	 * partition (as evidenced by partition_qual being not NIL), we first
	 * check if the clauses contradict the partition constraint.  If they do,
	 * there's no need to generate any steps as it'd already be proven that no
	 * partitions need to be scanned.
	 *
	 * This is a measure of last resort only to be used because the default
	 * partition cannot be pruned using the steps generated from clauses that
	 * contradict the parent's partition constraint; regular pruning, which is
	 * cheaper, is sufficient when no default partition exists.
	 */
	if (partition_bound_has_default(context->rel->boundinfo) &&
		predicate_refuted_by(context->rel->partition_qual, clauses, false))
	{
		context->contradictory = true;
		return NIL;
	}

	memset(keyclauses, 0, sizeof(keyclauses));
	foreach(lc, clauses)
	{
		Expr	   *clause = (Expr *) lfirst(lc);
		int			i;

		/* Look through RestrictInfo, if any */
		if (IsA(clause, RestrictInfo))
			clause = ((RestrictInfo *) clause)->clause;

		/* Constant-false-or-null is contradictory */
		if (IsA(clause, Const) &&
			(((Const *) clause)->constisnull ||
			 !DatumGetBool(((Const *) clause)->constvalue)))
		{
			context->contradictory = true;
			return NIL;
		}

		/* Get the BoolExpr's out of the way. */
		if (IsA(clause, BoolExpr))
		{
			/*
			 * Generate steps for arguments.
			 *
			 * While steps generated for the arguments themselves will be
			 * added to context->steps during recursion and will be evaluated
			 * independently, collect their step IDs to be stored in the
			 * combine step we'll be creating.
			 */
			if (is_orclause(clause))
			{
				List	   *arg_stepids = NIL;
				bool		all_args_contradictory = true;
				ListCell   *lc1;

				/*
				 * We can share the outer context area with the recursive
				 * call, but contradictory had better not be true yet.
				 */
				Assert(!context->contradictory);

				/*
				 * Get pruning step for each arg.  If we get contradictory for
				 * all args, it means the OR expression is false as a whole.
				 */
				foreach(lc1, ((BoolExpr *) clause)->args)
				{
					Expr	   *arg = lfirst(lc1);
					bool		arg_contradictory;
					List	   *argsteps;

					argsteps = gen_partprune_steps_internal(context,
															list_make1(arg));
					arg_contradictory = context->contradictory;
					/* Keep context->contradictory clear till we're done */
					context->contradictory = false;

					if (arg_contradictory)
					{
						/* Just ignore self-contradictory arguments. */
						continue;
					}
					else
						all_args_contradictory = false;

					if (argsteps != NIL)
					{
						/*
						 * gen_partprune_steps_internal() always adds a single
						 * combine step when it generates multiple steps, so
						 * here we can just pay attention to the last one in
						 * the list.  If it just generated one, then the last
						 * one in the list is still the one we want.
						 */
						PartitionPruneStep *last = llast(argsteps);

						arg_stepids = lappend_int(arg_stepids, last->step_id);
					}
					else
					{
						PartitionPruneStep *orstep;

						/*
						 * The arg didn't contain a clause matching this
						 * partition key.  We cannot prune using such an arg.
						 * To indicate that to the pruning code, we must
						 * construct a dummy PartitionPruneStepCombine whose
						 * source_stepids is set to an empty List.
						 */
						orstep = gen_prune_step_combine(context, NIL,
														PARTPRUNE_COMBINE_UNION);
						arg_stepids = lappend_int(arg_stepids, orstep->step_id);
					}
				}

				/* If all the OR arms are contradictory, we can stop */
				if (all_args_contradictory)
				{
					context->contradictory = true;
					return NIL;
				}

				if (arg_stepids != NIL)
				{
					PartitionPruneStep *step;

					step = gen_prune_step_combine(context, arg_stepids,
												  PARTPRUNE_COMBINE_UNION);
					result = lappend(result, step);
				}
				continue;
			}
			else if (is_andclause(clause))
			{
				List	   *args = ((BoolExpr *) clause)->args;
				List	   *argsteps;

				/*
				 * args may itself contain clauses of arbitrary type, so just
				 * recurse and later combine the component partitions sets
				 * using a combine step.
				 */
				argsteps = gen_partprune_steps_internal(context, args);

				/* If any AND arm is contradictory, we can stop immediately */
				if (context->contradictory)
					return NIL;

				/*
				 * gen_partprune_steps_internal() always adds a single combine
				 * step when it generates multiple steps, so here we can just
				 * pay attention to the last one in the list.  If it just
				 * generated one, then the last one in the list is still the
				 * one we want.
				 */
				if (argsteps != NIL)
					result = lappend(result, llast(argsteps));

				continue;
			}

			/*
			 * Fall-through for a NOT clause, which if it's a Boolean clause,
			 * will be handled in match_clause_to_partition_key(). We
			 * currently don't perform any pruning for more complex NOT
			 * clauses.
			 */
		}

		/*
		 * See if we can match this clause to any of the partition keys.
		 */
		for (i = 0; i < part_scheme->partnatts; i++)
		{
			Expr	   *partkey = linitial(context->rel->partexprs[i]);
			bool		clause_is_not_null = false;
			PartClauseInfo *pc = NULL;
			List	   *clause_steps = NIL;

			switch (match_clause_to_partition_key(context,
												  clause, partkey, i,
												  &clause_is_not_null,
												  &pc, &clause_steps))
			{
				case PARTCLAUSE_MATCH_CLAUSE:
					Assert(pc != NULL);

					/*
					 * Since we only allow strict operators, check for any
					 * contradicting IS NULL.
					 */
					if (bms_is_member(i, nullkeys))
					{
						context->contradictory = true;
						return NIL;
					}
					generate_opsteps = true;
					keyclauses[i] = lappend(keyclauses[i], pc);
					break;

				case PARTCLAUSE_MATCH_NULLNESS:
					if (!clause_is_not_null)
					{
						/*
						 * check for conflicting IS NOT NULL as well as
						 * contradicting strict clauses
						 */
						if (bms_is_member(i, notnullkeys) ||
							keyclauses[i] != NIL)
						{
							context->contradictory = true;
							return NIL;
						}
						nullkeys = bms_add_member(nullkeys, i);
					}
					else
					{
						/* check for conflicting IS NULL */
						if (bms_is_member(i, nullkeys))
						{
							context->contradictory = true;
							return NIL;
						}
						notnullkeys = bms_add_member(notnullkeys, i);
					}
					break;

				case PARTCLAUSE_MATCH_STEPS:
					Assert(clause_steps != NIL);
					result = list_concat(result, clause_steps);
					break;

				case PARTCLAUSE_MATCH_CONTRADICT:
					/* We've nothing more to do if a contradiction was found. */
					context->contradictory = true;
					return NIL;

				case PARTCLAUSE_NOMATCH:

					/*
					 * Clause didn't match this key, but it might match the
					 * next one.
					 */
					continue;

				case PARTCLAUSE_UNSUPPORTED:
					/* This clause cannot be used for pruning. */
					break;
			}

			/* done; go check the next clause. */
			break;
		}
	}

	/*-----------
	 * Now generate some (more) pruning steps.  We have three strategies:
	 *
	 * 1) Generate pruning steps based on IS NULL clauses:
	 *   a) For list partitioning, null partition keys can only be found in
	 *      the designated null-accepting partition, so if there are IS NULL
	 *      clauses containing partition keys we should generate a pruning
	 *      step that gets rid of all partitions but that one.  We can
	 *      disregard any OpExpr we may have found.
	 *   b) For range partitioning, only the default partition can contain
	 *      NULL values, so the same rationale applies.
	 *   c) For hash partitioning, we only apply this strategy if we have
	 *      IS NULL clauses for all the keys.  Strategy 2 below will take
	 *      care of the case where some keys have OpExprs and others have
	 *      IS NULL clauses.
	 *
	 * 2) If not, generate steps based on OpExprs we have (if any).
	 *
	 * 3) If this doesn't work either, we may be able to generate steps to
	 *    prune just the null-accepting partition (if one exists), if we have
	 *    IS NOT NULL clauses for all partition keys.
	 */
	if (!bms_is_empty(nullkeys) &&
		(part_scheme->strategy == PARTITION_STRATEGY_LIST ||
		 part_scheme->strategy == PARTITION_STRATEGY_RANGE ||
		 (part_scheme->strategy == PARTITION_STRATEGY_HASH &&
		  bms_num_members(nullkeys) == part_scheme->partnatts)))
	{
		PartitionPruneStep *step;

		/* Strategy 1 */
		step = gen_prune_step_op(context, InvalidStrategy,
								 false, NIL, NIL, nullkeys);
		result = lappend(result, step);
	}
	else if (generate_opsteps)
	{
		List	   *opsteps;

		/* Strategy 2 */
		opsteps = gen_prune_steps_from_opexps(context, keyclauses, nullkeys);
		result = list_concat(result, opsteps);
	}
	else if (bms_num_members(notnullkeys) == part_scheme->partnatts)
	{
		PartitionPruneStep *step;

		/* Strategy 3 */
		step = gen_prune_step_op(context, InvalidStrategy,
								 false, NIL, NIL, NULL);
		result = lappend(result, step);
	}

	/*
	 * Finally, if there are multiple steps, since the 'clauses' are mutually
	 * ANDed, add an INTERSECT step to combine the partition sets resulting
	 * from them and append it to the result list.
	 */
	if (list_length(result) > 1)
	{
		List	   *step_ids = NIL;
		PartitionPruneStep *final;

		foreach(lc, result)
		{
			PartitionPruneStep *step = lfirst(lc);

			step_ids = lappend_int(step_ids, step->step_id);
		}

		final = gen_prune_step_combine(context, step_ids,
									   PARTPRUNE_COMBINE_INTERSECT);
		result = lappend(result, final);
	}

	return result;
}

/*
 * gen_prune_step_op
 *		Generate a pruning step for a specific operator
 *
 * The step is assigned a unique step identifier and added to context's 'steps'
 * list.
 */
static PartitionPruneStep *
gen_prune_step_op(GeneratePruningStepsContext *context,
				  StrategyNumber opstrategy, bool op_is_ne,
				  List *exprs, List *cmpfns,
				  Bitmapset *nullkeys)
{
	PartitionPruneStepOp *opstep = makeNode(PartitionPruneStepOp);

	opstep->step.step_id = context->next_step_id++;

	/*
	 * For clauses that contain an <> operator, set opstrategy to
	 * InvalidStrategy to signal get_matching_list_bounds to do the right
	 * thing.
	 */
	opstep->opstrategy = op_is_ne ? InvalidStrategy : opstrategy;
	Assert(list_length(exprs) == list_length(cmpfns));
	opstep->exprs = exprs;
	opstep->cmpfns = cmpfns;
	opstep->nullkeys = nullkeys;

	context->steps = lappend(context->steps, opstep);

	return (PartitionPruneStep *) opstep;
}

/*
 * gen_prune_step_combine
 *		Generate a pruning step for a combination of several other steps
 *
 * The step is assigned a unique step identifier and added to context's
 * 'steps' list.
 */
static PartitionPruneStep *
gen_prune_step_combine(GeneratePruningStepsContext *context,
					   List *source_stepids,
					   PartitionPruneCombineOp combineOp)
{
	PartitionPruneStepCombine *cstep = makeNode(PartitionPruneStepCombine);

	cstep->step.step_id = context->next_step_id++;
	cstep->combineOp = combineOp;
	cstep->source_stepids = source_stepids;

	context->steps = lappend(context->steps, cstep);

	return (PartitionPruneStep *) cstep;
}

/*
 * gen_prune_steps_from_opexps
 *		Generate and return a list of PartitionPruneStepOp that are based on
 *		OpExpr and BooleanTest clauses that have been matched to the partition
 *		key.
 *
 * 'keyclauses' is an array of List pointers, indexed by the partition key's
 * index.  Each List element in the array can contain clauses that match to
 * the corresponding partition key column.  Partition key columns without any
 * matched clauses will have an empty List.
 *
 * Some partitioning strategies allow pruning to still occur when we only have
 * clauses for a prefix of the partition key columns, for example, RANGE
 * partitioning.  Other strategies, such as HASH partitioning, require clauses
 * for all partition key columns.
 *
 * When we return multiple pruning steps here, it's up to the caller to add a
 * relevant "combine" step to combine the returned steps.  This is not done
 * here as callers may wish to include additional pruning steps before
 * combining them all.
 */
static List *
gen_prune_steps_from_opexps(GeneratePruningStepsContext *context,
							List **keyclauses, Bitmapset *nullkeys)
{
	PartitionScheme part_scheme = context->rel->part_scheme;
	List	   *opsteps = NIL;
	List	   *btree_clauses[BTMaxStrategyNumber + 1],
			   *hash_clauses[HTMaxStrategyNumber + 1];
	int			i;
	ListCell   *lc;

	memset(btree_clauses, 0, sizeof(btree_clauses));
	memset(hash_clauses, 0, sizeof(hash_clauses));
	for (i = 0; i < part_scheme->partnatts; i++)
	{
		List	   *clauselist = keyclauses[i];
		bool		consider_next_key = true;

		/*
		 * For range partitioning, if we have no clauses for the current key,
		 * we can't consider any later keys either, so we can stop here.
		 */
		if (part_scheme->strategy == PARTITION_STRATEGY_RANGE &&
			clauselist == NIL)
			break;

		/*
		 * For hash partitioning, if a column doesn't have the necessary
		 * equality clause, there should be an IS NULL clause, otherwise
		 * pruning is not possible.
		 */
		if (part_scheme->strategy == PARTITION_STRATEGY_HASH &&
			clauselist == NIL && !bms_is_member(i, nullkeys))
			return NIL;

		foreach(lc, clauselist)
		{
			PartClauseInfo *pc = (PartClauseInfo *) lfirst(lc);
			Oid			lefttype,
						righttype;

			/* Look up the operator's btree/hash strategy number. */
			if (pc->op_strategy == InvalidStrategy)
				get_op_opfamily_properties(pc->opno,
										   part_scheme->partopfamily[i],
										   false,
										   &pc->op_strategy,
										   &lefttype,
										   &righttype);

			switch (part_scheme->strategy)
			{
				case PARTITION_STRATEGY_LIST:
				case PARTITION_STRATEGY_RANGE:
					btree_clauses[pc->op_strategy] =
						lappend(btree_clauses[pc->op_strategy], pc);

					/*
					 * We can't consider subsequent partition keys if the
					 * clause for the current key contains a non-inclusive
					 * operator.
					 */
					if (pc->op_strategy == BTLessStrategyNumber ||
						pc->op_strategy == BTGreaterStrategyNumber)
						consider_next_key = false;
					break;

				case PARTITION_STRATEGY_HASH:
					if (pc->op_strategy != HTEqualStrategyNumber)
						elog(ERROR, "invalid clause for hash partitioning");
					hash_clauses[pc->op_strategy] =
						lappend(hash_clauses[pc->op_strategy], pc);
					break;

				default:
					elog(ERROR, "invalid partition strategy: %c",
						 part_scheme->strategy);
					break;
			}
		}

		/*
		 * If we've decided that clauses for subsequent partition keys
		 * wouldn't be useful for pruning, don't search any further.
		 */
		if (!consider_next_key)
			break;
	}

	/*
	 * Now, we have divided clauses according to their operator strategies.
	 * Check for each strategy if we can generate pruning step(s) by
	 * collecting a list of expressions whose values will constitute a vector
	 * that can be used as a lookup key by a partition bound searching
	 * function.
	 */
	switch (part_scheme->strategy)
	{
		case PARTITION_STRATEGY_LIST:
		case PARTITION_STRATEGY_RANGE:
			{
				List	   *eq_clauses = btree_clauses[BTEqualStrategyNumber];
				List	   *le_clauses = btree_clauses[BTLessEqualStrategyNumber];
				List	   *ge_clauses = btree_clauses[BTGreaterEqualStrategyNumber];
				int			strat;

				/*
				 * For each clause under consideration for a given strategy,
				 * we collect expressions from clauses for earlier keys, whose
				 * operator strategy is inclusive, into a list called
				 * 'prefix'. By appending the clause's own expression to the
				 * 'prefix', we'll generate one step using the so generated
				 * vector and assign the current strategy to it.  Actually,
				 * 'prefix' might contain multiple clauses for the same key,
				 * in which case, we must generate steps for various
				 * combinations of expressions of different keys, which
				 * get_steps_using_prefix takes care of for us.
				 */
				for (strat = 1; strat <= BTMaxStrategyNumber; strat++)
				{
					foreach(lc, btree_clauses[strat])
					{
						PartClauseInfo *pc = lfirst(lc);
						ListCell   *eq_start;
						ListCell   *le_start;
						ListCell   *ge_start;
						ListCell   *lc1;
						List	   *prefix = NIL;
						List	   *pc_steps;
						bool		prefix_valid = true;
						bool		pk_has_clauses;
						int			keyno;

						/*
						 * If this is a clause for the first partition key,
						 * there are no preceding expressions; generate a
						 * pruning step without a prefix.
						 *
						 * Note that we pass NULL for step_nullkeys, because
						 * we don't search list/range partition bounds where
						 * some keys are NULL.
						 */
						if (pc->keyno == 0)
						{
							Assert(pc->op_strategy == strat);
							pc_steps = get_steps_using_prefix(context, strat,
															  pc->op_is_ne,
															  pc->expr,
															  pc->cmpfn,
															  0,
															  NULL,
															  NIL);
							opsteps = list_concat(opsteps, pc_steps);
							continue;
						}

						eq_start = list_head(eq_clauses);
						le_start = list_head(le_clauses);
						ge_start = list_head(ge_clauses);

						/*
						 * We arrange clauses into prefix in ascending order
						 * of their partition key numbers.
						 */
						for (keyno = 0; keyno < pc->keyno; keyno++)
						{
							pk_has_clauses = false;

							/*
							 * Expressions from = clauses can always be in the
							 * prefix, provided they're from an earlier key.
							 */
							for_each_cell(lc1, eq_clauses, eq_start)
							{
								PartClauseInfo *eqpc = lfirst(lc1);

								if (eqpc->keyno == keyno)
								{
									prefix = lappend(prefix, eqpc);
									pk_has_clauses = true;
								}
								else
								{
									Assert(eqpc->keyno > keyno);
									break;
								}
							}
							eq_start = lc1;

							/*
							 * If we're generating steps for </<= strategy, we
							 * can add other <= clauses to the prefix,
							 * provided they're from an earlier key.
							 */
							if (strat == BTLessStrategyNumber ||
								strat == BTLessEqualStrategyNumber)
							{
								for_each_cell(lc1, le_clauses, le_start)
								{
									PartClauseInfo *lepc = lfirst(lc1);

									if (lepc->keyno == keyno)
									{
										prefix = lappend(prefix, lepc);
										pk_has_clauses = true;
									}
									else
									{
										Assert(lepc->keyno > keyno);
										break;
									}
								}
								le_start = lc1;
							}

							/*
							 * If we're generating steps for >/>= strategy, we
							 * can add other >= clauses to the prefix,
							 * provided they're from an earlier key.
							 */
							if (strat == BTGreaterStrategyNumber ||
								strat == BTGreaterEqualStrategyNumber)
							{
								for_each_cell(lc1, ge_clauses, ge_start)
								{
									PartClauseInfo *gepc = lfirst(lc1);

									if (gepc->keyno == keyno)
									{
										prefix = lappend(prefix, gepc);
										pk_has_clauses = true;
									}
									else
									{
										Assert(gepc->keyno > keyno);
										break;
									}
								}
								ge_start = lc1;
							}

							/*
							 * If this key has no clauses, prefix is not valid
							 * anymore.
							 */
							if (!pk_has_clauses)
							{
								prefix_valid = false;
								break;
							}
						}

						/*
						 * If prefix_valid, generate PartitionPruneStepOps.
						 * Otherwise, we would not find clauses for a valid
						 * subset of the partition keys anymore for the
						 * strategy; give up on generating partition pruning
						 * steps further for the strategy.
						 *
						 * As mentioned above, if 'prefix' contains multiple
						 * expressions for the same key, the following will
						 * generate multiple steps, one for each combination
						 * of the expressions for different keys.
						 *
						 * Note that we pass NULL for step_nullkeys, because
						 * we don't search list/range partition bounds where
						 * some keys are NULL.
						 */
						if (prefix_valid)
						{
							Assert(pc->op_strategy == strat);
							pc_steps = get_steps_using_prefix(context, strat,
															  pc->op_is_ne,
															  pc->expr,
															  pc->cmpfn,
															  pc->keyno,
															  NULL,
															  prefix);
							opsteps = list_concat(opsteps, pc_steps);
						}
						else
							break;
					}
				}
				break;
			}

		case PARTITION_STRATEGY_HASH:
			{
				List	   *eq_clauses = hash_clauses[HTEqualStrategyNumber];

				/* For hash partitioning, we have just the = strategy. */
				if (eq_clauses != NIL)
				{
					PartClauseInfo *pc;
					List	   *pc_steps;
					List	   *prefix = NIL;
					int			last_keyno;
					ListCell   *lc1;

					/*
					 * Locate the clause for the greatest column.  This may
					 * not belong to the last partition key, but it is the
					 * clause belonging to the last partition key we found a
					 * clause for above.
					 */
					pc = llast(eq_clauses);

					/*
					 * There might be multiple clauses which matched to that
					 * partition key; find the first such clause.  While at
					 * it, add all the clauses before that one to 'prefix'.
					 */
					last_keyno = pc->keyno;
					foreach(lc, eq_clauses)
					{
						pc = lfirst(lc);
						if (pc->keyno == last_keyno)
							break;
						prefix = lappend(prefix, pc);
					}

					/*
					 * For each clause for the "last" column, after appending
					 * the clause's own expression to the 'prefix', we'll
					 * generate one step using the so generated vector and
					 * assign = as its strategy.  Actually, 'prefix' might
					 * contain multiple clauses for the same key, in which
					 * case, we must generate steps for various combinations
					 * of expressions of different keys, which
					 * get_steps_using_prefix will take care of for us.
					 */
					for_each_cell(lc1, eq_clauses, lc)
					{
						pc = lfirst(lc1);

						/*
						 * Note that we pass nullkeys for step_nullkeys,
						 * because we need to tell hash partition bound search
						 * function which of the keys we found IS NULL clauses
						 * for.
						 */
						Assert(pc->op_strategy == HTEqualStrategyNumber);
						pc_steps =
							get_steps_using_prefix(context,
												   HTEqualStrategyNumber,
												   false,
												   pc->expr,
												   pc->cmpfn,
												   pc->keyno,
												   nullkeys,
												   prefix);
						opsteps = list_concat(opsteps, pc_steps);
					}
				}
				break;
			}

		default:
			elog(ERROR, "invalid partition strategy: %c",
				 part_scheme->strategy);
			break;
	}

	return opsteps;
}

/*
 * If the partition key has a collation, then the clause must have the same
 * input collation.  If the partition key is non-collatable, we assume the
 * collation doesn't matter, because while collation wasn't considered when
 * performing partitioning, the clause still may have a collation assigned
 * due to the other input being of a collatable type.
 *
 * See also IndexCollMatchesExprColl.
 */
#define PartCollMatchesExprColl(partcoll, exprcoll) \
	((partcoll) == InvalidOid || (partcoll) == (exprcoll))

/*
 * match_clause_to_partition_key
 *		Attempt to match the given 'clause' with the specified partition key.
 *
 * Return value is:
 * * PARTCLAUSE_NOMATCH if the clause doesn't match this partition key (but
 *   caller should keep trying, because it might match a subsequent key).
 *   Output arguments: none set.
 *
 * * PARTCLAUSE_MATCH_CLAUSE if there is a match.
 *   Output arguments: *pc is set to a PartClauseInfo constructed for the
 *   matched clause.
 *
 * * PARTCLAUSE_MATCH_NULLNESS if there is a match, and the matched clause was
 *   either a "a IS NULL" or "a IS NOT NULL" clause.
 *   Output arguments: *clause_is_not_null is set to false in the former case
 *   true otherwise.
 *
 * * PARTCLAUSE_MATCH_STEPS if there is a match.
 *   Output arguments: *clause_steps is set to the list of recursively
 *   generated steps for the clause.
 *
 * * PARTCLAUSE_MATCH_CONTRADICT if the clause is self-contradictory, ie
 *   it provably returns FALSE or NULL.
 *   Output arguments: none set.
 *
 * * PARTCLAUSE_UNSUPPORTED if the clause doesn't match this partition key
 *   and couldn't possibly match any other one either, due to its form or
 *   properties (such as containing a volatile function).
 *   Output arguments: none set.
 */
static PartClauseMatchStatus
match_clause_to_partition_key(GeneratePruningStepsContext *context,
							  Expr *clause, Expr *partkey, int partkeyidx,
							  bool *clause_is_not_null, PartClauseInfo **pc,
							  List **clause_steps)
{
	PartClauseMatchStatus boolmatchstatus;
	PartitionScheme part_scheme = context->rel->part_scheme;
	Oid			partopfamily = part_scheme->partopfamily[partkeyidx],
				partcoll = part_scheme->partcollation[partkeyidx];
	Expr	   *expr;

	/*
	 * Recognize specially shaped clauses that match a Boolean partition key.
	 */
	boolmatchstatus = match_boolean_partition_clause(partopfamily, clause,
													 partkey, &expr);

	if (boolmatchstatus == PARTCLAUSE_MATCH_CLAUSE)
	{
		PartClauseInfo *partclause;

		partclause = (PartClauseInfo *) palloc(sizeof(PartClauseInfo));
		partclause->keyno = partkeyidx;
		/* Do pruning with the Boolean equality operator. */
		partclause->opno = BooleanEqualOperator;
		partclause->op_is_ne = false;
		partclause->expr = expr;
		/* We know that expr is of Boolean type. */
		partclause->cmpfn = part_scheme->partsupfunc[partkeyidx].fn_oid;
		partclause->op_strategy = InvalidStrategy;

		*pc = partclause;

		return PARTCLAUSE_MATCH_CLAUSE;
	}
	else if (IsA(clause, OpExpr) &&
			 list_length(((OpExpr *) clause)->args) == 2)
	{
		OpExpr	   *opclause = (OpExpr *) clause;
		Expr	   *leftop,
				   *rightop;
		Oid			opno,
					op_lefttype,
					op_righttype,
					negator = InvalidOid;
		Oid			cmpfn;
		int			op_strategy;
		bool		is_opne_listp = false;
		PartClauseInfo *partclause;

		leftop = (Expr *) get_leftop(clause);
		if (IsA(leftop, RelabelType))
			leftop = ((RelabelType *) leftop)->arg;
		rightop = (Expr *) get_rightop(clause);
		if (IsA(rightop, RelabelType))
			rightop = ((RelabelType *) rightop)->arg;
		opno = opclause->opno;

		/* check if the clause matches this partition key */
		if (equal(leftop, partkey))
			expr = rightop;
		else if (equal(rightop, partkey))
		{
			/*
			 * It's only useful if we can commute the operator to put the
			 * partkey on the left.  If we can't, the clause can be deemed
			 * UNSUPPORTED.  Even if its leftop matches some later partkey, we
			 * now know it has Vars on the right, so it's no use.
			 */
			opno = get_commutator(opno);
			if (!OidIsValid(opno))
				return PARTCLAUSE_UNSUPPORTED;
			expr = leftop;
		}
		else
			/* clause does not match this partition key, but perhaps next. */
			return PARTCLAUSE_NOMATCH;

		/*
		 * Partition key match also requires collation match.  There may be
		 * multiple partkeys with the same expression but different
		 * collations, so failure is NOMATCH.
		 */
		if (!PartCollMatchesExprColl(partcoll, opclause->inputcollid))
			return PARTCLAUSE_NOMATCH;

		/*
		 * See if the operator is relevant to the partitioning opfamily.
		 *
		 * Normally we only care about operators that are listed as being part
		 * of the partitioning operator family.  But there is one exception:
		 * the not-equals operators are not listed in any operator family
		 * whatsoever, but their negators (equality) are.  We can use one of
		 * those if we find it, but only for list partitioning.
		 *
		 * Note: we report NOMATCH on failure, in case a later partkey has the
		 * same expression but different opfamily.  That's unlikely, but not
		 * much more so than duplicate expressions with different collations.
		 */
		if (op_in_opfamily(opno, partopfamily))
		{
			get_op_opfamily_properties(opno, partopfamily, false,
									   &op_strategy, &op_lefttype,
									   &op_righttype);
		}
		else
		{
			if (part_scheme->strategy != PARTITION_STRATEGY_LIST)
				return PARTCLAUSE_NOMATCH;

			/* See if the negator is equality */
			negator = get_negator(opno);
			if (OidIsValid(negator) && op_in_opfamily(negator, partopfamily))
			{
				get_op_opfamily_properties(negator, partopfamily, false,
										   &op_strategy, &op_lefttype,
										   &op_righttype);
				if (op_strategy == BTEqualStrategyNumber)
					is_opne_listp = true;	/* bingo */
			}

			/* Nope, it's not <> either. */
			if (!is_opne_listp)
				return PARTCLAUSE_NOMATCH;
		}

		/*
		 * Only allow strict operators.  This will guarantee nulls are
		 * filtered.  (This test is likely useless, since btree and hash
		 * comparison operators are generally strict.)
		 */
		if (!op_strict(opno))
			return PARTCLAUSE_UNSUPPORTED;

		/*
		 * OK, we have a match to the partition key and a suitable operator.
		 * Examine the other argument to see if it's usable for pruning.
		 *
		 * In most of these cases, we can return UNSUPPORTED because the same
		 * failure would occur no matter which partkey it's matched to.  (In
		 * particular, now that we've successfully matched one side of the
		 * opclause to a partkey, there is no chance that matching the other
		 * side to another partkey will produce a usable result, since that'd
		 * mean there are Vars on both sides.)
		 *
		 * Also, if we reject an argument for a target-dependent reason, set
		 * appropriate fields of *context to report that.  We postpone these
		 * tests until after matching the partkey and the operator, so as to
		 * reduce the odds of setting the context fields for clauses that do
		 * not end up contributing to pruning steps.
		 *
		 * First, check for non-Const argument.  (We assume that any immutable
		 * subexpression will have been folded to a Const already.)
		 */
		if (!IsA(expr, Const))
		{
			Bitmapset  *paramids;

			/*
			 * When pruning in the planner, we only support pruning using
			 * comparisons to constants.  We cannot prune on the basis of
			 * anything that's not immutable.  (Note that has_mutable_arg and
			 * has_exec_param do not get set for this target value.)
			 */
			if (context->target == PARTTARGET_PLANNER)
				return PARTCLAUSE_UNSUPPORTED;

			/*
			 * We can never prune using an expression that contains Vars.
			 *
			 * GPDB: except for Vars belonging to 'available_rels'
			 */
			if (contain_forbidden_var_clause((Node *) expr, context))
				return PARTCLAUSE_UNSUPPORTED;

			/*
			 * And we must reject anything containing a volatile function.
			 * Stable functions are OK though.
			 */
			if (contain_volatile_functions((Node *) expr))
				return PARTCLAUSE_UNSUPPORTED;

			/*
			 * See if there are any exec Params.  If so, we can only use this
			 * expression during per-scan pruning.
			 */
			paramids = pull_exec_paramids(expr);
			if (!bms_is_empty(paramids))
			{
				context->has_exec_param = true;
				if (context->target != PARTTARGET_EXEC)
					return PARTCLAUSE_UNSUPPORTED;
			}
			else
			{
				/* It's potentially usable, but mutable */
				context->has_mutable_arg = true;
			}
		}

		/*
		 * Check whether the comparison operator itself is immutable.  (We
		 * assume anything that's in a btree or hash opclass is at least
		 * stable, but we need to check for immutability.)
		 */
		if (op_volatile(opno) != PROVOLATILE_IMMUTABLE)
		{
			context->has_mutable_op = true;

			/*
			 * When pruning in the planner, we cannot prune with mutable
			 * operators.
			 */
			if (context->target == PARTTARGET_PLANNER)
				return PARTCLAUSE_UNSUPPORTED;
		}

		/*
		 * Now find the procedure to use, based on the types.  If the clause's
		 * other argument is of the same type as the partitioning opclass's
		 * declared input type, we can use the procedure cached in
		 * PartitionKey.  If not, search for a cross-type one in the same
		 * opfamily; if one doesn't exist, report no match.
		 */
		if (op_righttype == part_scheme->partopcintype[partkeyidx])
			cmpfn = part_scheme->partsupfunc[partkeyidx].fn_oid;
		else
		{
			switch (part_scheme->strategy)
			{
					/*
					 * For range and list partitioning, we need the ordering
					 * procedure with lefttype being the partition key's type,
					 * and righttype the clause's operator's right type.
					 */
				case PARTITION_STRATEGY_LIST:
				case PARTITION_STRATEGY_RANGE:
					cmpfn =
						get_opfamily_proc(part_scheme->partopfamily[partkeyidx],
										  part_scheme->partopcintype[partkeyidx],
										  op_righttype, BTORDER_PROC);
					break;

					/*
					 * For hash partitioning, we need the hashing procedure
					 * for the clause's type.
					 */
				case PARTITION_STRATEGY_HASH:
					cmpfn =
						get_opfamily_proc(part_scheme->partopfamily[partkeyidx],
										  op_righttype, op_righttype,
										  HASHEXTENDED_PROC);
					break;

				default:
					elog(ERROR, "invalid partition strategy: %c",
						 part_scheme->strategy);
					cmpfn = InvalidOid; /* keep compiler quiet */
					break;
			}

			if (!OidIsValid(cmpfn))
				return PARTCLAUSE_NOMATCH;
		}

		/*
		 * Build the clause, passing the negator if applicable.
		 */
		partclause = (PartClauseInfo *) palloc(sizeof(PartClauseInfo));
		partclause->keyno = partkeyidx;
		if (is_opne_listp)
		{
			Assert(OidIsValid(negator));
			partclause->opno = negator;
			partclause->op_is_ne = true;
			partclause->op_strategy = InvalidStrategy;
		}
		else
		{
			partclause->opno = opno;
			partclause->op_is_ne = false;
			partclause->op_strategy = op_strategy;
		}
		partclause->expr = expr;
		partclause->cmpfn = cmpfn;

		*pc = partclause;

		return PARTCLAUSE_MATCH_CLAUSE;
	}
	else if (IsA(clause, ScalarArrayOpExpr))
	{
		ScalarArrayOpExpr *saop = (ScalarArrayOpExpr *) clause;
		Oid			saop_op = saop->opno;
		Oid			saop_coll = saop->inputcollid;
		Expr	   *leftop = (Expr *) linitial(saop->args),
				   *rightop = (Expr *) lsecond(saop->args);
		List	   *elem_exprs,
				   *elem_clauses;
		ListCell   *lc1;

		if (IsA(leftop, RelabelType))
			leftop = ((RelabelType *) leftop)->arg;

		/* check if the LHS matches this partition key */
		if (!equal(leftop, partkey) ||
			!PartCollMatchesExprColl(partcoll, saop->inputcollid))
			return PARTCLAUSE_NOMATCH;

		/*
		 * See if the operator is relevant to the partitioning opfamily.
		 *
		 * In case of NOT IN (..), we get a '<>', which we handle if list
		 * partitioning is in use and we're able to confirm that it's negator
		 * is a btree equality operator belonging to the partitioning operator
		 * family.  As above, report NOMATCH for non-matching operator.
		 */
		if (!op_in_opfamily(saop_op, partopfamily))
		{
			Oid			negator;

			if (part_scheme->strategy != PARTITION_STRATEGY_LIST)
				return PARTCLAUSE_NOMATCH;

			negator = get_negator(saop_op);
			if (OidIsValid(negator) && op_in_opfamily(negator, partopfamily))
			{
				int			strategy;
				Oid			lefttype,
							righttype;

				get_op_opfamily_properties(negator, partopfamily,
										   false, &strategy,
										   &lefttype, &righttype);
				if (strategy != BTEqualStrategyNumber)
					return PARTCLAUSE_NOMATCH;
			}
			else
				return PARTCLAUSE_NOMATCH;	/* no useful negator */
		}

		/*
		 * Only allow strict operators.  This will guarantee nulls are
		 * filtered.  (This test is likely useless, since btree and hash
		 * comparison operators are generally strict.)
		 */
		if (!op_strict(saop_op))
			return PARTCLAUSE_UNSUPPORTED;

		/*
		 * OK, we have a match to the partition key and a suitable operator.
		 * Examine the array argument to see if it's usable for pruning.  This
		 * is identical to the logic for a plain OpExpr.
		 */
		if (!IsA(rightop, Const))
		{
			Bitmapset  *paramids;

			/*
			 * When pruning in the planner, we only support pruning using
			 * comparisons to constants.  We cannot prune on the basis of
			 * anything that's not immutable.  (Note that has_mutable_arg and
			 * has_exec_param do not get set for this target value.)
			 */
			if (context->target == PARTTARGET_PLANNER)
				return PARTCLAUSE_UNSUPPORTED;

			/*
			 * We can never prune using an expression that contains Vars.
			 *
			 * GPDB: except for Vars belonging to 'available_rels'
			 */
			if (contain_forbidden_var_clause((Node *) rightop, context))
				return PARTCLAUSE_UNSUPPORTED;

			/*
			 * And we must reject anything containing a volatile function.
			 * Stable functions are OK though.
			 */
			if (contain_volatile_functions((Node *) rightop))
				return PARTCLAUSE_UNSUPPORTED;

			/*
			 * See if there are any exec Params.  If so, we can only use this
			 * expression during per-scan pruning.
			 */
			paramids = pull_exec_paramids(rightop);
			if (!bms_is_empty(paramids))
			{
				context->has_exec_param = true;
				if (context->target != PARTTARGET_EXEC)
					return PARTCLAUSE_UNSUPPORTED;
			}
			else
			{
				/* It's potentially usable, but mutable */
				context->has_mutable_arg = true;
			}
		}

		/*
		 * Check whether the comparison operator itself is immutable.  (We
		 * assume anything that's in a btree or hash opclass is at least
		 * stable, but we need to check for immutability.)
		 */
		if (op_volatile(saop_op) != PROVOLATILE_IMMUTABLE)
		{
			context->has_mutable_op = true;

			/*
			 * When pruning in the planner, we cannot prune with mutable
			 * operators.
			 */
			if (context->target == PARTTARGET_PLANNER)
				return PARTCLAUSE_UNSUPPORTED;
		}

		/*
		 * Examine the contents of the array argument.
		 */
		elem_exprs = NIL;
		if (IsA(rightop, Const))
		{
			/*
			 * For a constant array, convert the elements to a list of Const
			 * nodes, one for each array element (excepting nulls).
			 */
			Const	   *arr = (Const *) rightop;
			ArrayType  *arrval;
			int16		elemlen;
			bool		elembyval;
			char		elemalign;
			Datum	   *elem_values;
			bool	   *elem_nulls;
			int			num_elems,
						i;

			/* If the array itself is null, the saop returns null */
			if (arr->constisnull)
				return PARTCLAUSE_MATCH_CONTRADICT;

			arrval = DatumGetArrayTypeP(arr->constvalue);
			get_typlenbyvalalign(ARR_ELEMTYPE(arrval),
								 &elemlen, &elembyval, &elemalign);
			deconstruct_array(arrval,
							  ARR_ELEMTYPE(arrval),
							  elemlen, elembyval, elemalign,
							  &elem_values, &elem_nulls,
							  &num_elems);
			for (i = 0; i < num_elems; i++)
			{
				Const	   *elem_expr;

				/*
				 * A null array element must lead to a null comparison result,
				 * since saop_op is known strict.  We can ignore it in the
				 * useOr case, but otherwise it implies self-contradiction.
				 */
				if (elem_nulls[i])
				{
					if (saop->useOr)
						continue;
					return PARTCLAUSE_MATCH_CONTRADICT;
				}

				elem_expr = makeConst(ARR_ELEMTYPE(arrval), -1,
									  arr->constcollid, elemlen,
									  elem_values[i], false, elembyval);
				elem_exprs = lappend(elem_exprs, elem_expr);
			}
		}
		else if (IsA(rightop, ArrayExpr))
		{
			ArrayExpr  *arrexpr = castNode(ArrayExpr, rightop);

			/*
			 * For a nested ArrayExpr, we don't know how to get the actual
			 * scalar values out into a flat list, so we give up doing
			 * anything with this ScalarArrayOpExpr.
			 */
			if (arrexpr->multidims)
				return PARTCLAUSE_UNSUPPORTED;

			/*
			 * Otherwise, we can just use the list of element values.
			 */
			elem_exprs = arrexpr->elements;
		}
		else
		{
			/* Give up on any other clause types. */
			return PARTCLAUSE_UNSUPPORTED;
		}

		/*
		 * Now generate a list of clauses, one for each array element, of the
		 * form leftop saop_op elem_expr
		 */
		elem_clauses = NIL;
		foreach(lc1, elem_exprs)
		{
			Expr	   *rightop = (Expr *) lfirst(lc1),
					   *elem_clause;

			elem_clause = make_opclause(saop_op, BOOLOID, false,
										leftop, rightop,
										InvalidOid, saop_coll);
			elem_clauses = lappend(elem_clauses, elem_clause);
		}

		/*
		 * If we have an ANY clause and multiple elements, now turn the list
		 * of clauses into an OR expression.
		 */
		if (saop->useOr && list_length(elem_clauses) > 1)
			elem_clauses = list_make1(makeBoolExpr(OR_EXPR, elem_clauses, -1));

		/* Finally, generate steps */
		*clause_steps = gen_partprune_steps_internal(context, elem_clauses);
		if (context->contradictory)
			return PARTCLAUSE_MATCH_CONTRADICT;
		else if (*clause_steps == NIL)
			return PARTCLAUSE_UNSUPPORTED;	/* step generation failed */
		return PARTCLAUSE_MATCH_STEPS;
	}
	else if (IsA(clause, NullTest))
	{
		NullTest   *nulltest = (NullTest *) clause;
		Expr	   *arg = nulltest->arg;

		if (IsA(arg, RelabelType))
			arg = ((RelabelType *) arg)->arg;

		/* Does arg match with this partition key column? */
		if (!equal(arg, partkey))
			return PARTCLAUSE_NOMATCH;

		*clause_is_not_null = (nulltest->nulltesttype == IS_NOT_NULL);

		return PARTCLAUSE_MATCH_NULLNESS;
	}

	/*
	 * If we get here then the return value depends on the result of the
	 * match_boolean_partition_clause call above.  If the call returned
	 * PARTCLAUSE_UNSUPPORTED then we're either not dealing with a bool qual
	 * or the bool qual is not suitable for pruning.  Since the qual didn't
	 * match up to any of the other qual types supported here, then trying to
	 * match it against any other partition key is a waste of time, so just
	 * return PARTCLAUSE_UNSUPPORTED.  If the qual just couldn't be matched to
	 * this partition key, then it may match another, so return
	 * PARTCLAUSE_NOMATCH.  The only other value that
	 * match_boolean_partition_clause can return is PARTCLAUSE_MATCH_CLAUSE,
	 * and since that value was already dealt with above, then we can just
	 * return boolmatchstatus.
	 */
	return boolmatchstatus;
}

/*
 * get_steps_using_prefix
 *		Generate list of PartitionPruneStepOp steps each consisting of given
 *		opstrategy
 *
 * To generate steps, step_lastexpr and step_lastcmpfn are appended to
 * expressions and cmpfns, respectively, extracted from the clauses in
 * 'prefix'.  Actually, since 'prefix' may contain multiple clauses for the
 * same partition key column, we must generate steps for various combinations
 * of the clauses of different keys.
 *
 * For list/range partitioning, callers must ensure that step_nullkeys is
 * NULL, and that prefix contains at least one clause for each of the
 * partition keys earlier than one specified in step_lastkeyno if it's
 * greater than zero.  For hash partitioning, step_nullkeys is allowed to be
 * non-NULL, but they must ensure that prefix contains at least one clause
 * for each of the partition keys other than those specified in step_nullkeys
 * and step_lastkeyno.
 *
 * For both cases, callers must also ensure that clauses in prefix are sorted
 * in ascending order of their partition key numbers.
 */
static List *
get_steps_using_prefix(GeneratePruningStepsContext *context,
					   StrategyNumber step_opstrategy,
					   bool step_op_is_ne,
					   Expr *step_lastexpr,
					   Oid step_lastcmpfn,
					   int step_lastkeyno,
					   Bitmapset *step_nullkeys,
					   List *prefix)
{
	Assert(step_nullkeys == NULL ||
		   context->rel->part_scheme->strategy == PARTITION_STRATEGY_HASH);

	/* Quick exit if there are no values to prefix with. */
	if (list_length(prefix) == 0)
	{
		PartitionPruneStep *step;

		step = gen_prune_step_op(context,
								 step_opstrategy,
								 step_op_is_ne,
								 list_make1(step_lastexpr),
								 list_make1_oid(step_lastcmpfn),
								 step_nullkeys);
		return list_make1(step);
	}

	/* Recurse to generate steps for various combinations. */
	return get_steps_using_prefix_recurse(context,
										  step_opstrategy,
										  step_op_is_ne,
										  step_lastexpr,
										  step_lastcmpfn,
										  step_lastkeyno,
										  step_nullkeys,
										  prefix,
										  list_head(prefix),
										  NIL, NIL);
}

/*
 * get_steps_using_prefix_recurse
 *		Recursively generate combinations of clauses for different partition
 *		keys and start generating steps upon reaching clauses for the greatest
 *		column that is less than the one for which we're currently generating
 *		steps (that is, step_lastkeyno)
 *
 * 'prefix' is the list of PartClauseInfos.
 * 'start' is where we should start iterating for the current invocation.
 * 'step_exprs' and 'step_cmpfns' each contains the expressions and cmpfns
 * we've generated so far from the clauses for the previous part keys.
 */
static List *
get_steps_using_prefix_recurse(GeneratePruningStepsContext *context,
							   StrategyNumber step_opstrategy,
							   bool step_op_is_ne,
							   Expr *step_lastexpr,
							   Oid step_lastcmpfn,
							   int step_lastkeyno,
							   Bitmapset *step_nullkeys,
							   List *prefix,
							   ListCell *start,
							   List *step_exprs,
							   List *step_cmpfns)
{
	List	   *result = NIL;
	ListCell   *lc;
	int			cur_keyno;

	/* Actually, recursion would be limited by PARTITION_MAX_KEYS. */
	check_stack_depth();

	/* Check if we need to recurse. */
	Assert(start != NULL);
	cur_keyno = ((PartClauseInfo *) lfirst(start))->keyno;
	if (cur_keyno < step_lastkeyno - 1)
	{
		PartClauseInfo *pc;
		ListCell   *next_start;

		/*
		 * For each clause with cur_keyno, add its expr and cmpfn to
		 * step_exprs and step_cmpfns, respectively, and recurse after setting
		 * next_start to the ListCell of the first clause for the next
		 * partition key.
		 */
		for_each_cell(lc, prefix, start)
		{
			pc = lfirst(lc);

			if (pc->keyno > cur_keyno)
				break;
		}
		next_start = lc;

		for_each_cell(lc, prefix, start)
		{
			List	   *moresteps;
			List	   *step_exprs1,
					   *step_cmpfns1;

			pc = lfirst(lc);
			if (pc->keyno == cur_keyno)
			{
				/* Leave the original step_exprs unmodified. */
				step_exprs1 = list_copy(step_exprs);
				step_exprs1 = lappend(step_exprs1, pc->expr);

				/* Leave the original step_cmpfns unmodified. */
				step_cmpfns1 = list_copy(step_cmpfns);
				step_cmpfns1 = lappend_oid(step_cmpfns1, pc->cmpfn);
			}
			else
			{
				Assert(pc->keyno > cur_keyno);
				break;
			}

			moresteps = get_steps_using_prefix_recurse(context,
													   step_opstrategy,
													   step_op_is_ne,
													   step_lastexpr,
													   step_lastcmpfn,
													   step_lastkeyno,
													   step_nullkeys,
													   prefix,
													   next_start,
													   step_exprs1,
													   step_cmpfns1);
			result = list_concat(result, moresteps);

			list_free(step_exprs1);
			list_free(step_cmpfns1);
		}
	}
	else
	{
		/*
		 * End the current recursion cycle and start generating steps, one for
		 * each clause with cur_keyno, which is all clauses from here onward
		 * till the end of the list.  Note that for hash partitioning,
		 * step_nullkeys is allowed to be non-empty, in which case step_exprs
		 * would only contain expressions for the earlier partition keys that
		 * are not specified in step_nullkeys.
		 */
		Assert(list_length(step_exprs) == cur_keyno ||
			   !bms_is_empty(step_nullkeys));

		/*
		 * Note also that for hash partitioning, each partition key should
		 * have either equality clauses or an IS NULL clause, so if a
		 * partition key doesn't have an expression, it would be specified in
		 * step_nullkeys.
		 */
		Assert(context->rel->part_scheme->strategy
			   != PARTITION_STRATEGY_HASH ||
			   list_length(step_exprs) + 2 + bms_num_members(step_nullkeys) ==
			   context->rel->part_scheme->partnatts);
		for_each_cell(lc, prefix, start)
		{
			PartClauseInfo *pc = lfirst(lc);
			PartitionPruneStep *step;
			List	   *step_exprs1,
					   *step_cmpfns1;

			Assert(pc->keyno == cur_keyno);

			/* Leave the original step_exprs unmodified. */
			step_exprs1 = list_copy(step_exprs);
			step_exprs1 = lappend(step_exprs1, pc->expr);
			step_exprs1 = lappend(step_exprs1, step_lastexpr);

			/* Leave the original step_cmpfns unmodified. */
			step_cmpfns1 = list_copy(step_cmpfns);
			step_cmpfns1 = lappend_oid(step_cmpfns1, pc->cmpfn);
			step_cmpfns1 = lappend_oid(step_cmpfns1, step_lastcmpfn);

			step = gen_prune_step_op(context,
									 step_opstrategy, step_op_is_ne,
									 step_exprs1, step_cmpfns1,
									 step_nullkeys);
			result = lappend(result, step);
		}
	}

	return result;
}

/*
 * get_matching_hash_bounds
 *		Determine offset of the hash bound matching the specified values,
 *		considering that all the non-null values come from clauses containing
 *		a compatible hash equality operator and any keys that are null come
 *		from an IS NULL clause.
 *
 * Generally this function will return a single matching bound offset,
 * although if a partition has not been setup for a given modulus then we may
 * return no matches.  If the number of clauses found don't cover the entire
 * partition key, then we'll need to return all offsets.
 *
 * 'opstrategy' if non-zero must be HTEqualStrategyNumber.
 *
 * 'values' contains Datums indexed by the partition key to use for pruning.
 *
 * 'nvalues', the number of Datums in the 'values' array.
 *
 * 'partsupfunc' contains partition hashing functions that can produce correct
 * hash for the type of the values contained in 'values'.
 *
 * 'nullkeys' is the set of partition keys that are null.
 */
static PruneStepResult *
get_matching_hash_bounds(PartitionPruneContext *context,
						 StrategyNumber opstrategy, Datum *values, int nvalues,
						 FmgrInfo *partsupfunc, Bitmapset *nullkeys)
{
	PruneStepResult *result = (PruneStepResult *) palloc0(sizeof(PruneStepResult));
	PartitionBoundInfo boundinfo = context->boundinfo;
	int		   *partindices = boundinfo->indexes;
	int			partnatts = context->partnatts;
	bool		isnull[PARTITION_MAX_KEYS];
	int			i;
	uint64		rowHash;
	int			greatest_modulus;
	Oid		   *partcollation = context->partcollation;

	Assert(context->strategy == PARTITION_STRATEGY_HASH);

	/*
	 * For hash partitioning we can only perform pruning based on equality
	 * clauses to the partition key or IS NULL clauses.  We also can only
	 * prune if we got values for all keys.
	 */
	if (nvalues + bms_num_members(nullkeys) == partnatts)
	{
		/*
		 * If there are any values, they must have come from clauses
		 * containing an equality operator compatible with hash partitioning.
		 */
		Assert(opstrategy == HTEqualStrategyNumber || nvalues == 0);

		for (i = 0; i < partnatts; i++)
			isnull[i] = bms_is_member(i, nullkeys);

		rowHash = compute_partition_hash_value(partnatts, partsupfunc, partcollation,
											   values, isnull);

		greatest_modulus = boundinfo->nindexes;
		if (partindices[rowHash % greatest_modulus] >= 0)
			result->bound_offsets =
				bms_make_singleton(rowHash % greatest_modulus);
	}
	else
	{
		/* Report all valid offsets into the boundinfo->indexes array. */
		result->bound_offsets = bms_add_range(NULL, 0,
											  boundinfo->nindexes - 1);
	}

	/*
	 * There is neither a special hash null partition or the default hash
	 * partition.
	 */
	result->scan_null = result->scan_default = false;

	return result;
}

/*
 * get_matching_list_bounds
 *		Determine the offsets of list bounds matching the specified value,
 *		according to the semantics of the given operator strategy
 *
 * scan_default will be set in the returned struct, if the default partition
 * needs to be scanned, provided one exists at all.  scan_null will be set if
 * the special null-accepting partition needs to be scanned.
 *
 * 'opstrategy' if non-zero must be a btree strategy number.
 *
 * 'value' contains the value to use for pruning.
 *
 * 'nvalues', if non-zero, should be exactly 1, because of list partitioning.
 *
 * 'partsupfunc' contains the list partitioning comparison function to be used
 * to perform partition_list_bsearch
 *
 * 'nullkeys' is the set of partition keys that are null.
 */
static PruneStepResult *
get_matching_list_bounds(PartitionPruneContext *context,
						 StrategyNumber opstrategy, Datum value, int nvalues,
						 FmgrInfo *partsupfunc, Bitmapset *nullkeys)
{
	PruneStepResult *result = (PruneStepResult *) palloc0(sizeof(PruneStepResult));
	PartitionBoundInfo boundinfo = context->boundinfo;
	int			off,
				minoff,
				maxoff;
	bool		is_equal;
	bool		inclusive = false;
	Oid		   *partcollation = context->partcollation;

	Assert(context->strategy == PARTITION_STRATEGY_LIST);
	Assert(context->partnatts == 1);

	result->scan_null = result->scan_default = false;

	if (!bms_is_empty(nullkeys))
	{
		/*
		 * Nulls may exist in only one partition - the partition whose
		 * accepted set of values includes null or the default partition if
		 * the former doesn't exist.
		 */
		if (partition_bound_accepts_nulls(boundinfo))
			result->scan_null = true;
		else
			result->scan_default = partition_bound_has_default(boundinfo);
		return result;
	}

	/*
	 * If there are no datums to compare keys with, but there are partitions,
	 * just return the default partition if one exists.
	 */
	if (boundinfo->ndatums == 0)
	{
		result->scan_default = partition_bound_has_default(boundinfo);
		return result;
	}

	minoff = 0;
	maxoff = boundinfo->ndatums - 1;

	/*
	 * If there are no values to compare with the datums in boundinfo, it
	 * means the caller asked for partitions for all non-null datums.  Add
	 * indexes of *all* partitions, including the default if any.
	 */
	if (nvalues == 0)
	{
		Assert(boundinfo->ndatums > 0);
		result->bound_offsets = bms_add_range(NULL, 0,
											  boundinfo->ndatums - 1);
		result->scan_default = partition_bound_has_default(boundinfo);
		return result;
	}

	/* Special case handling of values coming from a <> operator clause. */
	if (opstrategy == InvalidStrategy)
	{
		/*
		 * First match to all bounds.  We'll remove any matching datums below.
		 */
		Assert(boundinfo->ndatums > 0);
		result->bound_offsets = bms_add_range(NULL, 0,
											  boundinfo->ndatums - 1);

		off = partition_list_bsearch(partsupfunc, partcollation, boundinfo,
									 value, &is_equal);
		if (off >= 0 && is_equal)
		{

			/* We have a match. Remove from the result. */
			Assert(boundinfo->indexes[off] >= 0);
			result->bound_offsets = bms_del_member(result->bound_offsets,
												   off);
		}

		/* Always include the default partition if any. */
		result->scan_default = partition_bound_has_default(boundinfo);

		return result;
	}

	/*
	 * With range queries, always include the default list partition, because
	 * list partitions divide the key space in a discontinuous manner, not all
	 * values in the given range will have a partition assigned.  This may not
	 * technically be true for some data types (e.g. integer types), however,
	 * we currently lack any sort of infrastructure to provide us with proofs
	 * that would allow us to do anything smarter here.
	 */
	if (opstrategy != BTEqualStrategyNumber)
		result->scan_default = partition_bound_has_default(boundinfo);

	switch (opstrategy)
	{
		case BTEqualStrategyNumber:
			off = partition_list_bsearch(partsupfunc,
										 partcollation,
										 boundinfo, value,
										 &is_equal);
			if (off >= 0 && is_equal)
			{
				Assert(boundinfo->indexes[off] >= 0);
				result->bound_offsets = bms_make_singleton(off);
			}
			else
				result->scan_default = partition_bound_has_default(boundinfo);
			return result;

		case BTGreaterEqualStrategyNumber:
			inclusive = true;
			/* fall through */
		case BTGreaterStrategyNumber:
			off = partition_list_bsearch(partsupfunc,
										 partcollation,
										 boundinfo, value,
										 &is_equal);
			if (off >= 0)
			{
				/* We don't want the matched datum to be in the result. */
				if (!is_equal || !inclusive)
					off++;
			}
			else
			{
				/*
				 * This case means all partition bounds are greater, which in
				 * turn means that all partitions satisfy this key.
				 */
				off = 0;
			}

			/*
			 * off is greater than the numbers of datums we have partitions
			 * for.  The only possible partition that could contain a match is
			 * the default partition, but we must've set context->scan_default
			 * above anyway if one exists.
			 */
			if (off > boundinfo->ndatums - 1)
				return result;

			minoff = off;
			break;

		case BTLessEqualStrategyNumber:
			inclusive = true;
			/* fall through */
		case BTLessStrategyNumber:
			off = partition_list_bsearch(partsupfunc,
										 partcollation,
										 boundinfo, value,
										 &is_equal);
			if (off >= 0 && is_equal && !inclusive)
				off--;

			/*
			 * off is smaller than the datums of all non-default partitions.
			 * The only possible partition that could contain a match is the
			 * default partition, but we must've set context->scan_default
			 * above anyway if one exists.
			 */
			if (off < 0)
				return result;

			maxoff = off;
			break;

		default:
			elog(ERROR, "invalid strategy number %d", opstrategy);
			break;
	}

	Assert(minoff >= 0 && maxoff >= 0);
	result->bound_offsets = bms_add_range(NULL, minoff, maxoff);
	return result;
}


/*
 * get_matching_range_bounds
 *		Determine the offsets of range bounds matching the specified values,
 *		according to the semantics of the given operator strategy
 *
 * Each datum whose offset is in result is to be treated as the upper bound of
 * the partition that will contain the desired values.
 *
 * scan_default is set in the returned struct if a default partition exists
 * and we're absolutely certain that it needs to be scanned.  We do *not* set
 * it just because values match portions of the key space uncovered by
 * partitions other than default (space which we normally assume to belong to
 * the default partition): the final set of bounds obtained after combining
 * multiple pruning steps might exclude it, so we infer its inclusion
 * elsewhere.
 *
 * 'opstrategy' if non-zero must be a btree strategy number.
 *
 * 'values' contains Datums indexed by the partition key to use for pruning.
 *
 * 'nvalues', number of Datums in 'values' array. Must be <= context->partnatts.
 *
 * 'partsupfunc' contains the range partitioning comparison functions to be
 * used to perform partition_range_datum_bsearch or partition_rbound_datum_cmp
 * using.
 *
 * 'nullkeys' is the set of partition keys that are null.
 */
static PruneStepResult *
get_matching_range_bounds(PartitionPruneContext *context,
						  StrategyNumber opstrategy, Datum *values, int nvalues,
						  FmgrInfo *partsupfunc, Bitmapset *nullkeys)
{
	PruneStepResult *result = (PruneStepResult *) palloc0(sizeof(PruneStepResult));
	PartitionBoundInfo boundinfo = context->boundinfo;
	Oid		   *partcollation = context->partcollation;
	int			partnatts = context->partnatts;
	int		   *partindices = boundinfo->indexes;
	int			off,
				minoff,
				maxoff;
	bool		is_equal;
	bool		inclusive = false;

	Assert(context->strategy == PARTITION_STRATEGY_RANGE);
	Assert(nvalues <= partnatts);

	result->scan_null = result->scan_default = false;

	/*
	 * If there are no datums to compare keys with, or if we got an IS NULL
	 * clause just return the default partition, if it exists.
	 */
	if (boundinfo->ndatums == 0 || !bms_is_empty(nullkeys))
	{
		result->scan_default = partition_bound_has_default(boundinfo);
		return result;
	}

	minoff = 0;
	maxoff = boundinfo->ndatums;

	/*
	 * If there are no values to compare with the datums in boundinfo, it
	 * means the caller asked for partitions for all non-null datums.  Add
	 * indexes of *all* partitions, including the default partition if one
	 * exists.
	 */
	if (nvalues == 0)
	{
		/* ignore key space not covered by any partitions */
		if (partindices[minoff] < 0)
			minoff++;
		if (partindices[maxoff] < 0)
			maxoff--;

		result->scan_default = partition_bound_has_default(boundinfo);
		Assert(partindices[minoff] >= 0 &&
			   partindices[maxoff] >= 0);
		result->bound_offsets = bms_add_range(NULL, minoff, maxoff);

		return result;
	}

	/*
	 * If the query does not constrain all key columns, we'll need to scan the
	 * default partition, if any.
	 */
	if (nvalues < partnatts)
		result->scan_default = partition_bound_has_default(boundinfo);

	switch (opstrategy)
	{
		case BTEqualStrategyNumber:
			/* Look for the smallest bound that is = lookup value. */
			off = partition_range_datum_bsearch(partsupfunc,
												partcollation,
												boundinfo,
												nvalues, values,
												&is_equal);

			if (off >= 0 && is_equal)
			{
				if (nvalues == partnatts)
				{
					/* There can only be zero or one matching partition. */
					result->bound_offsets = bms_make_singleton(off + 1);
					return result;
				}
				else
				{
					int			saved_off = off;

					/*
					 * Since the lookup value contains only a prefix of keys,
					 * we must find other bounds that may also match the
					 * prefix.  partition_range_datum_bsearch() returns the
					 * offset of one of them, find others by checking adjacent
					 * bounds.
					 */

					/*
					 * First find greatest bound that's smaller than the
					 * lookup value.
					 */
					while (off >= 1)
					{
						int32		cmpval;

						cmpval =
							partition_rbound_datum_cmp(partsupfunc,
													   partcollation,
													   boundinfo->datums[off - 1],
													   boundinfo->kind[off - 1],
													   values, nvalues);
						if (cmpval != 0)
							break;
						off--;
					}

					Assert(0 ==
						   partition_rbound_datum_cmp(partsupfunc,
													  partcollation,
													  boundinfo->datums[off],
													  boundinfo->kind[off],
													  values, nvalues));

					/*
					 * We can treat 'off' as the offset of the smallest bound
					 * to be included in the result, if we know it is the
					 * upper bound of the partition in which the lookup value
					 * could possibly exist.  One case it couldn't is if the
					 * bound, or precisely the matched portion of its prefix,
					 * is not inclusive.
					 */
					if (boundinfo->kind[off][nvalues] ==
						PARTITION_RANGE_DATUM_MINVALUE)
						off++;

					minoff = off;

					/*
					 * Now find smallest bound that's greater than the lookup
					 * value.
					 */
					off = saved_off;
					while (off < boundinfo->ndatums - 1)
					{
						int32		cmpval;

						cmpval = partition_rbound_datum_cmp(partsupfunc,
															partcollation,
															boundinfo->datums[off + 1],
															boundinfo->kind[off + 1],
															values, nvalues);
						if (cmpval != 0)
							break;
						off++;
					}

					Assert(0 ==
						   partition_rbound_datum_cmp(partsupfunc,
													  partcollation,
													  boundinfo->datums[off],
													  boundinfo->kind[off],
													  values, nvalues));

					/*
					 * off + 1, then would be the offset of the greatest bound
					 * to be included in the result.
					 */
					maxoff = off + 1;
				}

				Assert(minoff >= 0 && maxoff >= 0);
				result->bound_offsets = bms_add_range(NULL, minoff, maxoff);
			}
			else
			{
				/*
				 * The lookup value falls in the range between some bounds in
				 * boundinfo.  'off' would be the offset of the greatest bound
				 * that is <= lookup value, so add off + 1 to the result
				 * instead as the offset of the upper bound of the only
				 * partition that may contain the lookup value.  If 'off' is
				 * -1 indicating that all bounds are greater, then we simply
				 * end up adding the first bound's offset, that is, 0.
				 */
				result->bound_offsets = bms_make_singleton(off + 1);
			}

			return result;

		case BTGreaterEqualStrategyNumber:
			inclusive = true;
			/* fall through */
		case BTGreaterStrategyNumber:

			/*
			 * Look for the smallest bound that is > or >= lookup value and
			 * set minoff to its offset.
			 */
			off = partition_range_datum_bsearch(partsupfunc,
												partcollation,
												boundinfo,
												nvalues, values,
												&is_equal);
			if (off < 0)
			{
				/*
				 * All bounds are greater than the lookup value, so include
				 * all of them in the result.
				 */
				minoff = 0;
			}
			else
			{
				if (is_equal && nvalues < partnatts)
				{
					/*
					 * Since the lookup value contains only a prefix of keys,
					 * we must find other bounds that may also match the
					 * prefix.  partition_range_datum_bsearch() returns the
					 * offset of one of them, find others by checking adjacent
					 * bounds.
					 *
					 * Based on whether the lookup values are inclusive or
					 * not, we must either include the indexes of all such
					 * bounds in the result (that is, set minoff to the index
					 * of smallest such bound) or find the smallest one that's
					 * greater than the lookup values and set minoff to that.
					 */
					while (off >= 1 && off < boundinfo->ndatums - 1)
					{
						int32		cmpval;
						int			nextoff;

						nextoff = inclusive ? off - 1 : off + 1;
						cmpval =
							partition_rbound_datum_cmp(partsupfunc,
													   partcollation,
													   boundinfo->datums[nextoff],
													   boundinfo->kind[nextoff],
													   values, nvalues);
						if (cmpval != 0)
							break;

						off = nextoff;
					}

					Assert(0 ==
						   partition_rbound_datum_cmp(partsupfunc,
													  partcollation,
													  boundinfo->datums[off],
													  boundinfo->kind[off],
													  values, nvalues));

					minoff = inclusive ? off : off + 1;
				}
				else
				{

					/*
					 * lookup value falls in the range between some bounds in
					 * boundinfo.  off would be the offset of the greatest
					 * bound that is <= lookup value, so add off + 1 to the
					 * result instead as the offset of the upper bound of the
					 * smallest partition that may contain the lookup value.
					 */
					minoff = off + 1;
				}
			}
			break;

		case BTLessEqualStrategyNumber:
			inclusive = true;
			/* fall through */
		case BTLessStrategyNumber:

			/*
			 * Look for the greatest bound that is < or <= lookup value and
			 * set maxoff to its offset.
			 */
			off = partition_range_datum_bsearch(partsupfunc,
												partcollation,
												boundinfo,
												nvalues, values,
												&is_equal);
			if (off >= 0)
			{
				/*
				 * See the comment above.
				 */
				if (is_equal && nvalues < partnatts)
				{
					while (off >= 1 && off < boundinfo->ndatums - 1)
					{
						int32		cmpval;
						int			nextoff;

						nextoff = inclusive ? off + 1 : off - 1;
						cmpval = partition_rbound_datum_cmp(partsupfunc,
															partcollation,
															boundinfo->datums[nextoff],
															boundinfo->kind[nextoff],
															values, nvalues);
						if (cmpval != 0)
							break;

						off = nextoff;
					}

					Assert(0 ==
						   partition_rbound_datum_cmp(partsupfunc,
													  partcollation,
													  boundinfo->datums[off],
													  boundinfo->kind[off],
													  values, nvalues));

					maxoff = inclusive ? off + 1 : off;
				}

				/*
				 * The lookup value falls in the range between some bounds in
				 * boundinfo.  'off' would be the offset of the greatest bound
				 * that is <= lookup value, so add off + 1 to the result
				 * instead as the offset of the upper bound of the greatest
				 * partition that may contain lookup value.  If the lookup
				 * value had exactly matched the bound, but it isn't
				 * inclusive, no need add the adjacent partition.
				 */
				else if (!is_equal || inclusive)
					maxoff = off + 1;
				else
					maxoff = off;
			}
			else
			{
				/*
				 * 'off' is -1 indicating that all bounds are greater, so just
				 * set the first bound's offset as maxoff.
				 */
				maxoff = off + 1;
			}
			break;

		default:
			elog(ERROR, "invalid strategy number %d", opstrategy);
			break;
	}

	Assert(minoff >= 0 && minoff <= boundinfo->ndatums);
	Assert(maxoff >= 0 && maxoff <= boundinfo->ndatums);

	/*
	 * If the smallest partition to return has MINVALUE (negative infinity) as
	 * its lower bound, increment it to point to the next finite bound
	 * (supposedly its upper bound), so that we don't inadvertently end up
	 * scanning the default partition.
	 */
	if (minoff < boundinfo->ndatums && partindices[minoff] < 0)
	{
		int			lastkey = nvalues - 1;

		if (boundinfo->kind[minoff][lastkey] ==
			PARTITION_RANGE_DATUM_MINVALUE)
		{
			minoff++;
			Assert(boundinfo->indexes[minoff] >= 0);
		}
	}

	/*
	 * If the previous greatest partition has MAXVALUE (positive infinity) as
	 * its upper bound (something only possible to do with multi-column range
	 * partitioning), we scan switch to it as the greatest partition to
	 * return.  Again, so that we don't inadvertently end up scanning the
	 * default partition.
	 */
	if (maxoff >= 1 && partindices[maxoff] < 0)
	{
		int			lastkey = nvalues - 1;

		if (boundinfo->kind[maxoff - 1][lastkey] ==
			PARTITION_RANGE_DATUM_MAXVALUE)
		{
			maxoff--;
			Assert(boundinfo->indexes[maxoff] >= 0);
		}
	}

	Assert(minoff >= 0 && maxoff >= 0);
	if (minoff <= maxoff)
		result->bound_offsets = bms_add_range(NULL, minoff, maxoff);

	return result;
}

/*
 * pull_exec_paramids
 *		Returns a Bitmapset containing the paramids of all Params with
 *		paramkind = PARAM_EXEC in 'expr'.
 */
static Bitmapset *
pull_exec_paramids(Expr *expr)
{
	Bitmapset  *result = NULL;

	(void) pull_exec_paramids_walker((Node *) expr, &result);

	return result;
}

static bool
pull_exec_paramids_walker(Node *node, Bitmapset **context)
{
	if (node == NULL)
		return false;
	if (IsA(node, Param))
	{
		Param	   *param = (Param *) node;

		if (param->paramkind == PARAM_EXEC)
			*context = bms_add_member(*context, param->paramid);
		return false;
	}
	return expression_tree_walker(node, pull_exec_paramids_walker,
								  (void *) context);
}

/*
 * get_partkey_exec_paramids
 *		Loop through given pruning steps and find out which exec Params
 *		are used.
 *
 * Returns a Bitmapset of Param IDs.
 */
static Bitmapset *
get_partkey_exec_paramids(List *steps)
{
	Bitmapset  *execparamids = NULL;
	ListCell   *lc;

	foreach(lc, steps)
	{
		PartitionPruneStepOp *step = (PartitionPruneStepOp *) lfirst(lc);
		ListCell   *lc2;

		if (!IsA(step, PartitionPruneStepOp))
			continue;

		foreach(lc2, step->exprs)
		{
			Expr	   *expr = lfirst(lc2);

			/* We can be quick for plain Consts */
			if (!IsA(expr, Const))
				execparamids = bms_join(execparamids,
										pull_exec_paramids(expr));
		}
	}

	return execparamids;
}

/*
 * perform_pruning_base_step
 *		Determines the indexes of datums that satisfy conditions specified in
 *		'opstep'.
 *
 * Result also contains whether special null-accepting and/or default
 * partition need to be scanned.
 */
static PruneStepResult *
perform_pruning_base_step(PartitionPruneContext *context,
						  PartitionPruneStepOp *opstep)
{
	ListCell   *lc1,
			   *lc2;
	int			keyno,
				nvalues;
	Datum		values[PARTITION_MAX_KEYS];
	FmgrInfo   *partsupfunc;
	int			stateidx;

	/*
	 * There better be the same number of expressions and compare functions.
	 */
	Assert(list_length(opstep->exprs) == list_length(opstep->cmpfns));

	nvalues = 0;
	lc1 = list_head(opstep->exprs);
	lc2 = list_head(opstep->cmpfns);

	/*
	 * Generate the partition lookup key that will be used by one of the
	 * get_matching_*_bounds functions called below.
	 */
	for (keyno = 0; keyno < context->partnatts; keyno++)
	{
		/*
		 * For hash partitioning, it is possible that values of some keys are
		 * not provided in operator clauses, but instead the planner found
		 * that they appeared in a IS NULL clause.
		 */
		if (bms_is_member(keyno, opstep->nullkeys))
			continue;

		/*
		 * For range partitioning, we must only perform pruning with values
		 * for either all partition keys or a prefix thereof.
		 */
		if (keyno > nvalues && context->strategy == PARTITION_STRATEGY_RANGE)
			break;

		if (lc1 != NULL)
		{
			Expr	   *expr;
			Datum		datum;
			bool		isnull;
			Oid			cmpfn;

			expr = lfirst(lc1);
			stateidx = PruneCxtStateIdx(context->partnatts,
										opstep->step.step_id, keyno);
			partkey_datum_from_expr(context, expr, stateidx,
									&datum, &isnull);

			/*
			 * Since we only allow strict operators in pruning steps, any
			 * null-valued comparison value must cause the comparison to fail,
			 * so that no partitions could match.
			 */
			if (isnull)
			{
				PruneStepResult *result;

				result = (PruneStepResult *) palloc(sizeof(PruneStepResult));
				result->bound_offsets = NULL;
				result->scan_default = false;
				result->scan_null = false;

				return result;
			}

			/* Set up the stepcmpfuncs entry, unless we already did */
			cmpfn = lfirst_oid(lc2);
			Assert(OidIsValid(cmpfn));
			if (cmpfn != context->stepcmpfuncs[stateidx].fn_oid)
			{
				/*
				 * If the needed support function is the same one cached in
				 * the relation's partition key, copy the cached FmgrInfo.
				 * Otherwise (i.e., when we have a cross-type comparison), an
				 * actual lookup is required.
				 */
				if (cmpfn == context->partsupfunc[keyno].fn_oid)
					fmgr_info_copy(&context->stepcmpfuncs[stateidx],
								   &context->partsupfunc[keyno],
								   context->ppccontext);
				else
					fmgr_info_cxt(cmpfn, &context->stepcmpfuncs[stateidx],
								  context->ppccontext);
			}

			values[keyno] = datum;
			nvalues++;

			lc1 = lnext(opstep->exprs, lc1);
			lc2 = lnext(opstep->cmpfns, lc2);
		}
	}

	/*
	 * Point partsupfunc to the entry for the 0th key of this step; the
	 * additional support functions, if any, follow consecutively.
	 */
	stateidx = PruneCxtStateIdx(context->partnatts, opstep->step.step_id, 0);
	partsupfunc = &context->stepcmpfuncs[stateidx];

	switch (context->strategy)
	{
		case PARTITION_STRATEGY_HASH:
			return get_matching_hash_bounds(context,
											opstep->opstrategy,
											values, nvalues,
											partsupfunc,
											opstep->nullkeys);

		case PARTITION_STRATEGY_LIST:
			return get_matching_list_bounds(context,
											opstep->opstrategy,
											values[0], nvalues,
											&partsupfunc[0],
											opstep->nullkeys);

		case PARTITION_STRATEGY_RANGE:
			return get_matching_range_bounds(context,
											 opstep->opstrategy,
											 values, nvalues,
											 partsupfunc,
											 opstep->nullkeys);

		default:
			elog(ERROR, "unexpected partition strategy: %d",
				 (int) context->strategy);
			break;
	}

	return NULL;
}

/*
 * perform_pruning_combine_step
 *		Determines the indexes of datums obtained by combining those given
 *		by the steps identified by cstep->source_stepids using the specified
 *		combination method
 *
 * Since cstep may refer to the result of earlier steps, we also receive
 * step_results here.
 */
static PruneStepResult *
perform_pruning_combine_step(PartitionPruneContext *context,
							 PartitionPruneStepCombine *cstep,
							 PruneStepResult **step_results)
{
	PruneStepResult *result = (PruneStepResult *) palloc0(sizeof(PruneStepResult));
	bool		firststep;
	ListCell   *lc1;

	/*
	 * A combine step without any source steps is an indication to not perform
	 * any partition pruning.  Return all datum indexes in that case.
	 */
	if (cstep->source_stepids == NIL)
	{
		PartitionBoundInfo boundinfo = context->boundinfo;

		result->bound_offsets =
			bms_add_range(NULL, 0, boundinfo->nindexes - 1);
		result->scan_default = partition_bound_has_default(boundinfo);
		result->scan_null = partition_bound_accepts_nulls(boundinfo);
		return result;
	}

	switch (cstep->combineOp)
	{
		case PARTPRUNE_COMBINE_UNION:
			foreach(lc1, cstep->source_stepids)
			{
				int			step_id = lfirst_int(lc1);
				PruneStepResult *step_result;

				/*
				 * step_results[step_id] must contain a valid result, which is
				 * confirmed by the fact that cstep's step_id is greater than
				 * step_id and the fact that results of the individual steps
				 * are evaluated in sequence of their step_ids.
				 */
				if (step_id >= cstep->step.step_id)
					elog(ERROR, "invalid pruning combine step argument");
				step_result = step_results[step_id];
				Assert(step_result != NULL);

				/* Record any additional datum indexes from this step */
				result->bound_offsets = bms_add_members(result->bound_offsets,
														step_result->bound_offsets);

				/* Update whether to scan null and default partitions. */
				if (!result->scan_null)
					result->scan_null = step_result->scan_null;
				if (!result->scan_default)
					result->scan_default = step_result->scan_default;
			}
			break;

		case PARTPRUNE_COMBINE_INTERSECT:
			firststep = true;
			foreach(lc1, cstep->source_stepids)
			{
				int			step_id = lfirst_int(lc1);
				PruneStepResult *step_result;

				if (step_id >= cstep->step.step_id)
					elog(ERROR, "invalid pruning combine step argument");
				step_result = step_results[step_id];
				Assert(step_result != NULL);

				if (firststep)
				{
					/* Copy step's result the first time. */
					result->bound_offsets =
						bms_copy(step_result->bound_offsets);
					result->scan_null = step_result->scan_null;
					result->scan_default = step_result->scan_default;
					firststep = false;
				}
				else
				{
					/* Record datum indexes common to both steps */
					result->bound_offsets =
						bms_int_members(result->bound_offsets,
										step_result->bound_offsets);

					/* Update whether to scan null and default partitions. */
					if (result->scan_null)
						result->scan_null = step_result->scan_null;
					if (result->scan_default)
						result->scan_default = step_result->scan_default;
				}
			}
			break;
	}

	return result;
}

/*
 * match_boolean_partition_clause
 *
 * If we're able to match the clause to the partition key as specially-shaped
 * boolean clause, set *outconst to a Const containing a true or false value
 * and return PARTCLAUSE_MATCH_CLAUSE.  Returns PARTCLAUSE_UNSUPPORTED if the
 * clause is not a boolean clause or if the boolean clause is unsuitable for
 * partition pruning.  Returns PARTCLAUSE_NOMATCH if it's a bool quals but
 * just does not match this partition key.  *outconst is set to NULL in the
 * latter two cases.
 */
static PartClauseMatchStatus
match_boolean_partition_clause(Oid partopfamily, Expr *clause, Expr *partkey,
							   Expr **outconst)
{
	Expr	   *leftop;

	*outconst = NULL;

	if (!IsBooleanOpfamily(partopfamily))
		return PARTCLAUSE_UNSUPPORTED;

	if (IsA(clause, BooleanTest))
	{
		BooleanTest *btest = (BooleanTest *) clause;

		/* Only IS [NOT] TRUE/FALSE are any good to us */
		if (btest->booltesttype == IS_UNKNOWN ||
			btest->booltesttype == IS_NOT_UNKNOWN)
			return PARTCLAUSE_UNSUPPORTED;

		leftop = btest->arg;
		if (IsA(leftop, RelabelType))
			leftop = ((RelabelType *) leftop)->arg;

		if (equal(leftop, partkey))
			*outconst = (btest->booltesttype == IS_TRUE ||
						 btest->booltesttype == IS_NOT_FALSE)
				? (Expr *) makeBoolConst(true, false)
				: (Expr *) makeBoolConst(false, false);

		if (*outconst)
			return PARTCLAUSE_MATCH_CLAUSE;
	}
	else
	{
		bool		is_not_clause = is_notclause(clause);

		leftop = is_not_clause ? get_notclausearg(clause) : clause;

		if (IsA(leftop, RelabelType))
			leftop = ((RelabelType *) leftop)->arg;

		/* Compare to the partition key, and make up a clause ... */
		if (equal(leftop, partkey))
			*outconst = is_not_clause ?
				(Expr *) makeBoolConst(false, false) :
				(Expr *) makeBoolConst(true, false);
		else if (equal(negate_clause((Node *) leftop), partkey))
			*outconst = (Expr *) makeBoolConst(false, false);

		if (*outconst)
			return PARTCLAUSE_MATCH_CLAUSE;
	}

	return PARTCLAUSE_NOMATCH;
}

/*
 * partkey_datum_from_expr
 *		Evaluate expression for potential partition pruning
 *
 * Evaluate 'expr'; set *value and *isnull to the resulting Datum and nullflag.
 *
 * If expr isn't a Const, its ExprState is in stateidx of the context
 * exprstate array.
 *
 * Note that the evaluated result may be in the per-tuple memory context of
 * context->planstate->ps_ExprContext, and we may have leaked other memory
 * there too.  This memory must be recovered by resetting that ExprContext
 * after we're done with the pruning operation (see execPartition.c).
 */
static void
partkey_datum_from_expr(PartitionPruneContext *context,
						Expr *expr, int stateidx,
						Datum *value, bool *isnull)
{
	if (IsA(expr, Const))
	{
		/* We can always determine the value of a constant */
		Const	   *con = (Const *) expr;

		*value = con->constvalue;
		*isnull = con->constisnull;
	}
	else
	{
		ExprState  *exprstate;
		ExprContext *ectx;

		/*
		 * We should never see a non-Const in a step unless we're running in
		 * the executor.
		 */
		Assert(context->planstate != NULL);

		exprstate = context->exprstates[stateidx];
		ectx = context->planstate->ps_ExprContext;
		*value = ExecEvalExprSwitchContext(exprstate, ectx, isnull);
	}
}

static bool contain_forbidden_var_clause_walker(Node *node, void *context);

/*
 * Returns 'true', if the expression contains any Vars, except that
 * Vars referring to the set of relations in context->available_rels are
 * allowed when building steps for run-time pruning.
 */
static bool
contain_forbidden_var_clause(Node *node, GeneratePruningStepsContext *context)
{
	return contain_forbidden_var_clause_walker(node, context);
}

static bool
contain_forbidden_var_clause_walker(Node *node, void *context)
{
	GeneratePruningStepsContext *gcontext = (GeneratePruningStepsContext *) context;

	if (node == NULL)
		return false;
	if (IsA(node, Var))
	{
		Var		   *var = (Var *) node;

		if (var->varlevelsup == 0)
		{
			if (bms_is_member(var->varno, gcontext->available_relids))
			{
				gcontext->has_vars = true;
				if (gcontext->target != PARTTARGET_EXEC)
					return true;		/* abort the tree traversal and return true */
			}
			else
				return true;		/* abort the tree traversal and return true */
		}
		return false;
	}
	if (IsA(node, CurrentOfExpr))
		return true;
	if (IsA(node, PlaceHolderVar))
	{
		if (((PlaceHolderVar *) node)->phlevelsup == 0)
			return true;		/* abort the tree traversal and return true */
		/* else fall through to check the contained expr */
	}
	return expression_tree_walker(node, contain_forbidden_var_clause_walker, context);
}<|MERGE_RESOLUTION|>--- conflicted
+++ resolved
@@ -141,21 +141,13 @@
 	bool		scan_null;		/* Scan the partition for NULL values? */
 } PruneStepResult;
 
-<<<<<<< HEAD
-=======
-
 static List *add_part_relids(List *allpartrelids, Bitmapset *partrelids);
->>>>>>> d457cb4e
 static List *make_partitionedrel_pruneinfo(PlannerInfo *root,
 										   RelOptInfo *parentrel,
 										   List *prunequal,
 										   Bitmapset *partrelids,
 										   int *relid_subplan_map,
-<<<<<<< HEAD
 										   Relids available_relids,
-										   List *partitioned_rels, List *prunequal,
-=======
->>>>>>> d457cb4e
 										   Bitmapset **matchedsubplans);
 static void gen_partprune_steps(RelOptInfo *rel, List *clauses,
 								Relids available_relids,
@@ -238,7 +230,7 @@
 						 List *prunequal)
 {
 	return make_partition_pruneinfo_ext(root, parentrel,
-										subpaths, partitioned_rels,
+										subpaths,
 										prunequal, NULL);
 }
 
@@ -248,7 +240,7 @@
  */
 PartitionPruneInfo *
 make_partition_pruneinfo_ext(PlannerInfo *root, RelOptInfo *parentrel,
-							 List *subpaths, List *partitioned_rels,
+							 List *subpaths,
 							 List *prunequal, Relids available_relids)
 {
 	PartitionPruneInfo *pruneinfo;
@@ -342,11 +334,7 @@
 												  prunequal,
 												  partrelids,
 												  relid_subplan_map,
-<<<<<<< HEAD
 												  available_relids,
-												  rels, prunequal,
-=======
->>>>>>> d457cb4e
 												  &matchedsubplans);
 
 		/* When pruning is possible, record the matched subplans */
@@ -474,11 +462,7 @@
 							  List *prunequal,
 							  Bitmapset *partrelids,
 							  int *relid_subplan_map,
-<<<<<<< HEAD
 							  Relids available_relids,
-							  List *partitioned_rels, List *prunequal,
-=======
->>>>>>> d457cb4e
 							  Bitmapset **matchedsubplans)
 {
 	RelOptInfo *targetpart = NULL;
