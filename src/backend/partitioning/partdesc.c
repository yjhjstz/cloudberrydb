--- conflicted
+++ resolved
@@ -99,11 +99,17 @@
 		ActiveSnapshotSet())
 	{
 		Snapshot	activesnap;
+		bool setDistributedSnapshotIgnore = false;
+		XidInMVCCSnapshotCheckResult snapshotCheckResult;
 
 		Assert(TransactionIdIsValid(rel->rd_partdesc_nodetached_xmin));
 		activesnap = GetActiveSnapshot();
 
-		if (!XidInMVCCSnapshot(rel->rd_partdesc_nodetached_xmin, activesnap))
+		/* We only have a xmin. There is no tuple's infomask2 to be checked. */
+		snapshotCheckResult = XidInMVCCSnapshot(rel->rd_partdesc_nodetached_xmin, activesnap,
+												false, &setDistributedSnapshotIgnore);
+
+		if (snapshotCheckResult != XID_IN_SNAPSHOT)
 			return rel->rd_partdesc_nodetached;
 	}
 
@@ -149,6 +155,7 @@
 	PartitionKey key = RelationGetPartitionKey(rel);
 	MemoryContext new_pdcxt;
 	MemoryContext oldcxt;
+	MemoryContext saved_cxt;
 	MemoryContext rbcontext;
 	int		   *mapping;
 
@@ -171,7 +178,7 @@
 	rbcontext = AllocSetContextCreate(CurrentMemoryContext,
 									  "RelationBuildPartitionDesc",
 									  ALLOCSET_DEFAULT_SIZES);
-	oldcxt = MemoryContextSwitchTo(rbcontext);
+	saved_cxt = MemoryContextSwitchTo(rbcontext);
 
 	/*
 	 * Get partition oids from pg_inherits.  This uses a single snapshot to
@@ -312,15 +319,7 @@
 	/* If there are no partitions, the rest of the partdesc can stay zero */
 	if (nparts > 0)
 	{
-<<<<<<< HEAD
-		/* Create PartitionBoundInfo, using the temporary context. */
-		boundinfo = partition_bounds_create(boundspecs, nparts, key, &mapping);
-
-		/* Now copy all info into relcache's partdesc. */
-		MemoryContextSwitchTo(rel->rd_pdcxt);
-=======
 		oldcxt = MemoryContextSwitchTo(new_pdcxt);
->>>>>>> d457cb4e
 		partdesc->boundinfo = partition_bounds_copy(boundinfo, key);
 		partdesc->oids = (Oid *) palloc(nparts * sizeof(Oid));
 		partdesc->is_leaf = (bool *) palloc(nparts * sizeof(bool));
@@ -330,14 +329,7 @@
 		 * result array.  The order of OIDs in the former is defined by the
 		 * catalog scan that retrieved them, whereas that in the latter is
 		 * defined by canonicalized representation of the partition bounds.
-<<<<<<< HEAD
-		 *
-		 * Also record leaf-ness of each partition.  For this we use
-		 * get_rel_relkind() which may leak memory, so be sure to run it in
-		 * the temporary context.
-=======
 		 * Also save leaf-ness of each partition.
->>>>>>> d457cb4e
 		 */
 		MemoryContextSwitchTo(rbcontext);
 		for (i = 0; i < nparts; i++)
@@ -405,15 +397,10 @@
 		rel->rd_pdcxt = new_pdcxt;
 		rel->rd_partdesc = partdesc;
 	}
-
-<<<<<<< HEAD
-	rel->rd_partdesc = partdesc;
 	/* Return to caller's context, and blow away the temporary context. */
-	MemoryContextSwitchTo(oldcxt);
+	MemoryContextSwitchTo(saved_cxt);
 	MemoryContextDelete(rbcontext);
-=======
 	return partdesc;
->>>>>>> d457cb4e
 }
 
 /*
