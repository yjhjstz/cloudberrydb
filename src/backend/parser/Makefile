#-------------------------------------------------------------------------
#
# Makefile for parser
#
# src/backend/parser/Makefile
#
#-------------------------------------------------------------------------

subdir = src/backend/parser
top_builddir = ../../..
include $(top_builddir)/src/Makefile.global

override CPPFLAGS := -I. -I$(srcdir) $(CPPFLAGS)

<<<<<<< HEAD
OBJS= analyze.o gram.o scan.o keywords.o kwlookup.o parser.o \
=======
OBJS= analyze.o gram.o scan.o parser.o \
>>>>>>> b5bce6c1
      parse_agg.o parse_clause.o parse_coerce.o parse_collate.o parse_cte.o \
      parse_expr.o parse_func.o parse_node.o parse_oper.o parse_param.o \
      parse_relation.o parse_target.o parse_type.o parse_utilcmd.o scansup.o
OBJS+= parse_partition.o

include $(top_srcdir)/src/backend/common.mk


# Latest flex causes warnings in this file.
ifeq ($(GCC),yes)
scan.o: CFLAGS += -Wno-error
endif


# There is no correct way to write a rule that generates two files.
# Rules with two targets don't have that meaning, they are merely
# shorthand for two otherwise separate rules.  If we have an action
# that in fact generates two or more files, we must choose one of them
# as primary and show it as the action's output, then make all of the
# other output files dependent on the primary, like this.  Furthermore,
# the "touch" action is essential, because it ensures that gram.h is
# marked as newer than (or at least no older than) gram.c.  Without that,
# make is likely to try to rebuild gram.h in subsequent runs, which causes
# failures in VPATH builds from tarballs.

gram.h: gram.c
	touch $@

gram.c: BISONFLAGS += -d
gram.c: BISON_CHECK_CMD = $(PERL) $(srcdir)/check_keywords.pl $< $(top_srcdir)/src/include/parser/kwlist.h


scan.c: FLEXFLAGS = -CF -p -p
scan.c: FLEX_NO_BACKUP=yes


# Force these dependencies to be known even without dependency info built:
<<<<<<< HEAD
gram.o scan.o keywords.o parser.o: gram.h
=======
gram.o scan.o parser.o: gram.h
>>>>>>> b5bce6c1


# gram.c, gram.h, and scan.c are in the distribution tarball, so they
# are not cleaned here.
clean distclean maintainer-clean:
	rm -f lex.backup<|MERGE_RESOLUTION|>--- conflicted
+++ resolved
@@ -12,11 +12,7 @@
 
 override CPPFLAGS := -I. -I$(srcdir) $(CPPFLAGS)
 
-<<<<<<< HEAD
-OBJS= analyze.o gram.o scan.o keywords.o kwlookup.o parser.o \
-=======
 OBJS= analyze.o gram.o scan.o parser.o \
->>>>>>> b5bce6c1
       parse_agg.o parse_clause.o parse_coerce.o parse_collate.o parse_cte.o \
       parse_expr.o parse_func.o parse_node.o parse_oper.o parse_param.o \
       parse_relation.o parse_target.o parse_type.o parse_utilcmd.o scansup.o
@@ -54,11 +50,7 @@
 
 
 # Force these dependencies to be known even without dependency info built:
-<<<<<<< HEAD
-gram.o scan.o keywords.o parser.o: gram.h
-=======
 gram.o scan.o parser.o: gram.h
->>>>>>> b5bce6c1
 
 
 # gram.c, gram.h, and scan.c are in the distribution tarball, so they
