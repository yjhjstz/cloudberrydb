/*-------------------------------------------------------------------------
 *
 * parse_oper.c
 *		handle operator things for parser
 *
 * Portions Copyright (c) 1996-2008, PostgreSQL Global Development Group
 * Portions Copyright (c) 1994, Regents of the University of California
 *
 *
 * IDENTIFICATION
<<<<<<< HEAD
 *	  $PostgreSQL: pgsql/src/backend/parser/parse_oper.c,v 1.102 2008/04/22 01:34:34 tgl Exp $
=======
 *	  $PostgreSQL: pgsql/src/backend/parser/parse_oper.c,v 1.106 2008/09/09 18:58:08 tgl Exp $
>>>>>>> 38e93482
 *
 *-------------------------------------------------------------------------
 */

#include "postgres.h"

#include "catalog/pg_operator.h"
#include "catalog/pg_type.h"
#include "lib/stringinfo.h"
#include "nodes/nodeFuncs.h"
#include "parser/parse_coerce.h"
#include "parser/parse_func.h"
#include "parser/parse_oper.h"
#include "parser/parse_type.h"
#include "utils/builtins.h"
#include "utils/hsearch.h"
#include "utils/inval.h"
#include "utils/lsyscache.h"
#include "utils/syscache.h"
#include "utils/typcache.h"


/*
 * The lookup key for the operator lookaside hash table.  Unused bits must be
 * zeroes to ensure hashing works consistently --- in particular, oprname
 * must be zero-padded and any unused entries in search_path must be zero.
 *
 * search_path contains the actual search_path with which the entry was
 * derived (minus temp namespace if any), or else the single specified
 * schema OID if we are looking up an explicitly-qualified operator name.
 *
 * search_path has to be fixed-length since the hashtable code insists on
 * fixed-size keys.  If your search path is longer than that, we just punt
 * and don't cache anything.
 */

/* If your search_path is longer than this, sucks to be you ... */
#define MAX_CACHED_PATH_LEN		16

typedef struct OprCacheKey
{
	char		oprname[NAMEDATALEN];
	Oid			left_arg;		/* Left input OID, or 0 if prefix op */
	Oid			right_arg;		/* Right input OID, or 0 if postfix op */
	Oid			search_path[MAX_CACHED_PATH_LEN];
} OprCacheKey;

typedef struct OprCacheEntry
{
	/* the hash lookup key MUST BE FIRST */
	OprCacheKey	key;

	Oid			opr_oid;		/* OID of the resolved operator */
} OprCacheEntry;


static Oid	binary_oper_exact(List *opname, Oid arg1, Oid arg2);
static FuncDetailCode oper_select_candidate(int nargs,
					  Oid *input_typeids,
					  FuncCandidateList candidates,
					  Oid *operOid);
static const char *op_signature_string(List *op, char oprkind,
					Oid arg1, Oid arg2);
static void op_error(ParseState *pstate, List *op, char oprkind,
		 Oid arg1, Oid arg2,
		 FuncDetailCode fdresult, int location);
static bool make_oper_cache_key(OprCacheKey *key, List *opname,
								Oid ltypeId, Oid rtypeId);
static Oid	find_oper_cache_entry(OprCacheKey *key);
static void make_oper_cache_entry(OprCacheKey *key, Oid opr_oid);
static void InvalidateOprCacheCallBack(Datum arg, int cacheid, ItemPointer tuplePtr);


/*
 * LookupOperName
 *		Given a possibly-qualified operator name and exact input datatypes,
 *		look up the operator.
 *
 * Pass oprleft = InvalidOid for a prefix op, oprright = InvalidOid for
 * a postfix op.
 *
 * If the operator name is not schema-qualified, it is sought in the current
 * namespace search path.
 *
 * If the operator is not found, we return InvalidOid if noError is true,
 * else raise an error.  pstate and location are used only to report the
 * error position; pass NULL/-1 if not available.
 */
Oid
LookupOperName(ParseState *pstate, List *opername, Oid oprleft, Oid oprright,
			   bool noError, int location)
{
	Oid			result;

	result = OpernameGetOprid(opername, oprleft, oprright);
	if (OidIsValid(result))
		return result;

	/* we don't use op_error here because only an exact match is wanted */
	if (!noError)
	{
		char		oprkind;

		if (!OidIsValid(oprleft))
			oprkind = 'l';
		else if (!OidIsValid(oprright))
			oprkind = 'r';
		else
			oprkind = 'b';

		ereport(ERROR,
				(errcode(ERRCODE_UNDEFINED_FUNCTION),
				 errmsg("operator does not exist: %s",
						op_signature_string(opername, oprkind,
											oprleft, oprright)),
				 parser_errposition(pstate, location)));
	}

	return InvalidOid;
}

/*
 * LookupOperNameTypeNames
 *		Like LookupOperName, but the argument types are specified by
 *		TypeName nodes.
 *
 * Pass oprleft = NULL for a prefix op, oprright = NULL for a postfix op.
 */
Oid
LookupOperNameTypeNames(ParseState *pstate, List *opername,
						TypeName *oprleft, TypeName *oprright,
						bool noError, int location)
{
	Oid			leftoid,
				rightoid;

	if (oprleft == NULL)
		leftoid = InvalidOid;
	else
		leftoid = typenameTypeId(pstate, oprleft, NULL);

	if (oprright == NULL)
		rightoid = InvalidOid;
	else
		rightoid = typenameTypeId(pstate, oprright, NULL);

	return LookupOperName(pstate, opername, leftoid, rightoid,
						  noError, location);
}

/*
 * get_sort_group_operators - get default sorting/grouping operators for type
 *
 * We fetch the "<", "=", and ">" operators all at once to reduce lookup
 * overhead (knowing that most callers will be interested in at least two).
 * However, a given datatype might have only an "=" operator, if it is
 * hashable but not sortable.  (Other combinations of present and missing
 * operators shouldn't happen, unless the system catalogs are messed up.)
 *
 * If an operator is missing and the corresponding needXX flag is true,
 * throw a standard error message, else return InvalidOid.
 *
 * Callers can pass NULL pointers for any results they don't care to get.
 *
 * Note: the results are guaranteed to be exact or binary-compatible matches,
 * since most callers are not prepared to cope with adding any run-time type
 * coercion steps.
 */
void
get_sort_group_operators(Oid argtype,
						 bool needLT, bool needEQ, bool needGT,
						 Oid *ltOpr, Oid *eqOpr, Oid *gtOpr)
{
	TypeCacheEntry *typentry;
	Oid			lt_opr;
	Oid			eq_opr;
	Oid			gt_opr;

	/*
	 * Look up the operators using the type cache.
	 *
	 * Note: the search algorithm used by typcache.c ensures that the results
	 * are consistent, ie all from the same opclass.
	 */
	typentry = lookup_type_cache(argtype,
					 TYPECACHE_LT_OPR | TYPECACHE_EQ_OPR | TYPECACHE_GT_OPR);
	lt_opr = typentry->lt_opr;
	eq_opr = typentry->eq_opr;
	gt_opr = typentry->gt_opr;

	/*
	 * If the datatype is an array, then we can use array_lt and friends ...
	 * but only if there are suitable operators for the element type.  (This
	 * check is not in the raw typcache.c code ... should it be?)  Testing all
	 * three operator IDs here should be redundant, but let's do it anyway.
	 */
	if (lt_opr == ARRAY_LT_OP ||
		eq_opr == ARRAY_EQ_OP ||
		gt_opr == ARRAY_GT_OP)
	{
		Oid			elem_type = get_element_type(argtype);

		if (OidIsValid(elem_type))
		{
			typentry = lookup_type_cache(elem_type,
					 TYPECACHE_LT_OPR | TYPECACHE_EQ_OPR | TYPECACHE_GT_OPR);
#ifdef NOT_USED
			/* We should do this ... */
			if (!OidIsValid(typentry->eq_opr))
			{
				/* element type is neither sortable nor hashable */
				lt_opr = eq_opr = gt_opr = InvalidOid;
			}
			else if (!OidIsValid(typentry->lt_opr) ||
					 !OidIsValid(typentry->gt_opr))
			{
				/* element type is hashable but not sortable */
				lt_opr = gt_opr = InvalidOid;
			}
#else
			/*
			 * ... but for the moment we have to do this.  This is because
			 * anyarray has sorting but not hashing support.  So, if the
			 * element type is only hashable, there is nothing we can do
			 * with the array type.
			 */
			if (!OidIsValid(typentry->lt_opr) ||
				!OidIsValid(typentry->eq_opr) ||
				!OidIsValid(typentry->gt_opr))
				lt_opr = eq_opr = gt_opr = InvalidOid;	/* not sortable */
#endif
		}
		else
			lt_opr = eq_opr = gt_opr = InvalidOid;		/* bogus array type? */
	}

	/* Report errors if needed */
	if ((needLT && !OidIsValid(lt_opr)) ||
		(needGT && !OidIsValid(gt_opr)))
		ereport(ERROR,
				(errcode(ERRCODE_UNDEFINED_FUNCTION),
				 errmsg("could not identify an ordering operator for type %s",
						format_type_be(argtype)),
		 errhint("Use an explicit ordering operator or modify the query.")));
	if (needEQ && !OidIsValid(eq_opr))
		ereport(ERROR,
				(errcode(ERRCODE_UNDEFINED_FUNCTION),
				 errmsg("could not identify an equality operator for type %s",
						format_type_be(argtype))));

	/* Return results as needed */
	if (ltOpr)
		*ltOpr = lt_opr;
	if (eqOpr)
		*eqOpr = eq_opr;
	if (gtOpr)
		*gtOpr = gt_opr;
}


/* given operator tuple, return the operator OID */
Oid
oprid(Operator op)
{
	return HeapTupleGetOid(op);
}

/* given operator tuple, return the underlying function's OID */
Oid
oprfuncid(Operator op)
{
	Form_pg_operator pgopform = (Form_pg_operator) GETSTRUCT(op);

	return pgopform->oprcode;
}


/* binary_oper_exact()
 * Check for an "exact" match to the specified operand types.
 *
 * If one operand is an unknown literal, assume it should be taken to be
 * the same type as the other operand for this purpose.  Also, consider
 * the possibility that the other operand is a domain type that needs to
 * be reduced to its base type to find an "exact" match.
 */
static Oid
binary_oper_exact(List *opname, Oid arg1, Oid arg2)
{
	Oid			result;
	bool		was_unknown = false;

	/* Unspecified type for one of the arguments? then use the other */
	if ((arg1 == UNKNOWNOID) && (arg2 != InvalidOid))
	{
		arg1 = arg2;
		was_unknown = true;
	}
	else if ((arg2 == UNKNOWNOID) && (arg1 != InvalidOid))
	{
		arg2 = arg1;
		was_unknown = true;
	}

	result = OpernameGetOprid(opname, arg1, arg2);
	if (OidIsValid(result))
		return result;

	if (was_unknown)
	{
		/* arg1 and arg2 are the same here, need only look at arg1 */
		Oid			basetype = getBaseType(arg1);

		if (basetype != arg1)
		{
			result = OpernameGetOprid(opname, basetype, basetype);
			if (OidIsValid(result))
				return result;
		}
	}

	return InvalidOid;
}


/* oper_select_candidate()
 *		Given the input argtype array and one or more candidates
 *		for the operator, attempt to resolve the conflict.
 *
 * Returns FUNCDETAIL_NOTFOUND, FUNCDETAIL_MULTIPLE, or FUNCDETAIL_NORMAL.
 * In the success case the Oid of the best candidate is stored in *operOid.
 *
 * Note that the caller has already determined that there is no candidate
 * exactly matching the input argtype(s).  Incompatible candidates are not yet
 * pruned away, however.
 */
static FuncDetailCode
oper_select_candidate(int nargs,
					  Oid *input_typeids,
					  FuncCandidateList candidates,
					  Oid *operOid)		/* output argument */
{
	int			ncandidates;

	/*
	 * Delete any candidates that cannot actually accept the given input
	 * types, whether directly or by coercion.
	 */
	ncandidates = func_match_argtypes(nargs, input_typeids,
									  candidates, &candidates);

	/* Done if no candidate or only one candidate survives */
	if (ncandidates == 0)
	{
		*operOid = InvalidOid;
		return FUNCDETAIL_NOTFOUND;
	}
	if (ncandidates == 1)
	{
		*operOid = candidates->oid;
		return FUNCDETAIL_NORMAL;
	}

	/*
	 * Use the same heuristics as for ambiguous functions to resolve the
	 * conflict.
	 */
	candidates = func_select_candidate(nargs, input_typeids, candidates);

	if (candidates)
	{
		*operOid = candidates->oid;
		return FUNCDETAIL_NORMAL;
	}

	*operOid = InvalidOid;
	return FUNCDETAIL_MULTIPLE; /* failed to select a best candidate */
}


/* oper() -- search for a binary operator
 * Given operator name, types of arg1 and arg2, return oper struct.
 *
 * IMPORTANT: the returned operator (if any) is only promised to be
 * coercion-compatible with the input datatypes.  Do not use this if
 * you need an exact- or binary-compatible match; see compatible_oper.
 *
 * If no matching operator found, return NULL if noError is true,
 * raise an error if it is false.  pstate and location are used only to report
 * the error position; pass NULL/-1 if not available.
 *
 * NOTE: on success, the returned object is a syscache entry.  The caller
 * must ReleaseSysCache() the entry when done with it.
 */
Operator
oper(ParseState *pstate, List *opname, Oid ltypeId, Oid rtypeId,
	 bool noError, int location)
{
	Oid			operOid;
	OprCacheKey	key;
	bool		key_ok;
	FuncDetailCode fdresult = FUNCDETAIL_NOTFOUND;
	HeapTuple	tup = NULL;

	/*
	 * Try to find the mapping in the lookaside cache.
	 */
	key_ok = make_oper_cache_key(&key, opname, ltypeId, rtypeId);
	if (key_ok)
	{
		operOid = find_oper_cache_entry(&key);
		if (OidIsValid(operOid))
		{
			tup = SearchSysCache(OPEROID,
								 ObjectIdGetDatum(operOid),
								 0, 0, 0);
			if (HeapTupleIsValid(tup))
				return (Operator) tup;
		}
	}

	/*
	 * First try for an "exact" match.
	 */
	operOid = binary_oper_exact(opname, ltypeId, rtypeId);
	if (!OidIsValid(operOid))
	{
		/*
		 * Otherwise, search for the most suitable candidate.
		 */
		FuncCandidateList clist;

		/* Get binary operators of given name */
		clist = OpernameGetCandidates(opname, 'b');

		/* No operators found? Then fail... */
		if (clist != NULL)
		{
			/*
			 * Unspecified type for one of the arguments? then use the other
			 * (XXX this is probably dead code?)
			 */
			Oid			inputOids[2];

			if (rtypeId == InvalidOid)
				rtypeId = ltypeId;
			else if (ltypeId == InvalidOid)
				ltypeId = rtypeId;
			inputOids[0] = ltypeId;
			inputOids[1] = rtypeId;
			fdresult = oper_select_candidate(2, inputOids, clist, &operOid);
		}
	}

	if (OidIsValid(operOid))
		tup = SearchSysCache(OPEROID,
							 ObjectIdGetDatum(operOid),
							 0, 0, 0);

	if (HeapTupleIsValid(tup))
	{
		if (key_ok)
			make_oper_cache_entry(&key, operOid);
	}
	else if (!noError)
		op_error(pstate, opname, 'b', ltypeId, rtypeId, fdresult, location);

	return (Operator) tup;
}

/* compatible_oper()
 *	given an opname and input datatypes, find a compatible binary operator
 *
 *	This is tighter than oper() because it will not return an operator that
 *	requires coercion of the input datatypes (but binary-compatible operators
 *	are accepted).	Otherwise, the semantics are the same.
 */
Operator
compatible_oper(ParseState *pstate, List *op, Oid arg1, Oid arg2,
				bool noError, int location)
{
	Operator	optup;
	Form_pg_operator opform;

	/* oper() will find the best available match */
	optup = oper(pstate, op, arg1, arg2, noError, location);
	if (optup == (Operator) NULL)
		return (Operator) NULL; /* must be noError case */

	/* but is it good enough? */
	opform = (Form_pg_operator) GETSTRUCT(optup);
	if (IsBinaryCoercible(arg1, opform->oprleft) &&
		IsBinaryCoercible(arg2, opform->oprright))
		return optup;

	/* nope... */
	ReleaseSysCache(optup);

	if (!noError)
		ereport(ERROR,
				(errcode(ERRCODE_UNDEFINED_FUNCTION),
				 errmsg("operator requires run-time type coercion: %s",
						op_signature_string(op, 'b', arg1, arg2)),
				 parser_errposition(pstate, location)));

	return (Operator) NULL;
}

/* compatible_oper_opid() -- get OID of a binary operator
 *
 * This is a convenience routine that extracts only the operator OID
 * from the result of compatible_oper().  InvalidOid is returned if the
 * lookup fails and noError is true.
 */
Oid
compatible_oper_opid(List *op, Oid arg1, Oid arg2, bool noError)
{
	Operator	optup;
	Oid			result;

	optup = compatible_oper(NULL, op, arg1, arg2, noError, -1);
	if (optup != NULL)
	{
		result = oprid(optup);
		ReleaseSysCache(optup);
		return result;
	}
	return InvalidOid;
}


/* right_oper() -- search for a unary right operator (postfix operator)
 * Given operator name and type of arg, return oper struct.
 *
 * IMPORTANT: the returned operator (if any) is only promised to be
 * coercion-compatible with the input datatype.  Do not use this if
 * you need an exact- or binary-compatible match.
 *
 * If no matching operator found, return NULL if noError is true,
 * raise an error if it is false.  pstate and location are used only to report
 * the error position; pass NULL/-1 if not available.
 *
 * NOTE: on success, the returned object is a syscache entry.  The caller
 * must ReleaseSysCache() the entry when done with it.
 */
Operator
right_oper(ParseState *pstate, List *op, Oid arg, bool noError, int location)
{
	Oid			operOid;
	OprCacheKey	key;
	bool		key_ok;
	FuncDetailCode fdresult = FUNCDETAIL_NOTFOUND;
	HeapTuple	tup = NULL;

	/*
	 * Try to find the mapping in the lookaside cache.
	 */
	key_ok = make_oper_cache_key(&key, op, arg, InvalidOid);
	if (key_ok)
	{
		operOid = find_oper_cache_entry(&key);
		if (OidIsValid(operOid))
		{
			tup = SearchSysCache(OPEROID,
								 ObjectIdGetDatum(operOid),
								 0, 0, 0);
			if (HeapTupleIsValid(tup))
				return (Operator) tup;
		}
	}

	/*
	 * First try for an "exact" match.
	 */
	operOid = OpernameGetOprid(op, arg, InvalidOid);
	if (!OidIsValid(operOid))
	{
		/*
		 * Otherwise, search for the most suitable candidate.
		 */
		FuncCandidateList clist;

		/* Get postfix operators of given name */
		clist = OpernameGetCandidates(op, 'r');

		/* No operators found? Then fail... */
		if (clist != NULL)
		{
			/*
			 * We must run oper_select_candidate even if only one candidate,
			 * otherwise we may falsely return a non-type-compatible operator.
			 */
			fdresult = oper_select_candidate(1, &arg, clist, &operOid);
		}
	}

	if (OidIsValid(operOid))
		tup = SearchSysCache(OPEROID,
							 ObjectIdGetDatum(operOid),
							 0, 0, 0);

	if (HeapTupleIsValid(tup))
	{
		if (key_ok)
			make_oper_cache_entry(&key, operOid);
	}
	else if (!noError)
		op_error(pstate, op, 'r', arg, InvalidOid, fdresult, location);

	return (Operator) tup;
}


/* left_oper() -- search for a unary left operator (prefix operator)
 * Given operator name and type of arg, return oper struct.
 *
 * IMPORTANT: the returned operator (if any) is only promised to be
 * coercion-compatible with the input datatype.  Do not use this if
 * you need an exact- or binary-compatible match.
 *
 * If no matching operator found, return NULL if noError is true,
 * raise an error if it is false.  pstate and location are used only to report
 * the error position; pass NULL/-1 if not available.
 *
 * NOTE: on success, the returned object is a syscache entry.  The caller
 * must ReleaseSysCache() the entry when done with it.
 */
Operator
left_oper(ParseState *pstate, List *op, Oid arg, bool noError, int location)
{
	Oid			operOid;
	OprCacheKey	key;
	bool		key_ok;
	FuncDetailCode fdresult = FUNCDETAIL_NOTFOUND;
	HeapTuple	tup = NULL;

	/*
	 * Try to find the mapping in the lookaside cache.
	 */
	key_ok = make_oper_cache_key(&key, op, InvalidOid, arg);
	if (key_ok)
	{
		operOid = find_oper_cache_entry(&key);
		if (OidIsValid(operOid))
		{
			tup = SearchSysCache(OPEROID,
								 ObjectIdGetDatum(operOid),
								 0, 0, 0);
			if (HeapTupleIsValid(tup))
				return (Operator) tup;
		}
	}

	/*
	 * First try for an "exact" match.
	 */
	operOid = OpernameGetOprid(op, InvalidOid, arg);
	if (!OidIsValid(operOid))
	{
		/*
		 * Otherwise, search for the most suitable candidate.
		 */
		FuncCandidateList clist;

		/* Get prefix operators of given name */
		clist = OpernameGetCandidates(op, 'l');

		/* No operators found? Then fail... */
		if (clist != NULL)
		{
			/*
			 * The returned list has args in the form (0, oprright). Move the
			 * useful data into args[0] to keep oper_select_candidate simple.
			 * XXX we are assuming here that we may scribble on the list!
			 */
			FuncCandidateList clisti;

			for (clisti = clist; clisti != NULL; clisti = clisti->next)
			{
				clisti->args[0] = clisti->args[1];
			}

			/*
			 * We must run oper_select_candidate even if only one candidate,
			 * otherwise we may falsely return a non-type-compatible operator.
			 */
			fdresult = oper_select_candidate(1, &arg, clist, &operOid);
		}
	}

	if (OidIsValid(operOid))
		tup = SearchSysCache(OPEROID,
							 ObjectIdGetDatum(operOid),
							 0, 0, 0);

	if (HeapTupleIsValid(tup))
	{
		if (key_ok)
			make_oper_cache_entry(&key, operOid);
	}
	else if (!noError)
		op_error(pstate, op, 'l', InvalidOid, arg, fdresult, location);

	return (Operator) tup;
}

/*
 * op_signature_string
 *		Build a string representing an operator name, including arg type(s).
 *		The result is something like "integer + integer".
 *
 * This is typically used in the construction of operator-not-found error
 * messages.
 */
static const char *
op_signature_string(List *op, char oprkind, Oid arg1, Oid arg2)
{
	StringInfoData argbuf;

	initStringInfo(&argbuf);

	if (oprkind != 'l')
		appendStringInfo(&argbuf, "%s ", format_type_be(arg1));

	appendStringInfoString(&argbuf, NameListToString(op));

	if (oprkind != 'r')
		appendStringInfo(&argbuf, " %s", format_type_be(arg2));

	return argbuf.data;			/* return palloc'd string buffer */
}

/*
 * op_error - utility routine to complain about an unresolvable operator
 */
static void
op_error(ParseState *pstate, List *op, char oprkind,
		 Oid arg1, Oid arg2,
		 FuncDetailCode fdresult, int location)
{
	if (fdresult == FUNCDETAIL_MULTIPLE)
		ereport(ERROR,
				(errcode(ERRCODE_AMBIGUOUS_FUNCTION),
				 errmsg("operator is not unique: %s",
						op_signature_string(op, oprkind, arg1, arg2)),
				 errhint("Could not choose a best candidate operator. "
						 "You might need to add explicit type casts."),
				 parser_errposition(pstate, location)));
	else
		ereport(ERROR,
				(errcode(ERRCODE_UNDEFINED_FUNCTION),
				 errmsg("operator does not exist: %s",
						op_signature_string(op, oprkind, arg1, arg2)),
		  errhint("No operator matches the given name and argument type(s). "
				  "You might need to add explicit type casts."),
				 parser_errposition(pstate, location)));
}

/*
 * make_op()
 *		Operator expression construction.
 *
 * Transform operator expression ensuring type compatibility.
 * This is where some type conversion happens.
 *
 * As with coerce_type, pstate may be NULL if no special unknown-Param
 * processing is wanted.
 */
Expr *
make_op(ParseState *pstate, List *opname, Node *ltree, Node *rtree,
		int location)
{
	Oid			ltypeId,
				rtypeId;
	Operator	tup;
	Form_pg_operator opform;
	Oid			actual_arg_types[2];
	Oid			declared_arg_types[2];
	int			nargs;
	List	   *args;
	Oid			rettype;
	OpExpr	   *result;

	/* Select the operator */
	if (rtree == NULL)
	{
		/* right operator */
		ltypeId = exprType(ltree);
		rtypeId = InvalidOid;
		tup = right_oper(pstate, opname, ltypeId, false, location);
	}
	else if (ltree == NULL)
	{
		/* left operator */
		rtypeId = exprType(rtree);
		ltypeId = InvalidOid;
		tup = left_oper(pstate, opname, rtypeId, false, location);
	}
	else
	{
		/* otherwise, binary operator */
		ltypeId = exprType(ltree);
		rtypeId = exprType(rtree);
		tup = oper(pstate, opname, ltypeId, rtypeId, false, location);
	}

	opform = (Form_pg_operator) GETSTRUCT(tup);

	/* Check it's not a shell */
	if (!RegProcedureIsValid(opform->oprcode))
		ereport(ERROR,
				(errcode(ERRCODE_UNDEFINED_FUNCTION),
				 errmsg("operator is only a shell: %s",
						op_signature_string(opname,
											opform->oprkind,
											opform->oprleft,
											opform->oprright)),
				 parser_errposition(pstate, location)));

	/* Do typecasting and build the expression tree */
	if (rtree == NULL)
	{
		/* right operator */
		args = list_make1(ltree);
		actual_arg_types[0] = ltypeId;
		declared_arg_types[0] = opform->oprleft;
		nargs = 1;
	}
	else if (ltree == NULL)
	{
		/* left operator */
		args = list_make1(rtree);
		actual_arg_types[0] = rtypeId;
		declared_arg_types[0] = opform->oprright;
		nargs = 1;
	}
	else
	{
		/* otherwise, binary operator */
		args = list_make2(ltree, rtree);
		actual_arg_types[0] = ltypeId;
		actual_arg_types[1] = rtypeId;
		declared_arg_types[0] = opform->oprleft;
		declared_arg_types[1] = opform->oprright;
		nargs = 2;
	}

	/*
	 * enforce consistency with polymorphic argument and return types,
	 * possibly adjusting return type or declared_arg_types (which will be
	 * used as the cast destination by make_fn_arguments)
	 */
	rettype = enforce_generic_type_consistency(actual_arg_types,
											   declared_arg_types,
											   nargs,
											   opform->oprresult,
											   false);

	/* perform the necessary typecasting of arguments */
	make_fn_arguments(pstate, args, actual_arg_types, declared_arg_types);

	/* and build the expression node */
	result = makeNode(OpExpr);
	result->opno = oprid(tup);
	result->opfuncid = opform->oprcode;
	result->opresulttype = rettype;
	result->opretset = get_func_retset(opform->oprcode);
	result->args = args;
	result->location = location;

	ReleaseSysCache(tup);

	return (Expr *) result;
}

/*
 * make_scalar_array_op()
 *		Build expression tree for "scalar op ANY/ALL (array)" construct.
 */
Expr *
make_scalar_array_op(ParseState *pstate, List *opname,
					 bool useOr,
					 Node *ltree, Node *rtree,
					 int location)
{
	Oid			ltypeId,
				rtypeId,
				atypeId,
				res_atypeId;
	Operator	tup;
	Form_pg_operator opform;
	Oid			actual_arg_types[2];
	Oid			declared_arg_types[2];
	List	   *args;
	Oid			rettype;
	ScalarArrayOpExpr *result;

	ltypeId = exprType(ltree);
	atypeId = exprType(rtree);

	/*
	 * The right-hand input of the operator will be the element type of the
	 * array.  However, if we currently have just an untyped literal on the
	 * right, stay with that and hope we can resolve the operator.
	 */
	if (atypeId == UNKNOWNOID)
		rtypeId = UNKNOWNOID;
	else
	{
		rtypeId = get_element_type(atypeId);
		if (!OidIsValid(rtypeId))
			ereport(ERROR,
					(errcode(ERRCODE_WRONG_OBJECT_TYPE),
				   errmsg("op ANY/ALL (array) requires array on right side"),
					 parser_errposition(pstate, location)));
	}

	/* Now resolve the operator */
	tup = oper(pstate, opname, ltypeId, rtypeId, false, location);
	opform = (Form_pg_operator) GETSTRUCT(tup);

	/* Check it's not a shell */
	if (!RegProcedureIsValid(opform->oprcode))
		ereport(ERROR,
				(errcode(ERRCODE_UNDEFINED_FUNCTION),
				 errmsg("operator is only a shell: %s",
						op_signature_string(opname,
											opform->oprkind,
											opform->oprleft,
											opform->oprright)),
				 parser_errposition(pstate, location)));

	args = list_make2(ltree, rtree);
	actual_arg_types[0] = ltypeId;
	actual_arg_types[1] = rtypeId;
	declared_arg_types[0] = opform->oprleft;
	declared_arg_types[1] = opform->oprright;

	/*
	 * enforce consistency with polymorphic argument and return types,
	 * possibly adjusting return type or declared_arg_types (which will be
	 * used as the cast destination by make_fn_arguments)
	 */
	rettype = enforce_generic_type_consistency(actual_arg_types,
											   declared_arg_types,
											   2,
											   opform->oprresult,
											   false);

	/*
	 * Check that operator result is boolean
	 */
	if (rettype != BOOLOID)
		ereport(ERROR,
				(errcode(ERRCODE_WRONG_OBJECT_TYPE),
			 errmsg("op ANY/ALL (array) requires operator to yield boolean"),
				 parser_errposition(pstate, location)));
	if (get_func_retset(opform->oprcode))
		ereport(ERROR,
				(errcode(ERRCODE_WRONG_OBJECT_TYPE),
		  errmsg("op ANY/ALL (array) requires operator not to return a set"),
				 parser_errposition(pstate, location)));

	/*
	 * Now switch back to the array type on the right, arranging for any
	 * needed cast to be applied.  Beware of polymorphic operators here;
	 * enforce_generic_type_consistency may or may not have replaced a
	 * polymorphic type with a real one.
	 */
	if (IsPolymorphicType(declared_arg_types[1]))
	{
		/* assume the actual array type is OK */
		res_atypeId = atypeId;
	}
	else
	{
		res_atypeId = get_array_type(declared_arg_types[1]);
		if (!OidIsValid(res_atypeId))
			ereport(ERROR,
					(errcode(ERRCODE_UNDEFINED_OBJECT),
					 errmsg("could not find array type for data type %s",
							format_type_be(declared_arg_types[1])),
					 parser_errposition(pstate, location)));
	}
	actual_arg_types[1] = atypeId;
	declared_arg_types[1] = res_atypeId;

	/* perform the necessary typecasting of arguments */
	make_fn_arguments(pstate, args, actual_arg_types, declared_arg_types);

	/* and build the expression node */
	result = makeNode(ScalarArrayOpExpr);
	result->opno = oprid(tup);
	result->opfuncid = opform->oprcode;
	result->useOr = useOr;
	result->args = args;
	result->location = location;

	ReleaseSysCache(tup);

	/* Hack to protect pg_get_expr() against misuse */
	check_pg_get_expr_args(pstate, result->opfuncid, args);

	return (Expr *) result;
}


/*
 * Lookaside cache to speed operator lookup.  Possibly this should be in
 * a separate module under utils/cache/ ?
 *
 * The idea here is that the mapping from operator name and given argument
 * types is constant for a given search path (or single specified schema OID)
 * so long as the contents of pg_operator and pg_cast don't change.  And that
 * mapping is pretty expensive to compute, especially for ambiguous operators;
 * this is mainly because there are a *lot* of instances of popular operator
 * names such as "=", and we have to check each one to see which is the
 * best match.  So once we have identified the correct mapping, we save it
 * in a cache that need only be flushed on pg_operator or pg_cast change.
 * (pg_cast must be considered because changes in the set of implicit casts
 * affect the set of applicable operators for any given input datatype.)
 *
 * XXX in principle, ALTER TABLE ... INHERIT could affect the mapping as
 * well, but we disregard that since there's no convenient way to find out
 * about it, and it seems a pretty far-fetched corner-case anyway.
 *
 * Note: at some point it might be worth doing a similar cache for function
 * lookups.  However, the potential gain is a lot less since (a) function
 * names are generally not overloaded as heavily as operator names, and
 * (b) we'd have to flush on pg_proc updates, which are probably a good
 * deal more common than pg_operator updates.
 */

/* The operator cache hashtable */
static HTAB *OprCacheHash = NULL;


/*
 * make_oper_cache_key
 *		Fill the lookup key struct given operator name and arg types.
 *
 * Returns TRUE if successful, FALSE if the search_path overflowed
 * (hence no caching is possible).
 */
static bool
make_oper_cache_key(OprCacheKey *key, List *opname, Oid ltypeId, Oid rtypeId)
{
	char	   *schemaname;
	char	   *opername;

	/* deconstruct the name list */
	DeconstructQualifiedName(opname, &schemaname, &opername);

	/* ensure zero-fill for stable hashing */
	MemSet(key, 0, sizeof(OprCacheKey));

	/* save operator name and input types into key */
	strlcpy(key->oprname, opername, NAMEDATALEN);
	key->left_arg = ltypeId;
	key->right_arg = rtypeId;

	if (schemaname)
	{
		/* search only in exact schema given */
		key->search_path[0] = LookupExplicitNamespace(schemaname);
	}
	else
	{
		/* get the active search path */
		if (fetch_search_path_array(key->search_path,
									MAX_CACHED_PATH_LEN) > MAX_CACHED_PATH_LEN)
			return false;		/* oops, didn't fit */
	}

	return true;
}

/*
 * find_oper_cache_entry
 *
 * Look for a cache entry matching the given key.  If found, return the
 * contained operator OID, else return InvalidOid.
 */
static Oid
find_oper_cache_entry(OprCacheKey *key)
{
	OprCacheEntry *oprentry;

	if (OprCacheHash == NULL)
	{
		/* First time through: initialize the hash table */
		HASHCTL		ctl;

		if (!CacheMemoryContext)
			CreateCacheMemoryContext();

		MemSet(&ctl, 0, sizeof(ctl));
		ctl.keysize = sizeof(OprCacheKey);
		ctl.entrysize = sizeof(OprCacheEntry);
		ctl.hash = tag_hash;
		OprCacheHash = hash_create("Operator lookup cache", 256,
									&ctl, HASH_ELEM | HASH_FUNCTION);

		/* Arrange to flush cache on pg_operator and pg_cast changes */
		CacheRegisterSyscacheCallback(OPERNAMENSP,
									  InvalidateOprCacheCallBack,
									  (Datum) 0);
		CacheRegisterSyscacheCallback(CASTSOURCETARGET,
									  InvalidateOprCacheCallBack,
									  (Datum) 0);
	}

	/* Look for an existing entry */
	oprentry = (OprCacheEntry *) hash_search(OprCacheHash,
											 (void *) key,
											 HASH_FIND, NULL);
	if (oprentry == NULL)
		return InvalidOid;

	return oprentry->opr_oid;
}

/*
 * make_oper_cache_entry
 *
 * Insert a cache entry for the given key.
 */
static void
make_oper_cache_entry(OprCacheKey *key, Oid opr_oid)
{
	OprCacheEntry *oprentry;

	Assert(OprCacheHash != NULL);

	oprentry = (OprCacheEntry *) hash_search(OprCacheHash,
											 (void *) key,
											 HASH_ENTER, NULL);
	oprentry->opr_oid = opr_oid;
}

/*
 * Callback for pg_operator and pg_cast inval events
 */
static void
InvalidateOprCacheCallBack(Datum arg, int cacheid, ItemPointer tuplePtr)
{
	HASH_SEQ_STATUS status;
	OprCacheEntry *hentry;

	Assert(OprCacheHash != NULL);

	/* Currently we just flush all entries; hard to be smarter ... */
	hash_seq_init(&status, OprCacheHash);

	while ((hentry = (OprCacheEntry *) hash_seq_search(&status)) != NULL)
	{
		if (hash_search(OprCacheHash,
						(void *) &hentry->key,
						HASH_REMOVE, NULL) == NULL)
			elog(ERROR, "hash table corrupted");
	}
}<|MERGE_RESOLUTION|>--- conflicted
+++ resolved
@@ -8,11 +8,7 @@
  *
  *
  * IDENTIFICATION
-<<<<<<< HEAD
- *	  $PostgreSQL: pgsql/src/backend/parser/parse_oper.c,v 1.102 2008/04/22 01:34:34 tgl Exp $
-=======
  *	  $PostgreSQL: pgsql/src/backend/parser/parse_oper.c,v 1.106 2008/09/09 18:58:08 tgl Exp $
->>>>>>> 38e93482
  *
  *-------------------------------------------------------------------------
  */
