--- conflicted
+++ resolved
@@ -28,28 +28,18 @@
 						   bool outerjoin_delayed,
 						   bool pseudoconstant,
 						   Relids required_relids,
-<<<<<<< HEAD
 						   Relids nullable_relids,
 						   Relids ojscope_relids);
-=======
-						   Relids nullable_relids);
->>>>>>> 4d53a2f9
 static Expr *make_sub_restrictinfos(Expr *clause,
 					   bool is_pushed_down,
 					   bool outerjoin_delayed,
 					   bool pseudoconstant,
 					   Relids required_relids,
-<<<<<<< HEAD
 					   Relids nullable_relids,
 					   Relids ojscope_relids);
-static bool join_clause_is_redundant(PlannerInfo *root,
-						 RestrictInfo *rinfo,
-=======
-					   Relids nullable_relids);
 static List *select_nonredundant_join_list(List *restrictinfo_list,
 							  List *reference_list);
 static bool join_clause_is_redundant(RestrictInfo *rinfo,
->>>>>>> 4d53a2f9
 						 List *reference_list);
 
 /*
@@ -72,12 +62,8 @@
 				  bool outerjoin_delayed,
 				  bool pseudoconstant,
 				  Relids required_relids,
-<<<<<<< HEAD
 				  Relids nullable_relids,
 				  Relids ojscope_relids)
-=======
-				  Relids nullable_relids)
->>>>>>> 4d53a2f9
 {
 	/*
 	 * If it's an OR clause, build a modified copy with RestrictInfos inserted
@@ -89,12 +75,8 @@
 													   outerjoin_delayed,
 													   pseudoconstant,
 													   required_relids,
-<<<<<<< HEAD
 													   nullable_relids,
 													   ojscope_relids);
-=======
-													   nullable_relids);
->>>>>>> 4d53a2f9
 
 	/* Shouldn't be an AND clause, else AND/OR flattening messed up */
 	Assert(!and_clause((Node *) clause));
@@ -105,12 +87,8 @@
 									  outerjoin_delayed,
 									  pseudoconstant,
 									  required_relids,
-<<<<<<< HEAD
 									  nullable_relids,
 									  ojscope_relids);
-=======
-									  nullable_relids);
->>>>>>> 4d53a2f9
 }
 
 /*
@@ -257,10 +235,7 @@
 													  false,
 													  false,
 													  NULL,
-<<<<<<< HEAD
 													  NULL,
-=======
->>>>>>> 4d53a2f9
 													  NULL));
 		}
 	}
@@ -288,10 +263,7 @@
 													   false,
 													   false,
 													   NULL,
-<<<<<<< HEAD
 													   NULL,
-=======
->>>>>>> 4d53a2f9
 													   NULL));
 			}
 		}
@@ -317,12 +289,8 @@
 						   bool outerjoin_delayed,
 						   bool pseudoconstant,
 						   Relids required_relids,
-<<<<<<< HEAD
 						   Relids nullable_relids,
 						   Relids ojscope_relids)
-=======
-						   Relids nullable_relids)
->>>>>>> 4d53a2f9
 {
 	RestrictInfo *restrictinfo = makeNode(RestrictInfo);
 
@@ -333,7 +301,6 @@
 	restrictinfo->pseudoconstant = pseudoconstant;
 	restrictinfo->can_join = false;		/* may get set below */
 	restrictinfo->nullable_relids = nullable_relids;
-<<<<<<< HEAD
 	restrictinfo->ojscope_relids = ojscope_relids;
 
 	/**
@@ -348,8 +315,6 @@
 			clause = bt->arg;
 		}
 	}
-=======
->>>>>>> 4d53a2f9
 
 	/*
 	 * If it's a binary opclause, set up left/right relids info. In any case
@@ -448,12 +413,8 @@
 					   bool outerjoin_delayed,
 					   bool pseudoconstant,
 					   Relids required_relids,
-<<<<<<< HEAD
 					   Relids nullable_relids,
 					   Relids ojscope_relids)
-=======
-					   Relids nullable_relids)
->>>>>>> 4d53a2f9
 {
 	if (or_clause((Node *) clause))
 	{
@@ -467,24 +428,16 @@
 													outerjoin_delayed,
 													pseudoconstant,
 													NULL,
-<<<<<<< HEAD
 													nullable_relids,
 													ojscope_relids));
-=======
-													nullable_relids));
->>>>>>> 4d53a2f9
 		return (Expr *) make_restrictinfo_internal(clause,
 												   make_orclause(orlist),
 												   is_pushed_down,
 												   outerjoin_delayed,
 												   pseudoconstant,
 												   required_relids,
-<<<<<<< HEAD
 												   nullable_relids,
 												   ojscope_relids);
-=======
-												   nullable_relids);
->>>>>>> 4d53a2f9
 	}
 	else if (and_clause((Node *) clause))
 	{
@@ -498,12 +451,8 @@
 													 outerjoin_delayed,
 													 pseudoconstant,
 													 required_relids,
-<<<<<<< HEAD
 													 nullable_relids,
 													 ojscope_relids));
-=======
-													 nullable_relids));
->>>>>>> 4d53a2f9
 		return make_andclause(andlist);
 	}
 	else
@@ -513,12 +462,8 @@
 												   outerjoin_delayed,
 												   pseudoconstant,
 												   required_relids,
-<<<<<<< HEAD
 												   nullable_relids,
 												   ojscope_relids);
-=======
-												   nullable_relids);
->>>>>>> 4d53a2f9
 }
 
 /*
