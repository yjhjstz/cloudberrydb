/*-------------------------------------------------------------------------
 *
 * placeholder.c
 *	  PlaceHolderVar and PlaceHolderInfo manipulation routines
 *
 *
<<<<<<< HEAD
 * Portions Copyright (c) 2017, Pivotal Software Inc
 * Portions Copyright (c) 1996-2008, PostgreSQL Global Development Group
=======
 * Portions Copyright (c) 1996-2009, PostgreSQL Global Development Group
>>>>>>> b0a6ad70
 * Portions Copyright (c) 1994, Regents of the University of California
 *
 *
 * IDENTIFICATION
<<<<<<< HEAD
 *	  $PostgreSQL: pgsql/src/backend/optimizer/util/placeholder.c,v 1.1 2008/10/21 20:42:53 tgl Exp $
=======
 *	  $PostgreSQL: pgsql/src/backend/optimizer/util/placeholder.c,v 1.3 2009/01/01 17:23:45 momjian Exp $
>>>>>>> b0a6ad70
 *
 *-------------------------------------------------------------------------
 */
#include "postgres.h"

#include "nodes/nodeFuncs.h"
#include "optimizer/pathnode.h"
#include "optimizer/placeholder.h"
#include "optimizer/planmain.h"
#include "optimizer/var.h"
#include "utils/lsyscache.h"
#include "parser/parse_expr.h"

/* Local functions */
static Relids find_placeholders_recurse(PlannerInfo *root, Node *jtnode);
static void find_placeholders_in_qual(PlannerInfo *root, Node *expr,
									  Relids relids);


/*
 * make_placeholder_expr
 *		Make a PlaceHolderVar for the given expression.
 *
 * phrels is the syntactic location (as a set of baserels) to attribute
 * to the expression.
 */
PlaceHolderVar *
make_placeholder_expr(PlannerInfo *root, Expr *expr, Relids phrels)
{
	PlaceHolderVar *phv = makeNode(PlaceHolderVar);

	phv->phexpr = expr;
	phv->phrels = phrels;
	phv->phid = ++(root->glob->lastPHId);
	phv->phlevelsup = 0;

	return phv;
}

/*
 * find_placeholder_info
 *		Fetch the PlaceHolderInfo for the given PHV; create it if not found
 *
 * This is separate from make_placeholder_expr because subquery pullup has
 * to make PlaceHolderVars for expressions that might not be used at all in
 * the upper query, or might not remain after const-expression simplification.
 * We build PlaceHolderInfos only for PHVs that are still present in the
 * simplified query passed to query_planner().
 *
 * Note: this should only be called after query_planner() has started.
 */
PlaceHolderInfo *
find_placeholder_info(PlannerInfo *root, PlaceHolderVar *phv)
{
	PlaceHolderInfo *phinfo;
	ListCell   *lc;

	/* if this ever isn't true, we'd need to be able to look in parent lists */
	Assert(phv->phlevelsup == 0);

	foreach(lc, root->placeholder_list)
	{
		phinfo = (PlaceHolderInfo *) lfirst(lc);

		if (phinfo->phid == phv->phid)
			return phinfo;
	}

	/* Not found, so create it */
	phinfo = makeNode(PlaceHolderInfo);
	phinfo->phid = phv->phid;
	phinfo->ph_var = copyObject(phv);
	phinfo->ph_eval_at = pull_varnos((Node *) phv);
	/* ph_eval_at may change later, see update_placeholder_eval_levels */
	phinfo->ph_needed = NULL;		/* initially it's unused */
	phinfo->ph_may_need = NULL;
	/* for the moment, estimate width using just the datatype info */
	phinfo->ph_width = get_typavgwidth(exprType((Node *) phv->phexpr),
									   exprTypmod((Node *) phv->phexpr));

	root->placeholder_list = lappend(root->placeholder_list, phinfo);

	return phinfo;
}

/*
 * find_placeholders_in_jointree
 *		Search the jointree for PlaceHolderVars, and build PlaceHolderInfos
 *
 * We don't need to look at the targetlist because build_base_rel_tlists()
 * will already have made entries for any PHVs in the tlist.
 */
void
find_placeholders_in_jointree(PlannerInfo *root)
{
	/* We need do nothing if the query contains no PlaceHolderVars */
	if (root->glob->lastPHId != 0)
	{
		/* Start recursion at top of jointree */
		Assert(root->parse->jointree != NULL &&
			   IsA(root->parse->jointree, FromExpr));
		(void) find_placeholders_recurse(root, (Node *) root->parse->jointree);
	}
}

/*
 * find_placeholders_recurse
 *	  One recursion level of find_placeholders_in_jointree.
 *
 * jtnode is the current jointree node to examine.
 *
 * The result is the set of base Relids contained in or below jtnode.
 * This is just an internal convenience, it's not used at the top level.
 */
static Relids
find_placeholders_recurse(PlannerInfo *root, Node *jtnode)
{
	Relids		jtrelids;

	if (jtnode == NULL)
		return NULL;
	if (IsA(jtnode, RangeTblRef))
	{
		int			varno = ((RangeTblRef *) jtnode)->rtindex;

		/* No quals to deal with, just return correct result */
		jtrelids = bms_make_singleton(varno);
	}
	else if (IsA(jtnode, FromExpr))
	{
		FromExpr   *f = (FromExpr *) jtnode;
		ListCell   *l;

		/*
		 * First, recurse to handle child joins, and form their relid set.
		 */
		jtrelids = NULL;
		foreach(l, f->fromlist)
		{
			Relids		sub_relids;

			sub_relids = find_placeholders_recurse(root, lfirst(l));
			jtrelids = bms_join(jtrelids, sub_relids);
		}

		/*
		 * Now process the top-level quals.
		 */
		find_placeholders_in_qual(root, f->quals, jtrelids);
	}
	else if (IsA(jtnode, JoinExpr))
	{
		JoinExpr   *j = (JoinExpr *) jtnode;
		Relids		leftids,
		rightids;

		/*
		 * First, recurse to handle child joins, and form their relid set.
		 */
		leftids = find_placeholders_recurse(root, j->larg);
		rightids = find_placeholders_recurse(root, j->rarg);
		jtrelids = bms_join(leftids, rightids);

		/* Process the qual clauses */
		find_placeholders_in_qual(root, j->quals, jtrelids);
	}
	else
	{
		elog(ERROR, "unrecognized node type: %d",
			 (int) nodeTag(jtnode));
		jtrelids = NULL;			/* keep compiler quiet */
	}
	return jtrelids;
}

/*
 * find_placeholders_in_qual
 *		Process a qual clause for find_placeholders_in_jointree.
 *
 * relids is the syntactic join level to mark as the "maybe needed" level
 * for each PlaceHolderVar found in the qual clause.
 */
static void
find_placeholders_in_qual(PlannerInfo *root, Node *qual, Relids relids)
{
	List	   *vars;
	ListCell   *vl;

	/*
	 * pull_var_clause does more than we need here, but it'll do and it's
	 * convenient to use.
	 */
	vars = pull_var_clause(qual,
						   PVC_RECURSE_AGGREGATES,
						   PVC_INCLUDE_PLACEHOLDERS);
	foreach(vl, vars)
	{
		PlaceHolderVar *phv = (PlaceHolderVar *) lfirst(vl);
		PlaceHolderInfo *phinfo;

		/* Ignore any plain Vars */
		if (!IsA(phv, PlaceHolderVar))
			continue;

		/* Create a PlaceHolderInfo entry if there's not one already */
		phinfo = find_placeholder_info(root, phv);

		/* Mark the PHV as possibly needed at the qual's syntactic level */
		phinfo->ph_may_need = bms_add_members(phinfo->ph_may_need, relids);

		/*
		 * This is a bit tricky: the PHV's contained expression may contain
		 * other, lower-level PHVs.  We need to get those into the
		 * PlaceHolderInfo list, but they aren't going to be needed where the
		 * outer PHV is referenced.  Rather, they'll be needed where the outer
		 * PHV is evaluated.  We can estimate that (conservatively) as the
		 * syntactic location of the PHV's expression.  Recurse to take care
		 * of any such PHVs.
		 */
		find_placeholders_in_qual(root, (Node *) phv->phexpr, phv->phrels);
	}
	list_free(vars);
}

/*
 * update_placeholder_eval_levels
 *		Adjust the target evaluation levels for placeholders
 *
 * The initial eval_at level set by find_placeholder_info was the set of
 * rels used in the placeholder's expression (or the whole subselect below
 * the placeholder's syntactic location, if the expr is variable-free).
 * If the subselect contains any outer joins that can null any of those rels,
 * we must delay evaluation to above those joins.
 *
 * We repeat this operation each time we add another outer join to
 * root->join_info_list.  It's somewhat annoying to have to do that, but
 * since we don't have very much information on the placeholders' locations,
 * it's hard to avoid.  Each placeholder's eval_at level must be correct
 * by the time it starts to figure in outer-join delay decisions for higher
 * outer joins.
 *
 * In future we might want to put additional policy/heuristics here to
 * try to determine an optimal evaluation level.  The current rules will
 * result in evaluation at the lowest possible level.  However, pushing a
 * placeholder eval up the tree is likely to further constrain evaluation
 * order for outer joins, so it could easily be counterproductive; and we
 * don't have enough information at this point to make an intelligent choice.
 */
void
update_placeholder_eval_levels(PlannerInfo *root, SpecialJoinInfo *new_sjinfo)
{
	ListCell   *lc1;

	foreach(lc1, root->placeholder_list)
	{
		PlaceHolderInfo *phinfo = (PlaceHolderInfo *) lfirst(lc1);
		Relids		syn_level = phinfo->ph_var->phrels;
		Relids		eval_at;
		bool		found_some;
		ListCell   *lc2;

		/*
		 * We don't need to do any work on this placeholder unless the
		 * newly-added outer join is syntactically beneath its location.
		 */
		if (!bms_is_subset(new_sjinfo->syn_lefthand, syn_level) ||
			!bms_is_subset(new_sjinfo->syn_righthand, syn_level))
			continue;

		/*
		 * Check for delays due to lower outer joins.  This is the same logic
		 * as in check_outerjoin_delay in initsplan.c, except that we don't
		 * have anything to do with the delay_upper_joins flags; delay of
		 * upper outer joins will be handled later, based on the eval_at
		 * values we compute now.
		 */
		eval_at = phinfo->ph_eval_at;

		do
		{
			found_some = false;
			foreach(lc2, root->join_info_list)
			{
				SpecialJoinInfo *sjinfo = (SpecialJoinInfo *) lfirst(lc2);

				/* disregard joins not within the PHV's sub-select */
				if (!bms_is_subset(sjinfo->syn_lefthand, syn_level) ||
					!bms_is_subset(sjinfo->syn_righthand, syn_level))
					continue;

				/* do we reference any nullable rels of this OJ? */
				if (bms_overlap(eval_at, sjinfo->min_righthand) ||
					(sjinfo->jointype == JOIN_FULL &&
					 bms_overlap(eval_at, sjinfo->min_lefthand)))
				{
					/* yes; have we included all its rels in eval_at? */
					if (!bms_is_subset(sjinfo->min_lefthand, eval_at) ||
						!bms_is_subset(sjinfo->min_righthand, eval_at))
					{
						/* no, so add them in */
						eval_at = bms_add_members(eval_at,
												sjinfo->min_lefthand);
						eval_at = bms_add_members(eval_at,
												  sjinfo->min_righthand);
						/* we'll need another iteration */
						found_some = true;
					}
				}
			}
		} while (found_some);

		phinfo->ph_eval_at = eval_at;
	}
}
/*
 * fix_placeholder_input_needed_levels
 *		Adjust the "needed at" levels for placeholder inputs
 *
 * This is called after we've finished determining the eval_at levels for
 * all placeholders.  We need to make sure that all vars and placeholders
 * needed to evaluate each placeholder will be available at the join level
 * where the evaluation will be done.
 */
void
fix_placeholder_input_needed_levels(PlannerInfo *root)
{
	ListCell   *lc;

	/*
	 * Note that this loop can have side-effects on the ph_needed sets of
	 * other PlaceHolderInfos; that's okay because we don't examine ph_needed
	 * here, so there are no ordering issues to worry about.
	 */
	foreach(lc, root->placeholder_list)
	{
		PlaceHolderInfo *phinfo = (PlaceHolderInfo *) lfirst(lc);
		Relids		eval_at = phinfo->ph_eval_at;

		/* No work unless it'll be evaluated above baserel level */
		if (bms_membership(eval_at) == BMS_MULTIPLE)
		{
			List	   *vars = pull_var_clause((Node *) phinfo->ph_var->phexpr,
											   PVC_RECURSE_AGGREGATES,
											   PVC_INCLUDE_PLACEHOLDERS);

			add_vars_to_targetlist(root, vars, eval_at);
			list_free(vars);
		}
	}

	/*
	 * Now, if any placeholder can be computed at a base rel and is needed
	 * above it, add it to that rel's targetlist.  (This is essentially the
	 * same logic as in add_placeholders_to_joinrel, but we can't do that part
	 * until joinrels are formed.)	We have to do this as a separate step
	 * because the ph_needed values aren't stable until the previous loop
	 * finishes.
	 */
	foreach(lc, root->placeholder_list)
	{
		PlaceHolderInfo *phinfo = (PlaceHolderInfo *) lfirst(lc);
		Relids		eval_at = phinfo->ph_eval_at;

		if (bms_membership(eval_at) == BMS_SINGLETON)
		{
			int			varno = bms_singleton_member(eval_at);
			RelOptInfo *rel = find_base_rel(root, varno);

			if (bms_nonempty_difference(phinfo->ph_needed, rel->relids))
				rel->reltargetlist = lappend(rel->reltargetlist,
											 copyObject(phinfo->ph_var));
		}
	}
}

/*
 * add_placeholders_to_joinrel
 *		Add any required PlaceHolderVars to a join rel's targetlist.
 *
 * A join rel should emit a PlaceHolderVar if (a) the PHV is needed above
 * this join level and (b) the PHV can be computed at or below this level.
 * At this time we do not need to distinguish whether the PHV will be
 * computed here or copied up from below.
 */
void
add_placeholders_to_joinrel(PlannerInfo *root, RelOptInfo *joinrel)
{
	Relids		relids = joinrel->relids;
	ListCell   *lc;

	foreach(lc, root->placeholder_list)
	{
		PlaceHolderInfo *phinfo = (PlaceHolderInfo *) lfirst(lc);

		/* Is it still needed above this joinrel? */
		if (bms_nonempty_difference(phinfo->ph_needed, relids))
		{
			/* Is it computable here? */
			if (bms_is_subset(phinfo->ph_eval_at, relids))
			{
				/* Yup, add it to the output */
				joinrel->reltargetlist = lappend(joinrel->reltargetlist,
												 phinfo->ph_var);
				joinrel->width += phinfo->ph_width;
			}
		}
	}
}<|MERGE_RESOLUTION|>--- conflicted
+++ resolved
@@ -4,21 +4,13 @@
  *	  PlaceHolderVar and PlaceHolderInfo manipulation routines
  *
  *
-<<<<<<< HEAD
  * Portions Copyright (c) 2017, Pivotal Software Inc
- * Portions Copyright (c) 1996-2008, PostgreSQL Global Development Group
-=======
  * Portions Copyright (c) 1996-2009, PostgreSQL Global Development Group
->>>>>>> b0a6ad70
  * Portions Copyright (c) 1994, Regents of the University of California
  *
  *
  * IDENTIFICATION
-<<<<<<< HEAD
- *	  $PostgreSQL: pgsql/src/backend/optimizer/util/placeholder.c,v 1.1 2008/10/21 20:42:53 tgl Exp $
-=======
  *	  $PostgreSQL: pgsql/src/backend/optimizer/util/placeholder.c,v 1.3 2009/01/01 17:23:45 momjian Exp $
->>>>>>> b0a6ad70
  *
  *-------------------------------------------------------------------------
  */
