/*-------------------------------------------------------------------------
 *
 * predtest.c
 *	  Routines to attempt to prove logical implications between predicate
 *	  expressions.
 *
 * Portions Copyright (c) 1996-2008, PostgreSQL Global Development Group
 * Portions Copyright (c) 1994, Regents of the University of California
 *
 *
 * IDENTIFICATION
<<<<<<< HEAD
 *	  $PostgreSQL: pgsql/src/backend/optimizer/util/predtest.c,v 1.20 2008/08/25 22:42:33 tgl Exp $
=======
 *	  $PostgreSQL: pgsql/src/backend/optimizer/util/predtest.c,v 1.22 2008/11/13 00:20:45 tgl Exp $
>>>>>>> 38e93482
 *
 *-------------------------------------------------------------------------
 */
#include "postgres.h"

#include "catalog/pg_amop.h"
#include "catalog/pg_proc.h"
#include "catalog/pg_operator.h"
#include "catalog/pg_type.h"
#include "executor/executor.h"
#include "miscadmin.h"
#include "nodes/nodeFuncs.h"
#include "optimizer/clauses.h"
#include "optimizer/predtest.h"
#include "utils/array.h"
#include "utils/inval.h"
#include "utils/lsyscache.h"
#include "utils/syscache.h"
#include "cdb/cdbhash.h"
#include "access/hash.h"
#include "nodes/makefuncs.h"

#include "catalog/pg_operator.h"
#include "optimizer/paths.h"
/*
 * Proof attempts involving many AND or OR branches are likely to require
 * O(N^2) time, and more often than not fail anyway.  So we set an arbitrary
 * limit on the number of branches that we will allow at any one level of
 * clause.  (Note that this is only effective because the trees have been
 * AND/OR flattened!)  XXX is it worth exposing this as a GUC knob?
 */
#define MAX_BRANCHES_TO_TEST    100

#define INT16MAX (32767)
#define INT16MIN (-32768)
#define INT32MAX (2147483647)
#define INT32MIN (-2147483648)

static const bool kUseFnEvaluationForPredicates = true;

/*
 * Proof attempts involving large arrays in ScalarArrayOpExpr nodes are
 * likely to require O(N^2) time, and more often than not fail anyway.
 * So we set an arbitrary limit on the number of array elements that
 * we will allow to be treated as an AND or OR clause.
 * XXX is it worth exposing this as a GUC knob?
 */
#define MAX_SAOP_ARRAY_SIZE		100

/*
 * Proof attempts involving many AND or OR branches are likely to require
 * O(N^2) time, and more often than not fail anyway.  So we set an arbitrary
 * limit on the number of branches that we will allow at any one level of
 * clause.  (Note that this is only effective because the trees have been
 * AND/OR flattened!)  XXX is it worth exposing this as a GUC knob?
 */
#define MAX_BRANCHES_TO_TEST	100

/*
 * To avoid redundant coding in predicate_implied_by_recurse and
 * predicate_refuted_by_recurse, we need to abstract out the notion of
 * iterating over the components of an expression that is logically an AND
 * or OR structure.  There are multiple sorts of expression nodes that can
 * be treated as ANDs or ORs, and we don't want to code each one separately.
 * Hence, these types and support routines.
 */
typedef enum
{
	CLASS_ATOM,					/* expression that's not AND or OR */
	CLASS_AND,					/* expression with AND semantics */
	CLASS_OR					/* expression with OR semantics */
} PredClass;

typedef struct PredIterInfoData *PredIterInfo;

typedef struct PredIterInfoData
{
	/* node-type-specific iteration state */
	void	   *state;
	/* initialize to do the iteration */
	void		(*startup_fn) (Node *clause, PredIterInfo info);
	/* next-component iteration function */
	Node	   *(*next_fn) (PredIterInfo info);
	/* release resources when done with iteration */
	void		(*cleanup_fn) (PredIterInfo info);
} PredIterInfoData;

#define iterate_begin(item, clause, info)	\
	do { \
		Node   *item; \
		(info).startup_fn((clause), &(info)); \
		while ((item = (info).next_fn(&(info))) != NULL)

#define iterate_end(info)	\
		(info).cleanup_fn(&(info)); \
	} while (0)


static bool predicate_implied_by_recurse(Node *clause, Node *predicate);
static bool predicate_refuted_by_recurse(Node *clause, Node *predicate);
static PredClass predicate_classify(Node *clause, PredIterInfo info);
static void list_startup_fn(Node *clause, PredIterInfo info);
static Node *list_next_fn(PredIterInfo info);
static void list_cleanup_fn(PredIterInfo info);
static void boolexpr_startup_fn(Node *clause, PredIterInfo info);
static void arrayconst_startup_fn(Node *clause, PredIterInfo info);
static Node *arrayconst_next_fn(PredIterInfo info);
static void arrayconst_cleanup_fn(PredIterInfo info);
static void arrayexpr_startup_fn(Node *clause, PredIterInfo info);
static Node *arrayexpr_next_fn(PredIterInfo info);
static void arrayexpr_cleanup_fn(PredIterInfo info);
static bool predicate_implied_by_simple_clause(Expr *predicate, Node *clause);
static bool predicate_refuted_by_simple_clause(Expr *predicate, Node *clause);
static Node *extract_not_arg(Node *clause);
static Node *extract_strong_not_arg(Node *clause);
static bool list_member_strip(List *list, Expr *datum);
static bool btree_predicate_proof(Expr *predicate, Node *clause,
					  bool refute_it);
static Oid get_btree_test_op(Oid pred_op, Oid clause_op, bool refute_it);
static void InvalidateOprProofCacheCallBack(Datum arg, int cacheid, ItemPointer tuplePtr);

static HTAB* CreateNodeSetHashTable();
static void AddValue(PossibleValueSet *pvs, Const *valueToCopy);
static void RemoveValue(PossibleValueSet *pvs, Const *value);
static bool ContainsValue(PossibleValueSet *pvs, Const *value);
static void AddUnmatchingValues( PossibleValueSet *pvs, PossibleValueSet *toCheck );
static void RemoveUnmatchingValues(PossibleValueSet *pvs, PossibleValueSet *toCheck);
static PossibleValueSet ProcessAndClauseForPossibleValues( PredIterInfoData *clauseInfo, Node *clause, Node *variable);
static PossibleValueSet ProcessOrClauseForPossibleValues( PredIterInfoData *clauseInfo, Node *clause, Node *variable);
static bool TryProcessEqualityNodeForPossibleValues(OpExpr *expr, Node *variable, PossibleValueSet *resultOut );

static bool simple_equality_predicate_refuted(Node *clause, Node *predicate);

/*
 * predicate_implied_by
 *	  Recursively checks whether the clauses in restrictinfo_list imply
 *	  that the given predicate is true.
 *
 * The top-level List structure of each list corresponds to an AND list.
 * We assume that eval_const_expressions() has been applied and so there
 * are no un-flattened ANDs or ORs (e.g., no AND immediately within an AND,
 * including AND just below the top-level List structure).
 * If this is not true we might fail to prove an implication that is
 * valid, but no worse consequences will ensue.
 *
 * We assume the predicate has already been checked to contain only
 * immutable functions and operators.  (In most current uses this is true
 * because the predicate is part of an index predicate that has passed
 * CheckPredicate().)  We dare not make deductions based on non-immutable
 * functions, because they might change answers between the time we make
 * the plan and the time we execute the plan.
 */
bool
predicate_implied_by(List *predicate_list, List *restrictinfo_list)
{
	if (predicate_list == NIL)
		return true;			/* no predicate: implication is vacuous */
	if (restrictinfo_list == NIL)
		return false;			/* no restriction: implication must fail */

	/* Otherwise, away we go ... */
	return predicate_implied_by_recurse((Node *) restrictinfo_list,
										(Node *) predicate_list);
}

/*
 * predicate_refuted_by
 *	  Recursively checks whether the clauses in restrictinfo_list refute
 *	  the given predicate (that is, prove it false).
 *
 * This is NOT the same as !(predicate_implied_by), though it is similar
 * in the technique and structure of the code.
 *
 * An important fine point is that truth of the clauses must imply that
 * the predicate returns FALSE, not that it does not return TRUE.  This
 * is normally used to try to refute CHECK constraints, and the only
 * thing we can assume about a CHECK constraint is that it didn't return
 * FALSE --- a NULL result isn't a violation per the SQL spec.  (Someday
 * perhaps this code should be extended to support both "strong" and
 * "weak" refutation, but for now we only need "strong".)
 *
 * The top-level List structure of each list corresponds to an AND list.
 * We assume that eval_const_expressions() has been applied and so there
 * are no un-flattened ANDs or ORs (e.g., no AND immediately within an AND,
 * including AND just below the top-level List structure).
 * If this is not true we might fail to prove an implication that is
 * valid, but no worse consequences will ensue.
 *
 * We assume the predicate has already been checked to contain only
 * immutable functions and operators.  We dare not make deductions based on
 * non-immutable functions, because they might change answers between the
 * time we make the plan and the time we execute the plan.
 */
bool
predicate_refuted_by(List *predicate_list, List *restrictinfo_list)
{
	if (predicate_list == NIL)
		return false;			/* no predicate: no refutation is possible */
	if (restrictinfo_list == NIL)
		return false;			/* no restriction: refutation must fail */

	/* Otherwise, away we go ... */
	if ( predicate_refuted_by_recurse((Node *) restrictinfo_list,
										(Node *) predicate_list))
    {
        return true;
    }

    if ( ! kUseFnEvaluationForPredicates )
        return false;
    return simple_equality_predicate_refuted((Node *) restrictinfo_list,
										(Node *) predicate_list);
}

/*----------
 * predicate_implied_by_recurse
 *	  Does the predicate implication test for non-NULL restriction and
 *	  predicate clauses.
 *
 * The logic followed here is ("=>" means "implies"):
 *	atom A => atom B iff:			predicate_implied_by_simple_clause says so
 *	atom A => AND-expr B iff:		A => each of B's components
 *	atom A => OR-expr B iff:		A => any of B's components
 *	AND-expr A => atom B iff:		any of A's components => B
 *	AND-expr A => AND-expr B iff:	A => each of B's components
 *	AND-expr A => OR-expr B iff:	A => any of B's components,
 *									*or* any of A's components => B
 *	OR-expr A => atom B iff:		each of A's components => B
 *	OR-expr A => AND-expr B iff:	A => each of B's components
 *	OR-expr A => OR-expr B iff:		each of A's components => any of B's
 *
 * An "atom" is anything other than an AND or OR node.	Notice that we don't
 * have any special logic to handle NOT nodes; these should have been pushed
 * down or eliminated where feasible by prepqual.c.
 *
 * We can't recursively expand either side first, but have to interleave
 * the expansions per the above rules, to be sure we handle all of these
 * examples:
 *		(x OR y) => (x OR y OR z)
 *		(x AND y AND z) => (x AND y)
 *		(x AND y) => ((x AND y) OR z)
 *		((x OR y) AND z) => (x OR y)
 * This is still not an exhaustive test, but it handles most normal cases
 * under the assumption that both inputs have been AND/OR flattened.
 *
 * We have to be prepared to handle RestrictInfo nodes in the restrictinfo
 * tree, though not in the predicate tree.
 *----------
 */
static bool
predicate_implied_by_recurse(Node *clause, Node *predicate)
{
	PredIterInfoData clause_info;
	PredIterInfoData pred_info;
	PredClass	pclass;
	bool		result;

	/* skip through RestrictInfo */
	Assert(clause != NULL);
	if (IsA(clause, RestrictInfo))
		clause = (Node *) ((RestrictInfo *) clause)->clause;

	pclass = predicate_classify(predicate, &pred_info);

	switch (predicate_classify(clause, &clause_info))
	{
		case CLASS_AND:
			switch (pclass)
			{
				case CLASS_AND:

					/*
					 * AND-clause => AND-clause if A implies each of B's items
					 */
					result = true;
					iterate_begin(pitem, predicate, pred_info)
					{
						if (!predicate_implied_by_recurse(clause, pitem))
						{
							result = false;
							break;
						}
					}
					iterate_end(pred_info);
					return result;

				case CLASS_OR:

					/*
					 * AND-clause => OR-clause if A implies any of B's items
					 *
					 * Needed to handle (x AND y) => ((x AND y) OR z)
					 */
					result = false;
					iterate_begin(pitem, predicate, pred_info)
					{
						if (predicate_implied_by_recurse(clause, pitem))
						{
							result = true;
							break;
						}
					}
					iterate_end(pred_info);
					if (result)
						return result;

					/*
					 * Also check if any of A's items implies B
					 *
					 * Needed to handle ((x OR y) AND z) => (x OR y)
					 */
					iterate_begin(citem, clause, clause_info)
					{
						if (predicate_implied_by_recurse(citem, predicate))
						{
							result = true;
							break;
						}
					}
					iterate_end(clause_info);
					return result;

				case CLASS_ATOM:

					/*
					 * AND-clause => atom if any of A's items implies B
					 */
					result = false;
					iterate_begin(citem, clause, clause_info)
					{
						if (predicate_implied_by_recurse(citem, predicate))
						{
							result = true;
							break;
						}
					}
					iterate_end(clause_info);
					return result;
			}
			break;

		case CLASS_OR:
			switch (pclass)
			{
				case CLASS_OR:

					/*
					 * OR-clause => OR-clause if each of A's items implies any
					 * of B's items.  Messy but can't do it any more simply.
					 */
					result = true;
					iterate_begin(citem, clause, clause_info)
					{
						bool		presult = false;

						iterate_begin(pitem, predicate, pred_info)
						{
							if (predicate_implied_by_recurse(citem, pitem))
							{
								presult = true;
								break;
							}
						}
						iterate_end(pred_info);
						if (!presult)
						{
							result = false;		/* doesn't imply any of B's */
							break;
						}
					}
					iterate_end(clause_info);
					return result;

				case CLASS_AND:
				case CLASS_ATOM:

					/*
					 * OR-clause => AND-clause if each of A's items implies B
					 *
					 * OR-clause => atom if each of A's items implies B
					 */
					result = true;
					iterate_begin(citem, clause, clause_info)
					{
						if (!predicate_implied_by_recurse(citem, predicate))
						{
							result = false;
							break;
						}
					}
					iterate_end(clause_info);
					return result;
			}
			break;

		case CLASS_ATOM:
			switch (pclass)
			{
				case CLASS_AND:

					/*
					 * atom => AND-clause if A implies each of B's items
					 */
					result = true;
					iterate_begin(pitem, predicate, pred_info)
					{
						if (!predicate_implied_by_recurse(clause, pitem))
						{
							result = false;
							break;
						}
					}
					iterate_end(pred_info);
					return result;

				case CLASS_OR:

					/*
					 * atom => OR-clause if A implies any of B's items
					 */
					result = false;
					iterate_begin(pitem, predicate, pred_info)
					{
						if (predicate_implied_by_recurse(clause, pitem))
						{
							result = true;
							break;
						}
					}
					iterate_end(pred_info);
					return result;

				case CLASS_ATOM:

					/*
					 * atom => atom is the base case
					 */
					return
						predicate_implied_by_simple_clause((Expr *) predicate,
														   clause);
			}
			break;
	}

	/* can't get here */
	elog(ERROR, "predicate_classify returned a bogus value");
	return false;
}

/*----------
 * predicate_refuted_by_recurse
 *	  Does the predicate refutation test for non-NULL restriction and
 *	  predicate clauses.
 *
 * The logic followed here is ("R=>" means "refutes"):
 *	atom A R=> atom B iff:			predicate_refuted_by_simple_clause says so
 *	atom A R=> AND-expr B iff:		A R=> any of B's components
 *	atom A R=> OR-expr B iff:		A R=> each of B's components
 *	AND-expr A R=> atom B iff:		any of A's components R=> B
 *	AND-expr A R=> AND-expr B iff:	A R=> any of B's components,
 *									*or* any of A's components R=> B
 *	AND-expr A R=> OR-expr B iff:	A R=> each of B's components
 *	OR-expr A R=> atom B iff:		each of A's components R=> B
 *	OR-expr A R=> AND-expr B iff:	each of A's components R=> any of B's
 *	OR-expr A R=> OR-expr B iff:	A R=> each of B's components
 *
 * In addition, if the predicate is a NOT-clause then we can use
 *	A R=> NOT B if:					A => B
 * This works for several different SQL constructs that assert the non-truth
 * of their argument, ie NOT, IS FALSE, IS NOT TRUE, IS UNKNOWN.
 * Unfortunately we *cannot* use
 *	NOT A R=> B if:					B => A
 * because this type of reasoning fails to prove that B doesn't yield NULL.
 * We can however make the more limited deduction that
 *	NOT A R=> A
 *
 * Other comments are as for predicate_implied_by_recurse().
 *----------
 */
static bool
predicate_refuted_by_recurse(Node *clause, Node *predicate)
{
	PredIterInfoData clause_info;
	PredIterInfoData pred_info;
	PredClass	pclass;
	Node	   *not_arg;
	bool		result;

	CHECK_FOR_INTERRUPTS();

	/* skip through RestrictInfo */
	Assert(clause != NULL);
	if (IsA(clause, RestrictInfo))
		clause = (Node *) ((RestrictInfo *) clause)->clause;

	pclass = predicate_classify(predicate, &pred_info);

	switch (predicate_classify(clause, &clause_info))
	{
		case CLASS_AND:
			switch (pclass)
			{
				case CLASS_AND:

					/*
					 * AND-clause R=> AND-clause if A refutes any of B's items
					 *
					 * Needed to handle (x AND y) R=> ((!x OR !y) AND z)
					 */
					result = false;
					iterate_begin(pitem, predicate, pred_info)
					{
						if (predicate_refuted_by_recurse(clause, pitem))
						{
							result = true;
							break;
						}
					}
					iterate_end(pred_info);
					if (result)
						return result;

					/*
					 * Also check if any of A's items refutes B
					 *
					 * Needed to handle ((x OR y) AND z) R=> (!x AND !y)
					 */
					iterate_begin(citem, clause, clause_info)
					{
						if (predicate_refuted_by_recurse(citem, predicate))
						{
							result = true;
							break;
						}
					}
					iterate_end(clause_info);
					return result;

				case CLASS_OR:

					/*
					 * AND-clause R=> OR-clause if A refutes each of B's items
					 */
					result = true;
					iterate_begin(pitem, predicate, pred_info)
					{
						if (!predicate_refuted_by_recurse(clause, pitem))
						{
							result = false;
							break;
						}
					}
					iterate_end(pred_info);
					return result;

				case CLASS_ATOM:

					/*
					 * If B is a NOT-clause, A R=> B if A => B's arg
					 */
					not_arg = extract_not_arg(predicate);
					if (not_arg &&
						predicate_implied_by_recurse(clause, not_arg))
						return true;

					/*
					 * AND-clause R=> atom if any of A's items refutes B
					 */
					result = false;
					iterate_begin(citem, clause, clause_info)
					{
						if (predicate_refuted_by_recurse(citem, predicate))
						{
							result = true;
							break;
						}
					}
					iterate_end(clause_info);
					return result;
			}
			break;

		case CLASS_OR:
			switch (pclass)
			{
				case CLASS_OR:

					/*
					 * OR-clause R=> OR-clause if A refutes each of B's items
					 */
					result = true;
					iterate_begin(pitem, predicate, pred_info)
					{
						if (!predicate_refuted_by_recurse(clause, pitem))
						{
							result = false;
							break;
						}
					}
					iterate_end(pred_info);
					return result;

				case CLASS_AND:

					/*
					 * OR-clause R=> AND-clause if each of A's items refutes
					 * any of B's items.
					 */
					result = true;
					iterate_begin(citem, clause, clause_info)
					{
						bool		presult = false;

						iterate_begin(pitem, predicate, pred_info)
						{
							if (predicate_refuted_by_recurse(citem, pitem))
							{
								presult = true;
								break;
							}
						}
						iterate_end(pred_info);
						if (!presult)
						{
							result = false;		/* citem refutes nothing */
							break;
						}
					}
					iterate_end(clause_info);
					return result;

				case CLASS_ATOM:

					/*
					 * If B is a NOT-clause, A R=> B if A => B's arg
					 */
					not_arg = extract_not_arg(predicate);
					if (not_arg &&
						predicate_implied_by_recurse(clause, not_arg))
						return true;

					/*
					 * OR-clause R=> atom if each of A's items refutes B
					 */
					result = true;
					iterate_begin(citem, clause, clause_info)
					{
						if (!predicate_refuted_by_recurse(citem, predicate))
						{
							result = false;
							break;
						}
					}
					iterate_end(clause_info);
					return result;
			}
			break;

		case CLASS_ATOM:

			/*
			 * If A is a strong NOT-clause, A R=> B if B equals A's arg
			 *
			 * We cannot make the stronger conclusion that B is refuted if
			 * B implies A's arg; that would only prove that B is not-TRUE,
			 * not that it's not NULL either.  Hence use equal() rather than
			 * predicate_implied_by_recurse().  We could do the latter if we
			 * ever had a need for the weak form of refutation.
			 */
			not_arg = extract_strong_not_arg(clause);
			if (not_arg && equal(predicate, not_arg))
				return true;

			switch (pclass)
			{
				case CLASS_AND:

					/*
					 * atom R=> AND-clause if A refutes any of B's items
					 */
					result = false;
					iterate_begin(pitem, predicate, pred_info)
					{
						if (predicate_refuted_by_recurse(clause, pitem))
						{
							result = true;
							break;
						}
					}
					iterate_end(pred_info);
					return result;

				case CLASS_OR:

					/*
					 * atom R=> OR-clause if A refutes each of B's items
					 */
					result = true;
					iterate_begin(pitem, predicate, pred_info)
					{
						if (!predicate_refuted_by_recurse(clause, pitem))
						{
							result = false;
							break;
						}
					}
					iterate_end(pred_info);
					return result;

				case CLASS_ATOM:

					/*
					 * If B is a NOT-clause, A R=> B if A => B's arg
					 */
					not_arg = extract_not_arg(predicate);
					if (not_arg &&
						predicate_implied_by_recurse(clause, not_arg))
						return true;

					/*
					 * atom R=> atom is the base case
					 */
					return
						predicate_refuted_by_simple_clause((Expr *) predicate,
														   clause);
			}
			break;
	}

	/* can't get here */
	elog(ERROR, "predicate_classify returned a bogus value");
	return false;
}


/*
 * predicate_classify
 *	  Classify an expression node as AND-type, OR-type, or neither (an atom).
 *
 * If the expression is classified as AND- or OR-type, then *info is filled
 * in with the functions needed to iterate over its components.
 *
<<<<<<< HEAD
 * This function also implements enforcement of MAX_SAOP_ARRAY_SIZE: if a
 * ScalarArrayOpExpr's array has too many elements, we just classify it as an
 * atom.  (This will result in its being passed as-is to the simple_clause
 * functions, which will fail to prove anything about it.)  Note that we
 * cannot just stop after considering MAX_SAOP_ARRAY_SIZE elements; in general
 * that would result in wrong proofs, rather than failing to prove anything.
=======
 * This function also implements enforcement of MAX_BRANCHES_TO_TEST: if an
 * AND/OR expression has too many branches, we just classify it as an atom.
 * (This will result in its being passed as-is to the simple_clause functions,
 * which will fail to prove anything about it.)  Note that we cannot just stop
 * after considering MAX_BRANCHES_TO_TEST branches; in general that would
 * result in wrong proofs rather than failing to prove anything.
>>>>>>> 38e93482
 */
static PredClass
predicate_classify(Node *clause, PredIterInfo info)
{
	/* Caller should not pass us NULL, nor a RestrictInfo clause */
	Assert(clause != NULL);
	Assert(!IsA(clause, RestrictInfo));

	/*
	 * If we see a List, assume it's an implicit-AND list; this is the correct
	 * semantics for lists of RestrictInfo nodes.
	 */
	if (IsA(clause, List) &&
		list_length((List *) clause) <= MAX_BRANCHES_TO_TEST)
	{
		info->startup_fn = list_startup_fn;
		info->next_fn = list_next_fn;
		info->cleanup_fn = list_cleanup_fn;
		return CLASS_AND;
	}

	/* Handle normal AND and OR boolean clauses */
	if (and_clause(clause) &&
		list_length(((BoolExpr *) clause)->args) <= MAX_BRANCHES_TO_TEST)
	{
		info->startup_fn = boolexpr_startup_fn;
		info->next_fn = list_next_fn;
		info->cleanup_fn = list_cleanup_fn;
		return CLASS_AND;
	}
	if (or_clause(clause) &&
		list_length(((BoolExpr *) clause)->args) <= MAX_BRANCHES_TO_TEST)
	{
		info->startup_fn = boolexpr_startup_fn;
		info->next_fn = list_next_fn;
		info->cleanup_fn = list_cleanup_fn;
		return CLASS_OR;
	}

	/* Handle ScalarArrayOpExpr */
	if (IsA(clause, ScalarArrayOpExpr))
	{
		ScalarArrayOpExpr *saop = (ScalarArrayOpExpr *) clause;
		Node	   *arraynode = (Node *) lsecond(saop->args);

		/*
		 * We can break this down into an AND or OR structure, but only if we
		 * know how to iterate through expressions for the array's elements.
		 * We can do that if the array operand is a non-null constant or a
		 * simple ArrayExpr.
		 */
		if (arraynode && IsA(arraynode, Const) &&
			!((Const *) arraynode)->constisnull)
		{
			ArrayType  *arrayval;
			int			nelems;

			arrayval = DatumGetArrayTypeP(((Const *) arraynode)->constvalue);
			nelems = ArrayGetNItems(ARR_NDIM(arrayval), ARR_DIMS(arrayval));
<<<<<<< HEAD
			if (nelems <= MAX_SAOP_ARRAY_SIZE)
=======
			if (nelems <= MAX_BRANCHES_TO_TEST)
>>>>>>> 38e93482
			{
				info->startup_fn = arrayconst_startup_fn;
				info->next_fn = arrayconst_next_fn;
				info->cleanup_fn = arrayconst_cleanup_fn;
				return saop->useOr ? CLASS_OR : CLASS_AND;
			}
		}
		else if (arraynode && IsA(arraynode, ArrayExpr) &&
				 !((ArrayExpr *) arraynode)->multidims &&
<<<<<<< HEAD
				 list_length(((ArrayExpr *) arraynode)->elements) <= MAX_SAOP_ARRAY_SIZE)
=======
				 list_length(((ArrayExpr *) arraynode)->elements) <= MAX_BRANCHES_TO_TEST)
>>>>>>> 38e93482
		{
			info->startup_fn = arrayexpr_startup_fn;
			info->next_fn = arrayexpr_next_fn;
			info->cleanup_fn = arrayexpr_cleanup_fn;
			return saop->useOr ? CLASS_OR : CLASS_AND;
		}
	}

	/* None of the above, so it's an atom */
	return CLASS_ATOM;
}

/*
 * PredIterInfo routines for iterating over regular Lists.	The iteration
 * state variable is the next ListCell to visit.
 */
static void
list_startup_fn(Node *clause, PredIterInfo info)
{
	info->state = (void *) list_head((List *) clause);
}

static Node *
list_next_fn(PredIterInfo info)
{
	ListCell   *l = (ListCell *) info->state;
	Node	   *n;

	if (l == NULL)
		return NULL;
	n = lfirst(l);
	info->state = (void *) lnext(l);
	return n;
}

static void
list_cleanup_fn(PredIterInfo info)
{
	/* Nothing to clean up */
}

/*
 * BoolExpr needs its own startup function, but can use list_next_fn and
 * list_cleanup_fn.
 */
static void
boolexpr_startup_fn(Node *clause, PredIterInfo info)
{
	info->state = (void *) list_head(((BoolExpr *) clause)->args);
}

/*
 * PredIterInfo routines for iterating over a ScalarArrayOpExpr with a
 * constant array operand.
 */
typedef struct
{
	OpExpr		opexpr;
	Const		constexpr;
	int			next_elem;
	int			num_elems;
	Datum	   *elem_values;
	bool	   *elem_nulls;
} ArrayConstIterState;

static void
arrayconst_startup_fn(Node *clause, PredIterInfo info)
{
	ScalarArrayOpExpr *saop = (ScalarArrayOpExpr *) clause;
	ArrayConstIterState *state;
	Const	   *arrayconst;
	ArrayType  *arrayval;
	int16		elmlen;
	bool		elmbyval;
	char		elmalign;

	/* Create working state struct */
	state = (ArrayConstIterState *) palloc(sizeof(ArrayConstIterState));
	info->state = (void *) state;

	/* Deconstruct the array literal */
	arrayconst = (Const *) lsecond(saop->args);
	arrayval = DatumGetArrayTypeP(arrayconst->constvalue);
	get_typlenbyvalalign(ARR_ELEMTYPE(arrayval),
						 &elmlen, &elmbyval, &elmalign);
	deconstruct_array(arrayval,
					  ARR_ELEMTYPE(arrayval),
					  elmlen, elmbyval, elmalign,
					  &state->elem_values, &state->elem_nulls,
					  &state->num_elems);

	/* Set up a dummy OpExpr to return as the per-item node */
	state->opexpr.xpr.type = T_OpExpr;
	state->opexpr.opno = saop->opno;
	state->opexpr.opfuncid = saop->opfuncid;
	state->opexpr.opresulttype = BOOLOID;
	state->opexpr.opretset = false;
	state->opexpr.args = list_copy(saop->args);

	/* Set up a dummy Const node to hold the per-element values */
	state->constexpr.xpr.type = T_Const;
	state->constexpr.consttype = ARR_ELEMTYPE(arrayval);
	state->constexpr.consttypmod = -1;
	state->constexpr.constlen = elmlen;
	state->constexpr.constbyval = elmbyval;
	lsecond(state->opexpr.args) = &state->constexpr;

	/* Initialize iteration state */
	state->next_elem = 0;
}

static Node *
arrayconst_next_fn(PredIterInfo info)
{
	ArrayConstIterState *state = (ArrayConstIterState *) info->state;

	if (state->next_elem >= state->num_elems)
		return NULL;
	state->constexpr.constvalue = state->elem_values[state->next_elem];
	state->constexpr.constisnull = state->elem_nulls[state->next_elem];
	state->next_elem++;
	return (Node *) &(state->opexpr);
}

static void
arrayconst_cleanup_fn(PredIterInfo info)
{
	ArrayConstIterState *state = (ArrayConstIterState *) info->state;

	pfree(state->elem_values);
	pfree(state->elem_nulls);
	list_free(state->opexpr.args);
	pfree(state);
}

/*
 * PredIterInfo routines for iterating over a ScalarArrayOpExpr with a
 * one-dimensional ArrayExpr array operand.
 */
typedef struct
{
	OpExpr		opexpr;
	ListCell   *next;
} ArrayExprIterState;

static void
arrayexpr_startup_fn(Node *clause, PredIterInfo info)
{
	ScalarArrayOpExpr *saop = (ScalarArrayOpExpr *) clause;
	ArrayExprIterState *state;
	ArrayExpr  *arrayexpr;

	/* Create working state struct */
	state = (ArrayExprIterState *) palloc(sizeof(ArrayExprIterState));
	info->state = (void *) state;

	/* Set up a dummy OpExpr to return as the per-item node */
	state->opexpr.xpr.type = T_OpExpr;
	state->opexpr.opno = saop->opno;
	state->opexpr.opfuncid = saop->opfuncid;
	state->opexpr.opresulttype = BOOLOID;
	state->opexpr.opretset = false;
	state->opexpr.args = list_copy(saop->args);

	/* Initialize iteration variable to first member of ArrayExpr */
	arrayexpr = (ArrayExpr *) lsecond(saop->args);
	state->next = list_head(arrayexpr->elements);
}

static Node *
arrayexpr_next_fn(PredIterInfo info)
{
	ArrayExprIterState *state = (ArrayExprIterState *) info->state;

	if (state->next == NULL)
		return NULL;
	lsecond(state->opexpr.args) = lfirst(state->next);
	state->next = lnext(state->next);
	return (Node *) &(state->opexpr);
}

static void
arrayexpr_cleanup_fn(PredIterInfo info)
{
	ArrayExprIterState *state = (ArrayExprIterState *) info->state;

	list_free(state->opexpr.args);
	pfree(state);
}


/*----------
 * predicate_implied_by_simple_clause
 *	  Does the predicate implication test for a "simple clause" predicate
 *	  and a "simple clause" restriction.
 *
 * We return TRUE if able to prove the implication, FALSE if not.
 *
 * We have three strategies for determining whether one simple clause
 * implies another:
 *
 * A simple and general way is to see if they are equal(); this works for any
 * kind of expression.	(Actually, there is an implied assumption that the
 * functions in the expression are immutable, ie dependent only on their input
 * arguments --- but this was checked for the predicate by the caller.)
 *
 * When the predicate is of the form "foo IS NOT NULL", we can conclude that
 * the predicate is implied if the clause is a strict operator or function
 * that has "foo" as an input.	In this case the clause must yield NULL when
 * "foo" is NULL, which we can take as equivalent to FALSE because we know
 * we are within an AND/OR subtree of a WHERE clause.  (Again, "foo" is
 * already known immutable, so the clause will certainly always fail.)
 *
 * Finally, we may be able to deduce something using knowledge about btree
 * operator families; this is encapsulated in btree_predicate_proof().
 *----------
 */
static bool
predicate_implied_by_simple_clause(Expr *predicate, Node *clause)
{
	/* Allow interrupting long proof attempts */
	CHECK_FOR_INTERRUPTS();

	/* First try the equal() test */
	if (equal((Node *) predicate, clause))
		return true;

	/* Next try the IS NOT NULL case */
	if (predicate && IsA(predicate, NullTest) &&
		((NullTest *) predicate)->nulltesttype == IS_NOT_NULL)
	{
		Expr	   *nonnullarg = ((NullTest *) predicate)->arg;

		/* row IS NOT NULL does not act in the simple way we have in mind */
		if (!type_is_rowtype(exprType((Node *) nonnullarg)))
		{
			if (is_opclause(clause) &&
				list_member_strip(((OpExpr *) clause)->args, nonnullarg) &&
				op_strict(((OpExpr *) clause)->opno))
				return true;
			if (is_funcclause(clause) &&
				list_member_strip(((FuncExpr *) clause)->args, nonnullarg) &&
				func_strict(((FuncExpr *) clause)->funcid))
				return true;
		}
		return false;			/* we can't succeed below... */
	}

	/* Else try btree operator knowledge */
	return btree_predicate_proof(predicate, clause, false);
}

/*----------
 * predicate_refuted_by_simple_clause
 *	  Does the predicate refutation test for a "simple clause" predicate
 *	  and a "simple clause" restriction.
 *
 * We return TRUE if able to prove the refutation, FALSE if not.
 *
 * Unlike the implication case, checking for equal() clauses isn't
 * helpful.
 *
 * When the predicate is of the form "foo IS NULL", we can conclude that
 * the predicate is refuted if the clause is a strict operator or function
 * that has "foo" as an input (see notes for implication case), or if the
 * clause is "foo IS NOT NULL".  A clause "foo IS NULL" refutes a predicate
 * "foo IS NOT NULL", but unfortunately does not refute strict predicates,
 * because we are looking for strong refutation.  (The motivation for covering
 * these cases is to support using IS NULL/IS NOT NULL as partition-defining
 * constraints.)
 *
 * Finally, we may be able to deduce something using knowledge about btree
 * operator families; this is encapsulated in btree_predicate_proof().
 *----------
 */
static bool
predicate_refuted_by_simple_clause(Expr *predicate, Node *clause)
{
	/* Allow interrupting long proof attempts */
	CHECK_FOR_INTERRUPTS();

	/* A simple clause can't refute itself */
	/* Worth checking because of relation_excluded_by_constraints() */
	if ((Node *) predicate == clause)
		return false;

	/* Try the predicate-IS-NULL case */
	if (predicate && IsA(predicate, NullTest) &&
		((NullTest *) predicate)->nulltesttype == IS_NULL)
	{
		Expr	   *isnullarg = ((NullTest *) predicate)->arg;

		/* row IS NULL does not act in the simple way we have in mind */
		if (type_is_rowtype(exprType((Node *) isnullarg)))
			return false;

		/* Any strict op/func on foo refutes foo IS NULL */
		if (is_opclause(clause) &&
			list_member_strip(((OpExpr *) clause)->args, isnullarg) &&
			op_strict(((OpExpr *) clause)->opno))
			return true;
		if (is_funcclause(clause) &&
			list_member_strip(((FuncExpr *) clause)->args, isnullarg) &&
			func_strict(((FuncExpr *) clause)->funcid))
			return true;

		/* foo IS NOT NULL refutes foo IS NULL */
		if (clause && IsA(clause, NullTest) &&
			((NullTest *) clause)->nulltesttype == IS_NOT_NULL &&
			equal(((NullTest *) clause)->arg, isnullarg))
			return true;

		return false;			/* we can't succeed below... */
	}

	/* Try the clause-IS-NULL case */
	if (clause && IsA(clause, NullTest) &&
		((NullTest *) clause)->nulltesttype == IS_NULL)
	{
		Expr	   *isnullarg = ((NullTest *) clause)->arg;

		/* row IS NULL does not act in the simple way we have in mind */
		if (type_is_rowtype(exprType((Node *) isnullarg)))
			return false;

		/* foo IS NULL refutes foo IS NOT NULL */
		if (predicate && IsA(predicate, NullTest) &&
			((NullTest *) predicate)->nulltesttype == IS_NOT_NULL &&
			equal(((NullTest *) predicate)->arg, isnullarg))
			return true;

		return false;			/* we can't succeed below... */
	}

	/* Else try btree operator knowledge */
	return btree_predicate_proof(predicate, clause, true);
}

/**
 * If n is a List, then return an AND tree of the nodes of the list
 * Otherwise return n.
 */
static Node *
convertToExplicitAndsShallowly( Node *n)
{
    if ( IsA(n, List))
    {
        ListCell *cell;
        List *list = (List*)n;
        Node *result = NULL;

        Assert(list_length(list) != 0 );

        foreach( cell, list )
        {
            Node *value = (Node*) lfirst(cell);
            if ( result == NULL)
            {
                result = value;
            }
            else
            {
                result = (Node *) makeBoolExpr(AND_EXPR, list_make2(result, value), -1 /* parse location */);
            }
        }
        return result;
    }
    else return n;
}

/**
 * Check to see if the predicate is expr=constant or constant=expr. In that case, try to evaluate the clause
 *   by replacing every occurrence of expr with the constant.  If the clause can then be reduced to FALSE, we
 *   conclude that the expression is refuted
 *
 * Returns true only if evaluation is possible AND expression is refuted based on evaluation results
 *
 * MPP-18979:
 * This mechanism cannot be used to prove implication. One example expression is
 * "F(x)=1 and x=2", where F(x) is an immutable function that returns 1 for any input x.
 * In this case, replacing x with 2 produces F(2)=1 and 2=2. Although evaluating the resulting
 * expression gives TRUE, we cannot conclude that (x=2) is implied by the whole expression.
 *
 */
static bool
simple_equality_predicate_refuted(Node *clause, Node *predicate)
{
	OpExpr *predicateExpr;
	Node *leftPredicateOp, *rightPredicateOp;
    Node *constExprInPredicate, *varExprInPredicate;
	List *list;

    /* BEGIN inspecting the predicate: this only works for a simple equality predicate */
    if ( nodeTag(predicate) != T_List )
        return false;

    if ( clause == predicate )
        return false; /* don't both doing for self-refutation ... let normal behavior handle that */

    list = (List *) predicate;
    if ( list_length(list) != 1 )
        return false;

    predicate = linitial(list);
	if ( ! is_opclause(predicate))
		return false;

	predicateExpr = (OpExpr*) predicate;
	leftPredicateOp = get_leftop((Expr*)predicate);
	rightPredicateOp = get_rightop((Expr*)predicate);
	if (!leftPredicateOp || !rightPredicateOp)
		return false;

	/* check if it's equality operation */
	if ( ! is_builtin_true_equality_between_same_type(predicateExpr->opno))
		return false;

	/* check if one operand is a constant */
	if ( IsA(rightPredicateOp, Const))
	{
		varExprInPredicate = leftPredicateOp;
		constExprInPredicate = rightPredicateOp;
	}
	else if ( IsA(leftPredicateOp, Const))
	{
		constExprInPredicate = leftPredicateOp;
		varExprInPredicate = rightPredicateOp;
	}
	else
	{
	    return false;
	}

    if ( IsA(varExprInPredicate, RelabelType))
    {
        RelabelType *rt = (RelabelType*) varExprInPredicate;
        varExprInPredicate = (Node*) rt->arg;
    }

    if ( ! IsA(varExprInPredicate, Var))
    {
        /* for now, this code is targeting predicates used in value partitions ...
         *   so don't apply it for other expressions.  This check can probably
         *   simply be removed and some test cases built. */
        return false;
    }
    
    /* DONE inspecting the predicate */

	/* clause may have non-immutable functions...don't eval if that's the case:
	 *
	 * Note that since we are replacing elements of the clause that match
	 *   varExprInPredicate, there is no need to also check varExprInPredicate
	 *   for mutable functions (note that this is only relevant when the
	 *   earlier check for varExprInPredicate being a Var is removed.
	 */
	if ( contain_mutable_functions(clause))
		return false;

	/* now do the evaluation */
	{
		Node *newClause, *reducedExpression;
		ReplaceExpressionMutatorReplacement replacement;
		bool result = false;
		SwitchedMemoryContext memContext;

		replacement.replaceThis = varExprInPredicate;
		replacement.withThis = constExprInPredicate;
        replacement.numReplacementsDone = 0;

        memContext = AllocSetCreateDefaultContextInCurrentAndSwitchTo( "Predtest");

		newClause = replace_expression_mutator(clause, &replacement);

        if ( replacement.numReplacementsDone > 0)
        {
            newClause = convertToExplicitAndsShallowly(newClause);
            reducedExpression = eval_const_expressions(NULL, newClause);

            if ( IsA(reducedExpression, Const ))
            {
                Const *c = (Const *) reducedExpression;
                if ( c->consttype == BOOLOID &&
                     ! c->constisnull )
                {
                	result = (DatumGetBool(c->constvalue) == false);
                }
            }
        }

        DeleteAndRestoreSwitchedMemoryContext(memContext);
        return result;
	}
}

/*
 * If clause asserts the non-truth of a subclause, return that subclause;
 * otherwise return NULL.
 */
static Node *
extract_not_arg(Node *clause)
{
	if (clause == NULL)
		return NULL;
	if (IsA(clause, BoolExpr))
	{
		BoolExpr   *bexpr = (BoolExpr *) clause;

		if (bexpr->boolop == NOT_EXPR)
			return (Node *) linitial(bexpr->args);
	}
	else if (IsA(clause, BooleanTest))
	{
		BooleanTest *btest = (BooleanTest *) clause;

		if (btest->booltesttype == IS_NOT_TRUE ||
			btest->booltesttype == IS_FALSE ||
			btest->booltesttype == IS_UNKNOWN)
			return (Node *) btest->arg;
	}
	return NULL;
}

/*
 * If clause asserts the falsity of a subclause, return that subclause;
 * otherwise return NULL.
 */
static Node *
extract_strong_not_arg(Node *clause)
{
	if (clause == NULL)
		return NULL;
	if (IsA(clause, BoolExpr))
	{
		BoolExpr   *bexpr = (BoolExpr *) clause;

		if (bexpr->boolop == NOT_EXPR)
			return (Node *) linitial(bexpr->args);
	}
	else if (IsA(clause, BooleanTest))
	{
		BooleanTest *btest = (BooleanTest *) clause;

		if (btest->booltesttype == IS_FALSE)
			return (Node *) btest->arg;
	}
	return NULL;
}


/*
 * Check whether an Expr is equal() to any member of a list, ignoring
 * any top-level RelabelType nodes.  This is legitimate for the purposes
 * we use it for (matching IS [NOT] NULL arguments to arguments of strict
 * functions) because RelabelType doesn't change null-ness.  It's helpful
 * for cases such as a varchar argument of a strict function on text.
 */
static bool
list_member_strip(List *list, Expr *datum)
{
	ListCell   *cell;

	if (datum && IsA(datum, RelabelType))
		datum = ((RelabelType *) datum)->arg;

	foreach(cell, list)
	{
		Expr	   *elem = (Expr *) lfirst(cell);

		if (elem && IsA(elem, RelabelType))
			elem = ((RelabelType *) elem)->arg;

		if (equal(elem, datum))
			return true;
	}

	return false;
}


/*
 * Define an "operator implication table" for btree operators ("strategies"),
 * and a similar table for refutation.
 *
 * The strategy numbers defined by btree indexes (see access/skey.h) are:
 *		(1) <	(2) <=	 (3) =	 (4) >=   (5) >
 * and in addition we use (6) to represent <>.	<> is not a btree-indexable
 * operator, but we assume here that if an equality operator of a btree
 * opfamily has a negator operator, the negator behaves as <> for the opfamily.
 *
 * The interpretation of:
 *
 *		test_op = BT_implic_table[given_op-1][target_op-1]
 *
 * where test_op, given_op and target_op are strategy numbers (from 1 to 6)
 * of btree operators, is as follows:
 *
 *	 If you know, for some ATTR, that "ATTR given_op CONST1" is true, and you
 *	 want to determine whether "ATTR target_op CONST2" must also be true, then
 *	 you can use "CONST2 test_op CONST1" as a test.  If this test returns true,
 *	 then the target expression must be true; if the test returns false, then
 *	 the target expression may be false.
 *
 * For example, if clause is "Quantity > 10" and pred is "Quantity > 5"
 * then we test "5 <= 10" which evals to true, so clause implies pred.
 *
 * Similarly, the interpretation of a BT_refute_table entry is:
 *
 *	 If you know, for some ATTR, that "ATTR given_op CONST1" is true, and you
 *	 want to determine whether "ATTR target_op CONST2" must be false, then
 *	 you can use "CONST2 test_op CONST1" as a test.  If this test returns true,
 *	 then the target expression must be false; if the test returns false, then
 *	 the target expression may be true.
 *
 * For example, if clause is "Quantity > 10" and pred is "Quantity < 5"
 * then we test "5 <= 10" which evals to true, so clause refutes pred.
 *
 * An entry where test_op == 0 means the implication cannot be determined.
 */

#define BTLT BTLessStrategyNumber
#define BTLE BTLessEqualStrategyNumber
#define BTEQ BTEqualStrategyNumber
#define BTGE BTGreaterEqualStrategyNumber
#define BTGT BTGreaterStrategyNumber
#define BTNE 6

static const StrategyNumber BT_implic_table[6][6] = {
/*
 *			The target operator:
 *
 *	 LT    LE	 EQ    GE	 GT    NE
 */
	{BTGE, BTGE, 0, 0, 0, BTGE},	/* LT */
	{BTGT, BTGE, 0, 0, 0, BTGT},	/* LE */
	{BTGT, BTGE, BTEQ, BTLE, BTLT, BTNE},		/* EQ */
	{0, 0, 0, BTLE, BTLT, BTLT},	/* GE */
	{0, 0, 0, BTLE, BTLE, BTLE},	/* GT */
	{0, 0, 0, 0, 0, BTEQ}		/* NE */
};

static const StrategyNumber BT_refute_table[6][6] = {
/*
 *			The target operator:
 *
 *	 LT    LE	 EQ    GE	 GT    NE
 */
	{0, 0, BTGE, BTGE, BTGE, 0},	/* LT */
	{0, 0, BTGT, BTGT, BTGE, 0},	/* LE */
	{BTLE, BTLT, BTNE, BTGT, BTGE, BTEQ},		/* EQ */
	{BTLE, BTLT, BTLT, 0, 0, 0},	/* GE */
	{BTLE, BTLE, BTLE, 0, 0, 0},	/* GT */
	{0, 0, BTEQ, 0, 0, 0}		/* NE */
};


/*
 * btree_predicate_proof
 *	  Does the predicate implication or refutation test for a "simple clause"
 *	  predicate and a "simple clause" restriction, when both are simple
 *	  operator clauses using related btree operators.
 *
 * When refute_it == false, we want to prove the predicate true;
 * when refute_it == true, we want to prove the predicate false.
 * (There is enough common code to justify handling these two cases
 * in one routine.)  We return TRUE if able to make the proof, FALSE
 * if not able to prove it.
 *
 * What we look for here is binary boolean opclauses of the form
 * "foo op constant", where "foo" is the same in both clauses.	The operators
 * and constants can be different but the operators must be in the same btree
 * operator family.  We use the above operator implication tables to
 * derive implications between nonidentical clauses.  (Note: "foo" is known
 * immutable, and constants are surely immutable, but we have to check that
 * the operators are too.  As of 8.0 it's possible for opfamilies to contain
 * operators that are merely stable, and we dare not make deductions with
 * these.)
 */
static bool
btree_predicate_proof(Expr *predicate, Node *clause, bool refute_it)
{
	Node	   *leftop,
			   *rightop;
	Node	   *pred_var,
			   *clause_var;
	Const	   *pred_const,
			   *clause_const;
	bool		pred_var_on_left,
				clause_var_on_left;
	Oid			pred_op,
				clause_op,
				test_op;
	Expr	   *test_expr;
	ExprState  *test_exprstate;
	Datum		test_result;
	bool		isNull;
	EState	   *estate;
	MemoryContext oldcontext;

	/*
	 * Both expressions must be binary opclauses with a Const on one side, and
	 * identical subexpressions on the other sides. Note we don't have to
	 * think about binary relabeling of the Const node, since that would have
	 * been folded right into the Const.
	 *
	 * If either Const is null, we also fail right away; this assumes that the
	 * test operator will always be strict.
	 */
	if (!is_opclause(predicate))
		return false;
	leftop = get_leftop(predicate);
	rightop = get_rightop(predicate);
	if (rightop == NULL)
		return false;			/* not a binary opclause */
	if (IsA(rightop, Const))
	{
		pred_var = leftop;
		pred_const = (Const *) rightop;
		pred_var_on_left = true;
	}
	else if (IsA(leftop, Const))
	{
		pred_var = rightop;
		pred_const = (Const *) leftop;
		pred_var_on_left = false;
	}
	else
		return false;			/* no Const to be found */
	if (pred_const->constisnull)
		return false;

	if (!is_opclause(clause))
		return false;
	leftop = get_leftop((Expr *) clause);
	rightop = get_rightop((Expr *) clause);
	if (rightop == NULL)
		return false;			/* not a binary opclause */
	if (IsA(rightop, Const))
	{
		clause_var = leftop;
		clause_const = (Const *) rightop;
		clause_var_on_left = true;
	}
	else if (IsA(leftop, Const))
	{
		clause_var = rightop;
		clause_const = (Const *) leftop;
		clause_var_on_left = false;
	}
	else
		return false;			/* no Const to be found */
	if (clause_const->constisnull)
		return false;

	/*
	 * Check for matching subexpressions on the non-Const sides.  We used to
	 * only allow a simple Var, but it's about as easy to allow any
	 * expression.	Remember we already know that the pred expression does not
	 * contain any non-immutable functions, so identical expressions should
	 * yield identical results.
	 */
	if (!equal(pred_var, clause_var))
		return false;

	/*
	 * Okay, get the operators in the two clauses we're comparing. Commute
	 * them if needed so that we can assume the variables are on the left.
	 */
	pred_op = ((OpExpr *) predicate)->opno;
	if (!pred_var_on_left)
	{
		pred_op = get_commutator(pred_op);
		if (!OidIsValid(pred_op))
			return false;
	}

	clause_op = ((OpExpr *) clause)->opno;
	if (!clause_var_on_left)
	{
		clause_op = get_commutator(clause_op);
		if (!OidIsValid(clause_op))
			return false;
	}

	/*
	 * Lookup the comparison operator using the system catalogs and the
	 * operator implication tables.
	 */
	test_op = get_btree_test_op(pred_op, clause_op, refute_it);

	if (!OidIsValid(test_op))
	{
		/* couldn't find a suitable comparison operator */
		return false;
	}

	/*
	 * Evaluate the test.  For this we need an EState.
	 */
	estate = CreateExecutorState();

	/* We can use the estate's working context to avoid memory leaks. */
	oldcontext = MemoryContextSwitchTo(estate->es_query_cxt);

	/* Build expression tree */
	test_expr = make_opclause(test_op,
							  BOOLOID,
							  false,
							  (Expr *) pred_const,
							  (Expr *) clause_const);

	/* Prepare it for execution */
	test_exprstate = ExecPrepareExpr(test_expr, estate);

	/* And execute it. */
	test_result = ExecEvalExprSwitchContext(test_exprstate,
											GetPerTupleExprContext(estate),
											&isNull, NULL);

	/* Get back to outer memory context */
	MemoryContextSwitchTo(oldcontext);

	/* Release all the junk we just created */
	FreeExecutorState(estate);

	if (isNull)
	{
		/* Treat a null result as non-proof ... but it's a tad fishy ... */
		elog(DEBUG2, "null predicate test result");
		return false;
	}
	return DatumGetBool(test_result);
}


/*
 * We use a lookaside table to cache the result of btree proof operator
 * lookups, since the actual lookup is pretty expensive and doesn't change
 * for any given pair of operators (at least as long as pg_amop doesn't
 * change).  A single hash entry stores both positive and negative results
 * for a given pair of operators.
 */
typedef struct OprProofCacheKey
{
	Oid			pred_op;		/* predicate operator */
	Oid			clause_op;		/* clause operator */
} OprProofCacheKey;

typedef struct OprProofCacheEntry
{
	/* the hash lookup key MUST BE FIRST */
	OprProofCacheKey key;

	bool		have_implic;	/* do we know the implication result? */
	bool		have_refute;	/* do we know the refutation result? */
	Oid			implic_test_op;	/* OID of the operator, or 0 if none */
	Oid			refute_test_op;	/* OID of the operator, or 0 if none */
} OprProofCacheEntry;

static HTAB *OprProofCacheHash = NULL;


/*
 * get_btree_test_op
 *	  Identify the comparison operator needed for a btree-operator
 *	  proof or refutation.
 *
 * Given the truth of a predicate "var pred_op const1", we are attempting to
 * prove or refute a clause "var clause_op const2".  The identities of the two
 * operators are sufficient to determine the operator (if any) to compare
 * const2 to const1 with.
 *
 * Returns the OID of the operator to use, or InvalidOid if no proof is
 * possible.
 */
static Oid
get_btree_test_op(Oid pred_op, Oid clause_op, bool refute_it)
{
	OprProofCacheKey key;
	OprProofCacheEntry *cache_entry;
	bool		cfound;
	bool		pred_op_negated;
	Oid			pred_op_negator,
				clause_op_negator,
				test_op = InvalidOid;
	Oid			opfamily_id;
	bool		found = false;
	StrategyNumber pred_strategy,
				clause_strategy,
				test_strategy;
	Oid			clause_righttype;
	CatCList   *catlist;
	int			i;

	/*
	 * Find or make a cache entry for this pair of operators.
	 */
	if (OprProofCacheHash == NULL)
	{
		/* First time through: initialize the hash table */
		HASHCTL		ctl;

		if (!CacheMemoryContext)
			CreateCacheMemoryContext();

		MemSet(&ctl, 0, sizeof(ctl));
		ctl.keysize = sizeof(OprProofCacheKey);
		ctl.entrysize = sizeof(OprProofCacheEntry);
		ctl.hash = tag_hash;
		OprProofCacheHash = hash_create("Btree proof lookup cache", 256,
										&ctl, HASH_ELEM | HASH_FUNCTION);

		/* Arrange to flush cache on pg_amop changes */
		CacheRegisterSyscacheCallback(AMOPOPID,
									  InvalidateOprProofCacheCallBack,
									  (Datum) 0);
	}

	key.pred_op = pred_op;
	key.clause_op = clause_op;
	cache_entry = (OprProofCacheEntry *) hash_search(OprProofCacheHash,
													 (void *) &key,
													 HASH_ENTER, &cfound);
	if (!cfound)
	{
		/* new cache entry, set it invalid */
		cache_entry->have_implic = false;
		cache_entry->have_refute = false;
	}
	else
	{
		/* pre-existing cache entry, see if we know the answer */
		if (refute_it)
		{
			if (cache_entry->have_refute)
				return cache_entry->refute_test_op;
		}
		else
		{
			if (cache_entry->have_implic)
				return cache_entry->implic_test_op;
		}
	}

	/*
	 * Try to find a btree opfamily containing the given operators.
	 *
	 * We must find a btree opfamily that contains both operators, else the
	 * implication can't be determined.  Also, the opfamily must contain a
	 * suitable test operator taking the operators' righthand datatypes.
	 *
	 * If there are multiple matching opfamilies, assume we can use any one to
	 * determine the logical relationship of the two operators and the correct
	 * corresponding test operator.  This should work for any logically
	 * consistent opfamilies.
	 */
	catlist = SearchSysCacheList(AMOPOPID, 1,
								 ObjectIdGetDatum(pred_op),
								 0, 0, 0);

	/*
	 * If we couldn't find any opfamily containing the pred_op, perhaps it is
	 * a <> operator.  See if it has a negator that is in an opfamily.
	 */
	pred_op_negated = false;
	if (catlist->n_members == 0)
	{
		pred_op_negator = get_negator(pred_op);
		if (OidIsValid(pred_op_negator))
		{
			pred_op_negated = true;
			ReleaseSysCacheList(catlist);
			catlist = SearchSysCacheList(AMOPOPID, 1,
										 ObjectIdGetDatum(pred_op_negator),
										 0, 0, 0);
		}
	}

	/* Also may need the clause_op's negator */
	clause_op_negator = get_negator(clause_op);

	/* Now search the opfamilies */
	for (i = 0; i < catlist->n_members; i++)
	{
		HeapTuple	pred_tuple = &catlist->members[i]->tuple;
		Form_pg_amop pred_form = (Form_pg_amop) GETSTRUCT(pred_tuple);
		HeapTuple	clause_tuple;

		/* Must be btree */
		if (pred_form->amopmethod != BTREE_AM_OID)
			continue;

		/* Get the predicate operator's btree strategy number */
		opfamily_id = pred_form->amopfamily;
		pred_strategy = (StrategyNumber) pred_form->amopstrategy;
		Assert(pred_strategy >= 1 && pred_strategy <= 5);

		if (pred_op_negated)
		{
			/* Only consider negators that are = */
			if (pred_strategy != BTEqualStrategyNumber)
				continue;
			pred_strategy = BTNE;
		}

		/*
		 * From the same opfamily, find a strategy number for the clause_op,
		 * if possible
		 */
		clause_tuple = SearchSysCache(AMOPOPID,
									  ObjectIdGetDatum(clause_op),
									  ObjectIdGetDatum(opfamily_id),
									  0, 0);
		if (HeapTupleIsValid(clause_tuple))
		{
			Form_pg_amop clause_form = (Form_pg_amop) GETSTRUCT(clause_tuple);

			/* Get the restriction clause operator's strategy/datatype */
			clause_strategy = (StrategyNumber) clause_form->amopstrategy;
			Assert(clause_strategy >= 1 && clause_strategy <= 5);
			Assert(clause_form->amoplefttype == pred_form->amoplefttype);
			clause_righttype = clause_form->amoprighttype;
			ReleaseSysCache(clause_tuple);
		}
		else if (OidIsValid(clause_op_negator))
		{
			clause_tuple = SearchSysCache(AMOPOPID,
										  ObjectIdGetDatum(clause_op_negator),
										  ObjectIdGetDatum(opfamily_id),
										  0, 0);
			if (HeapTupleIsValid(clause_tuple))
			{
				Form_pg_amop clause_form = (Form_pg_amop) GETSTRUCT(clause_tuple);

				/* Get the restriction clause operator's strategy/datatype */
				clause_strategy = (StrategyNumber) clause_form->amopstrategy;
				Assert(clause_strategy >= 1 && clause_strategy <= 5);
				Assert(clause_form->amoplefttype == pred_form->amoplefttype);
				clause_righttype = clause_form->amoprighttype;
				ReleaseSysCache(clause_tuple);

				/* Only consider negators that are = */
				if (clause_strategy != BTEqualStrategyNumber)
					continue;
				clause_strategy = BTNE;
			}
			else
				continue;
		}
		else
			continue;

		/*
		 * Look up the "test" strategy number in the implication table
		 */
		if (refute_it)
			test_strategy = BT_refute_table[clause_strategy - 1][pred_strategy - 1];
		else
			test_strategy = BT_implic_table[clause_strategy - 1][pred_strategy - 1];

		if (test_strategy == 0)
		{
			/* Can't determine implication using this interpretation */
			continue;
		}

		/*
		 * See if opfamily has an operator for the test strategy and the
		 * datatypes.
		 */
		if (test_strategy == BTNE)
		{
			test_op = get_opfamily_member(opfamily_id,
										  pred_form->amoprighttype,
										  clause_righttype,
										  BTEqualStrategyNumber);
			if (OidIsValid(test_op))
				test_op = get_negator(test_op);
		}
		else
		{
			test_op = get_opfamily_member(opfamily_id,
										  pred_form->amoprighttype,
										  clause_righttype,
										  test_strategy);
		}
		if (OidIsValid(test_op))
		{
			/*
			 * Last check: test_op must be immutable.
			 *
			 * Note that we require only the test_op to be immutable, not the
			 * original clause_op.	(pred_op is assumed to have been checked
			 * immutable by the caller.)  Essentially we are assuming that the
			 * opfamily is consistent even if it contains operators that are
			 * merely stable.
			 */
			if (op_volatile(test_op) == PROVOLATILE_IMMUTABLE)
			{
				found = true;
				break;
			}
		}
	}

	ReleaseSysCacheList(catlist);

	if (!found)
	{
		/* couldn't find a suitable comparison operator */
		test_op = InvalidOid;
	}

	/* Cache the result, whether positive or negative */
	if (refute_it)
	{
		cache_entry->refute_test_op = test_op;
		cache_entry->have_refute = true;
	}
	else
	{
		cache_entry->implic_test_op = test_op;
		cache_entry->have_implic = true;
	}

	return test_op;
}


/*
 * Callback for pg_amop inval events
 */
static void
InvalidateOprProofCacheCallBack(Datum arg, int cacheid, ItemPointer tuplePtr)
{
	HASH_SEQ_STATUS status;
	OprProofCacheEntry *hentry;

	Assert(OprProofCacheHash != NULL);

	/* Currently we just reset all entries; hard to be smarter ... */
	hash_seq_init(&status, OprProofCacheHash);

	while ((hentry = (OprProofCacheEntry *) hash_seq_search(&status)) != NULL)
	{
		hentry->have_implic = false;
		hentry->have_refute = false;
	}
<<<<<<< HEAD
	return DatumGetBool(test_result);
}

typedef struct ConstHashValue
{
	Const * c;
} ConstHashValue;

static void
CalculateHashWithHashAny(void *clientData, void *buf, size_t len)
{
	uint32 *result = (uint32*) clientData;
	*result = hash_any((unsigned char *)buf, len );
}

static uint32
ConstHashTableHash(const void *keyPtr, Size keysize)
{
	uint32 result;
	Const *c = *((Const **)keyPtr);

	if ( c->constisnull)
	{
		hashNullDatum(CalculateHashWithHashAny, &result);
	}
	else
	{
		hashDatum(c->constvalue, c->consttype, CalculateHashWithHashAny, &result);
	}
	return result;
}

static int
ConstHashTableMatch(const void*keyPtr1, const void *keyPtr2, Size keysize)
{
	Node *left = *((Node **)keyPtr1);
	Node *right = *((Node **)keyPtr2);
	return equal(left, right) ? 0 : 1;
}

/**
 * returns a hashtable that can be used to map from a node to itself
 */
static HTAB*
CreateNodeSetHashTable(MemoryContext memoryContext)
{
	HASHCTL	hash_ctl;

	MemSet(&hash_ctl, 0, sizeof(hash_ctl));

	hash_ctl.keysize = sizeof(Const**);
	hash_ctl.entrysize = sizeof(ConstHashValue);
	hash_ctl.hash = ConstHashTableHash;
	hash_ctl.match = ConstHashTableMatch;
	hash_ctl.hcxt = memoryContext;

	return hash_create("ConstantSet", 16, &hash_ctl, HASH_ELEM | HASH_FUNCTION | HASH_COMPARE | HASH_CONTEXT);
}

/**
 * basic operation on PossibleValueSet:  initialize to "any value possible"
 */
void
InitPossibleValueSetData(PossibleValueSet *pvs)
{
	pvs->memoryContext = NULL;
	pvs->set = NULL;
	pvs->isAnyValuePossible = true;
}

/**
 * Take the values from the given PossibleValueSet and return them as an allocated array.
 *
 * @param pvs the set to turn into an array
 * @param numValuesOut receives the length of the returned array
 * @return the array of Node objects
 */
Node **
GetPossibleValuesAsArray( PossibleValueSet *pvs, int *numValuesOut )
{
	HASH_SEQ_STATUS status;
	ConstHashValue *value;
	List *list = NULL;
	Node ** result;
	int numValues, i;
	ListCell *lc;

	if ( pvs->set == NULL)
	{
		*numValuesOut = 0;
		return NULL;
	}

	hash_seq_init(&status, pvs->set);
	while ((value = (ConstHashValue*) hash_seq_search(&status)) != NULL)
	{
		list = lappend(list, copyObject(value->c));
	}

	numValues = list_length(list);
	result = palloc(sizeof(Node*) * numValues);
	foreach_with_count( lc, list, i)
	{
		result[i] = (Node*) lfirst(lc);
	}

	*numValuesOut = numValues;
	return result;
}

/**
 * basic operation on PossibleValueSet:  cleanup
 */
void
DeletePossibleValueSetData(PossibleValueSet *pvs)
{
	if ( pvs->set != NULL)
	{
		Assert(pvs->memoryContext != NULL);

		MemoryContextDelete(pvs->memoryContext);
		pvs->memoryContext = NULL;
		pvs->set = NULL;
	}
	pvs->isAnyValuePossible = true;
}

/**
 * basic operation on PossibleValueSet:  add a value to the set field of PossibleValueSet
 *
 * The caller must verify that the valueToCopy is greenplum hashable
 */
static void
AddValue(PossibleValueSet *pvs, Const *valueToCopy)
{
	Assert( isGreenplumDbHashable(valueToCopy->consttype));
	
	if ( pvs->set == NULL)
	{
		Assert(pvs->memoryContext == NULL);

		pvs->memoryContext = AllocSetContextCreate(CurrentMemoryContext,
													   "PossibleValueSet",
													   ALLOCSET_DEFAULT_MINSIZE,
													   ALLOCSET_DEFAULT_INITSIZE,
													   ALLOCSET_DEFAULT_MAXSIZE);
		pvs->set = CreateNodeSetHashTable(pvs->memoryContext);
	}

	if ( ! ContainsValue(pvs, valueToCopy))
	{
		bool found; /* unused but needed in call */
		MemoryContext oldContext = MemoryContextSwitchTo(pvs->memoryContext);

		Const *key = copyObject(valueToCopy);
		void *entry = hash_search(pvs->set, &key, HASH_ENTER, &found);

		if ( entry == NULL)
		{
			ereport(ERROR, (errcode(ERRCODE_OUT_OF_MEMORY), errmsg("out of memory")));
		}
		((ConstHashValue*)entry)->c = key;

		MemoryContextSwitchTo(oldContext);
	}
}

static void
SetToNoValuesPossible(PossibleValueSet *pvs)
{
	if ( pvs->memoryContext )
	{
		MemoryContextDelete(pvs->memoryContext);
	}
	pvs->memoryContext = AllocSetContextCreate(CurrentMemoryContext,
												   "PossibleValueSet",
												   ALLOCSET_DEFAULT_MINSIZE,
												   ALLOCSET_DEFAULT_INITSIZE,
												   ALLOCSET_DEFAULT_MAXSIZE);
	pvs->set = CreateNodeSetHashTable(pvs->memoryContext);
	pvs->isAnyValuePossible = false;
}

/**
 * basic operation on PossibleValueSet:  remove a value from the set field of PossibleValueSet
 */
static void
RemoveValue(PossibleValueSet *pvs, Const *value)
{
	bool found; /* unused, needed in call */
	Assert( pvs->set != NULL);
	hash_search(pvs->set, &value, HASH_REMOVE, &found);
}

/**
 * basic operation on PossibleValueSet:  determine if a value is contained in the set field of PossibleValueSet
 */
static bool
ContainsValue(PossibleValueSet *pvs, Const *value)
{
	bool found = false;
	Assert(!pvs->isAnyValuePossible);
	if ( pvs->set != NULL)
		hash_search(pvs->set, &value, HASH_FIND, &found);
	return found;
}

/**
 * in-place union operation
 */
static void
AddUnmatchingValues( PossibleValueSet *pvs, PossibleValueSet *toCheck )
{
	HASH_SEQ_STATUS status;
	ConstHashValue *value;

	Assert(!pvs->isAnyValuePossible);
	Assert(!toCheck->isAnyValuePossible);

	hash_seq_init(&status, toCheck->set);
	while ((value = (ConstHashValue*) hash_seq_search(&status)) != NULL)
	{
		AddValue(pvs, value->c);
	}
}

/**
 * in-place intersection operation
 */
static void
RemoveUnmatchingValues(PossibleValueSet *pvs, PossibleValueSet *toCheck)
{
	List *toRemove = NULL;
	ListCell *lc;
	HASH_SEQ_STATUS status;
	ConstHashValue *value;

	Assert(!pvs->isAnyValuePossible);
	Assert(!toCheck->isAnyValuePossible);

	hash_seq_init(&status, pvs->set);
	while ((value = (ConstHashValue*) hash_seq_search(&status)) != NULL)
	{
		if ( ! ContainsValue(toCheck, value->c ))
		{
			toRemove = lappend(toRemove, value->c);
		}
	}

	/* remove after so we don't mod hashtable underneath iteration */
	foreach(lc, toRemove)
	{
		Const *value = (Const*) lfirst(lc);
		RemoveValue(pvs, value);
	}
	list_free(toRemove);
}

/**
 * Process an AND clause -- this can do a INTERSECTION between sets learned from child clauses
 */
static PossibleValueSet
ProcessAndClauseForPossibleValues( PredIterInfoData *clauseInfo, Node *clause, Node *variable)
{
	PossibleValueSet result;
	InitPossibleValueSetData(&result);

	iterate_begin(child, clause, *clauseInfo)
	{
		PossibleValueSet childPossible = DeterminePossibleValueSet( child, variable );
		if ( childPossible.isAnyValuePossible)
		{
			/* any value possible, this AND member does not add any information */
			DeletePossibleValueSetData( &childPossible);
		}
		else
		{
			/* a particular set so this AND member can refine our estimate */
			if ( result.isAnyValuePossible )
			{
				/* current result was not informative so just take the child */
				result = childPossible;
			}
			else
			{
				/* result.set AND childPossible.set: do intersection inside result */
				RemoveUnmatchingValues( &result, &childPossible );
				DeletePossibleValueSetData( &childPossible);
			}
		}
	}
	iterate_end(*clauseInfo);

	return result;
}

/**
 * Process an OR clause -- this can do a UNION between sets learned from child clauses
 */
static PossibleValueSet
ProcessOrClauseForPossibleValues( PredIterInfoData *clauseInfo, Node *clause, Node *variable)
{
	PossibleValueSet result;
	InitPossibleValueSetData(&result);

	iterate_begin(child, clause, *clauseInfo)
	{
		PossibleValueSet childPossible = DeterminePossibleValueSet( child, variable );
		if ( childPossible.isAnyValuePossible)
		{
			/* any value is possible for the entire AND */
			DeletePossibleValueSetData( &childPossible );
			DeletePossibleValueSetData( &result );

			/* it can't improve once a part of the OR accepts all, so just quit */
			result.isAnyValuePossible = true;
			break;
		}

		if ( result.isAnyValuePossible )
		{
			/* first one in loop so just take it */
			result = childPossible;
		}
		else
		{
			/* result.set OR childPossible.set --> do union into result */
			AddUnmatchingValues( &result, &childPossible );
			DeletePossibleValueSetData( &childPossible);
		}
	}
	iterate_end(*clauseInfo);

	return result;
}

/**
 * Check to see if the given OpExpr is a valid equality between the listed variable and a constant.
 *
 * @param expr the expression to check for being a valid quality
 * @param variable the varaible to look for
 * @param resultOut will be updated with the modified values
 */
static bool
TryProcessEqualityNodeForPossibleValues(OpExpr *expr, Node *variable, PossibleValueSet *resultOut )
{
	Node *leftop, *rightop, *varExpr;
    Const *constExpr;
    bool constOnRight;

	InitPossibleValueSetData(resultOut);

	leftop = get_leftop((Expr*)expr);
	rightop = get_rightop((Expr*)expr);
	if (!leftop || !rightop)
		return false;

	/* check if one operand is a constant */
	if ( IsA(rightop, Const))
	{
		varExpr = leftop;
		constExpr = (Const *) rightop;
		constOnRight = true;
	}
	else if ( IsA(leftop, Const))
	{
		constExpr = (Const *) leftop;
		varExpr = rightop;
		constOnRight = false;
	}
	else
	{
		/** not a constant?  Learned nothing */
		return false;
	}

	if ( constExpr->constisnull)
	{
		/* null doesn't help us */
		return false;
	}

	if ( IsA(varExpr, RelabelType))
	{
		RelabelType *rt = (RelabelType*) varExpr;
		varExpr = (Node*) rt->arg;
	}

	if ( ! equal(varExpr, variable))
	{
		/**
		 * Not talking about our variable?  Learned nothing
		 */
		return false;
	}

	/* check if it's equality operation */
	if ( is_builtin_greenplum_hashable_equality_between_same_type(expr->opno))
	{
		if ( isGreenplumDbHashable(constExpr->consttype))
		{
			/**
			 * Found a constant match!
			 */
			resultOut->isAnyValuePossible = false;
			AddValue(resultOut, constExpr);
		}
		else
		{
			/**
			 * Not cdb hashable, can't determine the value
			 */
			resultOut->isAnyValuePossible = true;
		}
		return true;
	}
	else
	{
		Oid consttype;
		Datum constvalue;

		/* try to handle equality between differently-sized integer types */
		bool isOverflow = false;
		switch ( expr->opno )
		{
			case Int84EqualOperator:
			case Int48EqualOperator:
			{
				bool bigOnRight = expr->opno == Int48EqualOperator;
				if ( constOnRight == bigOnRight )
				{
					// convert large constant to small
					int64 val =  DatumGetInt64(constExpr->constvalue);

					if ( val > INT32MAX || val < INT32MIN )
					{
						isOverflow = true;
					}
					else
					{
						consttype = INT4OID;
						constvalue = Int32GetDatum((int32)val);
					}
				}
				else
				{
					// convert small constant to small
					int32 val =  DatumGetInt32(constExpr->constvalue);

					consttype = INT8OID;
					constvalue = Int64GetDatum(val);
				}
				break;
			}
			case Int24EqualOperator:
			case Int42EqualOperator:
			{
				bool bigOnRight = expr->opno == Int24EqualOperator;
				if ( constOnRight == bigOnRight )
				{
					// convert large constant to small
					int32 val =  DatumGetInt32(constExpr->constvalue);

					if ( val > INT16MAX || val < INT16MIN )
					{
						isOverflow = true;
					}
					else
					{
						consttype = INT2OID;
						constvalue = Int16GetDatum((int16)val);
					}
				}
				else
				{
					// convert small constant to small
					int16 val =  DatumGetInt16(constExpr->constvalue);

					consttype = INT4OID;
					constvalue = Int32GetDatum(val);
				}
				break;
			}
			case Int28EqualOperator:
			case Int82EqualOperator:
			{
				bool bigOnRight = expr->opno == Int28EqualOperator;
				if ( constOnRight == bigOnRight )
				{
					// convert large constant to small
					int64 val =  DatumGetInt64(constExpr->constvalue);

					if ( val > INT16MAX || val < INT16MIN )
					{
						isOverflow = true;
					}
					else
					{
						consttype = INT2OID;
						constvalue = Int16GetDatum((int16)val);
					}
				}
				else
				{
					// convert small constant to small
					int16 val =  DatumGetInt16(constExpr->constvalue);

					consttype = INT8OID;
					constvalue = Int64GetDatum(val);
				}
				break;
			}
			default:
				/* not a useful operator ... */
				return false;
		}

		if ( isOverflow )
		{
			SetToNoValuesPossible(resultOut);
		}
		else
		{
			/* okay, got a new constant value .. set it and done!*/
			Const *newConst;
			int constlen = 0;

			Assert(isGreenplumDbHashable(consttype));

			switch ( consttype)
			{
				case INT8OID:
					constlen = sizeof(int64);
					break;
				case INT4OID:
					constlen = sizeof(int32);
					break;
				case INT2OID:
					constlen = sizeof(int16);
					break;
				default:
					Assert(!"unreachable");
			}

			newConst = makeConst(consttype, /* consttypmod */ 0, constlen, constvalue,
				/* constisnull */ false, /* constbyval */ true);


			resultOut->isAnyValuePossible = false;
			AddValue(resultOut, newConst);

			pfree(newConst);
		}
		return true;
	}
}

/**
 *
 * Get the possible values of variable, as determined by the given qualification clause
 *
 * Note that only variables whose type is greenplumDbHashtable will return an actual finite set of values.  All others
 *    will go to the default behavior -- return that any value is possible
 *
 * Note that if there are two variables to check, you must call this twice.  This then means that
 *    if the two variables are dependent you won't learn of that -- you only know that the set of
 *    possible values is within the cross-product of the two variables' sets
 */
PossibleValueSet
DeterminePossibleValueSet( Node *clause, Node *variable)
{
	PredIterInfoData clauseInfo;
	PossibleValueSet result;

	if ( clause == NULL )
	{
		InitPossibleValueSetData(&result);
		return result;
	}

	switch (predicate_classify(clause, &clauseInfo))
	{
		case CLASS_AND:
			return ProcessAndClauseForPossibleValues(&clauseInfo, clause, variable);
		case CLASS_OR:
			return ProcessOrClauseForPossibleValues(&clauseInfo, clause, variable);
		case CLASS_ATOM:
			if (IsA(clause, OpExpr) &&
				TryProcessEqualityNodeForPossibleValues((OpExpr*)clause, variable, &result))
			{
				return result;
			}
			/* can't infer anything, so return that any value is possible */
			InitPossibleValueSetData(&result);
			return result;
	}
	

	/* can't get here */
	elog(ERROR, "predicate_classify returned a bad value");
	return result;
=======
>>>>>>> 38e93482
}<|MERGE_RESOLUTION|>--- conflicted
+++ resolved
@@ -9,11 +9,7 @@
  *
  *
  * IDENTIFICATION
-<<<<<<< HEAD
- *	  $PostgreSQL: pgsql/src/backend/optimizer/util/predtest.c,v 1.20 2008/08/25 22:42:33 tgl Exp $
-=======
  *	  $PostgreSQL: pgsql/src/backend/optimizer/util/predtest.c,v 1.22 2008/11/13 00:20:45 tgl Exp $
->>>>>>> 38e93482
  *
  *-------------------------------------------------------------------------
  */
@@ -38,14 +34,6 @@
 
 #include "catalog/pg_operator.h"
 #include "optimizer/paths.h"
-/*
- * Proof attempts involving many AND or OR branches are likely to require
- * O(N^2) time, and more often than not fail anyway.  So we set an arbitrary
- * limit on the number of branches that we will allow at any one level of
- * clause.  (Note that this is only effective because the trees have been
- * AND/OR flattened!)  XXX is it worth exposing this as a GUC knob?
- */
-#define MAX_BRANCHES_TO_TEST    100
 
 #define INT16MAX (32767)
 #define INT16MIN (-32768)
@@ -62,15 +50,6 @@
  * XXX is it worth exposing this as a GUC knob?
  */
 #define MAX_SAOP_ARRAY_SIZE		100
-
-/*
- * Proof attempts involving many AND or OR branches are likely to require
- * O(N^2) time, and more often than not fail anyway.  So we set an arbitrary
- * limit on the number of branches that we will allow at any one level of
- * clause.  (Note that this is only effective because the trees have been
- * AND/OR flattened!)  XXX is it worth exposing this as a GUC knob?
- */
-#define MAX_BRANCHES_TO_TEST	100
 
 /*
  * To avoid redundant coding in predicate_implied_by_recurse and
@@ -756,21 +735,12 @@
  * If the expression is classified as AND- or OR-type, then *info is filled
  * in with the functions needed to iterate over its components.
  *
-<<<<<<< HEAD
  * This function also implements enforcement of MAX_SAOP_ARRAY_SIZE: if a
  * ScalarArrayOpExpr's array has too many elements, we just classify it as an
  * atom.  (This will result in its being passed as-is to the simple_clause
  * functions, which will fail to prove anything about it.)  Note that we
  * cannot just stop after considering MAX_SAOP_ARRAY_SIZE elements; in general
  * that would result in wrong proofs, rather than failing to prove anything.
-=======
- * This function also implements enforcement of MAX_BRANCHES_TO_TEST: if an
- * AND/OR expression has too many branches, we just classify it as an atom.
- * (This will result in its being passed as-is to the simple_clause functions,
- * which will fail to prove anything about it.)  Note that we cannot just stop
- * after considering MAX_BRANCHES_TO_TEST branches; in general that would
- * result in wrong proofs rather than failing to prove anything.
->>>>>>> 38e93482
  */
 static PredClass
 predicate_classify(Node *clause, PredIterInfo info)
@@ -783,8 +753,7 @@
 	 * If we see a List, assume it's an implicit-AND list; this is the correct
 	 * semantics for lists of RestrictInfo nodes.
 	 */
-	if (IsA(clause, List) &&
-		list_length((List *) clause) <= MAX_BRANCHES_TO_TEST)
+	if (IsA(clause, List))
 	{
 		info->startup_fn = list_startup_fn;
 		info->next_fn = list_next_fn;
@@ -793,16 +762,14 @@
 	}
 
 	/* Handle normal AND and OR boolean clauses */
-	if (and_clause(clause) &&
-		list_length(((BoolExpr *) clause)->args) <= MAX_BRANCHES_TO_TEST)
+	if (and_clause(clause))
 	{
 		info->startup_fn = boolexpr_startup_fn;
 		info->next_fn = list_next_fn;
 		info->cleanup_fn = list_cleanup_fn;
 		return CLASS_AND;
 	}
-	if (or_clause(clause) &&
-		list_length(((BoolExpr *) clause)->args) <= MAX_BRANCHES_TO_TEST)
+	if (or_clause(clause))
 	{
 		info->startup_fn = boolexpr_startup_fn;
 		info->next_fn = list_next_fn;
@@ -830,11 +797,7 @@
 
 			arrayval = DatumGetArrayTypeP(((Const *) arraynode)->constvalue);
 			nelems = ArrayGetNItems(ARR_NDIM(arrayval), ARR_DIMS(arrayval));
-<<<<<<< HEAD
 			if (nelems <= MAX_SAOP_ARRAY_SIZE)
-=======
-			if (nelems <= MAX_BRANCHES_TO_TEST)
->>>>>>> 38e93482
 			{
 				info->startup_fn = arrayconst_startup_fn;
 				info->next_fn = arrayconst_next_fn;
@@ -844,11 +807,7 @@
 		}
 		else if (arraynode && IsA(arraynode, ArrayExpr) &&
 				 !((ArrayExpr *) arraynode)->multidims &&
-<<<<<<< HEAD
 				 list_length(((ArrayExpr *) arraynode)->elements) <= MAX_SAOP_ARRAY_SIZE)
-=======
-				 list_length(((ArrayExpr *) arraynode)->elements) <= MAX_BRANCHES_TO_TEST)
->>>>>>> 38e93482
 		{
 			info->startup_fn = arrayexpr_startup_fn;
 			info->next_fn = arrayexpr_next_fn;
@@ -1997,8 +1956,6 @@
 		hentry->have_implic = false;
 		hentry->have_refute = false;
 	}
-<<<<<<< HEAD
-	return DatumGetBool(test_result);
 }
 
 typedef struct ConstHashValue
@@ -2599,6 +2556,4 @@
 	/* can't get here */
 	elog(ERROR, "predicate_classify returned a bad value");
 	return result;
-=======
->>>>>>> 38e93482
 }