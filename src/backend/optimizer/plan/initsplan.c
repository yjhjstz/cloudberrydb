/*-------------------------------------------------------------------------
 *
 * initsplan.c
 *	  Target list, qualification, joininfo initialization routines
 *
<<<<<<< HEAD
 * Portions Copyright (c) 2006-2008, Greenplum inc
 * Portions Copyright (c) 2012-Present VMware, Inc. or its affiliates.
 * Portions Copyright (c) 1996-2019, PostgreSQL Global Development Group
=======
 * Portions Copyright (c) 1996-2021, PostgreSQL Global Development Group
>>>>>>> d457cb4e
 * Portions Copyright (c) 1994, Regents of the University of California
 *
 *
 * IDENTIFICATION
 *	  src/backend/optimizer/plan/initsplan.c
 *
 *-------------------------------------------------------------------------
 */
#include "postgres.h"

#include "catalog/pg_class.h"
#include "catalog/pg_type.h"
#include "nodes/makefuncs.h"
#include "nodes/nodeFuncs.h"
#include "optimizer/clauses.h"
#include "optimizer/cost.h"
#include "optimizer/inherit.h"
#include "optimizer/joininfo.h"
#include "optimizer/optimizer.h"
#include "optimizer/pathnode.h"
#include "optimizer/paths.h"
#include "optimizer/placeholder.h"
#include "optimizer/planmain.h"
#include "optimizer/planner.h"
#include "optimizer/prep.h"
#include "optimizer/restrictinfo.h"
#include "parser/analyze.h"
#include "rewrite/rewriteManip.h"
#include "utils/lsyscache.h"
<<<<<<< HEAD

#include "access/heapam.h"
#include "cdb/cdbmutate.h"
#include "nodes/makefuncs.h"
#include "parser/parsetree.h"

=======
#include "utils/typcache.h"
>>>>>>> d457cb4e

/* These parameters are set by GUC */
int			from_collapse_limit;
int			join_collapse_limit;


/* Elements of the postponed_qual_list used during deconstruct_recurse */
typedef struct PostponedQual
{
	Node	   *qual;			/* a qual clause waiting to be processed */
	Relids		relids;			/* the set of baserels it references */
} PostponedQual;


static void extract_lateral_references(PlannerInfo *root, RelOptInfo *brel,
									   Index rtindex);
static List *deconstruct_recurse(PlannerInfo *root, Node *jtnode,
								 bool below_outer_join,
								 Relids *qualscope, Relids *inner_join_rels,
								 List **postponed_qual_list);
static void process_security_barrier_quals(PlannerInfo *root,
										   int rti, Relids qualscope,
										   bool below_outer_join);
static SpecialJoinInfo *make_outerjoininfo(PlannerInfo *root,
										   Relids left_rels, Relids right_rels,
										   Relids inner_join_rels,
										   JoinType jointype, List *clause);
static void compute_semijoin_info(PlannerInfo *root, SpecialJoinInfo *sjinfo,
								  List *clause);
static void distribute_qual_to_rels(PlannerInfo *root, Node *clause,
									bool below_outer_join,
									JoinType jointype,
									Index security_level,
									Relids qualscope,
									Relids ojscope,
									Relids outerjoin_nonnullable,
									List **postponed_qual_list);
static bool check_outerjoin_delay(PlannerInfo *root, Relids *relids_p,
								  Relids *nullable_relids_p, bool is_pushed_down);
static bool check_equivalence_delay(PlannerInfo *root,
									RestrictInfo *restrictinfo);
static bool check_redundant_nullability_qual(PlannerInfo *root, Node *clause);
<<<<<<< HEAD
=======
static void check_mergejoinable(RestrictInfo *restrictinfo);
static void check_hashjoinable(RestrictInfo *restrictinfo);
static void check_memoizable(RestrictInfo *restrictinfo);
>>>>>>> d457cb4e


/*****************************************************************************
 *
 *	 JOIN TREES
 *
 *****************************************************************************/

/*
 * add_base_rels_to_query
 *
 *	  Scan the query's jointree and create baserel RelOptInfos for all
 *	  the base relations (e.g., table, subquery, and function RTEs)
 *	  appearing in the jointree.
 *
 * The initial invocation must pass root->parse->jointree as the value of
 * jtnode.  Internally, the function recurses through the jointree.
 *
 * At the end of this process, there should be one baserel RelOptInfo for
 * every non-join RTE that is used in the query.  Some of the baserels
 * may be appendrel parents, which will require additional "otherrel"
 * RelOptInfos for their member rels, but those are added later.
 */
void
add_base_rels_to_query(PlannerInfo *root, Node *jtnode)
{
	if (jtnode == NULL)
		return;
	if (IsA(jtnode, RangeTblRef))
	{
		int			varno = ((RangeTblRef *) jtnode)->rtindex;

		(void) build_simple_rel(root, varno, NULL);
	}
	else if (IsA(jtnode, FromExpr))
	{
		FromExpr   *f = (FromExpr *) jtnode;
		ListCell   *l;

		foreach(l, f->fromlist)
			add_base_rels_to_query(root, lfirst(l));
	}
	else if (IsA(jtnode, JoinExpr))
	{
		JoinExpr   *j = (JoinExpr *) jtnode;

		add_base_rels_to_query(root, j->larg);
		add_base_rels_to_query(root, j->rarg);
	}
	else
		elog(ERROR, "unrecognized node type: %d",
			 (int) nodeTag(jtnode));
}

/*
 * add_other_rels_to_query
 *	  create "otherrel" RelOptInfos for the children of appendrel baserels
 *
 * At the end of this process, there should be RelOptInfos for all relations
 * that will be scanned by the query.
 */
void
add_other_rels_to_query(PlannerInfo *root)
{
	int			rti;

	for (rti = 1; rti < root->simple_rel_array_size; rti++)
	{
		RelOptInfo *rel = root->simple_rel_array[rti];
		RangeTblEntry *rte = root->simple_rte_array[rti];

		/* there may be empty slots corresponding to non-baserel RTEs */
		if (rel == NULL)
			continue;

		/* Ignore any "otherrels" that were already added. */
		if (rel->reloptkind != RELOPT_BASEREL)
			continue;

		/* If it's marked as inheritable, look for children. */
		if (rte->inh)
			expand_inherited_rtentry(root, rel, rte, rti);
	}
}


/*****************************************************************************
 *
 *	 TARGET LISTS
 *
 *****************************************************************************/

/*
 * build_base_rel_tlists
 *	  Add targetlist entries for each var needed in the query's final tlist
 *	  (and HAVING clause, if any) to the appropriate base relations.
 *
 * We mark such vars as needed by "relation 0" to ensure that they will
 * propagate up through all join plan steps.
 */
void
build_base_rel_tlists(PlannerInfo *root, List *final_tlist)
{
	List	   *tlist_vars = pull_var_clause((Node *) final_tlist,
											 PVC_RECURSE_AGGREGATES |
											 PVC_RECURSE_WINDOWFUNCS |
											 PVC_INCLUDE_PLACEHOLDERS);

	if (tlist_vars != NIL)
	{
		add_vars_to_targetlist(root, tlist_vars, bms_make_singleton(0), true);
		list_free(tlist_vars);
	}

	/*
	 * If there's a HAVING clause, we'll need the Vars it uses, too.  Note
	 * that HAVING can contain Aggrefs but not WindowFuncs.
	 */
	if (root->parse->havingQual)
	{
		List	   *having_vars = pull_var_clause(root->parse->havingQual,
												  PVC_RECURSE_AGGREGATES |
												  PVC_INCLUDE_PLACEHOLDERS);

		if (having_vars != NIL)
		{
			add_vars_to_targetlist(root, having_vars,
								   bms_make_singleton(0), true);
			list_free(having_vars);
		}
	}

	/*
	 * Add any Vars that appear in the start/end bounds. In PostgreSQL,
	 * they're not allowed to contain any Vars of the same query level, but
	 * we do allow it in GPDB. They shouldn't contain any AggRefs or
	 * WindowFuncs.
	 */
	if (root->parse->windowClause)
	{
		List	   *window_vars = pull_var_clause((Node *) root->parse->windowClause,
												  PVC_INCLUDE_PLACEHOLDERS);

		if (window_vars != NIL)
		{
			add_vars_to_targetlist(root, window_vars,
								   bms_make_singleton(0), true);
			list_free(window_vars);
		}
	}
}

/*
 * add_vars_to_targetlist
 *	  For each variable appearing in the list, add it to the owning
 *	  relation's targetlist if not already present, and mark the variable
 *	  as being needed for the indicated join (or for final output if
 *	  where_needed includes "relation 0").
 *
 *	  The list may also contain PlaceHolderVars.  These don't necessarily
 *	  have a single owning relation; we keep their attr_needed info in
 *	  root->placeholder_list instead.  If create_new_ph is true, it's OK
 *	  to create new PlaceHolderInfos; otherwise, the PlaceHolderInfos must
 *	  already exist, and we should only update their ph_needed.  (This should
 *	  be true before deconstruct_jointree begins, and false after that.)
 */
void
add_vars_to_targetlist_x(PlannerInfo *root, List *vars,
						 Relids where_needed, bool create_new_ph, bool force)
{
	ListCell   *temp;

	Assert(!bms_is_empty(where_needed));

	foreach(temp, vars)
	{
		Node	   *node = (Node *) lfirst(temp);

		if (IsA(node, Var))
		{
			Var		   *var = (Var *) node;
			RelOptInfo *rel = find_base_rel(root, var->varno);
			int			attno = var->varattno;

			if (bms_is_subset(where_needed, rel->relids) && !force)
				continue;
			Assert(attno >= rel->min_attr && attno <= rel->max_attr);
			attno -= rel->min_attr;
			if (rel->attr_needed[attno] == NULL)
			{
				/* Variable not yet requested, so add to rel's targetlist */
				/* XXX is copyObject necessary here? */
				rel->reltarget->exprs = lappend(rel->reltarget->exprs,
												copyObject(var));
				/* reltarget cost and width will be computed later */
			}
			rel->attr_needed[attno] = bms_add_members(rel->attr_needed[attno],
													   where_needed);
		}
		else if (IsA(node, PlaceHolderVar))
		{
			PlaceHolderVar *phv = (PlaceHolderVar *) node;
			PlaceHolderInfo *phinfo = find_placeholder_info(root, phv,
															create_new_ph);

			phinfo->ph_needed = bms_add_members(phinfo->ph_needed,
												where_needed);
		}
		else
			elog(ERROR, "unrecognized node type: %d", (int) nodeTag(node));
	}
}
void
add_vars_to_targetlist(PlannerInfo *root, List *vars, Bitmapset *where_needed,
					   bool create_new_ph)
{
	add_vars_to_targetlist_x(root, vars, where_needed, create_new_ph, false);
}


/*****************************************************************************
 *
 *	  LATERAL REFERENCES
 *
 *****************************************************************************/

/*
 * find_lateral_references
 *	  For each LATERAL subquery, extract all its references to Vars and
 *	  PlaceHolderVars of the current query level, and make sure those values
 *	  will be available for evaluation of the subquery.
 *
 * While later planning steps ensure that the Var/PHV source rels are on the
 * outside of nestloops relative to the LATERAL subquery, we also need to
 * ensure that the Vars/PHVs propagate up to the nestloop join level; this
 * means setting suitable where_needed values for them.
 *
 * Note that this only deals with lateral references in unflattened LATERAL
 * subqueries.  When we flatten a LATERAL subquery, its lateral references
 * become plain Vars in the parent query, but they may have to be wrapped in
 * PlaceHolderVars if they need to be forced NULL by outer joins that don't
 * also null the LATERAL subquery.  That's all handled elsewhere.
 *
 * This has to run before deconstruct_jointree, since it might result in
 * creation of PlaceHolderInfos.
 */
void
find_lateral_references(PlannerInfo *root)
{
	Index		rti;

	/* We need do nothing if the query contains no LATERAL RTEs */
	if (!root->hasLateralRTEs)
		return;

	/*
	 * Examine all baserels (the rel array has been set up by now).
	 */
	for (rti = 1; rti < root->simple_rel_array_size; rti++)
	{
		RelOptInfo *brel = root->simple_rel_array[rti];

		/* there may be empty slots corresponding to non-baserel RTEs */
		if (brel == NULL)
			continue;

		Assert(brel->relid == rti); /* sanity check on array */

		/*
		 * This bit is less obvious than it might look.  We ignore appendrel
		 * otherrels and consider only their parent baserels.  In a case where
		 * a LATERAL-containing UNION ALL subquery was pulled up, it is the
		 * otherrel that is actually going to be in the plan.  However, we
		 * want to mark all its lateral references as needed by the parent,
		 * because it is the parent's relid that will be used for join
		 * planning purposes.  And the parent's RTE will contain all the
		 * lateral references we need to know, since the pulled-up member is
		 * nothing but a copy of parts of the original RTE's subquery.  We
		 * could visit the parent's children instead and transform their
		 * references back to the parent's relid, but it would be much more
		 * complicated for no real gain.  (Important here is that the child
		 * members have not yet received any processing beyond being pulled
		 * up.)  Similarly, in appendrels created by inheritance expansion,
		 * it's sufficient to look at the parent relation.
		 */

		/* ignore RTEs that are "other rels" */
		if (brel->reloptkind != RELOPT_BASEREL)
			continue;

		extract_lateral_references(root, brel, rti);
	}
}

static void
extract_lateral_references(PlannerInfo *root, RelOptInfo *brel, Index rtindex)
{
	RangeTblEntry *rte = root->simple_rte_array[rtindex];
	List	   *vars;
	List	   *newvars;
	Relids		where_needed;
	ListCell   *lc;

	/* No cross-references are possible if it's not LATERAL */
	if (!rte->lateral)
		return;

	/* Fetch the appropriate variables */
	if (rte->rtekind == RTE_RELATION)
		vars = pull_vars_of_level((Node *) rte->tablesample, 0);
	else if (rte->rtekind == RTE_SUBQUERY)
		vars = pull_vars_of_level((Node *) rte->subquery, 1);
	else if (rte->rtekind == RTE_FUNCTION)
		vars = pull_vars_of_level((Node *) rte->functions, 0);
	else if (rte->rtekind == RTE_TABLEFUNC)
		vars = pull_vars_of_level((Node *) rte->tablefunc, 0);
	else if (rte->rtekind == RTE_VALUES)
		vars = pull_vars_of_level((Node *) rte->values_lists, 0);
	else
	{
		Assert(false);
		return;					/* keep compiler quiet */
	}

	if (vars == NIL)
		return;					/* nothing to do */

	/* Copy each Var (or PlaceHolderVar) and adjust it to match our level */
	newvars = NIL;
	foreach(lc, vars)
	{
		Node	   *node = (Node *) lfirst(lc);

		node = copyObject(node);
		if (IsA(node, Var))
		{
			Var		   *var = (Var *) node;

			/* Adjustment is easy since it's just one node */
			var->varlevelsup = 0;
		}
		else if (IsA(node, PlaceHolderVar))
		{
			PlaceHolderVar *phv = (PlaceHolderVar *) node;
			int			levelsup = phv->phlevelsup;

			/* Have to work harder to adjust the contained expression too */
			if (levelsup != 0)
				IncrementVarSublevelsUp(node, -levelsup, 0);

			/*
			 * If we pulled the PHV out of a subquery RTE, its expression
			 * needs to be preprocessed.  subquery_planner() already did this
			 * for level-zero PHVs in function and values RTEs, though.
			 */
			if (levelsup > 0)
				phv->phexpr = preprocess_phv_expression(root, phv->phexpr);
		}
		else
			Assert(false);
		newvars = lappend(newvars, node);
	}

	list_free(vars);

	/*
	 * We mark the Vars as being "needed" at the LATERAL RTE.  This is a bit
	 * of a cheat: a more formal approach would be to mark each one as needed
	 * at the join of the LATERAL RTE with its source RTE.  But it will work,
	 * and it's much less tedious than computing a separate where_needed for
	 * each Var.
	 */
	where_needed = bms_make_singleton(rtindex);

	/*
	 * Push Vars into their source relations' targetlists, and PHVs into
	 * root->placeholder_list.
	 */
	add_vars_to_targetlist(root, newvars, where_needed, true);

	/* Remember the lateral references for create_lateral_join_info */
	brel->lateral_vars = newvars;
}

/*
 * create_lateral_join_info
 *	  Fill in the per-base-relation direct_lateral_relids, lateral_relids
 *	  and lateral_referencers sets.
 *
 * This has to run after deconstruct_jointree, because we need to know the
 * final ph_eval_at values for PlaceHolderVars.
 */
void
create_lateral_join_info(PlannerInfo *root)
{
	bool		found_laterals = false;
	Index		rti;
	ListCell   *lc;

	/* We need do nothing if the query contains no LATERAL RTEs */
	if (!root->hasLateralRTEs)
		return;

	/*
	 * Examine all baserels (the rel array has been set up by now).
	 */
	for (rti = 1; rti < root->simple_rel_array_size; rti++)
	{
		RelOptInfo *brel = root->simple_rel_array[rti];
		Relids		lateral_relids;

		/* there may be empty slots corresponding to non-baserel RTEs */
		if (brel == NULL)
			continue;

		Assert(brel->relid == rti); /* sanity check on array */

		/* ignore RTEs that are "other rels" */
		if (brel->reloptkind != RELOPT_BASEREL)
			continue;

		lateral_relids = NULL;

		/* consider each laterally-referenced Var or PHV */
		foreach(lc, brel->lateral_vars)
		{
			Node	   *node = (Node *) lfirst(lc);

			if (IsA(node, Var))
			{
				Var		   *var = (Var *) node;

				found_laterals = true;
				lateral_relids = bms_add_member(lateral_relids,
												var->varno);
			}
			else if (IsA(node, PlaceHolderVar))
			{
				PlaceHolderVar *phv = (PlaceHolderVar *) node;
				PlaceHolderInfo *phinfo = find_placeholder_info(root, phv,
																false);

				found_laterals = true;
				lateral_relids = bms_add_members(lateral_relids,
												 phinfo->ph_eval_at);
			}
			else
				Assert(false);
		}

		/* We now have all the simple lateral refs from this rel */
		brel->direct_lateral_relids = lateral_relids;
		brel->lateral_relids = bms_copy(lateral_relids);
	}

	/*
	 * Now check for lateral references within PlaceHolderVars, and mark their
	 * eval_at rels as having lateral references to the source rels.
	 *
	 * For a PHV that is due to be evaluated at a baserel, mark its source(s)
	 * as direct lateral dependencies of the baserel (adding onto the ones
	 * recorded above).  If it's due to be evaluated at a join, mark its
	 * source(s) as indirect lateral dependencies of each baserel in the join,
	 * ie put them into lateral_relids but not direct_lateral_relids.  This is
	 * appropriate because we can't put any such baserel on the outside of a
	 * join to one of the PHV's lateral dependencies, but on the other hand we
	 * also can't yet join it directly to the dependency.
	 */
	foreach(lc, root->placeholder_list)
	{
		PlaceHolderInfo *phinfo = (PlaceHolderInfo *) lfirst(lc);
		Relids		eval_at = phinfo->ph_eval_at;
		int			varno;

		if (phinfo->ph_lateral == NULL)
			continue;			/* PHV is uninteresting if no lateral refs */

		found_laterals = true;

		if (bms_get_singleton_member(eval_at, &varno))
		{
			/* Evaluation site is a baserel */
			RelOptInfo *brel = find_base_rel(root, varno);

			brel->direct_lateral_relids =
				bms_add_members(brel->direct_lateral_relids,
								phinfo->ph_lateral);
			brel->lateral_relids =
				bms_add_members(brel->lateral_relids,
								phinfo->ph_lateral);
		}
		else
		{
			/* Evaluation site is a join */
			varno = -1;
			while ((varno = bms_next_member(eval_at, varno)) >= 0)
			{
				RelOptInfo *brel = find_base_rel(root, varno);

				brel->lateral_relids = bms_add_members(brel->lateral_relids,
													   phinfo->ph_lateral);
			}
		}
	}

	/*
	 * If we found no actual lateral references, we're done; but reset the
	 * hasLateralRTEs flag to avoid useless work later.
	 */
	if (!found_laterals)
	{
		root->hasLateralRTEs = false;
		return;
	}

	/*
	 * Calculate the transitive closure of the lateral_relids sets, so that
	 * they describe both direct and indirect lateral references.  If relation
	 * X references Y laterally, and Y references Z laterally, then we will
	 * have to scan X on the inside of a nestloop with Z, so for all intents
	 * and purposes X is laterally dependent on Z too.
	 *
	 * This code is essentially Warshall's algorithm for transitive closure.
	 * The outer loop considers each baserel, and propagates its lateral
	 * dependencies to those baserels that have a lateral dependency on it.
	 */
	for (rti = 1; rti < root->simple_rel_array_size; rti++)
	{
		RelOptInfo *brel = root->simple_rel_array[rti];
		Relids		outer_lateral_relids;
		Index		rti2;

		if (brel == NULL || brel->reloptkind != RELOPT_BASEREL)
			continue;

		/* need not consider baserel further if it has no lateral refs */
		outer_lateral_relids = brel->lateral_relids;
		if (outer_lateral_relids == NULL)
			continue;

		/* else scan all baserels */
		for (rti2 = 1; rti2 < root->simple_rel_array_size; rti2++)
		{
			RelOptInfo *brel2 = root->simple_rel_array[rti2];

			if (brel2 == NULL || brel2->reloptkind != RELOPT_BASEREL)
				continue;

			/* if brel2 has lateral ref to brel, propagate brel's refs */
			if (bms_is_member(rti, brel2->lateral_relids))
				brel2->lateral_relids = bms_add_members(brel2->lateral_relids,
														outer_lateral_relids);
		}
	}

	/*
	 * Now that we've identified all lateral references, mark each baserel
	 * with the set of relids of rels that reference it laterally (possibly
	 * indirectly) --- that is, the inverse mapping of lateral_relids.
	 */
	for (rti = 1; rti < root->simple_rel_array_size; rti++)
	{
		RelOptInfo *brel = root->simple_rel_array[rti];
		Relids		lateral_relids;
		int			rti2;

		if (brel == NULL || brel->reloptkind != RELOPT_BASEREL)
			continue;

		/* Nothing to do at rels with no lateral refs */
		lateral_relids = brel->lateral_relids;
		if (lateral_relids == NULL)
			continue;

		/*
		 * We should not have broken the invariant that lateral_relids is
		 * exactly NULL if empty.
		 */
		Assert(!bms_is_empty(lateral_relids));

		/* Also, no rel should have a lateral dependency on itself */
		Assert(!bms_is_member(rti, lateral_relids));

		/* Mark this rel's referencees */
		rti2 = -1;
		while ((rti2 = bms_next_member(lateral_relids, rti2)) >= 0)
		{
			RelOptInfo *brel2 = root->simple_rel_array[rti2];

			Assert(brel2 != NULL && brel2->reloptkind == RELOPT_BASEREL);
			brel2->lateral_referencers =
				bms_add_member(brel2->lateral_referencers, rti);
		}
	}
}


/*****************************************************************************
 *
 *	  JOIN TREE PROCESSING
 *
 *****************************************************************************/

/*
 * deconstruct_jointree
 *	  Recursively scan the query's join tree for WHERE and JOIN/ON qual
 *	  clauses, and add these to the appropriate restrictinfo and joininfo
 *	  lists belonging to base RelOptInfos.  Also, add SpecialJoinInfo nodes
 *	  to root->join_info_list for any outer joins appearing in the query tree.
 *	  Return a "joinlist" data structure showing the join order decisions
 *	  that need to be made by make_one_rel().
 *
 * The "joinlist" result is a list of items that are either RangeTblRef
 * jointree nodes or sub-joinlists.  All the items at the same level of
 * joinlist must be joined in an order to be determined by make_one_rel()
 * (note that legal orders may be constrained by SpecialJoinInfo nodes).
 * A sub-joinlist represents a subproblem to be planned separately. Currently
 * sub-joinlists arise only from FULL OUTER JOIN or when collapsing of
 * subproblems is stopped by join_collapse_limit or from_collapse_limit.
 *
 * NOTE: when dealing with inner joins, it is appropriate to let a qual clause
 * be evaluated at the lowest level where all the variables it mentions are
 * available.  However, we cannot push a qual down into the nullable side(s)
 * of an outer join since the qual might eliminate matching rows and cause a
 * NULL row to be incorrectly emitted by the join.  Therefore, we artificially
 * OR the minimum-relids of such an outer join into the required_relids of
 * clauses appearing above it.  This forces those clauses to be delayed until
 * application of the outer join (or maybe even higher in the join tree).
 */
List *
deconstruct_jointree(PlannerInfo *root)
{
	List	   *result;
	Relids		qualscope;
	Relids		inner_join_rels;
	List	   *postponed_qual_list = NIL;

	/* Start recursion at top of jointree */
	Assert(root->parse->jointree != NULL &&
		   IsA(root->parse->jointree, FromExpr));

	/* this is filled as we scan the jointree */
	root->nullable_baserels = NULL;

	result = deconstruct_recurse(root, (Node *) root->parse->jointree, false,
								 &qualscope, &inner_join_rels,
								 &postponed_qual_list);

	/* Shouldn't be any leftover quals */
	if (postponed_qual_list != NIL)
		elog(ERROR, "JOIN qualification may not refer to other relations.");

	return result;
}

/*
 * deconstruct_recurse
 *	  One recursion level of deconstruct_jointree processing.
 *
 * Inputs:
 *	jtnode is the jointree node to examine
 *	below_outer_join is true if this node is within the nullable side of a
 *		higher-level outer join
 * Outputs:
 *	*qualscope gets the set of base Relids syntactically included in this
 *		jointree node (do not modify or free this, as it may also be pointed
 *		to by RestrictInfo and SpecialJoinInfo nodes)
 *	*inner_join_rels gets the set of base Relids syntactically included in
 *		inner joins appearing at or below this jointree node (do not modify
 *		or free this, either)
 *	*postponed_qual_list is a list of PostponedQual structs, which we can
 *		add quals to if they turn out to belong to a higher join level
 *	Return value is the appropriate joinlist for this jointree node
 *
 * In addition, entries will be added to root->join_info_list for outer joins.
 */
static List *
deconstruct_recurse(PlannerInfo *root, Node *jtnode, bool below_outer_join,
					Relids *qualscope, Relids *inner_join_rels,
					List **postponed_qual_list)
{
	List	   *joinlist;

	if (jtnode == NULL)
	{
		*qualscope = NULL;
		*inner_join_rels = NULL;
		return NIL;
	}
	if (IsA(jtnode, RangeTblRef))
	{
		int			varno = ((RangeTblRef *) jtnode)->rtindex;

		/* qualscope is just the one RTE */
		*qualscope = bms_make_singleton(varno);
		/* Deal with any securityQuals attached to the RTE */
		if (root->qual_security_level > 0)
			process_security_barrier_quals(root,
										   varno,
										   *qualscope,
										   below_outer_join);
		/* A single baserel does not create an inner join */
		*inner_join_rels = NULL;
		joinlist = list_make1(jtnode);
	}
	else if (IsA(jtnode, FromExpr))
	{
		FromExpr   *f = (FromExpr *) jtnode;
		List	   *child_postponed_quals = NIL;
		int			remaining;
		ListCell   *l;

		/*
		 * First, recurse to handle child joins.  We collapse subproblems into
		 * a single joinlist whenever the resulting joinlist wouldn't exceed
		 * from_collapse_limit members.  Also, always collapse one-element
		 * subproblems, since that won't lengthen the joinlist anyway.
		 */
		*qualscope = NULL;
		*inner_join_rels = NULL;
		joinlist = NIL;
		remaining = list_length(f->fromlist);
		foreach(l, f->fromlist)
		{
			Relids		sub_qualscope;
			List	   *sub_joinlist;
			int			sub_members;

			sub_joinlist = deconstruct_recurse(root, lfirst(l),
											   below_outer_join,
											   &sub_qualscope,
											   inner_join_rels,
											   &child_postponed_quals);
			*qualscope = bms_add_members(*qualscope, sub_qualscope);
			sub_members = list_length(sub_joinlist);
			remaining--;
			if (sub_members <= 1 ||
				list_length(joinlist) + sub_members + remaining <= from_collapse_limit)
				joinlist = list_concat(joinlist, sub_joinlist);
			else
				joinlist = lappend(joinlist, sub_joinlist);
		}

		/*
		 * A FROM with more than one list element is an inner join subsuming
		 * all below it, so we should report inner_join_rels = qualscope. If
		 * there was exactly one element, we should (and already did) report
		 * whatever its inner_join_rels were.  If there were no elements (is
		 * that still possible?) the initialization before the loop fixed it.
		 */
		if (list_length(f->fromlist) > 1)
			*inner_join_rels = *qualscope;

		/*
		 * Try to process any quals postponed by children.  If they need
		 * further postponement, add them to my output postponed_qual_list.
		 */
		foreach(l, child_postponed_quals)
		{
			PostponedQual *pq = (PostponedQual *) lfirst(l);

			if (bms_is_subset(pq->relids, *qualscope))
				distribute_qual_to_rels(root, pq->qual,
										below_outer_join, JOIN_INNER,
										root->qual_security_level,
										*qualscope, NULL, NULL,
										NULL);
			else
				*postponed_qual_list = lappend(*postponed_qual_list, pq);
		}

		/*
		 * Now process the top-level quals.
		 */
		foreach(l, (List *) f->quals)
		{
			Node	   *qual = (Node *) lfirst(l);

			distribute_qual_to_rels(root, qual,
									below_outer_join, JOIN_INNER,
									root->qual_security_level,
									*qualscope, NULL, NULL,
									postponed_qual_list);
		}
	}
	else if (IsA(jtnode, JoinExpr))
	{
		JoinExpr   *j = (JoinExpr *) jtnode;
		List	   *child_postponed_quals = NIL;
		Relids		leftids = NULL;
		Relids		rightids = NULL;
		Relids		left_inners = NULL;
		Relids		right_inners = NULL;
		Relids		nonnullable_rels;
		Relids		nullable_rels;
		Relids		ojscope;
		List	   *leftjoinlist,
				   *rightjoinlist;
		List	   *my_quals;
		SpecialJoinInfo *sjinfo;
		ListCell   *l;

		/*
		 * Order of operations here is subtle and critical.  First we recurse
		 * to handle sub-JOINs.  Their join quals will be placed without
		 * regard for whether this level is an outer join, which is correct.
		 * Then we place our own join quals, which are restricted by lower
		 * outer joins in any case, and are forced to this level if this is an
		 * outer join and they mention the outer side.  Finally, if this is an
		 * outer join, we create a join_info_list entry for the join.  This
		 * will prevent quals above us in the join tree that use those rels
		 * from being pushed down below this level.  (It's okay for upper
		 * quals to be pushed down to the outer side, however.)
		 */
		switch (j->jointype)
		{
			case JOIN_INNER:
				leftjoinlist = deconstruct_recurse(root, j->larg,
												   below_outer_join,
												   &leftids, &left_inners,
												   &child_postponed_quals);
				rightjoinlist = deconstruct_recurse(root, j->rarg,
													below_outer_join,
													&rightids, &right_inners,
													&child_postponed_quals);
				*qualscope = bms_union(leftids, rightids);
				*inner_join_rels = bms_copy(*qualscope);
				/* Inner join adds no restrictions for quals */
				nonnullable_rels = NULL;
				/* and it doesn't force anything to null, either */
				nullable_rels = NULL;
				break;
			case JOIN_LEFT:
			case JOIN_ANTI:
			case JOIN_LASJ_NOTIN:
				leftjoinlist = deconstruct_recurse(root, j->larg,
												   below_outer_join,
												   &leftids, &left_inners,
												   &child_postponed_quals);
				rightjoinlist = deconstruct_recurse(root, j->rarg,
													true,
													&rightids, &right_inners,
													&child_postponed_quals);
				*qualscope = bms_union(leftids, rightids);
				*inner_join_rels = bms_union(left_inners, right_inners);
				nonnullable_rels = leftids;
				nullable_rels = rightids;
				break;
			case JOIN_SEMI:
				leftjoinlist = deconstruct_recurse(root, j->larg,
												   below_outer_join,
												   &leftids, &left_inners,
												   &child_postponed_quals);
				rightjoinlist = deconstruct_recurse(root, j->rarg,
													below_outer_join,
													&rightids, &right_inners,
													&child_postponed_quals);
				*qualscope = bms_union(leftids, rightids);
				*inner_join_rels = bms_union(left_inners, right_inners);
				*inner_join_rels = bms_add_members(*inner_join_rels, rightids);
				/* Semi join adds no restrictions for quals */
				nonnullable_rels = NULL;

				/*
				 * Theoretically, a semijoin would null the RHS; but since the
				 * RHS can't be accessed above the join, this is immaterial
				 * and we needn't account for it.
				 */
				nullable_rels = NULL;
				break;
			case JOIN_FULL:
				leftjoinlist = deconstruct_recurse(root, j->larg,
												   true,
												   &leftids, &left_inners,
												   &child_postponed_quals);
				rightjoinlist = deconstruct_recurse(root, j->rarg,
													true,
													&rightids, &right_inners,
													&child_postponed_quals);
				*qualscope = bms_union(leftids, rightids);
				*inner_join_rels = bms_union(left_inners, right_inners);
				/* each side is both outer and inner */
				nonnullable_rels = *qualscope;
				nullable_rels = *qualscope;
				break;
			default:
				/* JOIN_RIGHT was eliminated during reduce_outer_joins() */
				elog(ERROR, "unrecognized join type: %d",
					 (int) j->jointype);
				nonnullable_rels = NULL;	/* keep compiler quiet */
				nullable_rels = NULL;
				leftjoinlist = rightjoinlist = NIL;
				break;
		}

		/* Report all rels that will be nulled anywhere in the jointree */
		root->nullable_baserels = bms_add_members(root->nullable_baserels,
												  nullable_rels);

		/*
		 * Try to process any quals postponed by children.  If they need
		 * further postponement, add them to my output postponed_qual_list.
		 * Quals that can be processed now must be included in my_quals, so
		 * that they'll be handled properly in make_outerjoininfo.
		 */
		my_quals = NIL;
		foreach(l, child_postponed_quals)
		{
			PostponedQual *pq = (PostponedQual *) lfirst(l);

			if (bms_is_subset(pq->relids, *qualscope))
				my_quals = lappend(my_quals, pq->qual);
			else
			{
				/*
				 * We should not be postponing any quals past an outer join.
				 * If this Assert fires, pull_up_subqueries() messed up.
				 */
				/*
				 * GPDB_94_MERGE_FIXME: In GPDB, SEMI JOIN may come here, since
				 * GPDB pulls up correlated ANY_SUBLINK. Consider the query
				 * below:
				 *
				 * select * from A where exists (select * from B where A.i in
				 * (select C.i from C where C.i = B.i));
				 *
				 * We are unsure if postponing quals past a semi-join is always
				 * semantically correct, see discussion on mailing list here:
				 * "Regarding postponing quals past an semi join"
				 * https://groups.google.com/a/greenplum.org/d/msg/gpdb-dev/YHYNIUZnecI/Rlum0VD3FwAJ
				 */
				Assert(j->jointype == JOIN_INNER || j->jointype == JOIN_SEMI);
				*postponed_qual_list = lappend(*postponed_qual_list, pq);
			}
		}
		my_quals = list_concat(my_quals, (List *) j->quals);

		/*
		 * For an OJ, form the SpecialJoinInfo now, because we need the OJ's
		 * semantic scope (ojscope) to pass to distribute_qual_to_rels.  But
		 * we mustn't add it to join_info_list just yet, because we don't want
		 * distribute_qual_to_rels to think it is an outer join below us.
		 *
		 * Semijoins are a bit of a hybrid: we build a SpecialJoinInfo, but we
		 * want ojscope = NULL for distribute_qual_to_rels.
		 */
		if (j->jointype != JOIN_INNER)
		{
			sjinfo = make_outerjoininfo(root,
										leftids, rightids,
										*inner_join_rels,
										j->jointype,
										my_quals);
			if (j->jointype == JOIN_SEMI)
				ojscope = NULL;
			else
				ojscope = bms_union(sjinfo->min_lefthand,
									sjinfo->min_righthand);
		}
		else
		{
			sjinfo = NULL;
			ojscope = NULL;
		}

		/* Process the JOIN's qual clauses */
		foreach(l, my_quals)
		{
			Node	   *qual = (Node *) lfirst(l);

			distribute_qual_to_rels(root, qual,
									below_outer_join, j->jointype,
									root->qual_security_level,
									*qualscope,
									ojscope, nonnullable_rels,
									postponed_qual_list);
		}

		/* Now we can add the SpecialJoinInfo to join_info_list */
		if (sjinfo)
		{
			root->join_info_list = lappend(root->join_info_list, sjinfo);
			/* Each time we do that, recheck placeholder eval levels */
			update_placeholder_eval_levels(root, sjinfo);
		}

		/*
		 * Finally, compute the output joinlist.  We fold subproblems together
		 * except at a FULL JOIN or where join_collapse_limit would be
		 * exceeded.
		 */
		if (j->jointype == JOIN_FULL)
		{
			/* force the join order exactly at this node */
			joinlist = list_make1(list_make2(leftjoinlist, rightjoinlist));
		}
		else if (list_length(leftjoinlist) + list_length(rightjoinlist) <=
				 join_collapse_limit)
		{
			/* OK to combine subproblems */
			joinlist = list_concat(leftjoinlist, rightjoinlist);
		}
		else
		{
			/* can't combine, but needn't force join order above here */
			Node	   *leftpart,
					   *rightpart;

			/* avoid creating useless 1-element sublists */
			if (list_length(leftjoinlist) == 1)
				leftpart = (Node *) linitial(leftjoinlist);
			else
				leftpart = (Node *) leftjoinlist;
			if (list_length(rightjoinlist) == 1)
				rightpart = (Node *) linitial(rightjoinlist);
			else
				rightpart = (Node *) rightjoinlist;
			joinlist = list_make2(leftpart, rightpart);
		}
	}
	else
	{
		elog(ERROR, "unrecognized node type: %d",
			 (int) nodeTag(jtnode));
		joinlist = NIL;			/* keep compiler quiet */
	}
	return joinlist;
}

/*
 * process_security_barrier_quals
 *	  Transfer security-barrier quals into relation's baserestrictinfo list.
 *
 * The rewriter put any relevant security-barrier conditions into the RTE's
 * securityQuals field, but it's now time to copy them into the rel's
 * baserestrictinfo.
 *
 * In inheritance cases, we only consider quals attached to the parent rel
 * here; they will be valid for all children too, so it's okay to consider
 * them for purposes like equivalence class creation.  Quals attached to
 * individual child rels will be dealt with during path creation.
 */
static void
process_security_barrier_quals(PlannerInfo *root,
							   int rti, Relids qualscope,
							   bool below_outer_join)
{
	RangeTblEntry *rte = root->simple_rte_array[rti];
	Index		security_level = 0;
	ListCell   *lc;

	/*
	 * Each element of the securityQuals list has been preprocessed into an
	 * implicitly-ANDed list of clauses.  All the clauses in a given sublist
	 * should get the same security level, but successive sublists get higher
	 * levels.
	 */
	foreach(lc, rte->securityQuals)
	{
		List	   *qualset = (List *) lfirst(lc);
		ListCell   *lc2;

		foreach(lc2, qualset)
		{
			Node	   *qual = (Node *) lfirst(lc2);

			/*
			 * We cheat to the extent of passing ojscope = qualscope rather
			 * than its more logical value of NULL.  The only effect this has
			 * is to force a Var-free qual to be evaluated at the rel rather
			 * than being pushed up to top of tree, which we don't want.
			 */
			distribute_qual_to_rels(root, qual,
									below_outer_join,
									JOIN_INNER,
									security_level,
									qualscope,
									qualscope,
									NULL,
									NULL);
		}
		security_level++;
	}

	/* Assert that qual_security_level is higher than anything we just used */
	Assert(security_level <= root->qual_security_level);
}

/*
 * make_outerjoininfo
 *	  Build a SpecialJoinInfo for the current outer join
 *
 * Inputs:
 *	left_rels: the base Relids syntactically on outer side of join
 *	right_rels: the base Relids syntactically on inner side of join
 *	inner_join_rels: base Relids participating in inner joins below this one
 *	jointype: what it says (must always be LEFT, FULL, SEMI, ANTI, or LASJ)
 *	clause: the outer join's join condition (in implicit-AND format)
 *
 * The node should eventually be appended to root->join_info_list, but we
 * do not do that here.
 *
 * Note: we assume that this function is invoked bottom-up, so that
 * root->join_info_list already contains entries for all outer joins that are
 * syntactically below this one.
 */
static SpecialJoinInfo *
make_outerjoininfo(PlannerInfo *root,
				   Relids left_rels, Relids right_rels,
				   Relids inner_join_rels,
				   JoinType jointype, List *clause)
{
	SpecialJoinInfo *sjinfo = makeNode(SpecialJoinInfo);
	Relids		clause_relids;
	Relids		strict_relids;
	Relids		min_lefthand;
	Relids		min_righthand;
	ListCell   *l;

	/*
	 * We should not see RIGHT JOIN here because left/right were switched
	 * earlier
	 */
	Assert(jointype != JOIN_INNER);
	Assert(jointype != JOIN_RIGHT);

	/*
	 * Presently the executor cannot support FOR [KEY] UPDATE/SHARE marking of
	 * rels appearing on the nullable side of an outer join. (It's somewhat
	 * unclear what that would mean, anyway: what should we mark when a result
	 * row is generated from no element of the nullable relation?)	So,
	 * complain if any nullable rel is FOR [KEY] UPDATE/SHARE.
	 *
	 * You might be wondering why this test isn't made far upstream in the
	 * parser.  It's because the parser hasn't got enough info --- consider
	 * FOR UPDATE applied to a view.  Only after rewriting and flattening do
	 * we know whether the view contains an outer join.
	 *
	 * We use the original RowMarkClause list here; the PlanRowMark list would
	 * list everything.
	 */
	foreach(l, root->parse->rowMarks)
	{
		RowMarkClause *rc = (RowMarkClause *) lfirst(l);

		if (bms_is_member(rc->rti, right_rels) ||
			(jointype == JOIN_FULL && bms_is_member(rc->rti, left_rels)))
			ereport(ERROR,
					(errcode(ERRCODE_FEATURE_NOT_SUPPORTED),
			/*------
			 translator: %s is a SQL row locking clause such as FOR UPDATE */
					 errmsg("%s cannot be applied to the nullable side of an outer join",
							LCS_asString(rc->strength))));
	}

	/* If it's a full join, no need to be very smart */
	sjinfo->syn_lefthand = left_rels;
	sjinfo->syn_righthand = right_rels;
	sjinfo->jointype = jointype;
	/* this always starts out false */
	sjinfo->delay_upper_joins = false;

	compute_semijoin_info(root, sjinfo, clause);

	/* If it's a full join, no need to be very smart */
	if (jointype == JOIN_FULL)
	{
		sjinfo->min_lefthand = bms_copy(left_rels);
		sjinfo->min_righthand = bms_copy(right_rels);
		sjinfo->lhs_strict = false; /* don't care about this */
		return sjinfo;
	}

	/*
	 * Retrieve all relids mentioned within the join clause.
	 */
	clause_relids = pull_varnos(root, (Node *) clause);

	/*
	 * For which relids is the clause strict, ie, it cannot succeed if the
	 * rel's columns are all NULL?
	 */
	strict_relids = find_nonnullable_rels((Node *) clause);

	/* Remember whether the clause is strict for any LHS relations */
	sjinfo->lhs_strict = bms_overlap(strict_relids, left_rels);

	/*
	 * Required LHS always includes the LHS rels mentioned in the clause. We
	 * may have to add more rels based on lower outer joins; see below.
	 */
	min_lefthand = bms_intersect(clause_relids, left_rels);

	/*
	 * Similarly for required RHS.  But here, we must also include any lower
	 * inner joins, to ensure we don't try to commute with any of them.
	 */
	min_righthand = bms_int_members(bms_union(clause_relids, inner_join_rels),
									right_rels);

	/*
	 * Now check previous outer joins for ordering restrictions.
	 */
	foreach(l, root->join_info_list)
	{
		SpecialJoinInfo *otherinfo = (SpecialJoinInfo *) lfirst(l);

		/*
		 * A full join is an optimization barrier: we can't associate into or
		 * out of it.  Hence, if it overlaps either LHS or RHS of the current
		 * rel, expand that side's min relset to cover the whole full join.
		 */
		if (otherinfo->jointype == JOIN_FULL)
		{
			if (bms_overlap(left_rels, otherinfo->syn_lefthand) ||
				bms_overlap(left_rels, otherinfo->syn_righthand))
			{
				min_lefthand = bms_add_members(min_lefthand,
											   otherinfo->syn_lefthand);
				min_lefthand = bms_add_members(min_lefthand,
											   otherinfo->syn_righthand);
			}
			if (bms_overlap(right_rels, otherinfo->syn_lefthand) ||
				bms_overlap(right_rels, otherinfo->syn_righthand))
			{
				min_righthand = bms_add_members(min_righthand,
												otherinfo->syn_lefthand);
				min_righthand = bms_add_members(min_righthand,
												otherinfo->syn_righthand);
			}
			/* Needn't do anything else with the full join */
			continue;
		}

		/*
		 * For a lower OJ in our LHS, if our join condition uses the lower
		 * join's RHS and is not strict for that rel, we must preserve the
		 * ordering of the two OJs, so add lower OJ's full syntactic relset to
		 * min_lefthand.  (We must use its full syntactic relset, not just its
		 * min_lefthand + min_righthand.  This is because there might be other
		 * OJs below this one that this one can commute with, but we cannot
		 * commute with them if we don't with this one.)  Also, if the current
		 * join is a semijoin, antijoin or lasj, we must preserve ordering
		 * regardless of strictness.
		 *
		 * Note: I believe we have to insist on being strict for at least one
		 * rel in the lower OJ's min_righthand, not its whole syn_righthand.
		 */
		if (bms_overlap(left_rels, otherinfo->syn_righthand))
		{
			if (bms_overlap(clause_relids, otherinfo->syn_righthand) &&
				(jointype == JOIN_SEMI || jointype == JOIN_ANTI ||
				 jointype == JOIN_LASJ_NOTIN ||
				 !bms_overlap(strict_relids, otherinfo->min_righthand)))
			{
				min_lefthand = bms_add_members(min_lefthand,
											   otherinfo->syn_lefthand);
				min_lefthand = bms_add_members(min_lefthand,
											   otherinfo->syn_righthand);
			}
		}

		/*
		 * For a lower OJ in our RHS, if our join condition does not use the
		 * lower join's RHS and the lower OJ's join condition is strict, we
		 * can interchange the ordering of the two OJs; otherwise we must add
		 * the lower OJ's full syntactic relset to min_righthand.
		 *
		 * Also, if our join condition does not use the lower join's LHS
		 * either, force the ordering to be preserved.  Otherwise we can end
		 * up with SpecialJoinInfos with identical min_righthands, which can
		 * confuse join_is_legal (see discussion in backend/optimizer/README).
		 *
		 * Also, we must preserve ordering anyway if either the current join
		 * or the lower OJ is either a semijoin or an antijoin.
		 *
		 * Here, we have to consider that "our join condition" includes any
		 * clauses that syntactically appeared above the lower OJ and below
		 * ours; those are equivalent to degenerate clauses in our OJ and must
		 * be treated as such.  Such clauses obviously can't reference our
		 * LHS, and they must be non-strict for the lower OJ's RHS (else
		 * reduce_outer_joins would have reduced the lower OJ to a plain
		 * join).  Hence the other ways in which we handle clauses within our
		 * join condition are not affected by them.  The net effect is
		 * therefore sufficiently represented by the delay_upper_joins flag
		 * saved for us by check_outerjoin_delay.
		 */
		if (bms_overlap(right_rels, otherinfo->syn_righthand))
		{
			if (bms_overlap(clause_relids, otherinfo->syn_righthand) ||
				!bms_overlap(clause_relids, otherinfo->min_lefthand) ||
				jointype == JOIN_SEMI ||
				jointype == JOIN_ANTI ||
				jointype == JOIN_LASJ_NOTIN ||
				otherinfo->jointype == JOIN_SEMI ||
				otherinfo->jointype == JOIN_ANTI ||
				otherinfo->jointype == JOIN_LASJ_NOTIN ||
				!otherinfo->lhs_strict || otherinfo->delay_upper_joins)
			{
				min_righthand = bms_add_members(min_righthand,
												otherinfo->syn_lefthand);
				min_righthand = bms_add_members(min_righthand,
												otherinfo->syn_righthand);
			}
		}
	}

	/*
	 * Examine PlaceHolderVars.  If a PHV is supposed to be evaluated within
	 * this join's nullable side, then ensure that min_righthand contains the
	 * full eval_at set of the PHV.  This ensures that the PHV actually can be
	 * evaluated within the RHS.  Note that this works only because we should
	 * already have determined the final eval_at level for any PHV
	 * syntactically within this join.
	 */
	foreach(l, root->placeholder_list)
	{
		PlaceHolderInfo *phinfo = (PlaceHolderInfo *) lfirst(l);
		Relids		ph_syn_level = phinfo->ph_var->phrels;

		/* Ignore placeholder if it didn't syntactically come from RHS */
		if (!bms_is_subset(ph_syn_level, right_rels))
			continue;

		/* Else, prevent join from being formed before we eval the PHV */
		min_righthand = bms_add_members(min_righthand, phinfo->ph_eval_at);
	}

	/*
	 * If we found nothing to put in min_lefthand, punt and make it the full
	 * LHS, to avoid having an empty min_lefthand which will confuse later
	 * processing. (We don't try to be smart about such cases, just correct.)
	 * Likewise for min_righthand.
	 */
	if (bms_is_empty(min_lefthand))
		min_lefthand = bms_copy(left_rels);
	if (bms_is_empty(min_righthand))
		min_righthand = bms_copy(right_rels);

	/* Now they'd better be nonempty */
	Assert(!bms_is_empty(min_lefthand));
	Assert(!bms_is_empty(min_righthand));
	/* Shouldn't overlap either */
	Assert(!bms_overlap(min_lefthand, min_righthand));

	sjinfo->min_lefthand = min_lefthand;
	sjinfo->min_righthand = min_righthand;

	return sjinfo;
}

/*
 * compute_semijoin_info
 *	  Fill semijoin-related fields of a new SpecialJoinInfo
 *
 * Note: this relies on only the jointype and syn_righthand fields of the
 * SpecialJoinInfo; the rest may not be set yet.
 */
static void
compute_semijoin_info(PlannerInfo *root, SpecialJoinInfo *sjinfo, List *clause)
{
	List	   *semi_operators;
	List	   *semi_rhs_exprs;
	bool		all_btree;
	bool		all_hash;
	ListCell   *lc;

	/* Initialize semijoin-related fields in case we can't unique-ify */
	sjinfo->semi_can_btree = false;
	sjinfo->semi_can_hash = false;
	sjinfo->semi_operators = NIL;
	sjinfo->semi_rhs_exprs = NIL;

	/* Nothing more to do if it's not a semijoin */
	if (sjinfo->jointype != JOIN_SEMI)
		return;

	/*
	 * Look to see whether the semijoin's join quals consist of AND'ed
	 * equality operators, with (only) RHS variables on only one side of each
	 * one.  If so, we can figure out how to enforce uniqueness for the RHS.
	 *
	 * Note that the input clause list is the list of quals that are
	 * *syntactically* associated with the semijoin, which in practice means
	 * the synthesized comparison list for an IN or the WHERE of an EXISTS.
	 * Particularly in the latter case, it might contain clauses that aren't
	 * *semantically* associated with the join, but refer to just one side or
	 * the other.  We can ignore such clauses here, as they will just drop
	 * down to be processed within one side or the other.  (It is okay to
	 * consider only the syntactically-associated clauses here because for a
	 * semijoin, no higher-level quals could refer to the RHS, and so there
	 * can be no other quals that are semantically associated with this join.
	 * We do things this way because it is useful to have the set of potential
	 * unique-ification expressions before we can extract the list of quals
	 * that are actually semantically associated with the particular join.)
	 *
	 * Note that the semi_operators list consists of the joinqual operators
	 * themselves (but commuted if needed to put the RHS value on the right).
	 * These could be cross-type operators, in which case the operator
	 * actually needed for uniqueness is a related single-type operator. We
	 * assume here that that operator will be available from the btree or hash
	 * opclass when the time comes ... if not, create_unique_plan() will fail.
	 */
	semi_operators = NIL;
	semi_rhs_exprs = NIL;
	all_btree = true;
	all_hash = enable_hashagg;	/* don't consider hash if not enabled */
	foreach(lc, clause)
	{
		OpExpr	   *op = (OpExpr *) lfirst(lc);
		Oid			opno;
		Node	   *left_expr;
		Node	   *right_expr;
		Relids		left_varnos;
		Relids		right_varnos;
		Relids		all_varnos;
		Oid			opinputtype;

		/* Is it a binary opclause? */
		if (!IsA(op, OpExpr) ||
			list_length(op->args) != 2)
		{
			/* No, but does it reference both sides? */
			all_varnos = pull_varnos(root, (Node *) op);
			if (!bms_overlap(all_varnos, sjinfo->syn_righthand) ||
				bms_is_subset(all_varnos, sjinfo->syn_righthand))
			{
				/*
				 * Clause refers to only one rel, so ignore it --- unless it
				 * contains volatile functions, in which case we'd better
				 * punt.
				 */
				if (contain_volatile_functions((Node *) op))
					return;
				continue;
			}
			/* Non-operator clause referencing both sides, must punt */
			return;
		}

		/* Extract data from binary opclause */
		opno = op->opno;
		left_expr = linitial(op->args);
		right_expr = lsecond(op->args);
		left_varnos = pull_varnos(root, left_expr);
		right_varnos = pull_varnos(root, right_expr);
		all_varnos = bms_union(left_varnos, right_varnos);
		opinputtype = exprType(left_expr);

		/* Does it reference both sides? */
		if (!bms_overlap(all_varnos, sjinfo->syn_righthand) ||
			bms_is_subset(all_varnos, sjinfo->syn_righthand))
		{
			/*
			 * Clause refers to only one rel, so ignore it --- unless it
			 * contains volatile functions, in which case we'd better punt.
			 */
			if (contain_volatile_functions((Node *) op))
				return;
			continue;
		}

		/* check rel membership of arguments */
		if (!bms_is_empty(right_varnos) &&
			bms_is_subset(right_varnos, sjinfo->syn_righthand) &&
			!bms_overlap(left_varnos, sjinfo->syn_righthand))
		{
			/* typical case, right_expr is RHS variable */
		}
		else if (!bms_is_empty(left_varnos) &&
				 bms_is_subset(left_varnos, sjinfo->syn_righthand) &&
				 !bms_overlap(right_varnos, sjinfo->syn_righthand))
		{
			/* flipped case, left_expr is RHS variable */
			opno = get_commutator(opno);
			if (!OidIsValid(opno))
				return;
			right_expr = left_expr;
		}
		else
		{
			/* mixed membership of args, punt */
			return;
		}

		/* all operators must be btree equality or hash equality */
		if (all_btree)
		{
			/* oprcanmerge is considered a hint... */
			if (!op_mergejoinable(opno, opinputtype) ||
				get_mergejoin_opfamilies(opno) == NIL)
				all_btree = false;
		}
		if (all_hash)
		{
			/* ... but oprcanhash had better be correct */
			if (!op_hashjoinable(opno, opinputtype))
				all_hash = false;
		}
		if (!(all_btree || all_hash))
			return;

		/* so far so good, keep building lists */
		semi_operators = lappend_oid(semi_operators, opno);
		semi_rhs_exprs = lappend(semi_rhs_exprs, copyObject(right_expr));
	}

	/* Punt if we didn't find at least one column to unique-ify */
	if (semi_rhs_exprs == NIL)
		return;

	/*
	 * The expressions we'd need to unique-ify mustn't be volatile.
	 */
	if (contain_volatile_functions((Node *) semi_rhs_exprs))
		return;

	/*
	 * If we get here, we can unique-ify the semijoin's RHS using at least one
	 * of sorting and hashing.  Save the information about how to do that.
	 */
	sjinfo->semi_can_btree = all_btree;
	sjinfo->semi_can_hash = all_hash;
	sjinfo->semi_operators = semi_operators;
	sjinfo->semi_rhs_exprs = semi_rhs_exprs;
}


/*****************************************************************************
 *
 *	  QUALIFICATIONS
 *
 *****************************************************************************/

/*
 * distribute_qual_to_rels
 *	  Add clause information to either the baserestrictinfo or joininfo list
 *	  (depending on whether the clause is a join) of each base relation
 *	  mentioned in the clause.  A RestrictInfo node is created and added to
 *	  the appropriate list for each rel.  Alternatively, if the clause uses a
 *	  mergejoinable operator and is not delayed by outer-join rules, enter
 *	  the left- and right-side expressions into the query's list of
 *	  EquivalenceClasses.  Alternatively, if the clause needs to be treated
 *	  as belonging to a higher join level, just add it to postponed_qual_list.
 *
 * 'clause': the qual clause to be distributed
 * 'below_outer_join': true if the qual is from a JOIN/ON that is below the
 *		nullable side of a higher-level outer join
 * 'jointype': type of join the qual is from (JOIN_INNER for a WHERE clause)
 * 'security_level': security_level to assign to the qual
 * 'qualscope': set of baserels the qual's syntactic scope covers
 * 'ojscope': NULL if not an outer-join qual, else the minimum set of baserels
 *		needed to form this join
 * 'outerjoin_nonnullable': NULL if not an outer-join qual, else the set of
 *		baserels appearing on the outer (nonnullable) side of the join
 *		(for FULL JOIN this includes both sides of the join, and must in fact
 *		equal qualscope)
 * 'postponed_qual_list': list of PostponedQual structs, which we can add
 *		this qual to if it turns out to belong to a higher join level.
 *		Can be NULL if caller knows postponement is impossible.
 *
 * 'qualscope' identifies what level of JOIN the qual came from syntactically.
 * 'ojscope' is needed if we decide to force the qual up to the outer-join
 * level, which will be ojscope not necessarily qualscope.
 *
 * At the time this is called, root->join_info_list must contain entries for
 * all and only those special joins that are syntactically below this qual.
 */
static void
distribute_qual_to_rels(PlannerInfo *root, Node *clause,
						bool below_outer_join,
						JoinType jointype,
						Index security_level,
						Relids qualscope,
						Relids ojscope,
						Relids outerjoin_nonnullable,
						List **postponed_qual_list)
{
	Relids		relids;
	bool		is_pushed_down;
	bool		outerjoin_delayed;
	bool		pseudoconstant = false;
	bool		maybe_equivalence;
	bool		maybe_outer_join;
	Relids		nullable_relids;
	RestrictInfo *restrictinfo;

	/*
	 * Retrieve all relids mentioned within the clause.
	 */
	relids = pull_varnos(root, clause);

	/*
	 * In ordinary SQL, a WHERE or JOIN/ON clause can't reference any rels
	 * that aren't within its syntactic scope; however, if we pulled up a
	 * LATERAL subquery then we might find such references in quals that have
	 * been pulled up.  We need to treat such quals as belonging to the join
	 * level that includes every rel they reference.  Although we could make
	 * pull_up_subqueries() place such quals correctly to begin with, it's
	 * easier to handle it here.  When we find a clause that contains Vars
	 * outside its syntactic scope, we add it to the postponed-quals list, and
	 * process it once we've recursed back up to the appropriate join level.
	 */
	if (!bms_is_subset(relids, qualscope))
	{
		PostponedQual *pq = (PostponedQual *) palloc(sizeof(PostponedQual));

		Assert(root->hasLateralRTEs);	/* shouldn't happen otherwise */
		Assert(jointype == JOIN_INNER); /* mustn't postpone past outer join */
		pq->qual = clause;
		pq->relids = relids;
		*postponed_qual_list = lappend(*postponed_qual_list, pq);
		return;
	}

	/*
	 * If it's an outer-join clause, also check that relids is a subset of
	 * ojscope.  (This should not fail if the syntactic scope check passed.)
	 */
	if (ojscope && !bms_is_subset(relids, ojscope))
		elog(ERROR, "JOIN qualification cannot refer to other relations");

	/*
	 * If the clause is variable-free, our normal heuristic for pushing it
	 * down to just the mentioned rels doesn't work, because there are none.
	 *
	 * If the clause is an outer-join clause, we must force it to the OJ's
	 * semantic level to preserve semantics.
	 *
	 * Otherwise, when the clause contains volatile functions, we force it to
	 * be evaluated at its original syntactic level.  This preserves the
	 * expected semantics.
	 *
	 * When the clause contains no volatile functions either, it is actually a
	 * pseudoconstant clause that will not change value during any one
	 * execution of the plan, and hence can be used as a one-time qual in a
	 * gating Result plan node.  We put such a clause into the regular
	 * RestrictInfo lists for the moment, but eventually createplan.c will
	 * pull it out and make a gating Result node immediately above whatever
	 * plan node the pseudoconstant clause is assigned to.  It's usually best
	 * to put a gating node as high in the plan tree as possible. If we are
	 * not below an outer join, we can actually push the pseudoconstant qual
	 * all the way to the top of the tree.  If we are below an outer join, we
	 * leave the qual at its original syntactic level (we could push it up to
	 * just below the outer join, but that seems more complex than it's
	 * worth).
	 */
	if (bms_is_empty(relids))
	{
		if (ojscope)
		{
			/* clause is attached to outer join, eval it there */
			relids = bms_copy(ojscope);
			/* mustn't use as gating qual, so don't mark pseudoconstant */
		}
		else
		{
			/* eval at original syntactic level */
			relids = bms_copy(qualscope);
			if (!contain_volatile_functions(clause))
			{
				/* mark as gating qual */
				pseudoconstant = true;
				/* tell createplan.c to check for gating quals */
				root->hasPseudoConstantQuals = true;
				/* if not below outer join, push it to top of tree */
				if (!below_outer_join)
				{
					relids =
						get_relids_in_jointree((Node *) root->parse->jointree,
											   false);
					qualscope = bms_copy(relids);
				}
			}
		}
	}

	/*----------
	 * Check to see if clause application must be delayed by outer-join
	 * considerations.
	 *
	 * A word about is_pushed_down: we mark the qual as "pushed down" if
	 * it is (potentially) applicable at a level different from its original
	 * syntactic level.  This flag is used to distinguish OUTER JOIN ON quals
	 * from other quals pushed down to the same joinrel.  The rules are:
	 *		WHERE quals and INNER JOIN quals: is_pushed_down = true.
	 *		Non-degenerate OUTER JOIN quals: is_pushed_down = false.
	 *		Degenerate OUTER JOIN quals: is_pushed_down = true.
	 * A "degenerate" OUTER JOIN qual is one that doesn't mention the
	 * non-nullable side, and hence can be pushed down into the nullable side
	 * without changing the join result.  It is correct to treat it as a
	 * regular filter condition at the level where it is evaluated.
	 *
	 * Note: it is not immediately obvious that a simple boolean is enough
	 * for this: if for some reason we were to attach a degenerate qual to
	 * its original join level, it would need to be treated as an outer join
	 * qual there.  However, this cannot happen, because all the rels the
	 * clause mentions must be in the outer join's min_righthand, therefore
	 * the join it needs must be formed before the outer join; and we always
	 * attach quals to the lowest level where they can be evaluated.  But
	 * if we were ever to re-introduce a mechanism for delaying evaluation
	 * of "expensive" quals, this area would need work.
	 *
	 * Note: generally, use of is_pushed_down has to go through the macro
	 * RINFO_IS_PUSHED_DOWN, because that flag alone is not always sufficient
	 * to tell whether a clause must be treated as pushed-down in context.
	 * This seems like another reason why it should perhaps be rethought.
	 *----------
	 */
	if (bms_overlap(relids, outerjoin_nonnullable))
	{
		/*
		 * The qual is attached to an outer join and mentions (some of the)
		 * rels on the nonnullable side, so it's not degenerate.
		 *
		 * We can't use such a clause to deduce equivalence (the left and
		 * right sides might be unequal above the join because one of them has
		 * gone to NULL) ... but we might be able to use it for more limited
		 * deductions, if it is mergejoinable.  So consider adding it to the
		 * lists of set-aside outer-join clauses.
		 */
		is_pushed_down = false;
		maybe_equivalence = false;
		maybe_outer_join = true;

		/* Check to see if must be delayed by lower outer join */
		outerjoin_delayed = check_outerjoin_delay(root,
												  &relids,
												  &nullable_relids,
												  false);

		/*
		 * Now force the qual to be evaluated exactly at the level of joining
		 * corresponding to the outer join.  We cannot let it get pushed down
		 * into the nonnullable side, since then we'd produce no output rows,
		 * rather than the intended single null-extended row, for any
		 * nonnullable-side rows failing the qual.
		 *
		 * (Do this step after calling check_outerjoin_delay, because that
		 * trashes relids.)
		 */
		Assert(ojscope);
		relids = ojscope;
		Assert(!pseudoconstant);
	}
	else
	{
		/*
		 * Normal qual clause or degenerate outer-join clause.  Either way, we
		 * can mark it as pushed-down.
		 */
		is_pushed_down = true;

		/* Check to see if must be delayed by lower outer join */
		outerjoin_delayed = check_outerjoin_delay(root,
												  &relids,
												  &nullable_relids,
												  true);

		if (outerjoin_delayed)
		{
			/* Should still be a subset of current scope ... */
			Assert(root->hasLateralRTEs || bms_is_subset(relids, qualscope));
			Assert(ojscope == NULL || bms_is_subset(relids, ojscope));

			/*
			 * Because application of the qual will be delayed by outer join,
			 * we mustn't assume its vars are equal everywhere.
			 */
			maybe_equivalence = false;

			/*
			 * It's possible that this is an IS NULL clause that's redundant
			 * with a lower antijoin; if so we can just discard it.  We need
			 * not test in any of the other cases, because this will only be
			 * possible for pushed-down, delayed clauses.
			 */
			if (check_redundant_nullability_qual(root, clause))
				return;
		}
		else
		{
			/*
			 * Qual is not delayed by any lower outer-join restriction, so we
			 * can consider feeding it to the equivalence machinery. However,
			 * if it's itself within an outer-join clause, treat it as though
			 * it appeared below that outer join (note that we can only get
			 * here when the clause references only nullable-side rels).
			 */
			maybe_equivalence = true;
			if (outerjoin_nonnullable != NULL)
				below_outer_join = true;
		}

		/*
		 * Since it doesn't mention the LHS, it's certainly not useful as a
		 * set-aside OJ clause, even if it's in an OJ.
		 */
		maybe_outer_join = false;
	}

	/*
	 * Build the RestrictInfo node itself.
	 */
	restrictinfo = make_restrictinfo(root,
									 (Expr *) clause,
									 is_pushed_down,
									 outerjoin_delayed,
									 pseudoconstant,
									 security_level,
									 relids,
									 outerjoin_nonnullable,
									 nullable_relids);

	/*
	 * If it's a join clause (either naturally, or because delayed by
	 * outer-join rules), add vars used in the clause to targetlists of their
	 * relations, so that they will be emitted by the plan nodes that scan
	 * those relations (else they won't be available at the join node!).
	 *
	 * Note: if the clause gets absorbed into an EquivalenceClass then this
	 * may be unnecessary, but for now we have to do it to cover the case
	 * where the EC becomes ec_broken and we end up reinserting the original
	 * clauses into the plan.
	 */
	if (bms_membership(relids) == BMS_MULTIPLE)
	{
		List	   *vars = pull_var_clause(clause,
										   PVC_RECURSE_AGGREGATES |
										   PVC_RECURSE_WINDOWFUNCS |
										   PVC_INCLUDE_PLACEHOLDERS);

		add_vars_to_targetlist(root, vars, relids, false);
		list_free(vars);
	}

	/*
	 * We check "mergejoinability" of every clause, not only join clauses,
	 * because we want to know about equivalences between vars of the same
	 * relation, or between vars and consts.
	 */
	check_mergejoinable(restrictinfo);

	/*
	 * If it is a true equivalence clause, send it to the EquivalenceClass
	 * machinery.  We do *not* attach it directly to any restriction or join
	 * lists.  The EC code will propagate it to the appropriate places later.
	 *
	 * If the clause has a mergejoinable operator and is not
	 * outerjoin-delayed, yet isn't an equivalence because it is an outer-join
	 * clause, the EC code may yet be able to do something with it.  We add it
	 * to appropriate lists for further consideration later.  Specifically:
	 *
	 * If it is a left or right outer-join qualification that relates the two
	 * sides of the outer join (no funny business like leftvar1 = leftvar2 +
	 * rightvar), we add it to root->left_join_clauses or
	 * root->right_join_clauses according to which side the nonnullable
	 * variable appears on.
	 *
	 * If it is a full outer-join qualification, we add it to
	 * root->full_join_clauses.  (Ideally we'd discard cases that aren't
	 * leftvar = rightvar, as we do for left/right joins, but this routine
	 * doesn't have the info needed to do that; and the current usage of the
	 * full_join_clauses list doesn't require that, so it's not currently
	 * worth complicating this routine's API to make it possible.)
	 *
	 * If none of the above hold, pass it off to
	 * distribute_restrictinfo_to_rels().
	 *
	 * In all cases, it's important to initialize the left_ec and right_ec
	 * fields of a mergejoinable clause, so that all possibly mergejoinable
	 * expressions have representations in EquivalenceClasses.  If
	 * process_equivalence is successful, it will take care of that;
	 * otherwise, we have to call initialize_mergeclause_eclasses to do it.
	 */
	if (restrictinfo->mergeopfamilies)
	{
		if (maybe_equivalence)
		{
			if (check_equivalence_delay(root, restrictinfo) &&
				process_equivalence(root, &restrictinfo, below_outer_join))
				return;
			/* EC rejected it, so set left_ec/right_ec the hard way ... */
			if (restrictinfo->mergeopfamilies)	/* EC might have changed this */
				initialize_mergeclause_eclasses(root, restrictinfo);
			/* ... and fall through to distribute_restrictinfo_to_rels */
		}
		else if (maybe_outer_join && restrictinfo->can_join)
		{
			/* we need to set up left_ec/right_ec the hard way */
			initialize_mergeclause_eclasses(root, restrictinfo);
			/* now see if it should go to any outer-join lists */
			if (bms_is_subset(restrictinfo->left_relids,
							  outerjoin_nonnullable) &&
				!bms_overlap(restrictinfo->right_relids,
							 outerjoin_nonnullable))
			{
				/* we have outervar = innervar */
				root->left_join_clauses = lappend(root->left_join_clauses,
												  restrictinfo);
				return;
			}
			if (bms_is_subset(restrictinfo->right_relids,
							  outerjoin_nonnullable) &&
				!bms_overlap(restrictinfo->left_relids,
							 outerjoin_nonnullable))
			{
				/* we have innervar = outervar */
				root->right_join_clauses = lappend(root->right_join_clauses,
												   restrictinfo);
				return;
			}
			if (jointype == JOIN_FULL)
			{
				/* FULL JOIN (above tests cannot match in this case) */
				root->full_join_clauses = lappend(root->full_join_clauses,
												  restrictinfo);
				return;
			}
			/* nope, so fall through to distribute_restrictinfo_to_rels */
		}
		else
		{
			/* we still need to set up left_ec/right_ec */
			initialize_mergeclause_eclasses(root, restrictinfo);
		}
	}

	/* No EC special case applies, so push it into the clause lists */
	distribute_restrictinfo_to_rels(root, restrictinfo);

	/*
	 * The predicate propagation code (gen_implied_quals()) might be able to
	 * derive other clauses from this, though, so remember this qual for later.
	 * (We cannot do predicate propagation yet, because we haven't built all
	 * the equivalence classes yet.)
	 * We do not consider it if it is an outer-join qual.
	 */
	if (outerjoin_nonnullable == NULL)
		root->non_eq_clauses = lappend(root->non_eq_clauses, restrictinfo);
}

/*
 * check_outerjoin_delay
 *		Detect whether a qual referencing the given relids must be delayed
 *		in application due to the presence of a lower outer join, and/or
 *		may force extra delay of higher-level outer joins.
 *
 * If the qual must be delayed, add relids to *relids_p to reflect the lowest
 * safe level for evaluating the qual, and return true.  Any extra delay for
 * higher-level joins is reflected by setting delay_upper_joins to true in
 * SpecialJoinInfo structs.  We also compute nullable_relids, the set of
 * referenced relids that are nullable by lower outer joins (note that this
 * can be nonempty even for a non-delayed qual).
 *
 * For an is_pushed_down qual, we can evaluate the qual as soon as (1) we have
 * all the rels it mentions, and (2) we are at or above any outer joins that
 * can null any of these rels and are below the syntactic location of the
 * given qual.  We must enforce (2) because pushing down such a clause below
 * the OJ might cause the OJ to emit null-extended rows that should not have
 * been formed, or that should have been rejected by the clause.  (This is
 * only an issue for non-strict quals, since if we can prove a qual mentioning
 * only nullable rels is strict, we'd have reduced the outer join to an inner
 * join in reduce_outer_joins().)
 *
 * To enforce (2), scan the join_info_list and merge the required-relid sets of
 * any such OJs into the clause's own reference list.  At the time we are
 * called, the join_info_list contains only outer joins below this qual.  We
 * have to repeat the scan until no new relids get added; this ensures that
 * the qual is suitably delayed regardless of the order in which OJs get
 * executed.  As an example, if we have one OJ with LHS=A, RHS=B, and one with
 * LHS=B, RHS=C, it is implied that these can be done in either order; if the
 * B/C join is done first then the join to A can null C, so a qual actually
 * mentioning only C cannot be applied below the join to A.
 *
 * For a non-pushed-down qual, this isn't going to determine where we place the
 * qual, but we need to determine outerjoin_delayed and nullable_relids anyway
 * for use later in the planning process.
 *
 * Lastly, a pushed-down qual that references the nullable side of any current
 * join_info_list member and has to be evaluated above that OJ (because its
 * required relids overlap the LHS too) causes that OJ's delay_upper_joins
 * flag to be set true.  This will prevent any higher-level OJs from
 * being interchanged with that OJ, which would result in not having any
 * correct place to evaluate the qual.  (The case we care about here is a
 * sub-select WHERE clause within the RHS of some outer join.  The WHERE
 * clause must effectively be treated as a degenerate clause of that outer
 * join's condition.  Rather than trying to match such clauses with joins
 * directly, we set delay_upper_joins here, and when the upper outer join
 * is processed by make_outerjoininfo, it will refrain from allowing the
 * two OJs to commute.)
 */
static bool
check_outerjoin_delay(PlannerInfo *root,
					  Relids *relids_p, /* in/out parameter */
					  Relids *nullable_relids_p,	/* output parameter */
					  bool is_pushed_down)
{
	Relids		relids;
	Relids		nullable_relids;
	bool		outerjoin_delayed;
	bool		found_some;

	/* fast path if no special joins */
	if (root->join_info_list == NIL)
	{
		*nullable_relids_p = NULL;
		return false;
	}

	/* must copy relids because we need the original value at the end */
	relids = bms_copy(*relids_p);
	nullable_relids = NULL;
	outerjoin_delayed = false;
	do
	{
		ListCell   *l;

		found_some = false;
		foreach(l, root->join_info_list)
		{
			SpecialJoinInfo *sjinfo = (SpecialJoinInfo *) lfirst(l);

			/* do we reference any nullable rels of this OJ? */
			if (bms_overlap(relids, sjinfo->min_righthand) ||
				(sjinfo->jointype == JOIN_FULL &&
				 bms_overlap(relids, sjinfo->min_lefthand)))
			{
				/* yes; have we included all its rels in relids? */
				if (!bms_is_subset(sjinfo->min_lefthand, relids) ||
					!bms_is_subset(sjinfo->min_righthand, relids))
				{
					/* no, so add them in */
					relids = bms_add_members(relids, sjinfo->min_lefthand);
					relids = bms_add_members(relids, sjinfo->min_righthand);
					outerjoin_delayed = true;
					/* we'll need another iteration */
					found_some = true;
				}
				/* track all the nullable rels of relevant OJs */
				nullable_relids = bms_add_members(nullable_relids,
												  sjinfo->min_righthand);
				if (sjinfo->jointype == JOIN_FULL)
					nullable_relids = bms_add_members(nullable_relids,
													  sjinfo->min_lefthand);
				/* set delay_upper_joins if needed */
				if (is_pushed_down && sjinfo->jointype != JOIN_FULL &&
					bms_overlap(relids, sjinfo->min_lefthand))
					sjinfo->delay_upper_joins = true;
			}
		}
	} while (found_some);

	/* identify just the actually-referenced nullable rels */
	nullable_relids = bms_int_members(nullable_relids, *relids_p);

	/* replace *relids_p, and return nullable_relids */
	bms_free(*relids_p);
	*relids_p = relids;
	*nullable_relids_p = nullable_relids;
	return outerjoin_delayed;
}

/*
 * check_equivalence_delay
 *		Detect whether a potential equivalence clause is rendered unsafe
 *		by outer-join-delay considerations.  Return true if it's safe.
 *
 * The initial tests in distribute_qual_to_rels will consider a mergejoinable
 * clause to be a potential equivalence clause if it is not outerjoin_delayed.
 * But since the point of equivalence processing is that we will recombine the
 * two sides of the clause with others, we have to check that each side
 * satisfies the not-outerjoin_delayed condition on its own; otherwise it might
 * not be safe to evaluate everywhere we could place a derived equivalence
 * condition.
 */
static bool
check_equivalence_delay(PlannerInfo *root,
						RestrictInfo *restrictinfo)
{
	Relids		relids;
	Relids		nullable_relids;

	/* fast path if no special joins */
	if (root->join_info_list == NIL)
		return true;

	/* must copy restrictinfo's relids to avoid changing it */
	relids = bms_copy(restrictinfo->left_relids);
	/* check left side does not need delay */
	if (check_outerjoin_delay(root, &relids, &nullable_relids, true))
		return false;

	/* and similarly for the right side */
	relids = bms_copy(restrictinfo->right_relids);
	if (check_outerjoin_delay(root, &relids, &nullable_relids, true))
		return false;

	return true;
}

/*
 * check_redundant_nullability_qual
 *	  Check to see if the qual is an IS NULL qual that is redundant with
 *	  a lower JOIN_ANTI join.
 *
 * We want to suppress redundant IS NULL quals, not so much to save cycles
 * as to avoid generating bogus selectivity estimates for them.  So if
 * redundancy is detected here, distribute_qual_to_rels() just throws away
 * the qual.
 */
static bool
check_redundant_nullability_qual(PlannerInfo *root, Node *clause)
{
	Var		   *forced_null_var;
	Index		forced_null_rel;
	ListCell   *lc;

	/* Check for IS NULL, and identify the Var forced to NULL */
	forced_null_var = find_forced_null_var(clause);
	if (forced_null_var == NULL)
		return false;
	forced_null_rel = forced_null_var->varno;

	/*
	 * If the Var comes from the nullable side of a lower antijoin, the IS
	 * NULL condition is necessarily true.
	 */
	foreach(lc, root->join_info_list)
	{
		SpecialJoinInfo *sjinfo = (SpecialJoinInfo *) lfirst(lc);

		if (sjinfo->jointype == JOIN_ANTI &&
			bms_is_member(forced_null_rel, sjinfo->syn_righthand))
			return true;
	}

	return false;
}

static bool
rel_need_to_separate_outer_query_restrictinfos(PlannerInfo *root, RelOptInfo *rel)
{
	switch (rel->rtekind)
	{
		case RTE_RELATION:
			return GpPolicyIsPartitioned(rel->cdbpolicy) ||
				GpPolicyIsReplicated(rel->cdbpolicy);

		case RTE_SUBQUERY:
			return true;

		case RTE_FUNCTION:
			/* XXX: depends on EXECUTE ON directive */
			return false;

		case RTE_VALUES:
			return false;

		case RTE_TABLEFUNCTION:
			/* no correlated subqueries are allowed in a tablefunctions. So not sure
			 * if this can happen */
			return true;

		case RTE_CTE:
			return true;

		case RTE_VOID:
		case RTE_JOIN:
		default:
			/* shouldn't happen */
			elog(ERROR, "unexpected RTE kind %d", rel->rtekind);
	}
}

/*
 * distribute_restrictinfo_to_rels
 *	  Push a completed RestrictInfo into the proper restriction or join
 *	  clause list(s).
 *
 * This is the last step of distribute_qual_to_rels() for ordinary qual
 * clauses.  Clauses that are interesting for equivalence-class processing
 * are diverted to the EC machinery, but may ultimately get fed back here.
 */
void
distribute_restrictinfo_to_rels(PlannerInfo *root,
								RestrictInfo *restrictinfo)
{
	Relids		relids = restrictinfo->required_relids;
	RelOptInfo *rel;

	if (contains_outer_params((Node *) restrictinfo->clause, root))
		restrictinfo->contain_outer_query_references = true;

	switch (bms_membership(relids))
	{
		case BMS_SINGLETON:

			/*
			 * There is only one relation participating in the clause, so it
			 * is a restriction clause for that relation.
			 */
			rel = find_base_rel(root, bms_singleton_member(relids));

			/* Add clause to rel's restriction list */
			if (restrictinfo->contain_outer_query_references &&
				rel_need_to_separate_outer_query_restrictinfos(root, rel))
			{
				List	   *vars = pull_var_clause((Node *) restrictinfo->clause,
												   PVC_RECURSE_AGGREGATES |
												   PVC_RECURSE_PLACEHOLDERS);

				add_vars_to_targetlist_x(root, vars, relids,
										 false, /* create_new_ph */
										 true /* force */);
				list_free(vars);

				rel->upperrestrictinfo = lappend(rel->upperrestrictinfo,
												 restrictinfo);
			}
			else
				rel->baserestrictinfo = lappend(rel->baserestrictinfo,
												restrictinfo);
			/* Update security level info */
			rel->baserestrict_min_security = Min(rel->baserestrict_min_security,
												 restrictinfo->security_level);
			break;
		case BMS_MULTIPLE:

			/*
			 * The clause is a join clause, since there is more than one rel
			 * in its relid set.
			 */

			/*
			 * Check for hashjoinable operators.  (We don't bother setting the
			 * hashjoin info except in true join clauses.)
			 */
			check_hashjoinable(restrictinfo);

			/*
			 * Likewise, check if the clause is suitable to be used with a
			 * Memoize node to cache inner tuples during a parameterized
			 * nested loop.
			 */
			check_memoizable(restrictinfo);

			/*
			 * Add clause to the join lists of all the relevant relations.
			 */
			add_join_clause_to_rels(root, restrictinfo, relids);
			break;
		default:

			/*
			 * clause references no rels, and therefore we have no place to
			 * attach it.  Shouldn't get here if callers are working properly.
			 */
			elog(ERROR, "cannot cope with variable-free clause");
			break;
	}
}

/*
 * process_implied_equality
 *	  Create a restrictinfo item that says "item1 op item2", and push it
 *	  into the appropriate lists.  (In practice opno is always a btree
 *	  equality operator.)
 *
 * "qualscope" is the nominal syntactic level to impute to the restrictinfo.
 * This must contain at least all the rels used in the expressions, but it
 * is used only to set the qual application level when both exprs are
 * variable-free.  Otherwise the qual is applied at the lowest join level
 * that provides all its variables.
 *
 * "nullable_relids" is the set of relids used in the expressions that are
 * potentially nullable below the expressions.  (This has to be supplied by
 * caller because this function is used after deconstruct_jointree, so we
 * don't have knowledge of where the clause items came from.)
 *
 * "security_level" is the security level to assign to the new restrictinfo.
 *
 * "both_const" indicates whether both items are known pseudo-constant;
 * in this case it is worth applying eval_const_expressions() in case we
 * can produce constant TRUE or constant FALSE.  (Otherwise it's not,
 * because the expressions went through eval_const_expressions already.)
 *
 * Returns the generated RestrictInfo, if any.  The result will be NULL
 * if both_const is true and we successfully reduced the clause to
 * constant TRUE.
 *
 * Note: this function will copy item1 and item2, but it is caller's
 * responsibility to make sure that the Relids parameters are fresh copies
 * not shared with other uses.
 *
 * Note: we do not do initialize_mergeclause_eclasses() here.  It is
 * caller's responsibility that left_ec/right_ec be set as necessary.
 */
RestrictInfo *
process_implied_equality(PlannerInfo *root,
						 Oid opno,
						 Oid collation,
						 Expr *item1,
						 Expr *item2,
						 Relids qualscope,
						 Relids nullable_relids,
						 Index security_level,
						 bool below_outer_join,
						 bool both_const)
{
	RestrictInfo *restrictinfo;
	Node	   *clause;
	Relids		relids;
	bool		pseudoconstant = false;

	/*
	 * Build the new clause.  Copy to ensure it shares no substructure with
	 * original (this is necessary in case there are subselects in there...)
	 */
	clause = (Node *) make_opclause(opno,
									BOOLOID,	/* opresulttype */
									false,	/* opretset */
									copyObject(item1),
									copyObject(item2),
									InvalidOid,
									collation);

	/* If both constant, try to reduce to a boolean constant. */
	if (both_const)
	{
		clause = eval_const_expressions(root, clause);

		/* If we produced const TRUE, just drop the clause */
		if (clause && IsA(clause, Const))
		{
			Const	   *cclause = (Const *) clause;

			Assert(cclause->consttype == BOOLOID);
			if (!cclause->constisnull && DatumGetBool(cclause->constvalue))
				return NULL;
		}
	}

	/*
	 * The rest of this is a very cut-down version of distribute_qual_to_rels.
	 * We can skip most of the work therein, but there are a couple of special
	 * cases we still have to handle.
	 *
	 * Retrieve all relids mentioned within the possibly-simplified clause.
	 */
	relids = pull_varnos(root, clause);
	Assert(bms_is_subset(relids, qualscope));

	/*
	 * If the clause is variable-free, our normal heuristic for pushing it
	 * down to just the mentioned rels doesn't work, because there are none.
	 * Apply at the given qualscope, or at the top of tree if it's nonvolatile
	 * (which it very likely is, but we'll check, just to be sure).
	 */
	if (bms_is_empty(relids))
	{
		/* eval at original syntactic level */
		relids = bms_copy(qualscope);
		if (!contain_volatile_functions(clause))
		{
			/* mark as gating qual */
			pseudoconstant = true;
			/* tell createplan.c to check for gating quals */
			root->hasPseudoConstantQuals = true;
			/* if not below outer join, push it to top of tree */
			if (!below_outer_join)
			{
				relids =
					get_relids_in_jointree((Node *) root->parse->jointree,
										   false);
			}
		}
	}

	/*
	 * Build the RestrictInfo node itself.
	 */
	restrictinfo = make_restrictinfo(root,
									 (Expr *) clause,
									 true,	/* is_pushed_down */
									 false, /* outerjoin_delayed */
									 pseudoconstant,
									 security_level,
									 relids,
									 NULL,	/* outer_relids */
									 nullable_relids);

	/*
	 * If it's a join clause, add vars used in the clause to targetlists of
	 * their relations, so that they will be emitted by the plan nodes that
	 * scan those relations (else they won't be available at the join node!).
	 *
	 * Typically, we'd have already done this when the component expressions
	 * were first seen by distribute_qual_to_rels; but it is possible that
	 * some of the Vars could have missed having that done because they only
	 * appeared in single-relation clauses originally.  So do it here for
	 * safety.
	 */
	if (bms_membership(relids) == BMS_MULTIPLE)
	{
		List	   *vars = pull_var_clause(clause,
										   PVC_RECURSE_AGGREGATES |
										   PVC_RECURSE_WINDOWFUNCS |
										   PVC_INCLUDE_PLACEHOLDERS);

		add_vars_to_targetlist(root, vars, relids, false);
		list_free(vars);
	}

	/*
	 * Check mergejoinability.  This will usually succeed, since the op came
	 * from an EquivalenceClass; but we could have reduced the original clause
	 * to a constant.
	 */
	check_mergejoinable(restrictinfo);

	/*
	 * Note we don't do initialize_mergeclause_eclasses(); the caller can
	 * handle that much more cheaply than we can.  It's okay to call
	 * distribute_restrictinfo_to_rels() before that happens.
	 */

	/*
	 * Push the new clause into all the appropriate restrictinfo lists.
	 */
	distribute_restrictinfo_to_rels(root, restrictinfo);

	return restrictinfo;
}

/*
 * build_implied_join_equality --- build a RestrictInfo for a derived equality
 *
 * This overlaps the functionality of process_implied_equality(), but we
 * must not push the RestrictInfo into the joininfo tree.
 *
 * Note: this function will copy item1 and item2, but it is caller's
 * responsibility to make sure that the Relids parameters are fresh copies
 * not shared with other uses.
 *
 * Note: we do not do initialize_mergeclause_eclasses() here.  It is
 * caller's responsibility that left_ec/right_ec be set as necessary.
 */
RestrictInfo *
build_implied_join_equality(PlannerInfo *root,
							Oid opno,
							Oid collation,
							Expr *item1,
							Expr *item2,
							Relids qualscope,
							Relids nullable_relids,
							Index security_level)
{
	RestrictInfo *restrictinfo;
	Expr	   *clause;

	/*
	 * Build the new clause.  Copy to ensure it shares no substructure with
	 * original (this is necessary in case there are subselects in there...)
	 */
	clause = make_opclause(opno,
						   BOOLOID, /* opresulttype */
						   false,	/* opretset */
						   copyObject(item1),
						   copyObject(item2),
						   InvalidOid,
						   collation);

	/*
	 * Build the RestrictInfo node itself.
	 */
	restrictinfo = make_restrictinfo(root,
									 clause,
									 true,	/* is_pushed_down */
									 false, /* outerjoin_delayed */
									 false, /* pseudoconstant */
									 security_level,	/* security_level */
									 qualscope, /* required_relids */
									 NULL,	/* outer_relids */
									 nullable_relids);	/* nullable_relids */

	/* Set mergejoinability/hashjoinability flags */
	check_mergejoinable(restrictinfo);
	check_hashjoinable(restrictinfo);
	check_memoizable(restrictinfo);

	return restrictinfo;
}


/*
 * match_foreign_keys_to_quals
 *		Match foreign-key constraints to equivalence classes and join quals
 *
 * The idea here is to see which query join conditions match equality
 * constraints of a foreign-key relationship.  For such join conditions,
 * we can use the FK semantics to make selectivity estimates that are more
 * reliable than estimating from statistics, especially for multiple-column
 * FKs, where the normal assumption of independent conditions tends to fail.
 *
 * In this function we annotate the ForeignKeyOptInfos in root->fkey_list
 * with info about which eclasses and join qual clauses they match, and
 * discard any ForeignKeyOptInfos that are irrelevant for the query.
 */
void
match_foreign_keys_to_quals(PlannerInfo *root)
{
	List	   *newlist = NIL;
	ListCell   *lc;

	foreach(lc, root->fkey_list)
	{
		ForeignKeyOptInfo *fkinfo = (ForeignKeyOptInfo *) lfirst(lc);
		RelOptInfo *con_rel;
		RelOptInfo *ref_rel;
		int			colno;

		/*
		 * Either relid might identify a rel that is in the query's rtable but
		 * isn't referenced by the jointree so won't have a RelOptInfo.  Hence
		 * don't use find_base_rel() here.  We can ignore such FKs.
		 */
		if (fkinfo->con_relid >= root->simple_rel_array_size ||
			fkinfo->ref_relid >= root->simple_rel_array_size)
			continue;			/* just paranoia */
		con_rel = root->simple_rel_array[fkinfo->con_relid];
		if (con_rel == NULL)
			continue;
		ref_rel = root->simple_rel_array[fkinfo->ref_relid];
		if (ref_rel == NULL)
			continue;

		/*
		 * Ignore FK unless both rels are baserels.  This gets rid of FKs that
		 * link to inheritance child rels (otherrels) and those that link to
		 * rels removed by join removal (dead rels).
		 */
		if (con_rel->reloptkind != RELOPT_BASEREL ||
			ref_rel->reloptkind != RELOPT_BASEREL)
			continue;

		/*
		 * Scan the columns and try to match them to eclasses and quals.
		 *
		 * Note: for simple inner joins, any match should be in an eclass.
		 * "Loose" quals that syntactically match an FK equality must have
		 * been rejected for EC status because they are outer-join quals or
		 * similar.  We can still consider them to match the FK if they are
		 * not outerjoin_delayed.
		 */
		for (colno = 0; colno < fkinfo->nkeys; colno++)
		{
			EquivalenceClass *ec;
			AttrNumber	con_attno,
						ref_attno;
			Oid			fpeqop;
			ListCell   *lc2;

			ec = match_eclasses_to_foreign_key_col(root, fkinfo, colno);
			/* Don't bother looking for loose quals if we got an EC match */
			if (ec != NULL)
			{
				fkinfo->nmatched_ec++;
				if (ec->ec_has_const)
					fkinfo->nconst_ec++;
				continue;
			}

			/*
			 * Scan joininfo list for relevant clauses.  Either rel's joininfo
			 * list would do equally well; we use con_rel's.
			 */
			con_attno = fkinfo->conkey[colno];
			ref_attno = fkinfo->confkey[colno];
			fpeqop = InvalidOid;	/* we'll look this up only if needed */

			foreach(lc2, con_rel->joininfo)
			{
				RestrictInfo *rinfo = (RestrictInfo *) lfirst(lc2);
				OpExpr	   *clause = (OpExpr *) rinfo->clause;
				Var		   *leftvar;
				Var		   *rightvar;

				/* Ignore outerjoin-delayed clauses */
				if (rinfo->outerjoin_delayed)
					continue;

				/* Only binary OpExprs are useful for consideration */
				if (!IsA(clause, OpExpr) ||
					list_length(clause->args) != 2)
					continue;
				leftvar = (Var *) get_leftop((Expr *) clause);
				rightvar = (Var *) get_rightop((Expr *) clause);

				/* Operands must be Vars, possibly with RelabelType */
				while (leftvar && IsA(leftvar, RelabelType))
					leftvar = (Var *) ((RelabelType *) leftvar)->arg;
				if (!(leftvar && IsA(leftvar, Var)))
					continue;
				while (rightvar && IsA(rightvar, RelabelType))
					rightvar = (Var *) ((RelabelType *) rightvar)->arg;
				if (!(rightvar && IsA(rightvar, Var)))
					continue;

				/* Now try to match the vars to the current foreign key cols */
				if (fkinfo->ref_relid == leftvar->varno &&
					ref_attno == leftvar->varattno &&
					fkinfo->con_relid == rightvar->varno &&
					con_attno == rightvar->varattno)
				{
					/* Vars match, but is it the right operator? */
					if (clause->opno == fkinfo->conpfeqop[colno])
					{
						fkinfo->rinfos[colno] = lappend(fkinfo->rinfos[colno],
														rinfo);
						fkinfo->nmatched_ri++;
					}
				}
				else if (fkinfo->ref_relid == rightvar->varno &&
						 ref_attno == rightvar->varattno &&
						 fkinfo->con_relid == leftvar->varno &&
						 con_attno == leftvar->varattno)
				{
					/*
					 * Reverse match, must check commutator operator.  Look it
					 * up if we didn't already.  (In the worst case we might
					 * do multiple lookups here, but that would require an FK
					 * equality operator without commutator, which is
					 * unlikely.)
					 */
					if (!OidIsValid(fpeqop))
						fpeqop = get_commutator(fkinfo->conpfeqop[colno]);
					if (clause->opno == fpeqop)
					{
						fkinfo->rinfos[colno] = lappend(fkinfo->rinfos[colno],
														rinfo);
						fkinfo->nmatched_ri++;
					}
				}
			}
			/* If we found any matching loose quals, count col as matched */
			if (fkinfo->rinfos[colno])
				fkinfo->nmatched_rcols++;
		}

		/*
		 * Currently, we drop multicolumn FKs that aren't fully matched to the
		 * query.  Later we might figure out how to derive some sort of
		 * estimate from them, in which case this test should be weakened to
		 * "if ((fkinfo->nmatched_ec + fkinfo->nmatched_rcols) > 0)".
		 */
		if ((fkinfo->nmatched_ec + fkinfo->nmatched_rcols) == fkinfo->nkeys)
			newlist = lappend(newlist, fkinfo);
	}
	/* Replace fkey_list, thereby discarding any useless entries */
	root->fkey_list = newlist;
}


/*****************************************************************************
 *
 *	 CHECKS FOR MERGEJOINABLE AND HASHJOINABLE CLAUSES
 *
 *****************************************************************************/

/*
 * check_mergejoinable
 *	  If the restrictinfo's clause is mergejoinable, set the mergejoin
 *	  info fields in the restrictinfo.
 *
 *	  Currently, we support mergejoin for binary opclauses where
 *	  the operator is a mergejoinable operator.  The arguments can be
 *	  anything --- as long as there are no volatile functions in them.
 */
void
check_mergejoinable(RestrictInfo *restrictinfo)
{
	Expr	   *clause = restrictinfo->clause;
	Oid			opno;
	Node	   *leftarg;

	if (restrictinfo->pseudoconstant)
		return;
	if (!is_opclause(clause))
		return;
	if (list_length(((OpExpr *) clause)->args) != 2)
		return;

	opno = ((OpExpr *) clause)->opno;
	leftarg = linitial(((OpExpr *) clause)->args);

	if (op_mergejoinable(opno, exprType(leftarg)) &&
		!contain_volatile_functions((Node *) restrictinfo))
		restrictinfo->mergeopfamilies = get_mergejoin_opfamilies(opno);

	/*
	 * Note: op_mergejoinable is just a hint; if we fail to find the operator
	 * in any btree opfamilies, mergeopfamilies remains NIL and so the clause
	 * is not treated as mergejoinable.
	 */
}

/*
 * check_hashjoinable
 *	  If the restrictinfo's clause is hashjoinable, set the hashjoin
 *	  info fields in the restrictinfo.
 *
 *	  Currently, we support hashjoin for binary opclauses where
 *	  the operator is a hashjoinable operator.  The arguments can be
 *	  anything --- as long as there are no volatile functions in them.
 */
void
check_hashjoinable(RestrictInfo *restrictinfo)
{
	Expr	   *clause = restrictinfo->clause;
	Oid			opno;
	Node	   *leftarg;

	/**
	 * If this is a IS NOT FALSE boolean test, we can peek underneath.
	 */
	if (IsA(clause, BooleanTest))
	{
		BooleanTest *bt = (BooleanTest *) clause;

		if (bt->booltesttype == IS_NOT_FALSE)
		{
			clause = bt->arg;
		}
	}

	if (restrictinfo->pseudoconstant)
		return;
	if (!is_opclause(clause))
		return;
	if (list_length(((OpExpr *) clause)->args) != 2)
		return;

	opno = ((OpExpr *) clause)->opno;
	leftarg = linitial(((OpExpr *) clause)->args);

	if (op_hashjoinable(opno, exprType(leftarg)) &&
		!contain_volatile_functions((Node *) restrictinfo))
		restrictinfo->hashjoinoperator = opno;
}

/*
 * check_memoizable
 *	  If the restrictinfo's clause is suitable to be used for a Memoize node,
 *	  set the hasheqoperator to the hash equality operator that will be needed
 *	  during caching.
 */
static void
check_memoizable(RestrictInfo *restrictinfo)
{
	TypeCacheEntry *typentry;
	Expr	   *clause = restrictinfo->clause;
	Oid			lefttype;
	Oid			righttype;

	if (restrictinfo->pseudoconstant)
		return;
	if (!is_opclause(clause))
		return;
	if (list_length(((OpExpr *) clause)->args) != 2)
		return;

	lefttype = exprType(linitial(((OpExpr *) clause)->args));
	righttype = exprType(lsecond(((OpExpr *) clause)->args));

	/*
	 * Really there should be a field for both the left and right hash
	 * equality operator, however, in v14, there's only a single field in
	 * RestrictInfo to record the operator in, so we must insist that the left
	 * and right types match.
	 */
	if (lefttype != righttype)
		return;

	typentry = lookup_type_cache(lefttype, TYPECACHE_HASH_PROC |
										   TYPECACHE_EQ_OPR);

	if (!OidIsValid(typentry->hash_proc) || !OidIsValid(typentry->eq_opr))
		return;

	restrictinfo->hasheqoperator = typentry->eq_opr;
}<|MERGE_RESOLUTION|>--- conflicted
+++ resolved
@@ -3,13 +3,9 @@
  * initsplan.c
  *	  Target list, qualification, joininfo initialization routines
  *
-<<<<<<< HEAD
- * Portions Copyright (c) 2006-2008, Greenplum inc
+ * Portions Copyright (c) 2006-2008, Cloudberry inc
  * Portions Copyright (c) 2012-Present VMware, Inc. or its affiliates.
- * Portions Copyright (c) 1996-2019, PostgreSQL Global Development Group
-=======
  * Portions Copyright (c) 1996-2021, PostgreSQL Global Development Group
->>>>>>> d457cb4e
  * Portions Copyright (c) 1994, Regents of the University of California
  *
  *
@@ -22,6 +18,7 @@
 
 #include "catalog/pg_class.h"
 #include "catalog/pg_type.h"
+#include "cdb/cdbvars.h"
 #include "nodes/makefuncs.h"
 #include "nodes/nodeFuncs.h"
 #include "optimizer/clauses.h"
@@ -39,16 +36,12 @@
 #include "parser/analyze.h"
 #include "rewrite/rewriteManip.h"
 #include "utils/lsyscache.h"
-<<<<<<< HEAD
+#include "utils/typcache.h"
 
 #include "access/heapam.h"
 #include "cdb/cdbmutate.h"
 #include "nodes/makefuncs.h"
 #include "parser/parsetree.h"
-
-=======
-#include "utils/typcache.h"
->>>>>>> d457cb4e
 
 /* These parameters are set by GUC */
 int			from_collapse_limit;
@@ -62,6 +55,8 @@
 	Relids		relids;			/* the set of baserels it references */
 } PostponedQual;
 
+static void create_aggregate_grouped_var_infos(PlannerInfo *root);
+static void create_grouping_expr_grouped_var_infos(PlannerInfo *root);
 
 static void extract_lateral_references(PlannerInfo *root, RelOptInfo *brel,
 									   Index rtindex);
@@ -91,12 +86,7 @@
 static bool check_equivalence_delay(PlannerInfo *root,
 									RestrictInfo *restrictinfo);
 static bool check_redundant_nullability_qual(PlannerInfo *root, Node *clause);
-<<<<<<< HEAD
-=======
-static void check_mergejoinable(RestrictInfo *restrictinfo);
-static void check_hashjoinable(RestrictInfo *restrictinfo);
 static void check_memoizable(RestrictInfo *restrictinfo);
->>>>>>> d457cb4e
 
 
 /*****************************************************************************
@@ -316,6 +306,257 @@
 	add_vars_to_targetlist_x(root, vars, where_needed, create_new_ph, false);
 }
 
+/*
+ * Add GroupedVarInfo to grouped_var_list for each aggregate as well as for
+ * each possible grouping expression.
+ *
+ * root->group_pathkeys must be setup before this function is called.
+ */
+extern void
+setup_aggregate_pushdown(PlannerInfo *root)
+{
+	ListCell   *lc;
+
+	/*
+	 * Skip when this optimization is turned off or not available.
+	 *
+	 * While it is technically feasible to support pushdown aggregation without
+	 * any groupClause, this functionality is currently unavailable. The reason
+	 * being, in such cases, we must need to generate an additional group by
+	 * column, which would introduce complexity to our logic.
+	 */
+	if (!gp_enable_agg_pushdown || !root->parse->groupClause)
+		return;
+
+	/*
+	 * Grouping sets require multiple different groupings but the base
+	 * relation can only generate one.
+	 */
+	if (root->parse->groupingSets)
+		return;
+
+	/*
+	 * SRF is not allowed in the aggregate argument and we don't even want it
+	 * in the GROUP BY clause, so forbid it in general. It needs to be
+	 * analyzed if evaluation of a GROUP BY clause containing SRF below the
+	 * query targetlist would be correct. Currently it does not seem to be an
+	 * important use case.
+	 */
+	if (root->parse->hasTargetSRFs)
+		return;
+
+	/* Create GroupedVarInfo per (distinct) aggregate. */
+	create_aggregate_grouped_var_infos(root);
+
+	/* Isn't there any aggregate to be pushed down? */
+	if (root->grouped_var_list == NIL)
+		return;
+
+	/* Create GroupedVarInfo per grouping expression. */
+	create_grouping_expr_grouped_var_infos(root);
+
+	/* Isn't there any useful grouping expression for aggregate push-down? */
+	if (root->grouped_var_list == NIL)
+		return;
+
+	/*
+	 * Now that we know that grouping can be pushed down, search for the
+	 * maximum sortgroupref. The base relations may need it if extra grouping
+	 * expressions get added to them.
+	 */
+	Assert(root->max_sortgroupref == 0);
+	foreach(lc, root->processed_tlist)
+	{
+		TargetEntry *te = lfirst_node(TargetEntry, lc);
+
+		if (te->ressortgroupref > root->max_sortgroupref)
+			root->max_sortgroupref = te->ressortgroupref;
+	}
+
+	root->setup_agg_pushdown = true;
+}
+
+/*
+ * Create GroupedVarInfo for each distinct aggregate.
+ *
+ * If any aggregate is not suitable, set root->grouped_var_list to NIL and
+ * return.
+ */
+static void
+create_aggregate_grouped_var_infos(PlannerInfo *root)
+{
+	List	   *tlist_exprs;
+	ListCell   *lc;
+
+	Assert(root->grouped_var_list == NIL);
+
+	tlist_exprs = pull_var_clause((Node *) root->processed_tlist,
+								  PVC_INCLUDE_AGGREGATES |
+								  PVC_INCLUDE_WINDOWFUNCS);
+
+	/*
+	 * Aggregates within the HAVING clause need to be processed in the same
+	 * way as those in the main targetlist.
+	 *
+	 * Note that the contained aggregates will be pushed down, but the
+	 * containing HAVING clause must be ignored until the aggregation is
+	 * finalized.
+	 */
+	if (root->parse->havingQual != NULL)
+	{
+		List	   *having_exprs;
+
+		having_exprs = pull_var_clause((Node *) root->parse->havingQual,
+									   PVC_INCLUDE_AGGREGATES);
+		if (having_exprs != NIL)
+			tlist_exprs = list_concat(tlist_exprs, having_exprs);
+	}
+
+	if (tlist_exprs == NIL)
+		return;
+
+	/* Skip when encountering unsupported expression types */
+	foreach(lc, tlist_exprs)
+	{
+		Expr	   *expr = (Expr *) lfirst(lc);
+
+		if (!IsA(expr, Var) && !IsA(expr, Aggref))
+			return;
+	}
+
+	foreach(lc, tlist_exprs)
+	{
+		Expr	   *expr = (Expr *) lfirst(lc);
+		Aggref	   *aggref;
+		ListCell   *lc2;
+		GroupedVarInfo *gvi;
+		bool		exists;
+
+		/*
+		 * tlist_exprs may also contain Vars, but we only need Aggrefs.
+		 */
+		if (IsA(expr, Var))
+			continue;
+
+		aggref = castNode(Aggref, expr);
+
+		/* These aggregation types are not worth worth supporting push down */
+		if (aggref->aggvariadic || aggref->aggdirectargs ||
+			aggref->aggorder || aggref->aggdistinct)
+		{
+			/*
+			 * Aggregation push-down is not useful if at least one aggregate
+			 * cannot be evaluated below the top-level join.
+			 */
+			root->grouped_var_list = NIL;
+			break;
+		}
+
+		/* Does GroupedVarInfo for this aggregate already exist? */
+		exists = false;
+		foreach(lc2, root->grouped_var_list)
+		{
+			gvi = lfirst_node(GroupedVarInfo, lc2);
+
+			if (equal(expr, gvi->gvexpr))
+			{
+				exists = true;
+				break;
+			}
+		}
+
+		/* Construct a new GroupedVarInfo if does not exist yet. */
+		if (!exists)
+		{
+			Relids		relids;
+
+			gvi = makeNode(GroupedVarInfo);
+			gvi->gvexpr = (Expr *) copyObject(aggref);
+
+			/* Find out where the aggregate should be evaluated. */
+			relids = pull_varnos(root, (Node *) aggref);
+			if (!bms_is_empty(relids))
+				gvi->gv_eval_at = relids;
+			else
+				gvi->gv_eval_at = NULL;
+
+			root->grouped_var_list = lappend(root->grouped_var_list, gvi);
+		}
+	}
+
+	list_free(tlist_exprs);
+}
+
+/*
+ * Create GroupedVarInfo for each expression usable as grouping key.
+ *
+ * In addition to the expressions of the query targetlist, group_pathkeys is
+ * also considered the source of grouping expressions. That increases the
+ * chance to get the relation output grouped.
+ */
+static void
+create_grouping_expr_grouped_var_infos(PlannerInfo *root)
+{
+	ListCell   *l1,
+			   *l2;
+	List	   *exprs = NIL;
+	List	   *sortgrouprefs = NIL;
+
+	/*
+	 * Make sure GroupedVarInfo exists for each expression usable as grouping
+	 * key.
+	 */
+	foreach(l1, root->parse->groupClause)
+	{
+		SortGroupClause *sgClause;
+		TargetEntry *te;
+		Index		sortgroupref;
+
+		sgClause = lfirst_node(SortGroupClause, l1);
+		te = get_sortgroupclause_tle(sgClause, root->processed_tlist);
+		sortgroupref = te->ressortgroupref;
+
+		Assert(sortgroupref > 0);
+
+		/* Aggregate function should not in groupClause. */
+		Assert(!IsA(te->expr, Aggref));
+
+		/*
+		 * The aggregate push-down feature currently supports only plain Vars
+		 * as grouping expressions.
+		 *
+		 * NB: theoretically, we can support simple expr like v1 + 2 or
+		 * v1 + v2 and etc. However, now we only handle Var and directly used
+		 * castNode in the subsequent processing.
+		 */
+		if (!IsA(te->expr, Var))
+		{
+			root->grouped_var_list = NIL;
+			return;
+		}
+
+		exprs = lappend(exprs, te->expr);
+		sortgrouprefs = lappend_int(sortgrouprefs, sortgroupref);
+	}
+
+	/*
+	 * Construct GroupedVarInfo for each expression.
+	 */
+	forboth(l1, exprs, l2, sortgrouprefs)
+	{
+		Var		   *var = lfirst_node(Var, l1);
+		int			sortgroupref = lfirst_int(l2);
+		GroupedVarInfo *gvi = makeNode(GroupedVarInfo);
+
+		gvi->gvexpr = (Expr *) copyObject(var);
+		gvi->sortgroupref = sortgroupref;
+
+		/* Find out where the expression should be evaluated. */
+		gvi->gv_eval_at = bms_make_singleton(var->varno);
+
+		root->grouped_var_list = lappend(root->grouped_var_list, gvi);
+	}
+}
 
 /*****************************************************************************
  *
