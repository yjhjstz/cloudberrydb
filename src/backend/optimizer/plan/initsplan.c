/*-------------------------------------------------------------------------
 *
 * initsplan.c
 *	  Target list, qualification, joininfo initialization routines
 *
<<<<<<< HEAD
 * Portions Copyright (c) 2006-2008, Greenplum inc
 * Portions Copyright (c) 2012-Present Pivotal Software, Inc.
 * Portions Copyright (c) 1996-2016, PostgreSQL Global Development Group
=======
 * Portions Copyright (c) 1996-2019, PostgreSQL Global Development Group
>>>>>>> 9e1c9f95
 * Portions Copyright (c) 1994, Regents of the University of California
 *
 *
 * IDENTIFICATION
 *	  src/backend/optimizer/plan/initsplan.c
 *
 *-------------------------------------------------------------------------
 */
#include "postgres.h"

#include "catalog/pg_type.h"
#include "catalog/pg_class.h"
#include "nodes/makefuncs.h"
#include "nodes/nodeFuncs.h"
#include "optimizer/clauses.h"
#include "optimizer/cost.h"
#include "optimizer/inherit.h"
#include "optimizer/joininfo.h"
#include "optimizer/optimizer.h"
#include "optimizer/pathnode.h"
#include "optimizer/paths.h"
#include "optimizer/placeholder.h"
#include "optimizer/planmain.h"
#include "optimizer/planner.h"
#include "optimizer/prep.h"
#include "optimizer/restrictinfo.h"
#include "parser/analyze.h"
#include "rewrite/rewriteManip.h"
#include "utils/lsyscache.h"

#include "access/heapam.h"
#include "cdb/cdbmutate.h"
#include "nodes/makefuncs.h"
#include "parser/parsetree.h"


/* These parameters are set by GUC */
int			from_collapse_limit;
int			join_collapse_limit;


/* Elements of the postponed_qual_list used during deconstruct_recurse */
typedef struct PostponedQual
{
	Node	   *qual;			/* a qual clause waiting to be processed */
	Relids		relids;			/* the set of baserels it references */
} PostponedQual;


static void extract_lateral_references(PlannerInfo *root, RelOptInfo *brel,
									   Index rtindex);
static List *deconstruct_recurse(PlannerInfo *root, Node *jtnode,
								 bool below_outer_join,
								 Relids *qualscope, Relids *inner_join_rels,
								 List **postponed_qual_list);
static void process_security_barrier_quals(PlannerInfo *root,
										   int rti, Relids qualscope,
										   bool below_outer_join);
static SpecialJoinInfo *make_outerjoininfo(PlannerInfo *root,
										   Relids left_rels, Relids right_rels,
										   Relids inner_join_rels,
										   JoinType jointype, List *clause);
static void compute_semijoin_info(SpecialJoinInfo *sjinfo, List *clause);
static void distribute_qual_to_rels(PlannerInfo *root, Node *clause,
									bool is_deduced,
									bool below_outer_join,
									JoinType jointype,
									Index security_level,
									Relids qualscope,
									Relids ojscope,
									Relids outerjoin_nonnullable,
									Relids deduced_nullable_relids,
									List **postponed_qual_list);
static bool check_outerjoin_delay(PlannerInfo *root, Relids *relids_p,
								  Relids *nullable_relids_p, bool is_pushed_down);
static bool check_equivalence_delay(PlannerInfo *root,
									RestrictInfo *restrictinfo);
static bool check_redundant_nullability_qual(PlannerInfo *root, Node *clause);


/*****************************************************************************
 *
 *	 JOIN TREES
 *
 *****************************************************************************/

/*
 * add_base_rels_to_query
 *
 *	  Scan the query's jointree and create baserel RelOptInfos for all
 *	  the base relations (e.g., table, subquery, and function RTEs)
 *	  appearing in the jointree.
 *
 * The initial invocation must pass root->parse->jointree as the value of
 * jtnode.  Internally, the function recurses through the jointree.
 *
 * At the end of this process, there should be one baserel RelOptInfo for
 * every non-join RTE that is used in the query.  Some of the baserels
 * may be appendrel parents, which will require additional "otherrel"
 * RelOptInfos for their member rels, but those are added later.
 */
void
add_base_rels_to_query(PlannerInfo *root, Node *jtnode)
{
	if (jtnode == NULL)
		return;
	if (IsA(jtnode, RangeTblRef))
	{
		int			varno = ((RangeTblRef *) jtnode)->rtindex;

		(void) build_simple_rel(root, varno, NULL);
	}
	else if (IsA(jtnode, FromExpr))
	{
		FromExpr   *f = (FromExpr *) jtnode;
		ListCell   *l;

		foreach(l, f->fromlist)
			add_base_rels_to_query(root, lfirst(l));
	}
	else if (IsA(jtnode, JoinExpr))
	{
		JoinExpr   *j = (JoinExpr *) jtnode;

		add_base_rels_to_query(root, j->larg);
		add_base_rels_to_query(root, j->rarg);
	}
	else
		elog(ERROR, "unrecognized node type: %d",
			 (int) nodeTag(jtnode));
}

/*
 * add_other_rels_to_query
 *	  create "otherrel" RelOptInfos for the children of appendrel baserels
 *
 * At the end of this process, there should be RelOptInfos for all relations
 * that will be scanned by the query.
 */
void
add_other_rels_to_query(PlannerInfo *root)
{
	int			rti;

	for (rti = 1; rti < root->simple_rel_array_size; rti++)
	{
		RelOptInfo *rel = root->simple_rel_array[rti];
		RangeTblEntry *rte = root->simple_rte_array[rti];

		/* there may be empty slots corresponding to non-baserel RTEs */
		if (rel == NULL)
			continue;

		/* Ignore any "otherrels" that were already added. */
		if (rel->reloptkind != RELOPT_BASEREL)
			continue;

		/* If it's marked as inheritable, look for children. */
		if (rte->inh)
			expand_inherited_rtentry(root, rel, rte, rti);
	}
}


/*****************************************************************************
 *
 *	 TARGET LISTS
 *
 *****************************************************************************/

/*
 * build_base_rel_tlists
 *	  Add targetlist entries for each var needed in the query's final tlist
 *	  (and HAVING clause, if any) to the appropriate base relations.
 *
 * We mark such vars as needed by "relation 0" to ensure that they will
 * propagate up through all join plan steps.
 */
void
build_base_rel_tlists(PlannerInfo *root, List *final_tlist)
{
	List	   *tlist_vars = pull_var_clause((Node *) final_tlist,
											 PVC_RECURSE_AGGREGATES |
											 PVC_RECURSE_WINDOWFUNCS |
											 PVC_INCLUDE_PLACEHOLDERS);

	if (tlist_vars != NIL)
	{
		add_vars_to_targetlist(root, tlist_vars, bms_make_singleton(0), true);
		list_free(tlist_vars);
	}

	/*
	 * If there's a HAVING clause, we'll need the Vars it uses, too.  Note
	 * that HAVING can contain Aggrefs but not WindowFuncs.
	 */
	if (root->parse->havingQual)
	{
		List	   *having_vars = pull_var_clause(root->parse->havingQual,
												  PVC_RECURSE_AGGREGATES |
												  PVC_INCLUDE_PLACEHOLDERS);

		if (having_vars != NIL)
		{
			add_vars_to_targetlist(root, having_vars,
								   bms_make_singleton(0), true);
			list_free(having_vars);
		}
	}

	/*
	 * Add any Vars that appear in the start/end bounds. In PostgreSQL,
	 * they're not allowed to contain any Vars of the same query level, but
	 * we do allow it in GPDB. They shouldn't contain any AggRefs or
	 * WindowFuncs.
	 */
	if (root->parse->windowClause)
	{
		List	   *window_vars = pull_var_clause((Node *) root->parse->windowClause,
												  PVC_INCLUDE_PLACEHOLDERS);

		if (window_vars != NIL)
		{
			add_vars_to_targetlist(root, window_vars,
								   bms_make_singleton(0), true);
			list_free(window_vars);
		}
	}
}

/*
 * add_vars_to_targetlist
 *	  For each variable appearing in the list, add it to the owning
 *	  relation's targetlist if not already present, and mark the variable
 *	  as being needed for the indicated join (or for final output if
 *	  where_needed includes "relation 0").
 *
 *	  The list may also contain PlaceHolderVars.  These don't necessarily
 *	  have a single owning relation; we keep their attr_needed info in
 *	  root->placeholder_list instead.  If create_new_ph is true, it's OK
 *	  to create new PlaceHolderInfos; otherwise, the PlaceHolderInfos must
 *	  already exist, and we should only update their ph_needed.  (This should
 *	  be true before deconstruct_jointree begins, and false after that.)
 */
void
add_vars_to_targetlist_x(PlannerInfo *root, List *vars,
						 Relids where_needed, bool create_new_ph, bool force)
{
	ListCell   *temp;

	Assert(!bms_is_empty(where_needed));

	foreach(temp, vars)
	{
		Node	   *node = (Node *) lfirst(temp);

		if (IsA(node, Var))
		{
			Var		   *var = (Var *) node;
			RelOptInfo *rel = find_base_rel(root, var->varno);
			int			attno = var->varattno;

			if (bms_is_subset(where_needed, rel->relids) && !force)
				continue;
			Assert(attno >= rel->min_attr && attno <= rel->max_attr);
			attno -= rel->min_attr;
			if (rel->attr_needed[attno] == NULL)
			{
				/* Variable not yet requested, so add to rel's targetlist */
				/* XXX is copyObject necessary here? */
				rel->reltarget->exprs = lappend(rel->reltarget->exprs,
												copyObject(var));
				/* reltarget cost and width will be computed later */
			}
			rel->attr_needed[attno] = bms_add_members(rel->attr_needed[attno],
													   where_needed);
		}
		else if (IsA(node, PlaceHolderVar))
		{
			PlaceHolderVar *phv = (PlaceHolderVar *) node;
			PlaceHolderInfo *phinfo = find_placeholder_info(root, phv,
															create_new_ph);

			phinfo->ph_needed = bms_add_members(phinfo->ph_needed,
												where_needed);
		}
		else
			elog(ERROR, "unrecognized node type: %d", (int) nodeTag(node));
	}
}
void
add_vars_to_targetlist(PlannerInfo *root, List *vars, Bitmapset *where_needed,
					   bool create_new_ph)
{
	add_vars_to_targetlist_x(root, vars, where_needed, create_new_ph, false);
}


/*****************************************************************************
 *
 *	  LATERAL REFERENCES
 *
 *****************************************************************************/

/*
 * find_lateral_references
 *	  For each LATERAL subquery, extract all its references to Vars and
 *	  PlaceHolderVars of the current query level, and make sure those values
 *	  will be available for evaluation of the subquery.
 *
 * While later planning steps ensure that the Var/PHV source rels are on the
 * outside of nestloops relative to the LATERAL subquery, we also need to
 * ensure that the Vars/PHVs propagate up to the nestloop join level; this
 * means setting suitable where_needed values for them.
 *
 * Note that this only deals with lateral references in unflattened LATERAL
 * subqueries.  When we flatten a LATERAL subquery, its lateral references
 * become plain Vars in the parent query, but they may have to be wrapped in
 * PlaceHolderVars if they need to be forced NULL by outer joins that don't
 * also null the LATERAL subquery.  That's all handled elsewhere.
 *
 * This has to run before deconstruct_jointree, since it might result in
 * creation of PlaceHolderInfos.
 */
void
find_lateral_references(PlannerInfo *root)
{
	Index		rti;

	/* We need do nothing if the query contains no LATERAL RTEs */
	if (!root->hasLateralRTEs)
		return;

	/*
	 * Examine all baserels (the rel array has been set up by now).
	 */
	for (rti = 1; rti < root->simple_rel_array_size; rti++)
	{
		RelOptInfo *brel = root->simple_rel_array[rti];

		/* there may be empty slots corresponding to non-baserel RTEs */
		if (brel == NULL)
			continue;

		Assert(brel->relid == rti); /* sanity check on array */

		/*
		 * This bit is less obvious than it might look.  We ignore appendrel
		 * otherrels and consider only their parent baserels.  In a case where
		 * a LATERAL-containing UNION ALL subquery was pulled up, it is the
		 * otherrel that is actually going to be in the plan.  However, we
		 * want to mark all its lateral references as needed by the parent,
		 * because it is the parent's relid that will be used for join
		 * planning purposes.  And the parent's RTE will contain all the
		 * lateral references we need to know, since the pulled-up member is
		 * nothing but a copy of parts of the original RTE's subquery.  We
		 * could visit the parent's children instead and transform their
		 * references back to the parent's relid, but it would be much more
		 * complicated for no real gain.  (Important here is that the child
		 * members have not yet received any processing beyond being pulled
		 * up.)  Similarly, in appendrels created by inheritance expansion,
		 * it's sufficient to look at the parent relation.
		 */

		/* ignore RTEs that are "other rels" */
		if (brel->reloptkind != RELOPT_BASEREL)
			continue;

		extract_lateral_references(root, brel, rti);
	}
}

static void
extract_lateral_references(PlannerInfo *root, RelOptInfo *brel, Index rtindex)
{
	RangeTblEntry *rte = root->simple_rte_array[rtindex];
	List	   *vars;
	List	   *newvars;
	Relids		where_needed;
	ListCell   *lc;

	/* No cross-references are possible if it's not LATERAL */
	if (!rte->lateral)
		return;

	/* Fetch the appropriate variables */
	if (rte->rtekind == RTE_RELATION)
		vars = pull_vars_of_level((Node *) rte->tablesample, 0);
	else if (rte->rtekind == RTE_SUBQUERY)
		vars = pull_vars_of_level((Node *) rte->subquery, 1);
	else if (rte->rtekind == RTE_FUNCTION)
		vars = pull_vars_of_level((Node *) rte->functions, 0);
	else if (rte->rtekind == RTE_TABLEFUNC)
		vars = pull_vars_of_level((Node *) rte->tablefunc, 0);
	else if (rte->rtekind == RTE_VALUES)
		vars = pull_vars_of_level((Node *) rte->values_lists, 0);
	else
	{
		Assert(false);
		return;					/* keep compiler quiet */
	}

	if (vars == NIL)
		return;					/* nothing to do */

	/* Copy each Var (or PlaceHolderVar) and adjust it to match our level */
	newvars = NIL;
	foreach(lc, vars)
	{
		Node	   *node = (Node *) lfirst(lc);

		node = copyObject(node);
		if (IsA(node, Var))
		{
			Var		   *var = (Var *) node;

			/* Adjustment is easy since it's just one node */
			var->varlevelsup = 0;
		}
		else if (IsA(node, PlaceHolderVar))
		{
			PlaceHolderVar *phv = (PlaceHolderVar *) node;
			int			levelsup = phv->phlevelsup;

			/* Have to work harder to adjust the contained expression too */
			if (levelsup != 0)
				IncrementVarSublevelsUp(node, -levelsup, 0);

			/*
			 * If we pulled the PHV out of a subquery RTE, its expression
			 * needs to be preprocessed.  subquery_planner() already did this
			 * for level-zero PHVs in function and values RTEs, though.
			 */
			if (levelsup > 0)
				phv->phexpr = preprocess_phv_expression(root, phv->phexpr);
		}
		else
			Assert(false);
		newvars = lappend(newvars, node);
	}

	list_free(vars);

	/*
	 * We mark the Vars as being "needed" at the LATERAL RTE.  This is a bit
	 * of a cheat: a more formal approach would be to mark each one as needed
	 * at the join of the LATERAL RTE with its source RTE.  But it will work,
	 * and it's much less tedious than computing a separate where_needed for
	 * each Var.
	 */
	where_needed = bms_make_singleton(rtindex);

	/*
	 * Push Vars into their source relations' targetlists, and PHVs into
	 * root->placeholder_list.
	 */
	add_vars_to_targetlist(root, newvars, where_needed, true);

	/* Remember the lateral references for create_lateral_join_info */
	brel->lateral_vars = newvars;
}

/*
 * create_lateral_join_info
 *	  Fill in the per-base-relation direct_lateral_relids, lateral_relids
 *	  and lateral_referencers sets.
 *
 * This has to run after deconstruct_jointree, because we need to know the
 * final ph_eval_at values for PlaceHolderVars.
 */
void
create_lateral_join_info(PlannerInfo *root)
{
	bool		found_laterals = false;
	Index		rti;
	ListCell   *lc;

	/* We need do nothing if the query contains no LATERAL RTEs */
	if (!root->hasLateralRTEs)
		return;

	/*
	 * Examine all baserels (the rel array has been set up by now).
	 */
	for (rti = 1; rti < root->simple_rel_array_size; rti++)
	{
		RelOptInfo *brel = root->simple_rel_array[rti];
		Relids		lateral_relids;

		/* there may be empty slots corresponding to non-baserel RTEs */
		if (brel == NULL)
			continue;

		Assert(brel->relid == rti); /* sanity check on array */

		/* ignore RTEs that are "other rels" */
		if (brel->reloptkind != RELOPT_BASEREL)
			continue;

		lateral_relids = NULL;

		/* consider each laterally-referenced Var or PHV */
		foreach(lc, brel->lateral_vars)
		{
			Node	   *node = (Node *) lfirst(lc);

			if (IsA(node, Var))
			{
				Var		   *var = (Var *) node;

				found_laterals = true;
				lateral_relids = bms_add_member(lateral_relids,
												var->varno);
			}
			else if (IsA(node, PlaceHolderVar))
			{
				PlaceHolderVar *phv = (PlaceHolderVar *) node;
				PlaceHolderInfo *phinfo = find_placeholder_info(root, phv,
																false);

				found_laterals = true;
				lateral_relids = bms_add_members(lateral_relids,
												 phinfo->ph_eval_at);
			}
			else
				Assert(false);
		}

		/* We now have all the simple lateral refs from this rel */
		brel->direct_lateral_relids = lateral_relids;
		brel->lateral_relids = bms_copy(lateral_relids);
	}

	/*
	 * Now check for lateral references within PlaceHolderVars, and mark their
	 * eval_at rels as having lateral references to the source rels.
	 *
	 * For a PHV that is due to be evaluated at a baserel, mark its source(s)
	 * as direct lateral dependencies of the baserel (adding onto the ones
	 * recorded above).  If it's due to be evaluated at a join, mark its
	 * source(s) as indirect lateral dependencies of each baserel in the join,
	 * ie put them into lateral_relids but not direct_lateral_relids.  This is
	 * appropriate because we can't put any such baserel on the outside of a
	 * join to one of the PHV's lateral dependencies, but on the other hand we
	 * also can't yet join it directly to the dependency.
	 */
	foreach(lc, root->placeholder_list)
	{
		PlaceHolderInfo *phinfo = (PlaceHolderInfo *) lfirst(lc);
		Relids		eval_at = phinfo->ph_eval_at;
		int			varno;

		if (phinfo->ph_lateral == NULL)
			continue;			/* PHV is uninteresting if no lateral refs */

		found_laterals = true;

		if (bms_get_singleton_member(eval_at, &varno))
		{
			/* Evaluation site is a baserel */
			RelOptInfo *brel = find_base_rel(root, varno);

			brel->direct_lateral_relids =
				bms_add_members(brel->direct_lateral_relids,
								phinfo->ph_lateral);
			brel->lateral_relids =
				bms_add_members(brel->lateral_relids,
								phinfo->ph_lateral);
		}
		else
		{
			/* Evaluation site is a join */
			varno = -1;
			while ((varno = bms_next_member(eval_at, varno)) >= 0)
			{
				RelOptInfo *brel = find_base_rel(root, varno);

				brel->lateral_relids = bms_add_members(brel->lateral_relids,
													   phinfo->ph_lateral);
			}
		}
	}

	/*
	 * If we found no actual lateral references, we're done; but reset the
	 * hasLateralRTEs flag to avoid useless work later.
	 */
	if (!found_laterals)
	{
		root->hasLateralRTEs = false;
		return;
	}

	/*
	 * Calculate the transitive closure of the lateral_relids sets, so that
	 * they describe both direct and indirect lateral references.  If relation
	 * X references Y laterally, and Y references Z laterally, then we will
	 * have to scan X on the inside of a nestloop with Z, so for all intents
	 * and purposes X is laterally dependent on Z too.
	 *
	 * This code is essentially Warshall's algorithm for transitive closure.
	 * The outer loop considers each baserel, and propagates its lateral
	 * dependencies to those baserels that have a lateral dependency on it.
	 */
	for (rti = 1; rti < root->simple_rel_array_size; rti++)
	{
		RelOptInfo *brel = root->simple_rel_array[rti];
		Relids		outer_lateral_relids;
		Index		rti2;

		if (brel == NULL || brel->reloptkind != RELOPT_BASEREL)
			continue;

		/* need not consider baserel further if it has no lateral refs */
		outer_lateral_relids = brel->lateral_relids;
		if (outer_lateral_relids == NULL)
			continue;

		/* else scan all baserels */
		for (rti2 = 1; rti2 < root->simple_rel_array_size; rti2++)
		{
			RelOptInfo *brel2 = root->simple_rel_array[rti2];

			if (brel2 == NULL || brel2->reloptkind != RELOPT_BASEREL)
				continue;

			/* if brel2 has lateral ref to brel, propagate brel's refs */
			if (bms_is_member(rti, brel2->lateral_relids))
				brel2->lateral_relids = bms_add_members(brel2->lateral_relids,
														outer_lateral_relids);
		}
	}

	/*
	 * Now that we've identified all lateral references, mark each baserel
	 * with the set of relids of rels that reference it laterally (possibly
	 * indirectly) --- that is, the inverse mapping of lateral_relids.
	 */
	for (rti = 1; rti < root->simple_rel_array_size; rti++)
	{
		RelOptInfo *brel = root->simple_rel_array[rti];
		Relids		lateral_relids;
		int			rti2;

		if (brel == NULL || brel->reloptkind != RELOPT_BASEREL)
			continue;

		/* Nothing to do at rels with no lateral refs */
		lateral_relids = brel->lateral_relids;
		if (lateral_relids == NULL)
			continue;

		/*
		 * We should not have broken the invariant that lateral_relids is
		 * exactly NULL if empty.
		 */
		Assert(!bms_is_empty(lateral_relids));

		/* Also, no rel should have a lateral dependency on itself */
		Assert(!bms_is_member(rti, lateral_relids));

		/* Mark this rel's referencees */
		rti2 = -1;
		while ((rti2 = bms_next_member(lateral_relids, rti2)) >= 0)
		{
			RelOptInfo *brel2 = root->simple_rel_array[rti2];

			Assert(brel2 != NULL && brel2->reloptkind == RELOPT_BASEREL);
			brel2->lateral_referencers =
				bms_add_member(brel2->lateral_referencers, rti);
		}
	}
}


/*****************************************************************************
 *
 *	  JOIN TREE PROCESSING
 *
 *****************************************************************************/

/*
 * deconstruct_jointree
 *	  Recursively scan the query's join tree for WHERE and JOIN/ON qual
 *	  clauses, and add these to the appropriate restrictinfo and joininfo
 *	  lists belonging to base RelOptInfos.  Also, add SpecialJoinInfo nodes
 *	  to root->join_info_list for any outer joins appearing in the query tree.
 *	  Return a "joinlist" data structure showing the join order decisions
 *	  that need to be made by make_one_rel().
 *
 * The "joinlist" result is a list of items that are either RangeTblRef
 * jointree nodes or sub-joinlists.  All the items at the same level of
 * joinlist must be joined in an order to be determined by make_one_rel()
 * (note that legal orders may be constrained by SpecialJoinInfo nodes).
 * A sub-joinlist represents a subproblem to be planned separately. Currently
 * sub-joinlists arise only from FULL OUTER JOIN or when collapsing of
 * subproblems is stopped by join_collapse_limit or from_collapse_limit.
 *
 * NOTE: when dealing with inner joins, it is appropriate to let a qual clause
 * be evaluated at the lowest level where all the variables it mentions are
 * available.  However, we cannot push a qual down into the nullable side(s)
 * of an outer join since the qual might eliminate matching rows and cause a
 * NULL row to be incorrectly emitted by the join.  Therefore, we artificially
 * OR the minimum-relids of such an outer join into the required_relids of
 * clauses appearing above it.  This forces those clauses to be delayed until
 * application of the outer join (or maybe even higher in the join tree).
 */
List *
deconstruct_jointree(PlannerInfo *root)
{
	List	   *result;
	Relids		qualscope;
	Relids		inner_join_rels;
	List	   *postponed_qual_list = NIL;

	/* Start recursion at top of jointree */
	Assert(root->parse->jointree != NULL &&
		   IsA(root->parse->jointree, FromExpr));

	/* this is filled as we scan the jointree */
	root->nullable_baserels = NULL;

	result = deconstruct_recurse(root, (Node *) root->parse->jointree, false,
								 &qualscope, &inner_join_rels,
								 &postponed_qual_list);

	/* Shouldn't be any leftover quals */
	if (postponed_qual_list != NIL)
		elog(ERROR, "JOIN qualification may not refer to other relations.");

	return result;
}

/*
 * deconstruct_recurse
 *	  One recursion level of deconstruct_jointree processing.
 *
 * Inputs:
 *	jtnode is the jointree node to examine
 *	below_outer_join is true if this node is within the nullable side of a
 *		higher-level outer join
 * Outputs:
 *	*qualscope gets the set of base Relids syntactically included in this
 *		jointree node (do not modify or free this, as it may also be pointed
 *		to by RestrictInfo and SpecialJoinInfo nodes)
 *	*inner_join_rels gets the set of base Relids syntactically included in
 *		inner joins appearing at or below this jointree node (do not modify
 *		or free this, either)
 *	*postponed_qual_list is a list of PostponedQual structs, which we can
 *		add quals to if they turn out to belong to a higher join level
 *	Return value is the appropriate joinlist for this jointree node
 *
 * In addition, entries will be added to root->join_info_list for outer joins.
 */
static List *
deconstruct_recurse(PlannerInfo *root, Node *jtnode, bool below_outer_join,
					Relids *qualscope, Relids *inner_join_rels,
					List **postponed_qual_list)
{
	List	   *joinlist;

	if (jtnode == NULL)
	{
		*qualscope = NULL;
		*inner_join_rels = NULL;
		return NIL;
	}
	if (IsA(jtnode, RangeTblRef))
	{
		int			varno = ((RangeTblRef *) jtnode)->rtindex;

		/* qualscope is just the one RTE */
		*qualscope = bms_make_singleton(varno);
		/* Deal with any securityQuals attached to the RTE */
		if (root->qual_security_level > 0)
			process_security_barrier_quals(root,
										   varno,
										   *qualscope,
										   below_outer_join);
		/* A single baserel does not create an inner join */
		*inner_join_rels = NULL;
		joinlist = list_make1(jtnode);
	}
	else if (IsA(jtnode, FromExpr))
	{
		FromExpr   *f = (FromExpr *) jtnode;
		List	   *child_postponed_quals = NIL;
		int			remaining;
		ListCell   *l;

		/*
		 * First, recurse to handle child joins.  We collapse subproblems into
		 * a single joinlist whenever the resulting joinlist wouldn't exceed
		 * from_collapse_limit members.  Also, always collapse one-element
		 * subproblems, since that won't lengthen the joinlist anyway.
		 */
		*qualscope = NULL;
		*inner_join_rels = NULL;
		joinlist = NIL;
		remaining = list_length(f->fromlist);
		foreach(l, f->fromlist)
		{
			Relids		sub_qualscope;
			List	   *sub_joinlist;
			int			sub_members;

			sub_joinlist = deconstruct_recurse(root, lfirst(l),
											   below_outer_join,
											   &sub_qualscope,
											   inner_join_rels,
											   &child_postponed_quals);
			*qualscope = bms_add_members(*qualscope, sub_qualscope);
			sub_members = list_length(sub_joinlist);
			remaining--;
			if (sub_members <= 1 ||
				list_length(joinlist) + sub_members + remaining <= from_collapse_limit)
				joinlist = list_concat(joinlist, sub_joinlist);
			else
				joinlist = lappend(joinlist, sub_joinlist);
		}

		/*
		 * A FROM with more than one list element is an inner join subsuming
		 * all below it, so we should report inner_join_rels = qualscope. If
		 * there was exactly one element, we should (and already did) report
		 * whatever its inner_join_rels were.  If there were no elements (is
		 * that still possible?) the initialization before the loop fixed it.
		 */
		if (list_length(f->fromlist) > 1)
			*inner_join_rels = *qualscope;

		/*
		 * Try to process any quals postponed by children.  If they need
		 * further postponement, add them to my output postponed_qual_list.
		 */
		foreach(l, child_postponed_quals)
		{
			PostponedQual *pq = (PostponedQual *) lfirst(l);

			if (bms_is_subset(pq->relids, *qualscope))
				distribute_qual_to_rels(root, pq->qual,
										false, below_outer_join, JOIN_INNER,
										root->qual_security_level,
										*qualscope, NULL, NULL, NULL,
										NULL);
			else
				*postponed_qual_list = lappend(*postponed_qual_list, pq);
		}

		/*
		 * Now process the top-level quals.
		 */
		foreach(l, (List *) f->quals)
		{
			Node	   *qual = (Node *) lfirst(l);

			distribute_qual_to_rels(root, qual,
									false, below_outer_join, JOIN_INNER,
									root->qual_security_level,
									*qualscope, NULL, NULL, NULL,
									postponed_qual_list);
		}
	}
	else if (IsA(jtnode, JoinExpr))
	{
		JoinExpr   *j = (JoinExpr *) jtnode;
		List	   *child_postponed_quals = NIL;
		Relids		leftids = NULL;
		Relids		rightids = NULL;
		Relids		left_inners = NULL;
		Relids		right_inners = NULL;
		Relids		nonnullable_rels;
		Relids		nullable_rels;
		Relids		ojscope;
		List	   *leftjoinlist,
				   *rightjoinlist;
		List	   *my_quals;
		SpecialJoinInfo *sjinfo;
		ListCell   *l;

		/*
		 * Order of operations here is subtle and critical.  First we recurse
		 * to handle sub-JOINs.  Their join quals will be placed without
		 * regard for whether this level is an outer join, which is correct.
		 * Then we place our own join quals, which are restricted by lower
		 * outer joins in any case, and are forced to this level if this is an
		 * outer join and they mention the outer side.  Finally, if this is an
		 * outer join, we create a join_info_list entry for the join.  This
		 * will prevent quals above us in the join tree that use those rels
		 * from being pushed down below this level.  (It's okay for upper
		 * quals to be pushed down to the outer side, however.)
		 */
		switch (j->jointype)
		{
			case JOIN_INNER:
				leftjoinlist = deconstruct_recurse(root, j->larg,
												   below_outer_join,
												   &leftids, &left_inners,
												   &child_postponed_quals);
				rightjoinlist = deconstruct_recurse(root, j->rarg,
													below_outer_join,
													&rightids, &right_inners,
													&child_postponed_quals);
				*qualscope = bms_union(leftids, rightids);
				*inner_join_rels = bms_copy(*qualscope);
				/* Inner join adds no restrictions for quals */
				nonnullable_rels = NULL;
				/* and it doesn't force anything to null, either */
				nullable_rels = NULL;
				break;
			case JOIN_LEFT:
			case JOIN_ANTI:
			case JOIN_LASJ_NOTIN:
				leftjoinlist = deconstruct_recurse(root, j->larg,
												   below_outer_join,
												   &leftids, &left_inners,
												   &child_postponed_quals);
				rightjoinlist = deconstruct_recurse(root, j->rarg,
													true,
													&rightids, &right_inners,
													&child_postponed_quals);
				*qualscope = bms_union(leftids, rightids);
				*inner_join_rels = bms_union(left_inners, right_inners);
				nonnullable_rels = leftids;
				nullable_rels = rightids;
				break;
			case JOIN_SEMI:
				leftjoinlist = deconstruct_recurse(root, j->larg,
												   below_outer_join,
												   &leftids, &left_inners,
												   &child_postponed_quals);
				rightjoinlist = deconstruct_recurse(root, j->rarg,
													below_outer_join,
													&rightids, &right_inners,
													&child_postponed_quals);
				*qualscope = bms_union(leftids, rightids);
				*inner_join_rels = bms_union(left_inners, right_inners);
				*inner_join_rels = bms_add_members(*inner_join_rels, rightids);
				/* Semi join adds no restrictions for quals */
				nonnullable_rels = NULL;

				/*
				 * Theoretically, a semijoin would null the RHS; but since the
				 * RHS can't be accessed above the join, this is immaterial
				 * and we needn't account for it.
				 */
				nullable_rels = NULL;
				break;
			case JOIN_FULL:
				leftjoinlist = deconstruct_recurse(root, j->larg,
												   true,
												   &leftids, &left_inners,
												   &child_postponed_quals);
				rightjoinlist = deconstruct_recurse(root, j->rarg,
													true,
													&rightids, &right_inners,
													&child_postponed_quals);
				*qualscope = bms_union(leftids, rightids);
				*inner_join_rels = bms_union(left_inners, right_inners);
				/* each side is both outer and inner */
				nonnullable_rels = *qualscope;
				nullable_rels = *qualscope;
				break;
			default:
				/* JOIN_RIGHT was eliminated during reduce_outer_joins() */
				elog(ERROR, "unrecognized join type: %d",
					 (int) j->jointype);
				nonnullable_rels = NULL;	/* keep compiler quiet */
				nullable_rels = NULL;
				leftjoinlist = rightjoinlist = NIL;
				break;
		}

		/* Report all rels that will be nulled anywhere in the jointree */
		root->nullable_baserels = bms_add_members(root->nullable_baserels,
												  nullable_rels);

		/*
		 * Try to process any quals postponed by children.  If they need
		 * further postponement, add them to my output postponed_qual_list.
		 * Quals that can be processed now must be included in my_quals, so
		 * that they'll be handled properly in make_outerjoininfo.
		 */
		my_quals = NIL;
		foreach(l, child_postponed_quals)
		{
			PostponedQual *pq = (PostponedQual *) lfirst(l);

			if (bms_is_subset(pq->relids, *qualscope))
				my_quals = lappend(my_quals, pq->qual);
			else
			{
				/*
				 * We should not be postponing any quals past an outer join.
				 * If this Assert fires, pull_up_subqueries() messed up.
				 */
				/*
				 * GPDB_94_MERGE_FIXME: In GPDB, SEMI JOIN may come here, since
				 * GPDB pulls up correlated ANY_SUBLINK. Consider the query
				 * below:
				 *
				 * select * from A where exists (select * from B where A.i in
				 * (select C.i from C where C.i = B.i));
				 *
				 * We are unsure if postponing quals past a semi-join is always
				 * semantically correct, see discussion on mailing list here:
				 * "Regarding postponing quals past an semi join"
				 * https://groups.google.com/a/greenplum.org/d/msg/gpdb-dev/YHYNIUZnecI/Rlum0VD3FwAJ
				 */
				Assert(j->jointype == JOIN_INNER || j->jointype == JOIN_SEMI);
				*postponed_qual_list = lappend(*postponed_qual_list, pq);
			}
		}
		/* list_concat is nondestructive of its second argument */
		my_quals = list_concat(my_quals, (List *) j->quals);

		/*
		 * For an OJ, form the SpecialJoinInfo now, because we need the OJ's
		 * semantic scope (ojscope) to pass to distribute_qual_to_rels.  But
		 * we mustn't add it to join_info_list just yet, because we don't want
		 * distribute_qual_to_rels to think it is an outer join below us.
		 *
		 * Semijoins are a bit of a hybrid: we build a SpecialJoinInfo, but we
		 * want ojscope = NULL for distribute_qual_to_rels.
		 */
		if (j->jointype != JOIN_INNER)
		{
			sjinfo = make_outerjoininfo(root,
										leftids, rightids,
										*inner_join_rels,
										j->jointype,
										my_quals);
			if (j->jointype == JOIN_SEMI)
				ojscope = NULL;
			else
				ojscope = bms_union(sjinfo->min_lefthand,
									sjinfo->min_righthand);
		}
		else
		{
			sjinfo = NULL;
			ojscope = NULL;
		}

		/* Process the JOIN's qual clauses */
		foreach(l, my_quals)
		{
			Node	   *qual = (Node *) lfirst(l);

			distribute_qual_to_rels(root, qual,
									false, below_outer_join, j->jointype,
									root->qual_security_level,
									*qualscope,
									ojscope, nonnullable_rels, NULL,
									postponed_qual_list);
		}

		/* Now we can add the SpecialJoinInfo to join_info_list */
		if (sjinfo)
		{
			root->join_info_list = lappend(root->join_info_list, sjinfo);
			/* Each time we do that, recheck placeholder eval levels */
			update_placeholder_eval_levels(root, sjinfo);
		}

		/*
		 * Finally, compute the output joinlist.  We fold subproblems together
		 * except at a FULL JOIN or where join_collapse_limit would be
		 * exceeded.
		 */
		if (j->jointype == JOIN_FULL)
		{
			/* force the join order exactly at this node */
			joinlist = list_make1(list_make2(leftjoinlist, rightjoinlist));
		}
		else if (list_length(leftjoinlist) + list_length(rightjoinlist) <=
				 join_collapse_limit)
		{
			/* OK to combine subproblems */
			joinlist = list_concat(leftjoinlist, rightjoinlist);
		}
		else
		{
			/* can't combine, but needn't force join order above here */
			Node	   *leftpart,
					   *rightpart;

			/* avoid creating useless 1-element sublists */
			if (list_length(leftjoinlist) == 1)
				leftpart = (Node *) linitial(leftjoinlist);
			else
				leftpart = (Node *) leftjoinlist;
			if (list_length(rightjoinlist) == 1)
				rightpart = (Node *) linitial(rightjoinlist);
			else
				rightpart = (Node *) rightjoinlist;
			joinlist = list_make2(leftpart, rightpart);
		}
	}
	else
	{
		elog(ERROR, "unrecognized node type: %d",
			 (int) nodeTag(jtnode));
		joinlist = NIL;			/* keep compiler quiet */
	}
	return joinlist;
}

/*
 * process_security_barrier_quals
 *	  Transfer security-barrier quals into relation's baserestrictinfo list.
 *
 * The rewriter put any relevant security-barrier conditions into the RTE's
 * securityQuals field, but it's now time to copy them into the rel's
 * baserestrictinfo.
 *
 * In inheritance cases, we only consider quals attached to the parent rel
 * here; they will be valid for all children too, so it's okay to consider
 * them for purposes like equivalence class creation.  Quals attached to
 * individual child rels will be dealt with during path creation.
 */
static void
process_security_barrier_quals(PlannerInfo *root,
							   int rti, Relids qualscope,
							   bool below_outer_join)
{
	RangeTblEntry *rte = root->simple_rte_array[rti];
	Index		security_level = 0;
	ListCell   *lc;

	/*
	 * Each element of the securityQuals list has been preprocessed into an
	 * implicitly-ANDed list of clauses.  All the clauses in a given sublist
	 * should get the same security level, but successive sublists get higher
	 * levels.
	 */
	foreach(lc, rte->securityQuals)
	{
		List	   *qualset = (List *) lfirst(lc);
		ListCell   *lc2;

		foreach(lc2, qualset)
		{
			Node	   *qual = (Node *) lfirst(lc2);

			/*
			 * We cheat to the extent of passing ojscope = qualscope rather
			 * than its more logical value of NULL.  The only effect this has
			 * is to force a Var-free qual to be evaluated at the rel rather
			 * than being pushed up to top of tree, which we don't want.
			 */
			distribute_qual_to_rels(root, qual,
									false,
									below_outer_join,
									JOIN_INNER,
									security_level,
									qualscope,
									qualscope,
									NULL,
									NULL,
									NULL);
		}
		security_level++;
	}

	/* Assert that qual_security_level is higher than anything we just used */
	Assert(security_level <= root->qual_security_level);
}

/*
 * make_outerjoininfo
 *	  Build a SpecialJoinInfo for the current outer join
 *
 * Inputs:
 *	left_rels: the base Relids syntactically on outer side of join
 *	right_rels: the base Relids syntactically on inner side of join
 *	inner_join_rels: base Relids participating in inner joins below this one
 *	jointype: what it says (must always be LEFT, FULL, SEMI, ANTI, or LASJ)
 *	clause: the outer join's join condition (in implicit-AND format)
 *
 * The node should eventually be appended to root->join_info_list, but we
 * do not do that here.
 *
 * Note: we assume that this function is invoked bottom-up, so that
 * root->join_info_list already contains entries for all outer joins that are
 * syntactically below this one.
 */
static SpecialJoinInfo *
make_outerjoininfo(PlannerInfo *root,
				   Relids left_rels, Relids right_rels,
				   Relids inner_join_rels,
				   JoinType jointype, List *clause)
{
	SpecialJoinInfo *sjinfo = makeNode(SpecialJoinInfo);
	Relids		clause_relids;
	Relids		strict_relids;
	Relids		min_lefthand;
	Relids		min_righthand;
	ListCell   *l;

	/*
	 * We should not see RIGHT JOIN here because left/right were switched
	 * earlier
	 */
	Assert(jointype != JOIN_INNER);
	Assert(jointype != JOIN_RIGHT);

	/*
	 * Presently the executor cannot support FOR [KEY] UPDATE/SHARE marking of
	 * rels appearing on the nullable side of an outer join. (It's somewhat
	 * unclear what that would mean, anyway: what should we mark when a result
	 * row is generated from no element of the nullable relation?)	So,
	 * complain if any nullable rel is FOR [KEY] UPDATE/SHARE.
	 *
	 * You might be wondering why this test isn't made far upstream in the
	 * parser.  It's because the parser hasn't got enough info --- consider
	 * FOR UPDATE applied to a view.  Only after rewriting and flattening do
	 * we know whether the view contains an outer join.
	 *
	 * We use the original RowMarkClause list here; the PlanRowMark list would
	 * list everything.
	 */
	foreach(l, root->parse->rowMarks)
	{
		RowMarkClause *rc = (RowMarkClause *) lfirst(l);

		if (bms_is_member(rc->rti, right_rels) ||
			(jointype == JOIN_FULL && bms_is_member(rc->rti, left_rels)))
			ereport(ERROR,
					(errcode(ERRCODE_FEATURE_NOT_SUPPORTED),
			/*------
			 translator: %s is a SQL row locking clause such as FOR UPDATE */
					 errmsg("%s cannot be applied to the nullable side of an outer join",
							LCS_asString(rc->strength))));
	}

	/* If it's a full join, no need to be very smart */
	sjinfo->syn_lefthand = left_rels;
	sjinfo->syn_righthand = right_rels;
	sjinfo->jointype = jointype;
	/* this always starts out false */
	sjinfo->delay_upper_joins = false;

	compute_semijoin_info(sjinfo, clause);

	/* If it's a full join, no need to be very smart */
	if (jointype == JOIN_FULL)
	{
		sjinfo->min_lefthand = bms_copy(left_rels);
		sjinfo->min_righthand = bms_copy(right_rels);
		sjinfo->lhs_strict = false; /* don't care about this */
		return sjinfo;
	}

	/*
	 * Retrieve all relids mentioned within the join clause.
	 */
	clause_relids = pull_varnos((Node *) clause);

	/*
	 * For which relids is the clause strict, ie, it cannot succeed if the
	 * rel's columns are all NULL?
	 */
	strict_relids = find_nonnullable_rels((Node *) clause);

	/* Remember whether the clause is strict for any LHS relations */
	sjinfo->lhs_strict = bms_overlap(strict_relids, left_rels);

	/*
	 * Required LHS always includes the LHS rels mentioned in the clause. We
	 * may have to add more rels based on lower outer joins; see below.
	 */
	min_lefthand = bms_intersect(clause_relids, left_rels);

	/*
	 * Similarly for required RHS.  But here, we must also include any lower
	 * inner joins, to ensure we don't try to commute with any of them.
	 */
	min_righthand = bms_int_members(bms_union(clause_relids, inner_join_rels),
									right_rels);

	/*
	 * Now check previous outer joins for ordering restrictions.
	 */
	foreach(l, root->join_info_list)
	{
		SpecialJoinInfo *otherinfo = (SpecialJoinInfo *) lfirst(l);

		/*
		 * A full join is an optimization barrier: we can't associate into or
		 * out of it.  Hence, if it overlaps either LHS or RHS of the current
		 * rel, expand that side's min relset to cover the whole full join.
		 */
		if (otherinfo->jointype == JOIN_FULL)
		{
			if (bms_overlap(left_rels, otherinfo->syn_lefthand) ||
				bms_overlap(left_rels, otherinfo->syn_righthand))
			{
				min_lefthand = bms_add_members(min_lefthand,
											   otherinfo->syn_lefthand);
				min_lefthand = bms_add_members(min_lefthand,
											   otherinfo->syn_righthand);
			}
			if (bms_overlap(right_rels, otherinfo->syn_lefthand) ||
				bms_overlap(right_rels, otherinfo->syn_righthand))
			{
				min_righthand = bms_add_members(min_righthand,
												otherinfo->syn_lefthand);
				min_righthand = bms_add_members(min_righthand,
												otherinfo->syn_righthand);
			}
			/* Needn't do anything else with the full join */
			continue;
		}

		/*
		 * For a lower OJ in our LHS, if our join condition uses the lower
		 * join's RHS and is not strict for that rel, we must preserve the
		 * ordering of the two OJs, so add lower OJ's full syntactic relset to
		 * min_lefthand.  (We must use its full syntactic relset, not just its
		 * min_lefthand + min_righthand.  This is because there might be other
		 * OJs below this one that this one can commute with, but we cannot
		 * commute with them if we don't with this one.)  Also, if the current
		 * join is a semijoin, antijoin or lasj, we must preserve ordering
		 * regardless of strictness.
		 *
		 * Note: I believe we have to insist on being strict for at least one
		 * rel in the lower OJ's min_righthand, not its whole syn_righthand.
		 */
		if (bms_overlap(left_rels, otherinfo->syn_righthand))
		{
			if (bms_overlap(clause_relids, otherinfo->syn_righthand) &&
				(jointype == JOIN_SEMI || jointype == JOIN_ANTI ||
				 jointype == JOIN_LASJ_NOTIN ||
				 !bms_overlap(strict_relids, otherinfo->min_righthand)))
			{
				min_lefthand = bms_add_members(min_lefthand,
											   otherinfo->syn_lefthand);
				min_lefthand = bms_add_members(min_lefthand,
											   otherinfo->syn_righthand);
			}
		}

		/*
		 * For a lower OJ in our RHS, if our join condition does not use the
		 * lower join's RHS and the lower OJ's join condition is strict, we
		 * can interchange the ordering of the two OJs; otherwise we must add
		 * the lower OJ's full syntactic relset to min_righthand.
		 *
		 * Also, if our join condition does not use the lower join's LHS
		 * either, force the ordering to be preserved.  Otherwise we can end
		 * up with SpecialJoinInfos with identical min_righthands, which can
		 * confuse join_is_legal (see discussion in backend/optimizer/README).
		 *
		 * Also, we must preserve ordering anyway if either the current join
		 * or the lower OJ is either a semijoin or an antijoin.
		 *
		 * Here, we have to consider that "our join condition" includes any
		 * clauses that syntactically appeared above the lower OJ and below
		 * ours; those are equivalent to degenerate clauses in our OJ and must
		 * be treated as such.  Such clauses obviously can't reference our
		 * LHS, and they must be non-strict for the lower OJ's RHS (else
		 * reduce_outer_joins would have reduced the lower OJ to a plain
		 * join).  Hence the other ways in which we handle clauses within our
		 * join condition are not affected by them.  The net effect is
		 * therefore sufficiently represented by the delay_upper_joins flag
		 * saved for us by check_outerjoin_delay.
		 */
		if (bms_overlap(right_rels, otherinfo->syn_righthand))
		{
			if (bms_overlap(clause_relids, otherinfo->syn_righthand) ||
				!bms_overlap(clause_relids, otherinfo->min_lefthand) ||
				jointype == JOIN_SEMI ||
				jointype == JOIN_ANTI ||
				jointype == JOIN_LASJ_NOTIN ||
				otherinfo->jointype == JOIN_SEMI ||
				otherinfo->jointype == JOIN_ANTI ||
				otherinfo->jointype == JOIN_LASJ_NOTIN ||
				!otherinfo->lhs_strict || otherinfo->delay_upper_joins)
			{
				min_righthand = bms_add_members(min_righthand,
												otherinfo->syn_lefthand);
				min_righthand = bms_add_members(min_righthand,
												otherinfo->syn_righthand);
			}
		}
	}

	/*
	 * Examine PlaceHolderVars.  If a PHV is supposed to be evaluated within
	 * this join's nullable side, then ensure that min_righthand contains the
	 * full eval_at set of the PHV.  This ensures that the PHV actually can be
	 * evaluated within the RHS.  Note that this works only because we should
	 * already have determined the final eval_at level for any PHV
	 * syntactically within this join.
	 */
	foreach(l, root->placeholder_list)
	{
		PlaceHolderInfo *phinfo = (PlaceHolderInfo *) lfirst(l);
		Relids		ph_syn_level = phinfo->ph_var->phrels;

		/* Ignore placeholder if it didn't syntactically come from RHS */
		if (!bms_is_subset(ph_syn_level, right_rels))
			continue;

		/* Else, prevent join from being formed before we eval the PHV */
		min_righthand = bms_add_members(min_righthand, phinfo->ph_eval_at);
	}

	/*
	 * If we found nothing to put in min_lefthand, punt and make it the full
	 * LHS, to avoid having an empty min_lefthand which will confuse later
	 * processing. (We don't try to be smart about such cases, just correct.)
	 * Likewise for min_righthand.
	 */
	if (bms_is_empty(min_lefthand))
		min_lefthand = bms_copy(left_rels);
	if (bms_is_empty(min_righthand))
		min_righthand = bms_copy(right_rels);

	/* Now they'd better be nonempty */
	Assert(!bms_is_empty(min_lefthand));
	Assert(!bms_is_empty(min_righthand));
	/* Shouldn't overlap either */
	Assert(!bms_overlap(min_lefthand, min_righthand));

	sjinfo->min_lefthand = min_lefthand;
	sjinfo->min_righthand = min_righthand;

	return sjinfo;
}

/*
 * compute_semijoin_info
 *	  Fill semijoin-related fields of a new SpecialJoinInfo
 *
 * Note: this relies on only the jointype and syn_righthand fields of the
 * SpecialJoinInfo; the rest may not be set yet.
 */
static void
compute_semijoin_info(SpecialJoinInfo *sjinfo, List *clause)
{
	List	   *semi_operators;
	List	   *semi_rhs_exprs;
	bool		all_btree;
	bool		all_hash;
	ListCell   *lc;

	/* Initialize semijoin-related fields in case we can't unique-ify */
	sjinfo->semi_can_btree = false;
	sjinfo->semi_can_hash = false;
	sjinfo->semi_operators = NIL;
	sjinfo->semi_rhs_exprs = NIL;

	/* Nothing more to do if it's not a semijoin */
	if (sjinfo->jointype != JOIN_SEMI)
		return;

	/*
	 * Look to see whether the semijoin's join quals consist of AND'ed
	 * equality operators, with (only) RHS variables on only one side of each
	 * one.  If so, we can figure out how to enforce uniqueness for the RHS.
	 *
	 * Note that the input clause list is the list of quals that are
	 * *syntactically* associated with the semijoin, which in practice means
	 * the synthesized comparison list for an IN or the WHERE of an EXISTS.
	 * Particularly in the latter case, it might contain clauses that aren't
	 * *semantically* associated with the join, but refer to just one side or
	 * the other.  We can ignore such clauses here, as they will just drop
	 * down to be processed within one side or the other.  (It is okay to
	 * consider only the syntactically-associated clauses here because for a
	 * semijoin, no higher-level quals could refer to the RHS, and so there
	 * can be no other quals that are semantically associated with this join.
	 * We do things this way because it is useful to have the set of potential
	 * unique-ification expressions before we can extract the list of quals
	 * that are actually semantically associated with the particular join.)
	 *
	 * Note that the semi_operators list consists of the joinqual operators
	 * themselves (but commuted if needed to put the RHS value on the right).
	 * These could be cross-type operators, in which case the operator
	 * actually needed for uniqueness is a related single-type operator. We
	 * assume here that that operator will be available from the btree or hash
	 * opclass when the time comes ... if not, create_unique_plan() will fail.
	 */
	semi_operators = NIL;
	semi_rhs_exprs = NIL;
	all_btree = true;
	all_hash = enable_hashagg;	/* don't consider hash if not enabled */
	foreach(lc, clause)
	{
		OpExpr	   *op = (OpExpr *) lfirst(lc);
		Oid			opno;
		Node	   *left_expr;
		Node	   *right_expr;
		Relids		left_varnos;
		Relids		right_varnos;
		Relids		all_varnos;
		Oid			opinputtype;

		/* Is it a binary opclause? */
		if (!IsA(op, OpExpr) ||
			list_length(op->args) != 2)
		{
			/* No, but does it reference both sides? */
			all_varnos = pull_varnos((Node *) op);
			if (!bms_overlap(all_varnos, sjinfo->syn_righthand) ||
				bms_is_subset(all_varnos, sjinfo->syn_righthand))
			{
				/*
				 * Clause refers to only one rel, so ignore it --- unless it
				 * contains volatile functions, in which case we'd better
				 * punt.
				 */
				if (contain_volatile_functions((Node *) op))
					return;
				continue;
			}
			/* Non-operator clause referencing both sides, must punt */
			return;
		}

		/* Extract data from binary opclause */
		opno = op->opno;
		left_expr = linitial(op->args);
		right_expr = lsecond(op->args);
		left_varnos = pull_varnos(left_expr);
		right_varnos = pull_varnos(right_expr);
		all_varnos = bms_union(left_varnos, right_varnos);
		opinputtype = exprType(left_expr);

		/* Does it reference both sides? */
		if (!bms_overlap(all_varnos, sjinfo->syn_righthand) ||
			bms_is_subset(all_varnos, sjinfo->syn_righthand))
		{
			/*
			 * Clause refers to only one rel, so ignore it --- unless it
			 * contains volatile functions, in which case we'd better punt.
			 */
			if (contain_volatile_functions((Node *) op))
				return;
			continue;
		}

		/* check rel membership of arguments */
		if (!bms_is_empty(right_varnos) &&
			bms_is_subset(right_varnos, sjinfo->syn_righthand) &&
			!bms_overlap(left_varnos, sjinfo->syn_righthand))
		{
			/* typical case, right_expr is RHS variable */
		}
		else if (!bms_is_empty(left_varnos) &&
				 bms_is_subset(left_varnos, sjinfo->syn_righthand) &&
				 !bms_overlap(right_varnos, sjinfo->syn_righthand))
		{
			/* flipped case, left_expr is RHS variable */
			opno = get_commutator(opno);
			if (!OidIsValid(opno))
				return;
			right_expr = left_expr;
		}
		else
		{
			/* mixed membership of args, punt */
			return;
		}

		/* all operators must be btree equality or hash equality */
		if (all_btree)
		{
			/* oprcanmerge is considered a hint... */
			if (!op_mergejoinable(opno, opinputtype) ||
				get_mergejoin_opfamilies(opno) == NIL)
				all_btree = false;
		}
		if (all_hash)
		{
			/* ... but oprcanhash had better be correct */
			if (!op_hashjoinable(opno, opinputtype))
				all_hash = false;
		}
		if (!(all_btree || all_hash))
			return;

		/* so far so good, keep building lists */
		semi_operators = lappend_oid(semi_operators, opno);
		semi_rhs_exprs = lappend(semi_rhs_exprs, copyObject(right_expr));
	}

	/* Punt if we didn't find at least one column to unique-ify */
	if (semi_rhs_exprs == NIL)
		return;

	/*
	 * The expressions we'd need to unique-ify mustn't be volatile.
	 */
	if (contain_volatile_functions((Node *) semi_rhs_exprs))
		return;

	/*
	 * If we get here, we can unique-ify the semijoin's RHS using at least one
	 * of sorting and hashing.  Save the information about how to do that.
	 */
	sjinfo->semi_can_btree = all_btree;
	sjinfo->semi_can_hash = all_hash;
	sjinfo->semi_operators = semi_operators;
	sjinfo->semi_rhs_exprs = semi_rhs_exprs;
}


/*****************************************************************************
 *
 *	  QUALIFICATIONS
 *
 *****************************************************************************/

/*
 * distribute_qual_to_rels
 *	  Add clause information to either the baserestrictinfo or joininfo list
 *	  (depending on whether the clause is a join) of each base relation
 *	  mentioned in the clause.  A RestrictInfo node is created and added to
 *	  the appropriate list for each rel.  Alternatively, if the clause uses a
 *	  mergejoinable operator and is not delayed by outer-join rules, enter
 *	  the left- and right-side expressions into the query's list of
 *	  EquivalenceClasses.  Alternatively, if the clause needs to be treated
 *	  as belonging to a higher join level, just add it to postponed_qual_list.
 *
 * 'clause': the qual clause to be distributed
 * 'is_deduced': true if the qual came from implied-equality deduction
 * 'below_outer_join': true if the qual is from a JOIN/ON that is below the
 *		nullable side of a higher-level outer join
 * 'jointype': type of join the qual is from (JOIN_INNER for a WHERE clause)
 * 'security_level': security_level to assign to the qual
 * 'qualscope': set of baserels the qual's syntactic scope covers
 * 'ojscope': NULL if not an outer-join qual, else the minimum set of baserels
 *		needed to form this join
 * 'outerjoin_nonnullable': NULL if not an outer-join qual, else the set of
 *		baserels appearing on the outer (nonnullable) side of the join
 *		(for FULL JOIN this includes both sides of the join, and must in fact
 *		equal qualscope)
 * 'deduced_nullable_relids': if is_deduced is true, the nullable relids to
 *		impute to the clause; otherwise NULL
 * 'postponed_qual_list': list of PostponedQual structs, which we can add
 *		this qual to if it turns out to belong to a higher join level.
 *		Can be NULL if caller knows postponement is impossible.
 *
 * 'qualscope' identifies what level of JOIN the qual came from syntactically.
 * 'ojscope' is needed if we decide to force the qual up to the outer-join
 * level, which will be ojscope not necessarily qualscope.
 *
 * In normal use (when is_deduced is false), at the time this is called,
 * root->join_info_list must contain entries for all and only those special
 * joins that are syntactically below this qual.  But when is_deduced is true,
 * we are adding new deduced clauses after completion of deconstruct_jointree,
 * so it cannot be assumed that root->join_info_list has anything to do with
 * qual placement.
 */
static void
distribute_qual_to_rels(PlannerInfo *root, Node *clause,
						bool is_deduced,
						bool below_outer_join,
						JoinType jointype,
						Index security_level,
						Relids qualscope,
						Relids ojscope,
						Relids outerjoin_nonnullable,
						Relids deduced_nullable_relids,
						List **postponed_qual_list)
{
	Relids		relids;
	bool		is_pushed_down;
	bool		outerjoin_delayed;
	bool		pseudoconstant = false;
	bool		maybe_equivalence;
	bool		maybe_outer_join;
	Relids		nullable_relids;
	RestrictInfo *restrictinfo;

	/*
	 * Retrieve all relids mentioned within the clause.
	 */
	relids = pull_varnos(clause);

	/*
	 * In ordinary SQL, a WHERE or JOIN/ON clause can't reference any rels
	 * that aren't within its syntactic scope; however, if we pulled up a
	 * LATERAL subquery then we might find such references in quals that have
	 * been pulled up.  We need to treat such quals as belonging to the join
	 * level that includes every rel they reference.  Although we could make
	 * pull_up_subqueries() place such quals correctly to begin with, it's
	 * easier to handle it here.  When we find a clause that contains Vars
	 * outside its syntactic scope, we add it to the postponed-quals list, and
	 * process it once we've recursed back up to the appropriate join level.
	 */
	if (!bms_is_subset(relids, qualscope))
	{
		PostponedQual *pq = (PostponedQual *) palloc(sizeof(PostponedQual));

		Assert(root->hasLateralRTEs);	/* shouldn't happen otherwise */
		Assert(jointype == JOIN_INNER); /* mustn't postpone past outer join */
		Assert(!is_deduced);	/* shouldn't be deduced, either */
		pq->qual = clause;
		pq->relids = relids;
		*postponed_qual_list = lappend(*postponed_qual_list, pq);
		return;
	}

	/*
	 * If it's an outer-join clause, also check that relids is a subset of
	 * ojscope.  (This should not fail if the syntactic scope check passed.)
	 */
	if (ojscope && !bms_is_subset(relids, ojscope))
		elog(ERROR, "JOIN qualification cannot refer to other relations");

	/*
	 * If the clause is variable-free, our normal heuristic for pushing it
	 * down to just the mentioned rels doesn't work, because there are none.
	 *
	 * If the clause is an outer-join clause, we must force it to the OJ's
	 * semantic level to preserve semantics.
	 *
	 * Otherwise, when the clause contains volatile functions, we force it to
	 * be evaluated at its original syntactic level.  This preserves the
	 * expected semantics.
	 *
	 * When the clause contains no volatile functions either, it is actually a
	 * pseudoconstant clause that will not change value during any one
	 * execution of the plan, and hence can be used as a one-time qual in a
	 * gating Result plan node.  We put such a clause into the regular
	 * RestrictInfo lists for the moment, but eventually createplan.c will
	 * pull it out and make a gating Result node immediately above whatever
	 * plan node the pseudoconstant clause is assigned to.  It's usually best
	 * to put a gating node as high in the plan tree as possible. If we are
	 * not below an outer join, we can actually push the pseudoconstant qual
	 * all the way to the top of the tree.  If we are below an outer join, we
	 * leave the qual at its original syntactic level (we could push it up to
	 * just below the outer join, but that seems more complex than it's
	 * worth).
	 */
	if (bms_is_empty(relids))
	{
		if (ojscope)
		{
			/* clause is attached to outer join, eval it there */
			relids = bms_copy(ojscope);
			/* mustn't use as gating qual, so don't mark pseudoconstant */
		}
		else
		{
			/* eval at original syntactic level */
			relids = bms_copy(qualscope);
			if (!contain_volatile_functions(clause))
			{
				/* mark as gating qual */
				pseudoconstant = true;
				/* tell createplan.c to check for gating quals */
				root->hasPseudoConstantQuals = true;
				/* if not below outer join, push it to top of tree */
				if (!below_outer_join)
				{
					relids =
						get_relids_in_jointree((Node *) root->parse->jointree,
											   false);
					qualscope = bms_copy(relids);
				}
			}
		}
	}

	/*----------
	 * Check to see if clause application must be delayed by outer-join
	 * considerations.
	 *
	 * A word about is_pushed_down: we mark the qual as "pushed down" if
	 * it is (potentially) applicable at a level different from its original
	 * syntactic level.  This flag is used to distinguish OUTER JOIN ON quals
	 * from other quals pushed down to the same joinrel.  The rules are:
	 *		WHERE quals and INNER JOIN quals: is_pushed_down = true.
	 *		Non-degenerate OUTER JOIN quals: is_pushed_down = false.
	 *		Degenerate OUTER JOIN quals: is_pushed_down = true.
	 * A "degenerate" OUTER JOIN qual is one that doesn't mention the
	 * non-nullable side, and hence can be pushed down into the nullable side
	 * without changing the join result.  It is correct to treat it as a
	 * regular filter condition at the level where it is evaluated.
	 *
	 * Note: it is not immediately obvious that a simple boolean is enough
	 * for this: if for some reason we were to attach a degenerate qual to
	 * its original join level, it would need to be treated as an outer join
	 * qual there.  However, this cannot happen, because all the rels the
	 * clause mentions must be in the outer join's min_righthand, therefore
	 * the join it needs must be formed before the outer join; and we always
	 * attach quals to the lowest level where they can be evaluated.  But
	 * if we were ever to re-introduce a mechanism for delaying evaluation
	 * of "expensive" quals, this area would need work.
	 *
	 * Note: generally, use of is_pushed_down has to go through the macro
	 * RINFO_IS_PUSHED_DOWN, because that flag alone is not always sufficient
	 * to tell whether a clause must be treated as pushed-down in context.
	 * This seems like another reason why it should perhaps be rethought.
	 *----------
	 */
	if (is_deduced)
	{
		/*
		 * If the qual came from implied-equality deduction, it should not be
		 * outerjoin-delayed, else deducer blew it.  But we can't check this
		 * because the join_info_list may now contain OJs above where the qual
		 * belongs.  For the same reason, we must rely on caller to supply the
		 * correct nullable_relids set.
		 */
		Assert(!ojscope);
		is_pushed_down = true;
		outerjoin_delayed = false;
		nullable_relids = deduced_nullable_relids;
		/* Don't feed it back for more deductions */
		maybe_equivalence = false;
		maybe_outer_join = false;
	}
	else if (bms_overlap(relids, outerjoin_nonnullable))
	{
		/*
		 * The qual is attached to an outer join and mentions (some of the)
		 * rels on the nonnullable side, so it's not degenerate.
		 *
		 * We can't use such a clause to deduce equivalence (the left and
		 * right sides might be unequal above the join because one of them has
		 * gone to NULL) ... but we might be able to use it for more limited
		 * deductions, if it is mergejoinable.  So consider adding it to the
		 * lists of set-aside outer-join clauses.
		 */
		is_pushed_down = false;
		maybe_equivalence = false;
		maybe_outer_join = true;

		/* Check to see if must be delayed by lower outer join */
		outerjoin_delayed = check_outerjoin_delay(root,
												  &relids,
												  &nullable_relids,
												  false);

		/*
		 * Now force the qual to be evaluated exactly at the level of joining
		 * corresponding to the outer join.  We cannot let it get pushed down
		 * into the nonnullable side, since then we'd produce no output rows,
		 * rather than the intended single null-extended row, for any
		 * nonnullable-side rows failing the qual.
		 *
		 * (Do this step after calling check_outerjoin_delay, because that
		 * trashes relids.)
		 */
		Assert(ojscope);
		relids = ojscope;
		Assert(!pseudoconstant);
	}
	else
	{
		/*
		 * Normal qual clause or degenerate outer-join clause.  Either way, we
		 * can mark it as pushed-down.
		 */
		is_pushed_down = true;

		/* Check to see if must be delayed by lower outer join */
		outerjoin_delayed = check_outerjoin_delay(root,
												  &relids,
												  &nullable_relids,
												  true);

		if (outerjoin_delayed)
		{
			/* Should still be a subset of current scope ... */
			Assert(root->hasLateralRTEs || bms_is_subset(relids, qualscope));
			Assert(ojscope == NULL || bms_is_subset(relids, ojscope));

			/*
			 * Because application of the qual will be delayed by outer join,
			 * we mustn't assume its vars are equal everywhere.
			 */
			maybe_equivalence = false;

			/*
			 * It's possible that this is an IS NULL clause that's redundant
			 * with a lower antijoin; if so we can just discard it.  We need
			 * not test in any of the other cases, because this will only be
			 * possible for pushed-down, delayed clauses.
			 */
			if (check_redundant_nullability_qual(root, clause))
				return;
		}
		else
		{
			/*
			 * Qual is not delayed by any lower outer-join restriction, so we
			 * can consider feeding it to the equivalence machinery. However,
			 * if it's itself within an outer-join clause, treat it as though
			 * it appeared below that outer join (note that we can only get
			 * here when the clause references only nullable-side rels).
			 */
			maybe_equivalence = true;
			if (outerjoin_nonnullable != NULL)
				below_outer_join = true;
		}

		/*
		 * Since it doesn't mention the LHS, it's certainly not useful as a
		 * set-aside OJ clause, even if it's in an OJ.
		 */
		maybe_outer_join = false;
	}

	/*
	 * Build the RestrictInfo node itself.
	 */
	restrictinfo = make_restrictinfo((Expr *) clause,
									 is_pushed_down,
									 outerjoin_delayed,
									 pseudoconstant,
									 security_level,
									 relids,
									 outerjoin_nonnullable,
									 nullable_relids);

	/*
	 * If it's a join clause (either naturally, or because delayed by
	 * outer-join rules), add vars used in the clause to targetlists of their
	 * relations, so that they will be emitted by the plan nodes that scan
	 * those relations (else they won't be available at the join node!).
	 *
	 * Note: if the clause gets absorbed into an EquivalenceClass then this
	 * may be unnecessary, but for now we have to do it to cover the case
	 * where the EC becomes ec_broken and we end up reinserting the original
	 * clauses into the plan.
	 */
	if (bms_membership(relids) == BMS_MULTIPLE)
	{
		List	   *vars = pull_var_clause(clause,
										   PVC_RECURSE_AGGREGATES |
										   PVC_RECURSE_WINDOWFUNCS |
										   PVC_INCLUDE_PLACEHOLDERS);

		add_vars_to_targetlist(root, vars, relids, false);
		list_free(vars);
	}

	/*
	 * We check "mergejoinability" of every clause, not only join clauses,
	 * because we want to know about equivalences between vars of the same
	 * relation, or between vars and consts.
	 */
	check_mergejoinable(restrictinfo);

	/*
	 * If it is a true equivalence clause, send it to the EquivalenceClass
	 * machinery.  We do *not* attach it directly to any restriction or join
	 * lists.  The EC code will propagate it to the appropriate places later.
	 *
	 * If the clause has a mergejoinable operator and is not
	 * outerjoin-delayed, yet isn't an equivalence because it is an outer-join
	 * clause, the EC code may yet be able to do something with it.  We add it
	 * to appropriate lists for further consideration later.  Specifically:
	 *
	 * If it is a left or right outer-join qualification that relates the two
	 * sides of the outer join (no funny business like leftvar1 = leftvar2 +
	 * rightvar), we add it to root->left_join_clauses or
	 * root->right_join_clauses according to which side the nonnullable
	 * variable appears on.
	 *
	 * If it is a full outer-join qualification, we add it to
	 * root->full_join_clauses.  (Ideally we'd discard cases that aren't
	 * leftvar = rightvar, as we do for left/right joins, but this routine
	 * doesn't have the info needed to do that; and the current usage of the
	 * full_join_clauses list doesn't require that, so it's not currently
	 * worth complicating this routine's API to make it possible.)
	 *
	 * If none of the above hold, pass it off to
	 * distribute_restrictinfo_to_rels().
	 *
	 * In all cases, it's important to initialize the left_ec and right_ec
	 * fields of a mergejoinable clause, so that all possibly mergejoinable
	 * expressions have representations in EquivalenceClasses.  If
	 * process_equivalence is successful, it will take care of that;
	 * otherwise, we have to call initialize_mergeclause_eclasses to do it.
	 */
	if (restrictinfo->mergeopfamilies)
	{
		if (maybe_equivalence)
		{
			if (check_equivalence_delay(root, restrictinfo) &&
				process_equivalence(root, &restrictinfo, below_outer_join))
				return;
			/* EC rejected it, so set left_ec/right_ec the hard way ... */
			if (restrictinfo->mergeopfamilies)	/* EC might have changed this */
				initialize_mergeclause_eclasses(root, restrictinfo);
			/* ... and fall through to distribute_restrictinfo_to_rels */
		}
		else if (maybe_outer_join && restrictinfo->can_join)
		{
			/* we need to set up left_ec/right_ec the hard way */
			initialize_mergeclause_eclasses(root, restrictinfo);
			/* now see if it should go to any outer-join lists */
			if (bms_is_subset(restrictinfo->left_relids,
							  outerjoin_nonnullable) &&
				!bms_overlap(restrictinfo->right_relids,
							 outerjoin_nonnullable))
			{
				/* we have outervar = innervar */
				root->left_join_clauses = lappend(root->left_join_clauses,
												  restrictinfo);
				return;
			}
			if (bms_is_subset(restrictinfo->right_relids,
							  outerjoin_nonnullable) &&
				!bms_overlap(restrictinfo->left_relids,
							 outerjoin_nonnullable))
			{
				/* we have innervar = outervar */
				root->right_join_clauses = lappend(root->right_join_clauses,
												   restrictinfo);
				return;
			}
			if (jointype == JOIN_FULL)
			{
				/* FULL JOIN (above tests cannot match in this case) */
				root->full_join_clauses = lappend(root->full_join_clauses,
												  restrictinfo);
				return;
			}
			/* nope, so fall through to distribute_restrictinfo_to_rels */
		}
		else
		{
			/* we still need to set up left_ec/right_ec */
			initialize_mergeclause_eclasses(root, restrictinfo);
		}
	}

	/* No EC special case applies, so push it into the clause lists */
	distribute_restrictinfo_to_rels(root, restrictinfo);

	/*
	 * The predicate propagation code (gen_implied_quals()) might be able to
	 * derive other clauses from this, though, so remember this qual for later.
	 * (We cannot do predicate propagation yet, because we haven't built all
	 * the equivalence classes yet.)
	 * We do not consider it if it is an outer-join qual.
	 */
	if (outerjoin_nonnullable == NULL)
		root->non_eq_clauses = lappend(root->non_eq_clauses, restrictinfo);
}

/*
 * check_outerjoin_delay
 *		Detect whether a qual referencing the given relids must be delayed
 *		in application due to the presence of a lower outer join, and/or
 *		may force extra delay of higher-level outer joins.
 *
 * If the qual must be delayed, add relids to *relids_p to reflect the lowest
 * safe level for evaluating the qual, and return true.  Any extra delay for
 * higher-level joins is reflected by setting delay_upper_joins to true in
 * SpecialJoinInfo structs.  We also compute nullable_relids, the set of
 * referenced relids that are nullable by lower outer joins (note that this
 * can be nonempty even for a non-delayed qual).
 *
 * For an is_pushed_down qual, we can evaluate the qual as soon as (1) we have
 * all the rels it mentions, and (2) we are at or above any outer joins that
 * can null any of these rels and are below the syntactic location of the
 * given qual.  We must enforce (2) because pushing down such a clause below
 * the OJ might cause the OJ to emit null-extended rows that should not have
 * been formed, or that should have been rejected by the clause.  (This is
 * only an issue for non-strict quals, since if we can prove a qual mentioning
 * only nullable rels is strict, we'd have reduced the outer join to an inner
 * join in reduce_outer_joins().)
 *
 * To enforce (2), scan the join_info_list and merge the required-relid sets of
 * any such OJs into the clause's own reference list.  At the time we are
 * called, the join_info_list contains only outer joins below this qual.  We
 * have to repeat the scan until no new relids get added; this ensures that
 * the qual is suitably delayed regardless of the order in which OJs get
 * executed.  As an example, if we have one OJ with LHS=A, RHS=B, and one with
 * LHS=B, RHS=C, it is implied that these can be done in either order; if the
 * B/C join is done first then the join to A can null C, so a qual actually
 * mentioning only C cannot be applied below the join to A.
 *
 * For a non-pushed-down qual, this isn't going to determine where we place the
 * qual, but we need to determine outerjoin_delayed and nullable_relids anyway
 * for use later in the planning process.
 *
 * Lastly, a pushed-down qual that references the nullable side of any current
 * join_info_list member and has to be evaluated above that OJ (because its
 * required relids overlap the LHS too) causes that OJ's delay_upper_joins
 * flag to be set true.  This will prevent any higher-level OJs from
 * being interchanged with that OJ, which would result in not having any
 * correct place to evaluate the qual.  (The case we care about here is a
 * sub-select WHERE clause within the RHS of some outer join.  The WHERE
 * clause must effectively be treated as a degenerate clause of that outer
 * join's condition.  Rather than trying to match such clauses with joins
 * directly, we set delay_upper_joins here, and when the upper outer join
 * is processed by make_outerjoininfo, it will refrain from allowing the
 * two OJs to commute.)
 */
static bool
check_outerjoin_delay(PlannerInfo *root,
					  Relids *relids_p, /* in/out parameter */
					  Relids *nullable_relids_p,	/* output parameter */
					  bool is_pushed_down)
{
	Relids		relids;
	Relids		nullable_relids;
	bool		outerjoin_delayed;
	bool		found_some;

	/* fast path if no special joins */
	if (root->join_info_list == NIL)
	{
		*nullable_relids_p = NULL;
		return false;
	}

	/* must copy relids because we need the original value at the end */
	relids = bms_copy(*relids_p);
	nullable_relids = NULL;
	outerjoin_delayed = false;
	do
	{
		ListCell   *l;

		found_some = false;
		foreach(l, root->join_info_list)
		{
			SpecialJoinInfo *sjinfo = (SpecialJoinInfo *) lfirst(l);

			/* do we reference any nullable rels of this OJ? */
			if (bms_overlap(relids, sjinfo->min_righthand) ||
				(sjinfo->jointype == JOIN_FULL &&
				 bms_overlap(relids, sjinfo->min_lefthand)))
			{
				/* yes; have we included all its rels in relids? */
				if (!bms_is_subset(sjinfo->min_lefthand, relids) ||
					!bms_is_subset(sjinfo->min_righthand, relids))
				{
					/* no, so add them in */
					relids = bms_add_members(relids, sjinfo->min_lefthand);
					relids = bms_add_members(relids, sjinfo->min_righthand);
					outerjoin_delayed = true;
					/* we'll need another iteration */
					found_some = true;
				}
				/* track all the nullable rels of relevant OJs */
				nullable_relids = bms_add_members(nullable_relids,
												  sjinfo->min_righthand);
				if (sjinfo->jointype == JOIN_FULL)
					nullable_relids = bms_add_members(nullable_relids,
													  sjinfo->min_lefthand);
				/* set delay_upper_joins if needed */
				if (is_pushed_down && sjinfo->jointype != JOIN_FULL &&
					bms_overlap(relids, sjinfo->min_lefthand))
					sjinfo->delay_upper_joins = true;
			}
		}
	} while (found_some);

	/* identify just the actually-referenced nullable rels */
	nullable_relids = bms_int_members(nullable_relids, *relids_p);

	/* replace *relids_p, and return nullable_relids */
	bms_free(*relids_p);
	*relids_p = relids;
	*nullable_relids_p = nullable_relids;
	return outerjoin_delayed;
}

/*
 * check_equivalence_delay
 *		Detect whether a potential equivalence clause is rendered unsafe
 *		by outer-join-delay considerations.  Return true if it's safe.
 *
 * The initial tests in distribute_qual_to_rels will consider a mergejoinable
 * clause to be a potential equivalence clause if it is not outerjoin_delayed.
 * But since the point of equivalence processing is that we will recombine the
 * two sides of the clause with others, we have to check that each side
 * satisfies the not-outerjoin_delayed condition on its own; otherwise it might
 * not be safe to evaluate everywhere we could place a derived equivalence
 * condition.
 */
static bool
check_equivalence_delay(PlannerInfo *root,
						RestrictInfo *restrictinfo)
{
	Relids		relids;
	Relids		nullable_relids;

	/* fast path if no special joins */
	if (root->join_info_list == NIL)
		return true;

	/* must copy restrictinfo's relids to avoid changing it */
	relids = bms_copy(restrictinfo->left_relids);
	/* check left side does not need delay */
	if (check_outerjoin_delay(root, &relids, &nullable_relids, true))
		return false;

	/* and similarly for the right side */
	relids = bms_copy(restrictinfo->right_relids);
	if (check_outerjoin_delay(root, &relids, &nullable_relids, true))
		return false;

	return true;
}

/*
 * check_redundant_nullability_qual
 *	  Check to see if the qual is an IS NULL qual that is redundant with
 *	  a lower JOIN_ANTI join.
 *
 * We want to suppress redundant IS NULL quals, not so much to save cycles
 * as to avoid generating bogus selectivity estimates for them.  So if
 * redundancy is detected here, distribute_qual_to_rels() just throws away
 * the qual.
 */
static bool
check_redundant_nullability_qual(PlannerInfo *root, Node *clause)
{
	Var		   *forced_null_var;
	Index		forced_null_rel;
	ListCell   *lc;

	/* Check for IS NULL, and identify the Var forced to NULL */
	forced_null_var = find_forced_null_var(clause);
	if (forced_null_var == NULL)
		return false;
	forced_null_rel = forced_null_var->varno;

	/*
	 * If the Var comes from the nullable side of a lower antijoin, the IS
	 * NULL condition is necessarily true.
	 */
	foreach(lc, root->join_info_list)
	{
		SpecialJoinInfo *sjinfo = (SpecialJoinInfo *) lfirst(lc);

		if (sjinfo->jointype == JOIN_ANTI &&
			bms_is_member(forced_null_rel, sjinfo->syn_righthand))
			return true;
	}

	return false;
}

static bool
rel_need_to_separate_outer_query_restrictinfos(PlannerInfo *root, RelOptInfo *rel)
{
	switch (rel->rtekind)
	{
		case RTE_RELATION:
			return GpPolicyIsPartitioned(rel->cdbpolicy) ||
				GpPolicyIsReplicated(rel->cdbpolicy);

		case RTE_SUBQUERY:
			return true;

		case RTE_FUNCTION:
			/* XXX: depends on EXECUTE ON directive */
			return false;

		case RTE_VALUES:
			return false;

		case RTE_TABLEFUNCTION:
			/* no correlated subqueries are allowed in a tablefunctions. So not sure
			 * if this can happen */
			return true;

		case RTE_CTE:
			return true;

		case RTE_VOID:
		case RTE_JOIN:
		default:
			/* shouldn't happen */
			elog(ERROR, "unexpected RTE kind %d", rel->rtekind);
	}
}

/*
 * distribute_restrictinfo_to_rels
 *	  Push a completed RestrictInfo into the proper restriction or join
 *	  clause list(s).
 *
 * This is the last step of distribute_qual_to_rels() for ordinary qual
 * clauses.  Clauses that are interesting for equivalence-class processing
 * are diverted to the EC machinery, but may ultimately get fed back here.
 */
void
distribute_restrictinfo_to_rels(PlannerInfo *root,
								RestrictInfo *restrictinfo)
{
	Relids		relids = restrictinfo->required_relids;
	RelOptInfo *rel;

	if (contains_outer_params((Node *) restrictinfo->clause, root))
		restrictinfo->contain_outer_query_references = true;

	switch (bms_membership(relids))
	{
		case BMS_SINGLETON:

			/*
			 * There is only one relation participating in the clause, so it
			 * is a restriction clause for that relation.
			 */
			rel = find_base_rel(root, bms_singleton_member(relids));

			/* Add clause to rel's restriction list */
<<<<<<< HEAD
			if (restrictinfo->contain_outer_query_references &&
				rel_need_to_separate_outer_query_restrictinfos(root, rel))
			{
				List	   *vars = pull_var_clause((Node *) restrictinfo->clause,
												   PVC_RECURSE_AGGREGATES |
												   PVC_RECURSE_PLACEHOLDERS);

				add_vars_to_targetlist_x(root, vars, relids,
										 false, /* create_new_ph */
										 true /* force */);
				list_free(vars);

				rel->upperrestrictinfo = lappend(rel->upperrestrictinfo,
												 restrictinfo);
			}
			else
				rel->baserestrictinfo = lappend(rel->baserestrictinfo,
												restrictinfo);
=======
			rel->baserestrictinfo = lappend(rel->baserestrictinfo,
											restrictinfo);
			/* Update security level info */
			rel->baserestrict_min_security = Min(rel->baserestrict_min_security,
												 restrictinfo->security_level);
>>>>>>> 9e1c9f95
			break;
		case BMS_MULTIPLE:

			/*
			 * The clause is a join clause, since there is more than one rel
			 * in its relid set.
			 */

			/*
			 * Check for hashjoinable operators.  (We don't bother setting the
			 * hashjoin info except in true join clauses.)
			 */
			check_hashjoinable(restrictinfo);

			/*
			 * Add clause to the join lists of all the relevant relations.
			 */
			add_join_clause_to_rels(root, restrictinfo, relids);
			break;
		default:

			/*
			 * clause references no rels, and therefore we have no place to
			 * attach it.  Shouldn't get here if callers are working properly.
			 */
			elog(ERROR, "cannot cope with variable-free clause");
			break;
	}
}

/*
 * process_implied_equality
 *	  Create a restrictinfo item that says "item1 op item2", and push it
 *	  into the appropriate lists.  (In practice opno is always a btree
 *	  equality operator.)
 *
 * "qualscope" is the nominal syntactic level to impute to the restrictinfo.
 * This must contain at least all the rels used in the expressions, but it
 * is used only to set the qual application level when both exprs are
 * variable-free.  Otherwise the qual is applied at the lowest join level
 * that provides all its variables.
 *
 * "nullable_relids" is the set of relids used in the expressions that are
 * potentially nullable below the expressions.  (This has to be supplied by
 * caller because this function is used after deconstruct_jointree, so we
 * don't have knowledge of where the clause items came from.)
 *
 * "security_level" is the security level to assign to the new restrictinfo.
 *
 * "both_const" indicates whether both items are known pseudo-constant;
 * in this case it is worth applying eval_const_expressions() in case we
 * can produce constant TRUE or constant FALSE.  (Otherwise it's not,
 * because the expressions went through eval_const_expressions already.)
 *
 * Note: this function will copy item1 and item2, but it is caller's
 * responsibility to make sure that the Relids parameters are fresh copies
 * not shared with other uses.
 *
 * This is currently used only when an EquivalenceClass is found to
 * contain pseudoconstants.  See path/pathkeys.c for more details.
 */
void
process_implied_equality(PlannerInfo *root,
						 Oid opno,
						 Oid collation,
						 Expr *item1,
						 Expr *item2,
						 Relids qualscope,
						 Relids nullable_relids,
						 Index security_level,
						 bool below_outer_join,
						 bool both_const)
{
	Expr	   *clause;

	/*
	 * Build the new clause.  Copy to ensure it shares no substructure with
	 * original (this is necessary in case there are subselects in there...)
	 */
	clause = make_opclause(opno,
						   BOOLOID, /* opresulttype */
						   false,	/* opretset */
						   copyObject(item1),
						   copyObject(item2),
						   InvalidOid,
						   collation);

	/* If both constant, try to reduce to a boolean constant. */
	if (both_const)
	{
		clause = (Expr *) eval_const_expressions(root, (Node *) clause);

		/* If we produced const TRUE, just drop the clause */
		if (clause && IsA(clause, Const))
		{
			Const	   *cclause = (Const *) clause;

			Assert(cclause->consttype == BOOLOID);
			if (!cclause->constisnull && DatumGetBool(cclause->constvalue))
				return;
		}
	}

	/*
	 * Push the new clause into all the appropriate restrictinfo lists.
	 */
	distribute_qual_to_rels(root, (Node *) clause,
							true, below_outer_join, JOIN_INNER,
							security_level,
							qualscope, NULL, NULL, nullable_relids,
							NULL);
}

/*
 * build_implied_join_equality --- build a RestrictInfo for a derived equality
 *
 * This overlaps the functionality of process_implied_equality(), but we
 * must return the RestrictInfo, not push it into the joininfo tree.
 *
 * Note: this function will copy item1 and item2, but it is caller's
 * responsibility to make sure that the Relids parameters are fresh copies
 * not shared with other uses.
 *
 * Note: we do not do initialize_mergeclause_eclasses() here.  It is
 * caller's responsibility that left_ec/right_ec be set as necessary.
 */
RestrictInfo *
build_implied_join_equality(Oid opno,
							Oid collation,
							Expr *item1,
							Expr *item2,
							Relids qualscope,
							Relids nullable_relids,
							Index security_level)
{
	RestrictInfo *restrictinfo;
	Expr	   *clause;

	/*
	 * Build the new clause.  Copy to ensure it shares no substructure with
	 * original (this is necessary in case there are subselects in there...)
	 */
	clause = make_opclause(opno,
						   BOOLOID, /* opresulttype */
						   false,	/* opretset */
						   copyObject(item1),
						   copyObject(item2),
						   InvalidOid,
						   collation);

	/*
	 * Build the RestrictInfo node itself.
	 */
	restrictinfo = make_restrictinfo(clause,
<<<<<<< HEAD
									 true,		/* is_pushed_down */
									 false,		/* outerjoin_delayed */
									 false,		/* pseudoconstant */
									 qualscope,	/* required_relids */
									 NULL,		/* outer_relids */
=======
									 true,	/* is_pushed_down */
									 false, /* outerjoin_delayed */
									 false, /* pseudoconstant */
									 security_level,	/* security_level */
									 qualscope, /* required_relids */
									 NULL,	/* outer_relids */
>>>>>>> 9e1c9f95
									 nullable_relids);	/* nullable_relids */

	/* Set mergejoinability/hashjoinability flags */
	check_mergejoinable(restrictinfo);
	check_hashjoinable(restrictinfo);

	return restrictinfo;
}


/*
 * match_foreign_keys_to_quals
 *		Match foreign-key constraints to equivalence classes and join quals
 *
 * The idea here is to see which query join conditions match equality
 * constraints of a foreign-key relationship.  For such join conditions,
 * we can use the FK semantics to make selectivity estimates that are more
 * reliable than estimating from statistics, especially for multiple-column
 * FKs, where the normal assumption of independent conditions tends to fail.
 *
 * In this function we annotate the ForeignKeyOptInfos in root->fkey_list
 * with info about which eclasses and join qual clauses they match, and
 * discard any ForeignKeyOptInfos that are irrelevant for the query.
 */
void
match_foreign_keys_to_quals(PlannerInfo *root)
{
	List	   *newlist = NIL;
	ListCell   *lc;

	foreach(lc, root->fkey_list)
	{
		ForeignKeyOptInfo *fkinfo = (ForeignKeyOptInfo *) lfirst(lc);
		RelOptInfo *con_rel;
		RelOptInfo *ref_rel;
		int			colno;

		/*
		 * Either relid might identify a rel that is in the query's rtable but
		 * isn't referenced by the jointree so won't have a RelOptInfo.  Hence
		 * don't use find_base_rel() here.  We can ignore such FKs.
		 */
		if (fkinfo->con_relid >= root->simple_rel_array_size ||
			fkinfo->ref_relid >= root->simple_rel_array_size)
			continue;			/* just paranoia */
		con_rel = root->simple_rel_array[fkinfo->con_relid];
		if (con_rel == NULL)
			continue;
		ref_rel = root->simple_rel_array[fkinfo->ref_relid];
		if (ref_rel == NULL)
			continue;

		/*
		 * Ignore FK unless both rels are baserels.  This gets rid of FKs that
		 * link to inheritance child rels (otherrels) and those that link to
		 * rels removed by join removal (dead rels).
		 */
		if (con_rel->reloptkind != RELOPT_BASEREL ||
			ref_rel->reloptkind != RELOPT_BASEREL)
			continue;

		/*
		 * Scan the columns and try to match them to eclasses and quals.
		 *
		 * Note: for simple inner joins, any match should be in an eclass.
		 * "Loose" quals that syntactically match an FK equality must have
		 * been rejected for EC status because they are outer-join quals or
		 * similar.  We can still consider them to match the FK if they are
		 * not outerjoin_delayed.
		 */
		for (colno = 0; colno < fkinfo->nkeys; colno++)
		{
			AttrNumber	con_attno,
						ref_attno;
			Oid			fpeqop;
			ListCell   *lc2;

			fkinfo->eclass[colno] = match_eclasses_to_foreign_key_col(root,
																	  fkinfo,
																	  colno);
			/* Don't bother looking for loose quals if we got an EC match */
			if (fkinfo->eclass[colno] != NULL)
			{
				fkinfo->nmatched_ec++;
				continue;
			}

			/*
			 * Scan joininfo list for relevant clauses.  Either rel's joininfo
			 * list would do equally well; we use con_rel's.
			 */
			con_attno = fkinfo->conkey[colno];
			ref_attno = fkinfo->confkey[colno];
			fpeqop = InvalidOid;	/* we'll look this up only if needed */

			foreach(lc2, con_rel->joininfo)
			{
				RestrictInfo *rinfo = (RestrictInfo *) lfirst(lc2);
				OpExpr	   *clause = (OpExpr *) rinfo->clause;
				Var		   *leftvar;
				Var		   *rightvar;

				/* Ignore outerjoin-delayed clauses */
				if (rinfo->outerjoin_delayed)
					continue;

				/* Only binary OpExprs are useful for consideration */
				if (!IsA(clause, OpExpr) ||
					list_length(clause->args) != 2)
					continue;
				leftvar = (Var *) get_leftop((Expr *) clause);
				rightvar = (Var *) get_rightop((Expr *) clause);

				/* Operands must be Vars, possibly with RelabelType */
				while (leftvar && IsA(leftvar, RelabelType))
					leftvar = (Var *) ((RelabelType *) leftvar)->arg;
				if (!(leftvar && IsA(leftvar, Var)))
					continue;
				while (rightvar && IsA(rightvar, RelabelType))
					rightvar = (Var *) ((RelabelType *) rightvar)->arg;
				if (!(rightvar && IsA(rightvar, Var)))
					continue;

				/* Now try to match the vars to the current foreign key cols */
				if (fkinfo->ref_relid == leftvar->varno &&
					ref_attno == leftvar->varattno &&
					fkinfo->con_relid == rightvar->varno &&
					con_attno == rightvar->varattno)
				{
					/* Vars match, but is it the right operator? */
					if (clause->opno == fkinfo->conpfeqop[colno])
					{
						fkinfo->rinfos[colno] = lappend(fkinfo->rinfos[colno],
														rinfo);
						fkinfo->nmatched_ri++;
					}
				}
				else if (fkinfo->ref_relid == rightvar->varno &&
						 ref_attno == rightvar->varattno &&
						 fkinfo->con_relid == leftvar->varno &&
						 con_attno == leftvar->varattno)
				{
					/*
					 * Reverse match, must check commutator operator.  Look it
					 * up if we didn't already.  (In the worst case we might
					 * do multiple lookups here, but that would require an FK
					 * equality operator without commutator, which is
					 * unlikely.)
					 */
					if (!OidIsValid(fpeqop))
						fpeqop = get_commutator(fkinfo->conpfeqop[colno]);
					if (clause->opno == fpeqop)
					{
						fkinfo->rinfos[colno] = lappend(fkinfo->rinfos[colno],
														rinfo);
						fkinfo->nmatched_ri++;
					}
				}
			}
			/* If we found any matching loose quals, count col as matched */
			if (fkinfo->rinfos[colno])
				fkinfo->nmatched_rcols++;
		}

		/*
		 * Currently, we drop multicolumn FKs that aren't fully matched to the
		 * query.  Later we might figure out how to derive some sort of
		 * estimate from them, in which case this test should be weakened to
		 * "if ((fkinfo->nmatched_ec + fkinfo->nmatched_rcols) > 0)".
		 */
		if ((fkinfo->nmatched_ec + fkinfo->nmatched_rcols) == fkinfo->nkeys)
			newlist = lappend(newlist, fkinfo);
	}
	/* Replace fkey_list, thereby discarding any useless entries */
	root->fkey_list = newlist;
}


/*****************************************************************************
 *
 *	 CHECKS FOR MERGEJOINABLE AND HASHJOINABLE CLAUSES
 *
 *****************************************************************************/

/*
 * check_mergejoinable
 *	  If the restrictinfo's clause is mergejoinable, set the mergejoin
 *	  info fields in the restrictinfo.
 *
 *	  Currently, we support mergejoin for binary opclauses where
 *	  the operator is a mergejoinable operator.  The arguments can be
 *	  anything --- as long as there are no volatile functions in them.
 */
void
check_mergejoinable(RestrictInfo *restrictinfo)
{
	Expr	   *clause = restrictinfo->clause;
	Oid			opno;
	Node	   *leftarg;

	if (restrictinfo->pseudoconstant)
		return;
	if (!is_opclause(clause))
		return;
	if (list_length(((OpExpr *) clause)->args) != 2)
		return;

	opno = ((OpExpr *) clause)->opno;
	leftarg = linitial(((OpExpr *) clause)->args);

	if (op_mergejoinable(opno, exprType(leftarg)) &&
		!contain_volatile_functions((Node *) clause))
		restrictinfo->mergeopfamilies = get_mergejoin_opfamilies(opno);

	/*
	 * Note: op_mergejoinable is just a hint; if we fail to find the operator
	 * in any btree opfamilies, mergeopfamilies remains NIL and so the clause
	 * is not treated as mergejoinable.
	 */
}

/*
 * check_hashjoinable
 *	  If the restrictinfo's clause is hashjoinable, set the hashjoin
 *	  info fields in the restrictinfo.
 *
 *	  Currently, we support hashjoin for binary opclauses where
 *	  the operator is a hashjoinable operator.  The arguments can be
 *	  anything --- as long as there are no volatile functions in them.
 */
void
check_hashjoinable(RestrictInfo *restrictinfo)
{
	Expr	   *clause = restrictinfo->clause;
	Oid			opno;
	Node	   *leftarg;

	/**
	 * If this is a IS NOT FALSE boolean test, we can peek underneath.
	 */
	if (IsA(clause, BooleanTest))
	{
		BooleanTest *bt = (BooleanTest *) clause;

		if (bt->booltesttype == IS_NOT_FALSE)
		{
			clause = bt->arg;
		}
	}

	if (restrictinfo->pseudoconstant)
		return;
	if (!is_opclause(clause))
		return;
	if (list_length(((OpExpr *) clause)->args) != 2)
		return;

	opno = ((OpExpr *) clause)->opno;
	leftarg = linitial(((OpExpr *) clause)->args);

	if (op_hashjoinable(opno, exprType(leftarg)) &&
		!contain_volatile_functions((Node *) clause))
		restrictinfo->hashjoinoperator = opno;
}<|MERGE_RESOLUTION|>--- conflicted
+++ resolved
@@ -3,13 +3,9 @@
  * initsplan.c
  *	  Target list, qualification, joininfo initialization routines
  *
-<<<<<<< HEAD
  * Portions Copyright (c) 2006-2008, Greenplum inc
  * Portions Copyright (c) 2012-Present Pivotal Software, Inc.
- * Portions Copyright (c) 1996-2016, PostgreSQL Global Development Group
-=======
  * Portions Copyright (c) 1996-2019, PostgreSQL Global Development Group
->>>>>>> 9e1c9f95
  * Portions Copyright (c) 1994, Regents of the University of California
  *
  *
@@ -2322,7 +2318,6 @@
 			rel = find_base_rel(root, bms_singleton_member(relids));
 
 			/* Add clause to rel's restriction list */
-<<<<<<< HEAD
 			if (restrictinfo->contain_outer_query_references &&
 				rel_need_to_separate_outer_query_restrictinfos(root, rel))
 			{
@@ -2341,13 +2336,9 @@
 			else
 				rel->baserestrictinfo = lappend(rel->baserestrictinfo,
 												restrictinfo);
-=======
-			rel->baserestrictinfo = lappend(rel->baserestrictinfo,
-											restrictinfo);
 			/* Update security level info */
 			rel->baserestrict_min_security = Min(rel->baserestrict_min_security,
 												 restrictinfo->security_level);
->>>>>>> 9e1c9f95
 			break;
 		case BMS_MULTIPLE:
 
@@ -2502,20 +2493,12 @@
 	 * Build the RestrictInfo node itself.
 	 */
 	restrictinfo = make_restrictinfo(clause,
-<<<<<<< HEAD
-									 true,		/* is_pushed_down */
-									 false,		/* outerjoin_delayed */
-									 false,		/* pseudoconstant */
-									 qualscope,	/* required_relids */
-									 NULL,		/* outer_relids */
-=======
 									 true,	/* is_pushed_down */
 									 false, /* outerjoin_delayed */
 									 false, /* pseudoconstant */
 									 security_level,	/* security_level */
 									 qualscope, /* required_relids */
 									 NULL,	/* outer_relids */
->>>>>>> 9e1c9f95
 									 nullable_relids);	/* nullable_relids */
 
 	/* Set mergejoinability/hashjoinability flags */
