--- conflicted
+++ resolved
@@ -44,9 +44,11 @@
 #include "utils/uri.h"
 
 #include "cdb/cdbllize.h"		/* pull_up_Flow() */
+#include "cdb/cdbmutate.h"
 #include "cdb/cdbpath.h"		/* cdbpath_rows() */
 #include "cdb/cdbpathtoplan.h"	/* cdbpathtoplan_create_flow() etc. */
 #include "cdb/cdbpullup.h"		/* cdbpullup_targetlist() */
+#include "cdb/cdbsetop.h"
 #include "cdb/cdbsreh.h"
 #include "cdb/cdbvars.h"
 
@@ -158,6 +160,7 @@
 static BitmapAnd *make_bitmap_and(List *bitmapplans);
 static BitmapOr *make_bitmap_or(List *bitmapplans);
 static List *flatten_grouping_list(List *groupcls);
+static void adjust_modifytable_flow(PlannerInfo *root, ModifyTable *node);
 
 
 /*
@@ -192,7 +195,6 @@
 										   path->locus,
 										   path->parent ? path->parent->relids
 										   : NULL,
-										   path->pathkeys,
 										   plan);
 	return plan;
 }	/* create_plan */
@@ -224,11 +226,6 @@
 		case T_CteScan:
 		case T_WorkTableScan:
 			plan = create_scan_plan(root, best_path);
-			break;
-		case T_Join:
-			/* this is only used for no-op joins */
-			Assert(IsA(best_path, NoOpPath));
-			plan = create_plan(root, ((NoOpPath *) best_path)->subpath);
 			break;
 		case T_HashJoin:
 		case T_MergeJoin:
@@ -417,7 +414,6 @@
 										   best_path->locus,
 								best_path->parent ? best_path->parent->relids
 										   : NULL,
-										   best_path->pathkeys,
 										   plan);
 
 	/**
@@ -680,7 +676,6 @@
 			best_path->path.locus,
 			best_path->path.parent ? best_path->path.parent->relids
 					: NULL,
-					  best_path->path.pathkeys,
 					  plan);
 
 	/**
@@ -1130,7 +1125,6 @@
 	return scan_plan;
 }
 
-<<<<<<< HEAD
 /*
  * create_aocsscan_plan
  *	 Returns a appendonlyscan plan for the base relation scanned by 'best_path'
@@ -1146,21 +1140,6 @@
 	/* it should be a base rel... */
 	Assert(scan_relid > 0);
 	Assert(best_path->parent->rtekind == RTE_RELATION);
-=======
-			if (predicate_implied_by(clausel, indexquals))
-				continue;
-			if (best_path->indexinfo->indpred)
-			{
-				if (baserelid != root->parse->resultRelation &&
-					get_parse_rowmark(root->parse, baserelid) == NULL)
-					if (predicate_implied_by(clausel,
-											 best_path->indexinfo->indpred))
-						continue;
-			}
-		}
-		qpqual = lappend(qpqual, rinfo);
-	}
->>>>>>> 78a09145
 
 	/* Sort clauses into best execution order */
 	scan_clauses = order_qual_clauses(root, scan_clauses);
@@ -2032,7 +2011,7 @@
 			if (best_path->indexinfo->indpred)
 			{
 				if (baserelid != root->parse->resultRelation &&
-					get_rowmark(root->parse, baserelid) == NULL)
+					get_parse_rowmark(root->parse, baserelid) == NULL)
 					if (predicate_implied_by(clausel,
 											 best_path->indexinfo->indpred))
 						continue;
@@ -2670,7 +2649,8 @@
 								  scan_clauses,
 								  scan_relid,
 								  best_path->parent->subplan,
-								  best_path->parent->subrtable);
+								  best_path->parent->subrtable,
+								  best_path->parent->subrowmark);
 
 	copy_path_costsize(root, &scan_plan->scan.plan, best_path);
 
@@ -2826,6 +2806,7 @@
 		/* Set cost data */
 		cost_material(&matpath,
 					  root,
+					  inner_plan->startup_cost,
 					  inner_plan->total_cost,
 					  inner_plan->plan_rows,
 					  inner_plan->plan_width);
@@ -3006,7 +2987,6 @@
 		innerpathkeys = best_path->jpath.innerjoinpath->pathkeys;
 
 	/*
-<<<<<<< HEAD
 	 * MPP-3300: very similar to the nested-loop join motion deadlock cases. But we may have already
 	 * put some slackening operators below (e.g. a sort).
 	 *
@@ -3038,17 +3018,8 @@
 	}
 
 	/*
-	 * If inner plan is a sort that is expected to spill to disk, add a
-	 * materialize node to shield it from the need to handle mark/restore.
-	 * This will allow it to perform the last merge pass on-the-fly, while in
-	 * most cases not requiring the materialize to spill to disk.
-	 *
-	 * XXX really, Sort oughta do this for itself, probably, to avoid the
-	 * overhead of a separate plan node.
-=======
 	 * If specified, add a materialize node to shield the inner plan from
 	 * the need to handle mark/restore.
->>>>>>> 78a09145
 	 */
 	if (best_path->materialize_inner)
 	{
@@ -3142,7 +3113,6 @@
 				if (oeclass != opeclass)
 					elog(ERROR, "outer pathkeys do not match mergeclauses");
 			}
-<<<<<<< HEAD
 		}
 		else
 		{
@@ -3159,24 +3129,6 @@
 			if (l2 == NULL)
 				elog(ERROR, "outer pathkeys do not match mergeclauses");
 		}
-=======
-		}
-		else
-		{
-			/* redundant clauses ... must match some already-used pathkey */
-			opathkey = NULL;
-			opeclass = NULL;
-			foreach(l2, outerpathkeys)
-			{
-				opathkey = (PathKey *) lfirst(l2);
-				opeclass = opathkey->pk_eclass;
-				if (oeclass == opeclass)
-					break;
-			}
-			if (l2 == NULL)
-				elog(ERROR, "outer pathkeys do not match mergeclauses");
-		}
->>>>>>> 78a09145
 
 		if (lip)
 		{
@@ -3252,14 +3204,10 @@
 							   inner_plan,
 							   best_path->jpath.jointype);
 
-<<<<<<< HEAD
 	join_plan->join.prefetch_inner = prefetch;
 
+	/* Costs of sort and material steps are included in path cost already */
 	copy_path_costsize(root, &join_plan->join.plan, &best_path->jpath.path);
-=======
-	/* Costs of sort and material steps are included in path cost already */
-	copy_path_costsize(&join_plan->join.plan, &best_path->jpath.path);
->>>>>>> 78a09145
 
 	return join_plan;
 }
@@ -5000,11 +4948,8 @@
 
 	/* Set cost data */
 	cost_material(&matpath,
-<<<<<<< HEAD
 				  root,
-=======
 				  subplan->startup_cost,
->>>>>>> 78a09145
 				  subplan->total_cost,
 				  subplan->plan_rows,
 				  subplan->plan_width);
@@ -5592,7 +5537,7 @@
  * to make it look better sometime.
  */
 ModifyTable *
-make_modifytable(CmdType operation, List *resultRelations,
+make_modifytable(PlannerInfo *root, CmdType operation, List *resultRelations,
 				 List *subplans, List *returningLists,
 				 List *rowMarks, int epqParam)
 {
@@ -5648,7 +5593,181 @@
 	node->rowMarks = rowMarks;
 	node->epqParam = epqParam;
 
+	adjust_modifytable_flow(root, node);
+
 	return node;
+}
+
+/*
+ * Set the Flow in a ModifyTable and its children correctly.
+ *
+ * The input to a ModifyTable node must be distributed according to the
+ * DISTRIBUTED BY of the target table. Adjust the Flows of the child
+ * plans for that. Also set the Flow of the ModifyTable node itself.
+ */
+static void
+adjust_modifytable_flow(PlannerInfo *root, ModifyTable *node)
+{
+	/*
+	 * The input plans must be distributed correctly.
+	 */
+	ListCell   *lcr,
+			   *lcp;
+	bool		all_subplans_entry = true;
+
+	if (node->operation == CMD_INSERT)
+	{
+		forboth(lcr, node->resultRelations, lcp, node->plans)
+		{
+			int			rti = lfirst_int(lcr);
+			Plan	   *subplan = (Plan *) lfirst(lcp);
+			RangeTblEntry *rte = rt_fetch(rti, root->parse->rtable);
+			List	   *hashExpr = NIL;
+			GpPolicy   *targetPolicy;
+			GpPolicyType targetPolicyType;
+
+			Assert(rte->rtekind == RTE_RELATION);
+
+			targetPolicy = GpPolicyFetch(CurrentMemoryContext, rte->relid);
+			targetPolicyType = targetPolicy->ptype;
+
+			if (targetPolicyType == POLICYTYPE_PARTITIONED)
+			{
+				all_subplans_entry = false;
+
+				if (gp_enable_fast_sri && IsA(subplan, Result))
+					sri_optimize_for_result(root, subplan, rte, &targetPolicy, &hashExpr);
+
+				if (!hashExpr)
+					hashExpr = getExprListFromTargetList(subplan->targetlist,
+														 targetPolicy->nattrs,
+														 targetPolicy->attrs,
+														 false);
+
+				if (!repartitionPlan(subplan, false, false, hashExpr))
+					ereport(ERROR, (errcode(ERRCODE_GP_FEATURE_NOT_YET),
+									errmsg("Cannot parallelize that INSERT yet")));
+			}
+			else if (targetPolicyType == POLICYTYPE_ENTRY)
+			{
+				/* Master-only table */
+
+				/* All's well if query result is already on the QD. */
+				if (!(subplan->flow->flotype == FLOW_SINGLETON &&
+					  subplan->flow->segindex < 0))
+				{
+					/*
+					 * Query result needs to be brought back to the QD.
+					 * Ask for motion to a single QE.  Later, apply_motion
+					 * will override that to bring it to the QD instead.
+					 */
+					if (!focusPlan(subplan, false, false))
+						ereport(ERROR, (errcode(ERRCODE_GP_FEATURE_NOT_YET),
+										errmsg("Cannot parallelize that INSERT yet")));
+				}
+			}
+			else
+				elog(ERROR, "unrecognized policy type %u", targetPolicyType);
+		}
+	}
+	else if (node->operation == CMD_UPDATE || node->operation == CMD_DELETE)
+	{
+		forboth(lcr, node->resultRelations, lcp, node->plans)
+		{
+			int			rti = lfirst_int(lcr);
+			Plan	   *subplan = (Plan *) lfirst(lcp);
+			RangeTblEntry *rte = rt_fetch(rti, root->parse->rtable);
+			GpPolicy   *targetPolicy;
+			GpPolicyType targetPolicyType;
+
+			Assert(rti > 0);
+			Assert(rte->rtekind == RTE_RELATION);
+
+			targetPolicy = GpPolicyFetch(CurrentMemoryContext, rte->relid);
+			targetPolicyType = targetPolicy->ptype;
+
+			if (targetPolicyType == POLICYTYPE_PARTITIONED)
+			{
+				all_subplans_entry = false;
+
+				/*
+				 * The planner does not support updating any of the
+				 * partitioning columns.
+				 */
+				if (node->operation == CMD_UPDATE &&
+					isAnyColChangedByUpdate(rti,
+											subplan->targetlist,
+											targetPolicy->nattrs,
+											targetPolicy->attrs))
+				{
+					ereport(ERROR, (errcode(ERRCODE_GP_FEATURE_NOT_YET),
+									errmsg("Cannot parallelize an UPDATE statement that updates the distribution columns")));
+				}
+				request_explicit_motion(subplan, rti, root->glob->finalrtable);
+			}
+			else if (targetPolicyType == POLICYTYPE_ENTRY)
+			{
+				/* Master-only table */
+				if (subplan->flow->flotype == FLOW_PARTITIONED ||
+					subplan->flow->flotype == FLOW_REPLICATED ||
+					(subplan->flow->flotype == FLOW_SINGLETON && subplan->flow->segindex != -1))
+				{
+					/*
+					 * target table is master-only but flow is
+					 * distributed: add a GatherMotion on top
+					 */
+
+					/* create a shallow copy of the plan flow */
+					Flow	   *flow = subplan->flow;
+
+					subplan->flow = (Flow *) palloc(sizeof(Flow));
+					*(subplan->flow) = *flow;
+
+					/* save original flow information */
+					subplan->flow->flow_before_req_move = flow;
+
+					/* request a GatherMotion node */
+					subplan->flow->req_move = MOVEMENT_FOCUS;
+					subplan->flow->hashExpr = NIL;
+					subplan->flow->segindex = 0;
+				}
+				else
+				{
+					/*
+					 * Source is, presumably, a dispatcher singleton.
+					 */
+					subplan->flow->req_move = MOVEMENT_NONE;
+				}
+			}
+			else
+				elog(ERROR, "unrecognized policy type %u", targetPolicyType);
+		}
+	}
+
+	/*
+	 * Set the distribution of the ModifyTable node itself. If there is only
+	 * one subplan, or all the subplans have a compatible distribution, then
+	 * we could mark the ModifyTable with the same distribution key. However,
+	 * currently, because a ModifyTable node can only be at the top of the
+	 * plan, it won't make any difference to the overall plan.
+	 *
+	 * GPDB_90_MERGE_FIXME: I've hacked a basic implementation of the above for
+	 * the case where all the subplans are POLICYTYPE_ENTRY, but it seems like
+	 * there should be a more general way to do this.
+	 */
+	if (all_subplans_entry)
+	{
+		mark_plan_entry((Plan *) node);
+	}
+	else
+	{
+		mark_plan_strewn((Plan *) node);
+
+		if (list_length(node->plans) == 1)
+		{
+			node->plan.directDispatch = ((Plan *) linitial(node->plans))->directDispatch;
+		}
+	}
 }
 
 /*
