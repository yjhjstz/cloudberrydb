--- conflicted
+++ resolved
@@ -12,18 +12,14 @@
  * case, but most of the heavy lifting for that is done elsewhere,
  * notably in prepjointree.c and allpaths.c.
  *
-<<<<<<< HEAD
  * There is also some code here to support planning of queries that use
  * inheritance (SELECT FROM foo*).  Inheritance trees are converted into
  * append relations, and thenceforth share code with the UNION ALL case.
  *
  *
- * Portions Copyright (c) 2006-2008, Greenplum inc
+ * Portions Copyright (c) 2006-2008, Cloudberry inc
  * Portions Copyright (c) 2012-Present VMware, Inc. or its affiliates.
- * Portions Copyright (c) 1996-2019, PostgreSQL Global Development Group
-=======
  * Portions Copyright (c) 1996-2021, PostgreSQL Global Development Group
->>>>>>> d457cb4e
  * Portions Copyright (c) 1994, Regents of the University of California
  *
  *
@@ -316,7 +312,7 @@
 		path = (Path *) create_subqueryscan_path(root, rel, subpath,
 												 NIL, subpath->locus, NULL);
 
-		add_path(rel, path);
+		add_path(rel, path, root);
 
 		/*
 		 * If we have a partial path for the child relation, we can use that
@@ -404,7 +400,7 @@
 
 			*pTargetList = generate_setop_tlist(colTypes, colCollations,
 												flag,
-												OUTER_VAR,
+												0,
 												false,
 												*pTargetList,
 												refnames_tlist);
@@ -575,7 +571,7 @@
 											   dNumGroups);
 	path->locus = rpath->locus;
 
-	add_path(result_rel, path);
+	add_path(result_rel, path, root);
 	postprocess_setop_rel(root, result_rel);
 	return result_rel;
 }
@@ -686,13 +682,9 @@
 	 * Append the child results together.
 	 */
 	path = (Path *) create_append_path(root, result_rel, pathlist, NIL,
-<<<<<<< HEAD
-									   NIL, NULL, 0, false, NIL, -1);
+									   NIL, NULL, 0, false, -1);
 	// GPDB_96_MERGE_FIXME: Where should this go now?
 	//mark_append_locus(plan, optype); /* CDB: Mark the plan result locus. */
-=======
-									   NIL, NULL, 0, false, -1);
->>>>>>> d457cb4e
 
 	/*
 	 * For UNION ALL, we just need the Append path.  For UNION, need to add
@@ -708,7 +700,7 @@
 		path = make_union_unique(op, path, tlist, root);
 	}
 
-	add_path(result_rel, path);
+	add_path(result_rel, path, root);
 
 	/*
 	 * Estimate number of groups.  For now we just assume the output is unique
@@ -762,7 +754,7 @@
 							   result_rel->reltarget, NULL, NULL);
 		if (!op->all)
 			ppath = make_union_unique(op, ppath, tlist, root);
-		add_path(result_rel, ppath);
+		add_path(result_rel, ppath, root);
 	}
 
 	/* Undo effects of possibly forcing tuple_fraction to 0 */
@@ -918,12 +910,8 @@
 	 * Append the child results together.
 	 */
 	path = (Path *) create_append_path(root, result_rel, pathlist, NIL,
-<<<<<<< HEAD
-									   NIL, NULL, 0, false, NIL, -1);
+									   NIL, NULL, 0, false, -1);
 	mark_append_locus(path, optype); /* CDB: Mark the plan result locus. */
-=======
-									   NIL, NULL, 0, false, -1);
->>>>>>> d457cb4e
 
 	/* Identify the grouping semantics */
 	groupList = generate_setop_grouplist(op, tlist);
@@ -991,7 +979,7 @@
 									  dNumOutputRows);
 
 	result_rel->rows = path->rows;
-	add_path(result_rel, path);
+	add_path(result_rel, path, root);
 	return result_rel;
 }
 
@@ -1187,8 +1175,7 @@
 
 	/*
 	 * Don't do it if it doesn't look like the hashtable will fit into
-<<<<<<< HEAD
-	 * work_mem.
+	 * hash_mem.
 	 *
 	 * GPDB: In other places where we are building a Hash Aggregate, we use
 	 * calcHashAggTableSizes(), which takes into account that in GPDB, a Hash
@@ -1200,9 +1187,6 @@
 	 * even more lame that we don't account the spilling correctly, if we are
 	 * in fact constructing a Hash Aggregate. A UNION is implemented with a
 	 * Hash Aggregate, only INTERSECT and EXCEPT use Hashed SetOp.
-=======
-	 * hash_mem.
->>>>>>> d457cb4e
 	 */
 	hashentrysize = MAXALIGN(input_path->pathtarget->width) + MAXALIGN(SizeofMinimalTupleHeader);
 
@@ -1221,7 +1205,7 @@
 	 * make actual Paths for these steps.
 	 */
 	cost_agg(&hashed_p, root, AGG_HASHED, NULL,
-			 numGroupCols, dNumGroups / planner_segment_count(NULL),
+			 numGroupCols, dNumGroups,
 			 NIL,
 			 input_path->startup_cost, input_path->total_cost,
 			 input_path->rows, input_path->pathtarget->width);
@@ -1482,7 +1466,7 @@
 
 		Assert(reftle->resno == resno);
 		Assert(!reftle->resjunk);
-		expr = (Node *) makeVar(OUTER_VAR,
+		expr = (Node *) makeVar(0,
 								resno,
 								colType,
 								colTypmod,
@@ -1507,7 +1491,7 @@
 	{
 		/* Add a resjunk flag column */
 		/* flag value is shown as copied up from subplan */
-		expr = (Node *) makeVar(OUTER_VAR,
+		expr = (Node *) makeVar(0,
 								resno,
 								INT4OID,
 								-1,
