--- conflicted
+++ resolved
@@ -60,13 +60,9 @@
  * values.
  *
  *
-<<<<<<< HEAD
- * Portions Copyright (c) 2005-2008, Greenplum inc
+ * Portions Copyright (c) 2005-2008, Cloudberry inc
  * Portions Copyright (c) 2012-Present VMware, Inc. or its affiliates.
- * Portions Copyright (c) 1996-2019, PostgreSQL Global Development Group
-=======
  * Portions Copyright (c) 1996-2021, PostgreSQL Global Development Group
->>>>>>> d457cb4e
  * Portions Copyright (c) 1994, Regents of the University of California
  *
  * IDENTIFICATION
@@ -108,6 +104,9 @@
 #include "cdb/cdbutil.h"
 #include "cdb/cdbvars.h"
 
+/* RuntimeFilter should filter out at least 40% tuples */
+#define RUNTIME_FILTER_RATE_THRESHOLD 0.6
+
 #define LOG2(x)  (log(x) / 0.693147180559945)
 
 /*
@@ -148,16 +147,11 @@
 bool		enable_incremental_sort = true;
 bool		enable_hashagg = true;
 bool		enable_groupagg = true;
+bool		enable_hashagg_disk = true;
 bool		enable_nestloop = false;
-bool		enable_hashagg_disk = true;
-bool		enable_groupingsets_hash_disk = false;
 bool		enable_material = true;
-<<<<<<< HEAD
+bool		enable_memoize = true;
 bool		enable_mergejoin = false;
-=======
-bool		enable_memoize = true;
-bool		enable_mergejoin = true;
->>>>>>> d457cb4e
 bool		enable_hashjoin = true;
 bool		enable_gathermerge = true;
 bool		enable_partitionwise_join = false;
@@ -246,7 +240,6 @@
  */
 typedef struct
 {
-<<<<<<< HEAD
 	/* Values copied from RelOptInfo as is, for convenience */
 	Index		relid;
 	RTEKind		rtekind;		/* RELATION, SUBQUERY, or FUNCTION */
@@ -279,18 +272,6 @@
 
 	if (baserel_orig->cdbpolicy && baserel_orig->cdbpolicy->ptype == POLICYTYPE_PARTITIONED)
 		numsegments = baserel_orig->cdbpolicy->numsegments;
-=======
-	/*
-	 * Avoid infinite and NaN row estimates.  Costs derived from such values
-	 * are going to be useless.  Also force the estimate to be at least one
-	 * row, to make explain output look better and to avoid possible
-	 * divide-by-zero when interpolating costs.  Make it an integer, too.
-	 */
-	if (nrows > MAXIMUM_ROWCOUNT || isnan(nrows))
-		nrows = MAXIMUM_ROWCOUNT;
-	else if (nrows <= 1.0)
-		nrows = 1.0;
->>>>>>> d457cb4e
 	else
 		numsegments = 1;
 
@@ -1481,7 +1462,7 @@
 
 	/* Count how many tuples and pages we expect to scan */
 	selectivity = clauselist_selectivity(root, tidrangequals, baserel->relid,
-										 JOIN_INNER, NULL);
+										 JOIN_INNER, NULL, false);
 	pages = ceil(selectivity * baserel->pages);
 
 	if (pages <= 0.0)
@@ -2013,7 +1994,7 @@
 	double		input_bytes = relation_byte_size(tuples, width);
 	double		output_bytes;
 	double		output_tuples;
-	long		sort_mem_bytes = (long) global_work_mem(root);
+	long		sort_mem_bytes = (long) global_work_mem();
 
 	/*
 	 * We want to be sure the cost of a sort is never estimated as zero, even
@@ -2576,7 +2557,7 @@
  * occur only on rescan, which is estimated in cost_rescan.
  */
 void
-cost_material(Path *path, PlannerInfo *root,
+cost_material(Path *path,
 			  Cost input_startup_cost, Cost input_total_cost,
 			  double tuples, int width)
 {
@@ -2606,7 +2587,7 @@
 	 * which isn't exactly accurate but our cost model doesn't allow for
 	 * nonuniform costs within the run phase.
 	 */
-	if (nbytes > global_work_mem(root))
+	if (nbytes > global_work_mem())
 	{
 		double		npages = ceil(nbytes / BLCKSZ);
 
@@ -2877,29 +2858,6 @@
 	/*
 	 * Add the disk costs of hash aggregation that spills to disk.
 	 *
-<<<<<<< HEAD
-	 * Groups that go into the hash table stay in memory until finalized,
-	 * so spilling and reprocessing tuples doesn't incur additional
-	 * invocations of transCost or finalCost. Furthermore, the computed
-	 * hash value is stored with the spilled tuples, so we don't incur
-	 * extra invocations of the hash function.
-	 *
-	 * Hash Agg begins returning tuples after the first batch is
-	 * complete. Accrue writes (spilled tuples) to startup_cost and to
-	 * total_cost; accrue reads only to total_cost.
-	 */
-	if (aggstrategy == AGG_HASHED || aggstrategy == AGG_MIXED)
-	{
-		double	pages;
-		double	pages_written = 0.0;
-		double	pages_read	  = 0.0;
-		double	hashentrysize;
-		double	nbatches;
-		Size	mem_limit;
-		uint64	ngroups_limit;
-		int		num_partitions;
-		int		depth;
-=======
 	 * Groups that go into the hash table stay in memory until finalized, so
 	 * spilling and reprocessing tuples doesn't incur additional invocations
 	 * of transCost or finalCost. Furthermore, the computed hash value is
@@ -2922,31 +2880,20 @@
 		uint64		ngroups_limit;
 		int			num_partitions;
 		int			depth;
->>>>>>> d457cb4e
 
 		/*
 		 * Estimate number of batches based on the computed limits. If less
 		 * than or equal to one, all groups are expected to fit in memory;
 		 * otherwise we expect to spill.
 		 */
-<<<<<<< HEAD
-		hashentrysize = hash_agg_entry_size(
-			aggcosts->numAggs, input_width, aggcosts->transitionSpace);
-		hash_agg_set_limits(NULL, hashentrysize, numGroups, 0, &mem_limit,
-							&ngroups_limit, &num_partitions);
-
-		nbatches = Max( (numGroups * hashentrysize) / mem_limit,
-						numGroups / ngroups_limit );
-=======
 		hashentrysize = hash_agg_entry_size(list_length(root->aggtransinfos),
 											input_width,
 											aggcosts->transitionSpace);
-		hash_agg_set_limits(hashentrysize, numGroups, 0, &mem_limit,
+		hash_agg_set_limits(NULL, hashentrysize, numGroups, 0, &mem_limit,
 							&ngroups_limit, &num_partitions);
 
 		nbatches = Max((numGroups * hashentrysize) / mem_limit,
 					   numGroups / ngroups_limit);
->>>>>>> d457cb4e
 
 		nbatches = Max(ceil(nbatches), 1.0);
 		num_partitions = Max(num_partitions, 2);
@@ -2956,11 +2903,7 @@
 		 * recursion; but for the purposes of this calculation assume it stays
 		 * constant.
 		 */
-<<<<<<< HEAD
-		depth = ceil( log(nbatches) / log(num_partitions) );
-=======
 		depth = ceil(log(nbatches) / log(num_partitions));
->>>>>>> d457cb4e
 
 		/*
 		 * Estimate number of pages read and written. For each level of
@@ -2969,11 +2912,6 @@
 		pages = relation_byte_size(input_tuples, input_width) / BLCKSZ;
 		pages_written = pages_read = pages * depth;
 
-<<<<<<< HEAD
-		startup_cost += pages_written * random_page_cost;
-		total_cost += pages_written * random_page_cost;
-		total_cost += pages_read * seq_page_cost;
-=======
 		/*
 		 * HashAgg has somewhat worse IO behavior than Sort on typical
 		 * hardware/OS combinations. Account for this with a generic penalty.
@@ -2989,7 +2927,6 @@
 		spill_cost = depth * input_tuples * 2.0 * cpu_tuple_cost;
 		startup_cost += spill_cost;
 		total_cost += spill_cost;
->>>>>>> d457cb4e
 	}
 
 	/*
@@ -3193,7 +3130,7 @@
 	path->total_cost = sharecost;
 	
 	/* I/O cost */
-	if (nbytes > global_work_mem(root))
+	if (nbytes > global_work_mem())
 	{
 		path->total_cost += seq_page_cost * npages;
 	}
@@ -3327,15 +3264,12 @@
 		outer_path_rows = 1;
 	if (inner_path_rows <= 0)
 		inner_path_rows = 1;
-<<<<<<< HEAD
 
 	if (CdbPathLocus_IsPartitioned(path->path.locus))
 		numsegments = CdbPathLocus_NumSegments(path->path.locus);
 	else
 		numsegments = 1;
 
-=======
->>>>>>> d457cb4e
 	/* Mark the path with the correct row estimate */
 	if (path->path.param_info)
 		path->path.rows = path->path.param_info->ppi_rows;
@@ -4140,14 +4074,6 @@
 	if (parallel_hash)
 		inner_path_rows_total *= get_parallel_divisor(inner_path);
 
-<<<<<<< HEAD
-	/* Get hash table size that executor would use for inner relation */
-	ExecChooseHashTableSize(inner_path_rows_total,
-							inner_path->pathtarget->width,
-							true,	/* useskew */
-							global_work_mem(root) / 1024L,
-							parallel_hash,	/* try_combined_work_mem */
-=======
 	/*
 	 * Get hash table size that executor would use for inner relation.
 	 *
@@ -4161,8 +4087,8 @@
 	ExecChooseHashTableSize(inner_path_rows_total,
 							inner_path->pathtarget->width,
 							true,	/* useskew */
+							get_hash_mem(),
 							parallel_hash,	/* try_combined_hash_mem */
->>>>>>> d457cb4e
 							outer_path->parallel_workers,
 							&space_allowed,
 							&numbuckets,
@@ -4533,6 +4459,9 @@
 		 * JOIN_INNER semantics.
 		 */
 		hashjointuples = approx_tuple_count(root, &path->jpath, hashclauses);
+		/* Fixup # tuples when we used runtime filter in the outer side */
+		if (extra->runtime_filter_tuples > 0)
+			hashjointuples = extra->rf_hashjointuples;
 	}
 
 	/*
@@ -5580,6 +5509,108 @@
 										   restrictlist);
 }
 
+static double
+runtime_filter_fp_rate_estimate(double inner_rows)
+{
+	const double max_filter_size = 16 * 1024 * 1024;
+
+	/* Estimate according to empirical formula */
+	if (inner_rows > max_filter_size / 1.6)
+		return 1;
+	if (inner_rows > max_filter_size / 2)
+		return 0.4;
+	if (inner_rows > max_filter_size / 2.5)
+		return 0.3;
+	if (inner_rows > max_filter_size / 2)
+		return 0.2;
+	return 0.1;
+}
+
+/*
+ * try_runtime_filter
+ *		Decide whether we will use runtime filter.
+ *
+ * We check	some basic conditions and estimate the number of tuples which
+ * can pass the filter.
+ * 
+ * Finally, we will decide whether to use the runtime filter based on the
+ * estimated filtering effect.
+ */
+void
+try_runtime_filter(PlannerInfo *root, RelOptInfo *join_rel,
+				   RelOptInfo *outer_rel, RelOptInfo *inner_rel,
+				   List *hashclauses, JoinType jointype,
+				   JoinPathExtraData *extra)
+{
+	Path *outer_path;
+	Path *inner_path;
+	ListCell *lc;
+	JoinType saved_jointype;
+	double false_positive_rate;
+	double hash_tuples;
+	double extra_tuples;
+	double final_tuples;
+
+	/* Default disable */
+	extra->runtime_filter_tuples = -1;
+
+	/* Only applicatable for inner, right and semi join */
+	if (jointype != JOIN_INNER &&
+		jointype != JOIN_RIGHT &&
+		jointype != JOIN_SEMI)
+		return;
+
+	inner_path = inner_rel->cheapest_total_path;
+	outer_path = outer_rel->cheapest_total_path;
+
+	/* Check false positive rate */
+	false_positive_rate = runtime_filter_fp_rate_estimate(inner_path->rows);
+	if (false_positive_rate > 0.5)
+		return;
+
+	/* Check operator data types */
+	foreach(lc, hashclauses)
+	{
+		Oid outerid;
+		Oid innerid;
+		bool outer_typbyval;
+		bool inner_typbyval;
+		RestrictInfo *rinfo = lfirst_node(RestrictInfo, lc);
+		OpExpr *hclause = castNode(OpExpr, rinfo->clause);
+
+		op_input_types(hclause->opno, &outerid, &innerid);
+		outer_typbyval = get_typbyval(outerid);
+		inner_typbyval = get_typbyval(innerid);
+		if (!outer_typbyval || !inner_typbyval)
+			return; /* Don't support by-reference types */
+	}
+
+	/* jointype of sjinfo is from the query, need change for extimate */
+	saved_jointype = extra->sjinfo->jointype;
+	extra->sjinfo->jointype = jointype;
+	hash_tuples = calc_joinrel_size_estimate(root, join_rel,
+											 outer_rel, inner_rel,
+											 outer_path->rows,
+											 inner_rel->rows,
+											 extra->sjinfo,
+											 hashclauses);
+	extra->sjinfo->jointype = saved_jointype;
+
+	if (outer_path->rows - hash_tuples < 10000)
+		return; /* Useless filter */
+
+	/* Consider average false positive rate */
+	extra_tuples = (outer_path->rows - hash_tuples) * false_positive_rate;
+	final_tuples = hash_tuples + extra_tuples;
+
+	/* RuntimeFilter should filter out at least 40% tuples */
+	if (final_tuples < outer_path->rows * RUNTIME_FILTER_RATE_THRESHOLD)
+	{
+		extra->runtime_filter_tuples = final_tuples;
+		extra->rf_hashjointuples = hash_tuples;
+	}
+}
+
 /*
  * get_parameterized_joinrel_size
  *		Make a size estimate for a parameterized scan of a join relation.
@@ -5759,6 +5790,12 @@
 			nrows = outer_rows * inner_rows * fkselec * jselec;
 			if (nrows < outer_rows)
 				nrows = outer_rows;
+			nrows *= pselec;
+			break;
+		case JOIN_RIGHT:
+			nrows = outer_rows * inner_rows * fkselec * jselec;
+			if (nrows < inner_rows)
+				nrows = inner_rows;
 			nrows *= pselec;
 			break;
 		case JOIN_FULL:
@@ -6043,7 +6080,8 @@
 												(Node *) rinfo,
 												0,
 												jointype,
-												sjinfo);
+												sjinfo,
+												false);
 						if (s0 > 0)
 							fkselec /= s0;
 					}
@@ -6627,6 +6665,22 @@
 			Assert(item_width > 0);
 			tuple_width += item_width;
 		}
+		else if (IsA(node, Aggref))
+		{
+			int32		item_width;
+
+			/*
+			 * If the target is evaluated by AggPath, it'll care of cost
+			 * estimate. If the target is above AggPath (typically target of a
+			 * join relation that contains grouped relation), the cost of
+			 * Aggref should not be accounted for again.
+			 *
+			 * On the other hand, width is always needed.
+			 */
+			item_width = get_typavgwidth(exprType(node), exprTypmod(node));
+			Assert(item_width > 0);
+			tuple_width += item_width;
+		}
 		else
 		{
 			/*
@@ -6699,7 +6753,7 @@
  * Output:
  * 	total memory in bytes.
  */
-double global_work_mem(PlannerInfo *root)
+double global_work_mem()
 {
 	int			segment_count = planner_segment_count(NULL);
 
