--- conflicted
+++ resolved
@@ -368,10 +368,7 @@
 	res->defname = name;
 	res->arg = arg;
 	res->defaction = DEFELEM_UNSPEC;
-<<<<<<< HEAD
-=======
-
->>>>>>> 4d53a2f9
+
 	return res;
 }
 
