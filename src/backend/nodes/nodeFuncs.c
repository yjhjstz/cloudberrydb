--- conflicted
+++ resolved
@@ -2241,7 +2241,6 @@
 			return walker(((PlaceHolderInfo *) node)->ph_var, context);
 		case T_RangeTblFunction:
 			return walker(((RangeTblFunction *) node)->funcexpr, context);
-<<<<<<< HEAD
 
 		case T_WindowDef:
 			{
@@ -2292,7 +2291,6 @@
 			}
 			break;
 
-=======
 		case T_TableSampleClause:
 			{
 				TableSampleClause *tsc = (TableSampleClause *) node;
@@ -2304,7 +2302,6 @@
 					return true;
 			}
 			break;
->>>>>>> b5bce6c1
 		default:
 			elog(ERROR, "unrecognized node type: %d",
 				 (int) nodeTag(node));
@@ -3165,8 +3162,6 @@
 				return (Node *) newnode;
 			}
 			break;
-<<<<<<< HEAD
-
 		case T_TableFunctionScan:
 			{
 				TableFunctionScan *tablefunc = (TableFunctionScan *) node;
@@ -3191,6 +3186,7 @@
 				return (Node *) newnode;
 
 			}
+			break;
 		case T_SortGroupClause:
 			{
 				SortGroupClause *sortcl = (SortGroupClause *) node;
@@ -3200,6 +3196,7 @@
 
 				return (Node *) newnode;
 			}
+			break;
 		case T_DMLActionExpr:
 			{
 				DMLActionExpr *action_expr = (DMLActionExpr *) node;
@@ -3208,7 +3205,7 @@
 				FLATCOPY(new_action_expr, action_expr, DMLActionExpr);
 				return (Node *)new_action_expr;
 			}
-=======
+			break;
 		case T_TableSampleClause:
 			{
 				TableSampleClause *tsc = (TableSampleClause *) node;
@@ -3220,7 +3217,6 @@
 				return (Node *) newnode;
 			}
 			break;
->>>>>>> b5bce6c1
 		default:
 			elog(ERROR, "unrecognized node type: %d",
 				 (int) nodeTag(node));
@@ -3918,6 +3914,13 @@
 									   walker, context))
 				return true;
 			break;
+		/* GPDB_96_MERGE_FIXME: verify walker works on Sequence node */
+		case T_Sequence:
+			if (planstate_walk_members(((Sequence *) plan)->subplans,
+								  ((SequenceState *) planstate)->subplans,
+									   walker, context))
+				return true;
+			break;
 		case T_SubqueryScan:
 			if (walker(((SubqueryScanState *) planstate)->subplan, context))
 				return true;
