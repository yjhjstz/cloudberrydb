--- conflicted
+++ resolved
@@ -16,10 +16,7 @@
  * NOTE: it is intentional that parse location fields (in nodes that have
  * one) are not compared.  This is because we want, for example, a variable
  * "x" to be considered equal() to another reference to "x" in the query.
-<<<<<<< HEAD
-=======
  *
->>>>>>> 38e93482
  *
  *
  * Portions Copyright (c) 2005-2010, Greenplum inc
@@ -86,7 +83,6 @@
 			return false; \
 	} while (0)
 
-<<<<<<< HEAD
 /*
  * Compare a field that is a varlena datum to the other.
  * Note the result will be false if one is toasted and the other is untoasted.
@@ -104,8 +100,6 @@
 		} \
 	} while (0)
 
-=======
->>>>>>> 38e93482
 /* Compare a parse location field (this is a no-op, per note above) */
 #define COMPARE_LOCATION_FIELD(fldname) \
 	((void) 0)
@@ -215,7 +209,6 @@
 	COMPARE_NODE_FIELD(args);
 	COMPARE_NODE_FIELD(aggorder);
 	COMPARE_SCALAR_FIELD(aggdistinct);
-<<<<<<< HEAD
 	COMPARE_NODE_FIELD(aggfilter);
 	COMPARE_SCALAR_FIELD(aggstar);
 	COMPARE_SCALAR_FIELD(aggstage);
@@ -248,8 +241,6 @@
 	COMPARE_SCALAR_FIELD(windistinct);
 	COMPARE_SCALAR_FIELD(winindex);
 	COMPARE_SCALAR_FIELD(winstage);
-=======
->>>>>>> 38e93482
 	COMPARE_LOCATION_FIELD(location);
 
 	return true;
@@ -379,11 +370,7 @@
 	COMPARE_NODE_FIELD(testexpr);
 	COMPARE_NODE_FIELD(operName);
 	COMPARE_NODE_FIELD(subselect);
-<<<<<<< HEAD
-	/* do not compare 'location' field */
-=======
-	COMPARE_LOCATION_FIELD(location);
->>>>>>> 38e93482
+	COMPARE_LOCATION_FIELD(location);
 
 	return true;
 }
@@ -406,10 +393,7 @@
 	COMPARE_NODE_FIELD(setParam);
 	COMPARE_NODE_FIELD(parParam);
 	COMPARE_NODE_FIELD(args);
-<<<<<<< HEAD
 	COMPARE_NODE_FIELD(extParam);
-=======
->>>>>>> 38e93482
 	COMPARE_SCALAR_FIELD(startup_cost);
 	COMPARE_SCALAR_FIELD(per_call_cost);
 
@@ -846,7 +830,6 @@
 }
 
 static bool
-<<<<<<< HEAD
 _equalPlaceHolderVar(PlaceHolderVar *a, PlaceHolderVar *b)
 {
 	/*
@@ -863,47 +846,13 @@
 	COMPARE_BITMAPSET_FIELD(phrels);
 	COMPARE_SCALAR_FIELD(phid);
 	COMPARE_SCALAR_FIELD(phlevelsup);
-=======
-_equalFlattenedSubLink(FlattenedSubLink *a, FlattenedSubLink *b)
-{
-	COMPARE_SCALAR_FIELD(jointype);
-	COMPARE_BITMAPSET_FIELD(lefthand);
-	COMPARE_BITMAPSET_FIELD(righthand);
-	COMPARE_NODE_FIELD(quals);
->>>>>>> 38e93482
-
-	return true;
-}
-
-static bool
-<<<<<<< HEAD
+
+	return true;
+}
+
+static bool
 _equalSpecialJoinInfo(SpecialJoinInfo *a, SpecialJoinInfo *b)
 {
-=======
-_equalPlaceHolderVar(PlaceHolderVar *a, PlaceHolderVar *b)
-{
-	/*
-	 * We intentionally do not compare phexpr.  Two PlaceHolderVars with the
-	 * same ID and levelsup should be considered equal even if the contained
-	 * expressions have managed to mutate to different states.  One way in
-	 * which that can happen is that initplan sublinks would get replaced by
-	 * differently-numbered Params when sublink folding is done.  (The end
-	 * result of such a situation would be some unreferenced initplans, which
-	 * is annoying but not really a problem.)
-	 *
-	 * COMPARE_NODE_FIELD(phexpr);
-	 */
-	COMPARE_BITMAPSET_FIELD(phrels);
-	COMPARE_SCALAR_FIELD(phid);
-	COMPARE_SCALAR_FIELD(phlevelsup);
-
-	return true;
-}
-
-static bool
-_equalSpecialJoinInfo(SpecialJoinInfo *a, SpecialJoinInfo *b)
-{
->>>>>>> 38e93482
 	COMPARE_BITMAPSET_FIELD(min_lefthand);
 	COMPARE_BITMAPSET_FIELD(min_righthand);
 	COMPARE_BITMAPSET_FIELD(syn_lefthand);
@@ -912,13 +861,10 @@
 	COMPARE_SCALAR_FIELD(lhs_strict);
 	COMPARE_SCALAR_FIELD(delay_upper_joins);
 	COMPARE_NODE_FIELD(join_quals);
-<<<<<<< HEAD
 	COMPARE_SCALAR_FIELD(try_join_unique);	/* CDB */
 	COMPARE_SCALAR_FIELD(consider_dedup);		/* CDB */
 	COMPARE_NODE_FIELD(semi_operators);
 	COMPARE_NODE_FIELD(semi_rhs_exprs);
-=======
->>>>>>> 38e93482
 
 	return true;
 }
@@ -943,10 +889,7 @@
 	COMPARE_NODE_FIELD(ph_var);
 	COMPARE_BITMAPSET_FIELD(ph_eval_at);
 	COMPARE_BITMAPSET_FIELD(ph_needed);
-<<<<<<< HEAD
 	COMPARE_BITMAPSET_FIELD(ph_may_need);
-=======
->>>>>>> 38e93482
 	COMPARE_SCALAR_FIELD(ph_width);
 
 	return true;
@@ -970,13 +913,10 @@
 	COMPARE_SCALAR_FIELD(hasWindowFuncs);
 	COMPARE_SCALAR_FIELD(hasSubLinks);
 	COMPARE_SCALAR_FIELD(hasDistinctOn);
-<<<<<<< HEAD
+	COMPARE_SCALAR_FIELD(hasRecursive);
 	COMPARE_SCALAR_FIELD(hasDynamicFunctions);
 	COMPARE_SCALAR_FIELD(hasFuncsWithExecRestrictions);
-=======
-	COMPARE_SCALAR_FIELD(hasRecursive);
 	COMPARE_NODE_FIELD(cteList);
->>>>>>> 38e93482
 	COMPARE_NODE_FIELD(rtable);
 	COMPARE_NODE_FIELD(jointree);
 	COMPARE_NODE_FIELD(targetList);
@@ -988,8 +928,6 @@
 	COMPARE_NODE_FIELD(sortClause);
 	COMPARE_NODE_FIELD(scatterClause);
 	COMPARE_SCALAR_FIELD(isTableValueSelect);
-	COMPARE_NODE_FIELD(cteList);
-	COMPARE_SCALAR_FIELD(hasRecursive);
 	COMPARE_NODE_FIELD(limitOffset);
 	COMPARE_NODE_FIELD(limitCount);
 	COMPARE_NODE_FIELD(rowMarks);
@@ -1049,15 +987,11 @@
 	COMPARE_NODE_FIELD(whereClause);
 	COMPARE_NODE_FIELD(groupClause);
 	COMPARE_NODE_FIELD(havingClause);
-<<<<<<< HEAD
 	COMPARE_NODE_FIELD(windowClause);
-=======
 	COMPARE_NODE_FIELD(withClause);
->>>>>>> 38e93482
 	COMPARE_NODE_FIELD(valuesLists);
 	COMPARE_NODE_FIELD(sortClause);
 	COMPARE_NODE_FIELD(scatterClause);
-	COMPARE_NODE_FIELD(withClause);
 	COMPARE_NODE_FIELD(limitOffset);
 	COMPARE_NODE_FIELD(limitCount);
 	COMPARE_NODE_FIELD(lockingClause);
@@ -2295,11 +2229,7 @@
 _equalParamRef(ParamRef *a, ParamRef *b)
 {
 	COMPARE_SCALAR_FIELD(number);
-<<<<<<< HEAD
-	/* do not compare 'location' field */
-=======
-	COMPARE_LOCATION_FIELD(location);
->>>>>>> 38e93482
+	COMPARE_LOCATION_FIELD(location);
 
 	return true;
 }
@@ -2309,11 +2239,7 @@
 {
 	if (!equal(&a->val, &b->val))		/* hack for in-line Value field */
 		return false;
-<<<<<<< HEAD
-	/* do not compare 'location' field */;
-=======
-	COMPARE_LOCATION_FIELD(location);
->>>>>>> 38e93482
+	COMPARE_LOCATION_FIELD(location);
 
 	return true;
 }
@@ -2328,15 +2254,11 @@
 	COMPARE_SCALAR_FIELD(agg_star);
 	COMPARE_SCALAR_FIELD(agg_distinct);
 	COMPARE_SCALAR_FIELD(func_variadic);
-<<<<<<< HEAD
 	COMPARE_NODE_FIELD(over);
 	COMPARE_LOCATION_FIELD(location);
-=======
-	COMPARE_LOCATION_FIELD(location);
-
-	return true;
-}
->>>>>>> 38e93482
+
+	return true;
+}
 
 static bool
 _equalAStar(A_Star *a, A_Star *b)
@@ -2401,12 +2323,8 @@
 _equalTypeCast(TypeCast *a, TypeCast *b)
 {
 	COMPARE_NODE_FIELD(arg);
-<<<<<<< HEAD
 	COMPARE_NODE_FIELD(typeName);
-=======
-	COMPARE_NODE_FIELD(typename);
-	COMPARE_LOCATION_FIELD(location);
->>>>>>> 38e93482
+	COMPARE_LOCATION_FIELD(location);
 
 	return true;
 }
@@ -2419,7 +2337,6 @@
 	COMPARE_SCALAR_FIELD(sortby_nulls);
 	COMPARE_NODE_FIELD(useOp);
 	COMPARE_LOCATION_FIELD(location);
-<<<<<<< HEAD
 
 	return true;
 }
@@ -2435,8 +2352,6 @@
 	COMPARE_NODE_FIELD(startOffset);
 	COMPARE_NODE_FIELD(endOffset);
 	COMPARE_LOCATION_FIELD(location);
-=======
->>>>>>> 38e93482
 
 	return true;
 }
@@ -2670,32 +2585,6 @@
 }
 
 static bool
-_equalWithClause(WithClause *a, WithClause *b)
-{
-	COMPARE_NODE_FIELD(ctes);
-	COMPARE_SCALAR_FIELD(recursive);
-	COMPARE_LOCATION_FIELD(location);
-
-	return true;
-}
-
-static bool
-_equalCommonTableExpr(CommonTableExpr *a, CommonTableExpr *b)
-{
-	COMPARE_STRING_FIELD(ctename);
-	COMPARE_NODE_FIELD(aliascolnames);
-	COMPARE_NODE_FIELD(ctequery);
-	COMPARE_LOCATION_FIELD(location);
-	COMPARE_SCALAR_FIELD(cterecursive);
-	COMPARE_SCALAR_FIELD(cterefcount);
-	COMPARE_NODE_FIELD(ctecolnames);
-	COMPARE_NODE_FIELD(ctecoltypes);
-	COMPARE_NODE_FIELD(ctecoltypmods);
-
-	return true;
-}
-
-static bool
 _equalFkConstraint(FkConstraint *a, FkConstraint *b)
 {
 	COMPARE_STRING_FIELD(constr_name);
@@ -2738,11 +2627,7 @@
 {
 	COMPARE_SCALAR_FIELD(xmloption);
 	COMPARE_NODE_FIELD(expr);
-<<<<<<< HEAD
 	COMPARE_NODE_FIELD(typeName);
-=======
-	COMPARE_NODE_FIELD(typename);
->>>>>>> 38e93482
 	COMPARE_LOCATION_FIELD(location);
 
 	return true;
@@ -3011,12 +2896,6 @@
 		case T_RestrictInfo:
 			retval = _equalRestrictInfo(a, b);
 			break;
-<<<<<<< HEAD
-=======
-		case T_FlattenedSubLink:
-			retval = _equalFlattenedSubLink(a, b);
-			break;
->>>>>>> 38e93482
 		case T_PlaceHolderVar:
 			retval = _equalPlaceHolderVar(a, b);
 			break;
