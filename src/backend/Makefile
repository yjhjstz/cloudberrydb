--- conflicted
+++ resolved
@@ -35,16 +35,13 @@
 
 include $(srcdir)/common.mk
 
-<<<<<<< HEAD
-# As of 9/2009:
-# * The probes.o file is necessary for dtrace support on Solaris.
-# * OS X's dtrace doesn't use it and doesn't even recognize the -G option.
-# * Systemtap's dtrace will take -G, but it produces a useless empty file.
-# So, build probes.o only on Solaris.
-# This will likely need adjustment as other platforms add dtrace support.
-=======
->>>>>>> f260edb1
-ifeq ($(PORTNAME), solaris)
+# As of 1/2010:
+# The probes.o file is necessary for dtrace support on Solaris, and on recent
+# versions of systemtap.  (Older systemtap releases just produce an empty
+# file, but that's okay.)  However, OS X's dtrace doesn't use it and doesn't
+# even recognize the -G option.  So, build probes.o except on Darwin.
+# This might need adjustment as other platforms add dtrace support.
+ifneq ($(PORTNAME), darwin)
 ifeq ($(enable_dtrace), yes)
 LOCALOBJS += utils/probes.o
 endif
@@ -141,11 +138,7 @@
 endif # aix
 
 # Update the commonly used headers before building the subdirectories
-<<<<<<< HEAD
 $(SUBDIRS:%=%-recursive): $(top_builddir)/src/include/parser/gram.h $(top_builddir)/src/include/utils/fmgroids.h $(top_builddir)/src/include/utils/probes.h
-=======
-$(SUBDIRS:%=%-recursive): $(top_builddir)/src/include/parser/parse.h $(top_builddir)/src/include/utils/fmgroids.h $(top_builddir)/src/include/utils/probes.h
->>>>>>> f260edb1
 
 
 # The postgres.o target is needed by the rule in Makefile.global that
@@ -183,20 +176,10 @@
 $(top_builddir)/src/include/utils/probes.h: utils/probes.h
 	cd $(dir $@) && rm -f $(notdir $@) && \
 	    $(LN_S) ../../../$(subdir)/utils/probes.h .
-<<<<<<< HEAD
-
-=======
->>>>>>> f260edb1
-
-
-ifeq ($(PORTNAME), solaris)
+
+
 utils/probes.o: utils/probes.d $(SUBDIROBJS)
-<<<<<<< HEAD
 	$(DTRACE) $(DTRACEFLAGS) -C -G -s $(call expand_subsys,$^) -o $@
-=======
-	$(DTRACE) $(DTRACEFLAGS) -G -s $(call expand_subsys,$^) -o $@
-endif
->>>>>>> f260edb1
 
 
 ##########################################################################
