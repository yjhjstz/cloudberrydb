/*-------------------------------------------------------------------------
 *
 * walreceiver.c
 *
 * The WAL receiver process (walreceiver) is new as of Postgres 9.0. It
 * is the process in the standby server that takes charge of receiving
 * XLOG records from a primary server during streaming replication.
 *
 * When the startup process determines that it's time to start streaming,
 * it instructs postmaster to start walreceiver. Walreceiver first connects
 * to the primary server (it will be served by a walsender process
 * in the primary server), and then keeps receiving XLOG records and
 * writing them to the disk as long as the connection is alive. As XLOG
 * records are received and flushed to disk, it updates the
 * WalRcv->receivedUpto variable in shared memory, to inform the startup
 * process of how far it can proceed with XLOG replay.
 *
 * Normal termination is by SIGTERM, which instructs the walreceiver to
 * exit(0). Emergency termination is by SIGQUIT; like any postmaster child
 * process, the walreceiver will simply abort and exit on SIGQUIT. A close
 * of the connection and a FATAL error are treated not as a crash but as
 * normal operation.
 *
 * This file contains the server-facing parts of walreceiver. The libpq-
<<<<<<< HEAD
 * specific parts are in the libpqwalreceiver module.
=======
 * specific parts are in the libpqwalreceiver module. It's loaded
 * dynamically to avoid linking the server with libpq.
 *
 * Portions Copyright (c) 2010-2011, PostgreSQL Global Development Group
>>>>>>> a4bebdd9
 *
 * Portions Copyright (c) 2010-2012, PostgreSQL Global Development Group
 *
 * IDENTIFICATION
 *	  src/backend/replication/walreceiver.c
 *
 *-------------------------------------------------------------------------
 */
#include "postgres.h"

#include <signal.h>
#include <unistd.h>

#include "access/transam.h"
#include "access/xlog_internal.h"
#include "libpq/pqsignal.h"
#include "miscadmin.h"
#include "replication/walprotocol.h"
#include "replication/walreceiver.h"
#include "replication/walsender.h"
#include "storage/ipc.h"
#include "storage/pmsignal.h"
#include "storage/procarray.h"
<<<<<<< HEAD
=======
#include "utils/builtins.h"
>>>>>>> a4bebdd9
#include "utils/guc.h"
#include "utils/ps_status.h"
#include "utils/resowner.h"
#include "utils/timestamp.h"
#include "utils/faultinjector.h"


<<<<<<< HEAD
/* GUC variables */
int			wal_receiver_status_interval = 10;
=======
/* GUC variable */
int			wal_receiver_status_interval;
bool		hot_standby_feedback;

/* libpqreceiver hooks to these when loaded */
walrcv_connect_type walrcv_connect = NULL;
walrcv_receive_type walrcv_receive = NULL;
walrcv_send_type walrcv_send = NULL;
walrcv_disconnect_type walrcv_disconnect = NULL;
>>>>>>> a4bebdd9

#define NAPTIME_PER_CYCLE 100	/* max sleep time between cycles (100ms) */

/*
 * These variables are used similarly to openLogFile/SegNo/Off,
 * but for walreceiver to write the XLOG. recvFileTLI is the TimeLineID
 * corresponding the filename of recvFile.
 */
static int	recvFile = -1;
static TimeLineID	recvFileTLI = 0;
static uint32 recvId = 0;
static uint32 recvSeg = 0;
static uint32 recvOff = 0;

/*
 * Flags set by interrupt handlers of walreceiver for later service in the
 * main loop.
 */
static volatile sig_atomic_t got_SIGHUP = false;
static volatile sig_atomic_t got_SIGTERM = false;

/* Following flags should be strictly used for testing purposes ONLY */
static volatile sig_atomic_t wait_before_rcv = false;
static volatile sig_atomic_t wait_before_send = false;
static volatile sig_atomic_t wait_before_send_ack = false;
static volatile sig_atomic_t resume = false;

/*
 * LogstreamResult indicates the byte positions that we have already
 * written/fsynced.
 */
static struct
{
	XLogRecPtr	Write;			/* last byte + 1 written out in the standby */
	XLogRecPtr	Flush;			/* last byte + 1 flushed in the standby */
}	LogstreamResult;

static StandbyReplyMessage reply_message;
<<<<<<< HEAD
=======
static StandbyHSFeedbackMessage feedback_message;
>>>>>>> a4bebdd9

/*
 * About SIGTERM handling:
 *
 * We can't just exit(1) within SIGTERM signal handler, because the signal
 * might arrive in the middle of some critical operation, like while we're
 * holding a spinlock. We also can't just set a flag in signal handler and
 * check it in the main loop, because we perform some blocking operations
 * like libpqrcv_PQexec(), which can take a long time to finish.
 *
 * We use a combined approach: When WalRcvImmediateInterruptOK is true, it's
 * safe for the signal handler to elog(FATAL) immediately. Otherwise it just
 * sets got_SIGTERM flag, which is checked in the main loop when convenient.
 *
 * This is very much like what regular backends do with ImmediateInterruptOK,
 * ProcessInterrupts() etc.
 */
static volatile bool WalRcvImmediateInterruptOK = false;

/* Prototypes for private functions */
static void ProcessWalRcvInterrupts(void);
static void EnableWalRcvImmediateExit(void);
static void DisableWalRcvImmediateExit(void);
static void WalRcvDie(int code, Datum arg);
static void XLogWalRcvProcessMsg(unsigned char type, char *buf, Size len);
static void XLogWalRcvWrite(char *buf, Size nbytes, XLogRecPtr recptr);
static void XLogWalRcvFlush(bool dying);
static void XLogWalRcvSendReply(void);
<<<<<<< HEAD
static void ProcessWalSndrMessage(XLogRecPtr walEnd, TimestampTz sendTime);
=======
static void XLogWalRcvSendHSFeedback(void);
>>>>>>> a4bebdd9

/* Signal handlers */
static void WalRcvSigHupHandler(SIGNAL_ARGS);
static void WalRcvShutdownHandler(SIGNAL_ARGS);
static void WalRcvQuickDieHandler(SIGNAL_ARGS);
static void WalRcvUsr2Handler(SIGNAL_ARGS);
static void WalRcvCrashHandler(SIGNAL_ARGS);


static void
ProcessWalRcvInterrupts(void)
{
	/*
	 * Although walreceiver interrupt handling doesn't use the same scheme as
	 * regular backends, call CHECK_FOR_INTERRUPTS() to make sure we receive
	 * any incoming signals on Win32.
	 */
	CHECK_FOR_INTERRUPTS();

	if (got_SIGTERM)
	{
		WalRcvImmediateInterruptOK = false;
		ereport(FATAL,
				(errcode(ERRCODE_ADMIN_SHUTDOWN),
				 errmsg("terminating walreceiver process due to administrator command")));
	}
}

static void
EnableWalRcvImmediateExit(void)
{
	WalRcvImmediateInterruptOK = true;
	ProcessWalRcvInterrupts();
}

static void
DisableWalRcvImmediateExit(void)
{
	WalRcvImmediateInterruptOK = false;
	ProcessWalRcvInterrupts();
}

/* Main entry point for walreceiver process */
void
WalReceiverMain(void)
{
	char		conninfo[MAXCONNINFO];
	XLogRecPtr	startpoint;
	File		pid_file;

	/* use volatile pointer to prevent code rearrangement */
	volatile WalRcvData *walrcv = WalRcv;
	sigjmp_buf	local_sigjmp_buf;

	/*
	 * WalRcv should be set up already (if we are a backend, we inherit this
	 * by fork() or EXEC_BACKEND mechanism from the postmaster).
	 */
	Assert(walrcv != NULL);

	/*
	 * Mark walreceiver as running in shared memory.
	 *
	 * Do this as early as possible, so that if we fail later on, we'll set
	 * state to STOPPED. If we die before this, the startup process will keep
	 * waiting for us to start up, until it times out.
	 */
	SpinLockAcquire(&walrcv->mutex);
	Assert(walrcv->pid == 0);
	switch (walrcv->walRcvState)
	{
		case WALRCV_STOPPING:
			/* If we've already been requested to stop, don't start up. */
			walrcv->walRcvState = WALRCV_STOPPED;
			/* fall through */

		case WALRCV_STOPPED:
			SpinLockRelease(&walrcv->mutex);
			proc_exit(1);
			break;

		case WALRCV_STARTING:
			/* The usual case */
			break;

		case WALRCV_RUNNING:
			/* Shouldn't happen */
			elog(PANIC, "walreceiver still running according to shared memory state");
	}
	/* Advertise our PID so that the startup process can kill us */
	walrcv->pid = MyProcPid;
	walrcv->walRcvState = WALRCV_RUNNING;

	elogif(debug_walrepl_rcv, LOG,
			"WAL receiver state is set to '%s'",
			WalRcvGetStateString(walrcv->walRcvState));

	/* Fetch information required to start streaming */
	strlcpy(conninfo, (char *) walrcv->conninfo, MAXCONNINFO);
	startpoint = walrcv->receiveStart;
<<<<<<< HEAD

	/* Initialise to a sanish value */
	walrcv->lastMsgSendTime = walrcv->lastMsgReceiptTime = walrcv->latestWalEndTime = GetCurrentTimestamp();

=======
>>>>>>> a4bebdd9
	SpinLockRelease(&walrcv->mutex);

	/* Arrange to clean up at walreceiver exit */
	on_shmem_exit(WalRcvDie, 0);

	/*
	 * If possible, make this process a group leader, so that the postmaster
	 * can signal any child processes too.	(walreceiver probably never has
	 * any child processes, but for consistency we make all postmaster child
	 * processes do this.)
	 */
#ifdef HAVE_SETSID
	if (setsid() < 0)
		elog(FATAL, "setsid() failed: %m");
#endif

	/* Properly accept or ignore signals the postmaster might send us */
	pqsignal(SIGHUP, WalRcvSigHupHandler);		/* set flag to read config
												 * file */
	pqsignal(SIGINT, SIG_IGN);
	pqsignal(SIGTERM, WalRcvShutdownHandler);	/* request shutdown */
	pqsignal(SIGQUIT, WalRcvQuickDieHandler);	/* hard crash time */
	pqsignal(SIGALRM, SIG_IGN);
	pqsignal(SIGPIPE, SIG_IGN);
	pqsignal(SIGUSR1, SIG_IGN);
	pqsignal(SIGUSR2, WalRcvUsr2Handler);

	/* Reset some signals that are accepted by postmaster but not here */
	pqsignal(SIGCHLD, SIG_DFL);
	pqsignal(SIGTTIN, SIG_DFL);
	pqsignal(SIGTTOU, SIG_DFL);
	pqsignal(SIGCONT, SIG_DFL);
	pqsignal(SIGWINCH, SIG_DFL);

#ifdef SIGILL
	pqsignal(SIGILL, WalRcvCrashHandler);
#endif
#ifdef SIGSEGV
	pqsignal(SIGSEGV, WalRcvCrashHandler);
#endif
#ifdef SIGBUS
	pqsignal(SIGBUS, WalRcvCrashHandler);
#endif

	/* We allow SIGQUIT (quickdie) at all times */
	sigdelset(&BlockSig, SIGQUIT);

<<<<<<< HEAD
=======
	/* Load the libpq-specific functions */
	load_file("libpqwalreceiver", false);
	if (walrcv_connect == NULL || walrcv_receive == NULL ||
		walrcv_send == NULL || walrcv_disconnect == NULL)
		elog(ERROR, "libpqwalreceiver didn't initialize correctly");

>>>>>>> a4bebdd9
	/*
	 * Create a resource owner to keep track of our resources (not clear that
	 * we need this, but may as well have one).
	 */
	CurrentResourceOwner = ResourceOwnerCreate(NULL, "Wal Receiver");

	/*
	 * In case of ERROR, walreceiver just dies cleanly. Startup process
	 * will invoke another one if necessary.
	 */
	if (sigsetjmp(local_sigjmp_buf, 1) != 0)
	{
		EmitErrorReport();

		proc_exit(0);
	}

	/* We can now handle ereport(ERROR) */
	PG_exception_stack = &local_sigjmp_buf;

	/* Unblock signals (they were blocked when the postmaster forked us) */
	PG_SETMASK(&UnBlockSig);

	/* Establish the connection to the primary for XLOG streaming */
	EnableWalRcvImmediateExit();

	/*
	 * (Testing Purpose) - Create a PID file under $PGDATA directory
	 * This file existence is very temporary and will be removed once the WAL receiver
	 * sets up successful connection. Verifying the presence of the PID file
	 * helps to find if the WAL Receiver was actually started or not.
	 * Again, This is just for testing purpose. With enhancements in future,
	 * this change can/will go away.
	 */
	if ((pid_file = PathNameOpenFile("wal_rcv.pid", O_RDWR | O_CREAT| PG_BINARY, 0600)) < 0)
	{
		ereport(LOG,
				(errcode_for_file_access(),
				 errmsg("could not open file \"%s\" for reading: %m",
						"wal_rcv.pid")));
	}
	else
		FileClose(pid_file);

	walrcv_connect(conninfo, startpoint);

	/* (Testing Purpose) - Now drop the PID file */
	unlink("wal_rcv.pid");

	DisableWalRcvImmediateExit();

	/* Initialize LogstreamResult, reply_message */
	LogstreamResult.Write = LogstreamResult.Flush = GetXLogReplayRecPtr(NULL);
	MemSet(&reply_message, 0, sizeof(reply_message));

	/* Loop until end-of-streaming or error */
	for (;;)
	{
		unsigned char type;
		char	   *buf;
		int			len;

		/*
		 * Emergency bailout if postmaster has died.  This is to avoid the
		 * necessity for manual cleanup of all postmaster children.
		 */
		if (!PostmasterIsAlive(true))
			exit(1);

		/*
		 * Exit walreceiver if we're not in recovery. This should not happen,
		 * but cross-check the status here.
		 */
		if (!RecoveryInProgress())
			ereport(FATAL,
					(errmsg("cannot continue WAL streaming, recovery has already ended"),
					errSendAlert(true)));

		/* Process any requests or signals received recently */
		ProcessWalRcvInterrupts();

		if (got_SIGHUP)
		{
			got_SIGHUP = false;
			ProcessConfigFile(PGC_SIGHUP);
		}

		/* Perform suspend if signaled by an external entity (Testing Purpose) */
		if (wait_before_rcv)
		{
			while(true)
			{
				if (resume)
				{
					resume = false;
					break;
				}
				pg_usleep(5000);
			}
			wait_before_rcv = false;
		}

		/* Wait a while for data to arrive */
		if (walrcv_receive(NAPTIME_PER_CYCLE, &type, &buf, &len))
		{
			/* Accept the received data, and process it */
			XLogWalRcvProcessMsg(type, buf, len);

			/* Receive any more data we can without sleeping */
			while (walrcv_receive(0, &type, &buf, &len))
				XLogWalRcvProcessMsg(type, buf, len);

			/* Let the master know that we received some data. */
			XLogWalRcvSendReply();

			/*
			 * If we've written some records, flush them to disk and let the
			 * startup process and primary server know about them.
<<<<<<< HEAD
			 */
			XLogWalRcvFlush(false);
=======
			 */
			XLogWalRcvFlush(false);
		}
		else
		{
			/*
			 * We didn't receive anything new, but send a status update to the
			 * master anyway, to report any progress in applying WAL.
			 */
			XLogWalRcvSendReply();
			XLogWalRcvSendHSFeedback();
>>>>>>> a4bebdd9
		}
		else
		{
			/*
			 * We didn't receive anything new, but send a status update to the
			 * master anyway, to report any progress in applying WAL.
			 */
			XLogWalRcvSendReply();
		}
	}
}

/*
 * This is the handler for USR2 signal. Currently, it is used for testing
 * purposes. Normally, an external entity signals (USR2) the WAL receiver process
 * and based on the input from an external file on disk the WAL Receiver acts
 * upon that.
 */
static void
WalRcvUsr2Handler(SIGNAL_ARGS)
{
#define BUF_SIZE 80
	File file;
	int nbytes = 0;
	char buf[BUF_SIZE];

	/* Read the type of action to take later from the file in the $PGDATA */
	if ((file = PathNameOpenFile("wal_rcv_test", O_RDONLY | PG_BINARY, 0600)) < 0)
	{
		/* Do not error out inside signal handler. Ignore it.*/
		return;
	}
	else
	{
		nbytes = FileRead(file, buf, BUF_SIZE - 1);
		if (nbytes <= 0)
		{
			/* Cleanup */
			FileClose(file);

			/* Don't error out. Ignore. */
			return;
		}
		FileClose(file);

		Assert(nbytes < BUF_SIZE);
		buf[nbytes] = '\0';

		if (strcmp(buf,"wait_before_send_ack") == 0)
			wait_before_send_ack = true;
		else if (strcmp(buf,"wait_before_rcv") == 0)
			wait_before_rcv = true;
		else if (strcmp(buf,"wait_before_send") == 0)
			wait_before_send = true;
		else if (strcmp(buf,"resume") == 0)
			resume = true;
		else
			return;
	}
}

/*
 * Mark us as STOPPED in shared memory at exit.
 */
static void
WalRcvDie(int code, Datum arg)
{
	/* use volatile pointer to prevent code rearrangement */
	volatile WalRcvData *walrcv = WalRcv;

	/* Ensure that all WAL records received are flushed to disk */
	XLogWalRcvFlush(true);

	SpinLockAcquire(&walrcv->mutex);
	Assert(walrcv->walRcvState == WALRCV_RUNNING ||
		   walrcv->walRcvState == WALRCV_STOPPING);
	walrcv->walRcvState = WALRCV_STOPPED;
	walrcv->pid = 0;
	SpinLockRelease(&walrcv->mutex);

	/* Terminate the connection gracefully. */
	walrcv_disconnect();
}

/* SIGHUP: set flag to re-read config file at next convenient time */
static void
WalRcvSigHupHandler(SIGNAL_ARGS)
{
	got_SIGHUP = true;
}

/* SIGTERM: set flag for main loop, or shutdown immediately if safe */
static void
WalRcvShutdownHandler(SIGNAL_ARGS)
{
	int			save_errno = errno;

	got_SIGTERM = true;

	/* Don't joggle the elbow of proc_exit */
	if (!proc_exit_inprogress && WalRcvImmediateInterruptOK)
		ProcessWalRcvInterrupts();

	errno = save_errno;
}

/*
 * WalRcvQuickDieHandler() occurs when signalled SIGQUIT by the postmaster.
 *
 * Some backend has bought the farm, so we need to stop what we're doing and
 * exit.
 */
static void
WalRcvQuickDieHandler(SIGNAL_ARGS)
{
	PG_SETMASK(&BlockSig);

	/*
	 * We DO NOT want to run proc_exit() callbacks -- we're here because
	 * shared memory may be corrupted, so we don't want to try to clean up our
	 * transaction.  Just nail the windows shut and get out of town.  Now that
	 * there's an atexit callback to prevent third-party code from breaking
	 * things by calling exit() directly, we have to reset the callbacks
	 * explicitly to make this work as intended.
	 */
	on_exit_reset();

	/*
	 * Note we do exit(2) not exit(0).	This is to force the postmaster into a
	 * system reset cycle if some idiot DBA sends a manual SIGQUIT to a random
	 * backend.  This is necessary precisely because we don't clean up our
	 * shared memory state.  (The "dead man switch" mechanism in pmsignal.c
	 * should ensure the postmaster sees this as a crash, too, but no harm in
	 * being doubly sure.)
	 */
	exit(2);
}

static void
WalRcvCrashHandler(SIGNAL_ARGS)
{
	StandardHandlerForSigillSigsegvSigbus_OnMainThread("walreceiver",
														PASS_SIGNAL_ARGS);
}

/*
 * Accept the message from XLOG stream, and process it.
 */
static void
XLogWalRcvProcessMsg(unsigned char type, char *buf, Size len)
{
	switch (type)
	{
		case 'w':				/* WAL records */
			{
				WalDataMessageHeader msghdr;

				if (len < sizeof(WalDataMessageHeader))
					ereport(ERROR,
							(errcode(ERRCODE_PROTOCOL_VIOLATION),
							 errmsg_internal("invalid WAL message received from primary"),
							 errSendAlert(true)));
				/* memcpy is required here for alignment reasons */
				memcpy(&msghdr, buf, sizeof(WalDataMessageHeader));

				elogif(debug_walrepl_rcv, LOG,
					   "walrcv msg metadata -- datastart %s, buflen %d",
					    XLogLocationToString(&(msghdr.dataStart)),(int)len);

				ProcessWalSndrMessage(msghdr.walEnd, msghdr.sendTime);

				buf += sizeof(WalDataMessageHeader);
				len -= sizeof(WalDataMessageHeader);

				XLogWalRcvWrite(buf, len, msghdr.dataStart);
				break;
			}
		case 'k':				/* Keepalive */
			{
				PrimaryKeepaliveMessage keepalive;

				if (len != sizeof(PrimaryKeepaliveMessage))
					ereport(ERROR,
							(errcode(ERRCODE_PROTOCOL_VIOLATION),
							 errmsg_internal("invalid keepalive message received from primary"),
							 errSendAlert(true)));
				/* memcpy is required here for alignment reasons */
				memcpy(&keepalive, buf, sizeof(PrimaryKeepaliveMessage));

				ProcessWalSndrMessage(keepalive.walEnd, keepalive.sendTime);
				break;
			}
		default:
			ereport(ERROR,
					(errcode(ERRCODE_PROTOCOL_VIOLATION),
					 errmsg_internal("invalid replication message type %d",
									 type),	errSendAlert(true)));
	}
}

/*
 * Write XLOG data to disk.
 */
static void
XLogWalRcvWrite(char *buf, Size nbytes, XLogRecPtr recptr)
{
	int			startoff;
	int			byteswritten;

	while (nbytes > 0)
	{
		int			segbytes;

		if (recvFile < 0 || !XLByteInSeg(recptr, recvId, recvSeg))
		{
			bool		use_existent;

			/*
			 * fsync() and close current file before we switch to next one. We
			 * would otherwise have to reopen this file to fsync it later
			 */
			if (recvFile >= 0)
			{
<<<<<<< HEAD
				char		xlogfname[MAXFNAMELEN];

=======
>>>>>>> a4bebdd9
				XLogWalRcvFlush(false);

				/*
				 * XLOG segment files will be re-read by recovery in startup
				 * process soon, so we don't advise the OS to release cache
				 * pages associated with the file like XLogFileClose() does.
				 */
				if (close(recvFile) != 0)
					ereport(PANIC,
							(errcode_for_file_access(),
						errmsg("could not close log file %u, segment %u: %m",
							   recvId, recvSeg)));

				/*
				 * Create .done file forcibly to prevent the restored segment from
				 * being archived again later.
				 */
				XLogFileName(xlogfname, recvFileTLI, recvId, recvSeg);
			}
			recvFile = -1;

			/* Create/use new log file */
			XLByteToSeg(recptr, recvId, recvSeg);
			use_existent = true;
			/* For now this only happens on master, so don't care mirror */
			recvFile = XLogFileInit(recvId, recvSeg, &use_existent, true);
			recvFileTLI = ThisTimeLineID;
			recvOff = 0;
		}

		/* Calculate the start offset of the received logs */
		startoff = recptr.xrecoff % XLogSegSize;

		if (startoff + nbytes > XLogSegSize)
			segbytes = XLogSegSize - startoff;
		else
			segbytes = nbytes;

		/* Need to seek in the file? */
		if (recvOff != startoff)
		{
			if (lseek(recvFile, (off_t) startoff, SEEK_SET) < 0)
				ereport(PANIC,
						(errcode_for_file_access(),
						 errmsg("could not seek in log file %u, "
								"segment %u to offset %u: %m",
								recvId, recvSeg, startoff),
								errSendAlert(true)));
			recvOff = startoff;
		}

		/* OK to write the logs */
		errno = 0;

		byteswritten = write(recvFile, buf, segbytes);
		if (byteswritten <= 0)
		{
			/* if write didn't set errno, assume no disk space */
			if (errno == 0)
				errno = ENOSPC;
			ereport(PANIC,
					(errcode_for_file_access(),
					 errmsg("could not write to log file %u, segment %u "
							"at offset %u, length %lu: %m",
							recvId, recvSeg,
							recvOff, (unsigned long) segbytes),
							errSendAlert(true)));
		}

		/* Update state for write */
		XLByteAdvance(recptr, byteswritten);

		recvOff += byteswritten;
		nbytes -= byteswritten;
		buf += byteswritten;

		LogstreamResult.Write = recptr;

		elogif(debug_walrepl_rcv, LOG,
			   "walrcv write -- Wrote %d bytes in file (logid %u, seg %u, offset %d)."
			   "Latest write location is %X/%X.",
			   byteswritten, recvId, recvSeg, startoff,
			   LogstreamResult.Write.xlogid, LogstreamResult.Write.xrecoff);
	}
}

/*
 * Flush the log to disk.
 *
 * If we're in the midst of dying, it's unwise to do anything that might throw
 * an error, so we skip sending a reply in that case.
 */
static void
XLogWalRcvFlush(bool dying)
{
	if (XLByteLT(LogstreamResult.Flush, LogstreamResult.Write))
	{
		/* use volatile pointer to prevent code rearrangement */
		volatile WalRcvData *walrcv = WalRcv;

		issue_xlog_fsync(recvFile, recvId, recvSeg);

		LogstreamResult.Flush = LogstreamResult.Write;

		/* Update shared-memory status */
		SpinLockAcquire(&walrcv->mutex);
		if (XLByteLT(walrcv->receivedUpto, LogstreamResult.Flush))
		{
			walrcv->latestChunkStart = walrcv->receivedUpto;
			walrcv->receivedUpto = LogstreamResult.Flush;
		}
		SpinLockRelease(&walrcv->mutex);

		/* Signal the startup process that new WAL has arrived */
		WakeupRecovery();

		/* Report XLOG streaming progress in PS display */
		if (update_process_title)
		{
			char		activitymsg[50];

			snprintf(activitymsg, sizeof(activitymsg), "streaming %X/%X",
					 LogstreamResult.Write.xlogid,
					 LogstreamResult.Write.xrecoff);
			set_ps_display(activitymsg, false);
		}

		/* Also let the master know that we made some progress */
		if (!dying)
		{
<<<<<<< HEAD
			/* Perform suspend if signaled by an external entity (Testing Purpose) */
			if (wait_before_send_ack)
			{
				while(true)
				{
					if (resume)
					{
						resume = false;
						break;
					}
					pg_usleep(5000);
				}
				wait_before_send_ack = false;
			}
			XLogWalRcvSendReply();
		}

		elogif(debug_walrepl_rcv, LOG,
			   "walrcv fsync -- Fsync'd xlog file (logid %u seg %u). "
			   "Latest flush location is %X/%X with latestchunkstart(%X/%X) receivedupto(%X/%X).",
			   recvId, recvSeg,
			   LogstreamResult.Flush.xlogid, LogstreamResult.Flush.xrecoff,
			   walrcv->latestChunkStart.xlogid, walrcv->latestChunkStart.xrecoff,
			   walrcv->receivedUpto.xlogid, walrcv->receivedUpto.xrecoff);
	}
}

/*
 * Send reply message to primary, indicating our current XLOG positions and
 * the current time.
 */
static void
XLogWalRcvSendReply(void)
{
	char		buf[sizeof(StandbyReplyMessage) + 1];
	TimestampTz now;

	/*
	 * If the user doesn't want status to be reported to the master, be sure
	 * to exit before doing anything at all.
	 */
	if (wal_receiver_status_interval <= 0)
		return;

	/* Get current timestamp. */
	now = GetCurrentTimestamp();

	/*
	 * We can compare the write and flush positions to the last message we
	 * sent without taking any lock, but the apply position requires a spin
	 * lock, so we don't check that unless something else has changed or 10
	 * seconds have passed.  This means that the apply log position will
	 * appear, from the master's point of view, to lag slightly, but since
	 * this is only for reporting purposes and only on idle systems, that's
	 * probably OK.
	 */
	if (XLByteEQ(reply_message.write, LogstreamResult.Write)
		&& XLByteEQ(reply_message.flush, LogstreamResult.Flush)
		&& !TimestampDifferenceExceeds(reply_message.sendTime, now,
									   wal_receiver_status_interval * 1000))
		return;

	/* Construct a new message */
	reply_message.write = LogstreamResult.Write;
	reply_message.flush = LogstreamResult.Flush;
	reply_message.apply = GetXLogReplayRecPtr(NULL);
	reply_message.sendTime = now;

	/* Prepend with the message type and send it. */
	buf[0] = 'r';
	memcpy(&buf[1], &reply_message, sizeof(StandbyReplyMessage));

	/* Perform suspend if signaled by an external entity (Testing Purpose) */
	if (wait_before_send)
	{
		while(true)
		{
			if (resume)
			{
				resume = false;
				break;
			}
			pg_usleep(5000);
		}
		wait_before_send = false;
	}

	walrcv_send(buf, sizeof(StandbyReplyMessage) + 1);

	elogif(debug_walrepl_rcv, LOG,
		   "walrcv reply -- Sent write %X/%X flush %X/%X apply %X/%X",
		   reply_message.write.xlogid, reply_message.write.xrecoff,
		   reply_message.flush.xlogid, reply_message.flush.xrecoff,
		   reply_message.apply.xlogid, reply_message.apply.xrecoff);
}

/*
 * Keep track of important messages from primary.
 */
static void
ProcessWalSndrMessage(XLogRecPtr walEnd, TimestampTz sendTime)
{
	/* use volatile pointer to prevent code rearrangement */
	volatile WalRcvData *walrcv = WalRcv;

	TimestampTz lastMsgReceiptTime = GetCurrentTimestamp();

	/* Update shared-memory status */
	SpinLockAcquire(&walrcv->mutex);
	if (XLByteLT(walrcv->latestWalEnd, walEnd))
		walrcv->latestWalEndTime = sendTime;
	walrcv->latestWalEnd = walEnd;
	walrcv->lastMsgSendTime = sendTime;
	walrcv->lastMsgReceiptTime = lastMsgReceiptTime;
	SpinLockRelease(&walrcv->mutex);

	elogif(debug_walrepl_rcv, LOG,
		   "walrcv process msg -- "
		   "sendtime %s, receipttime %s, replication apply delay %d ms "
		   "transfer latency %d ms",
		   timestamptz_to_str(sendTime),
		   timestamptz_to_str(lastMsgReceiptTime),
		   GetReplicationApplyDelay(),
		   GetReplicationTransferLatency());
}

/*
 * Return a string constant representing the state.
 */
const char *
WalRcvGetStateString(WalRcvState state)
{
	switch (state)
	{
		case WALRCV_STOPPED:
			return "stopped";
		case WALRCV_STARTING:
			return "starting";
		case WALRCV_RUNNING:
			return "running";
		case WALRCV_STOPPING:
			return "stopping";
	}
	return "UNKNOWN";
=======
			XLogWalRcvSendReply();
			XLogWalRcvSendHSFeedback();
		}
	}
}

/*
 * Send reply message to primary, indicating our current XLOG positions and
 * the current time.
 */
static void
XLogWalRcvSendReply(void)
{
	char		buf[sizeof(StandbyReplyMessage) + 1];
	TimestampTz now;

	/*
	 * If the user doesn't want status to be reported to the master, be sure
	 * to exit before doing anything at all.
	 */
	if (wal_receiver_status_interval <= 0)
		return;

	/* Get current timestamp. */
	now = GetCurrentTimestamp();

	/*
	 * We can compare the write and flush positions to the last message we
	 * sent without taking any lock, but the apply position requires a spin
	 * lock, so we don't check that unless something else has changed or 10
	 * seconds have passed.  This means that the apply log position will
	 * appear, from the master's point of view, to lag slightly, but since
	 * this is only for reporting purposes and only on idle systems, that's
	 * probably OK.
	 */
	if (XLByteEQ(reply_message.write, LogstreamResult.Write)
		&& XLByteEQ(reply_message.flush, LogstreamResult.Flush)
		&& !TimestampDifferenceExceeds(reply_message.sendTime, now,
									   wal_receiver_status_interval * 1000))
		return;

	/* Construct a new message */
	reply_message.write = LogstreamResult.Write;
	reply_message.flush = LogstreamResult.Flush;
	reply_message.apply = GetXLogReplayRecPtr();
	reply_message.sendTime = now;

	elog(DEBUG2, "sending write %X/%X flush %X/%X apply %X/%X",
		 reply_message.write.xlogid, reply_message.write.xrecoff,
		 reply_message.flush.xlogid, reply_message.flush.xrecoff,
		 reply_message.apply.xlogid, reply_message.apply.xrecoff);

	/* Prepend with the message type and send it. */
	buf[0] = 'r';
	memcpy(&buf[1], &reply_message, sizeof(StandbyReplyMessage));
	walrcv_send(buf, sizeof(StandbyReplyMessage) + 1);
}

/*
 * Send hot standby feedback message to primary, plus the current time,
 * in case they don't have a watch.
 */
static void
XLogWalRcvSendHSFeedback(void)
{
	char		buf[sizeof(StandbyHSFeedbackMessage) + 1];
	TimestampTz now;
	TransactionId nextXid;
	uint32		nextEpoch;
	TransactionId xmin;

	/*
	 * If the user doesn't want status to be reported to the master, be sure
	 * to exit before doing anything at all.
	 */
	if (wal_receiver_status_interval <= 0 || !hot_standby_feedback)
		return;

	/* Get current timestamp. */
	now = GetCurrentTimestamp();

	/*
	 * Send feedback at most once per wal_receiver_status_interval.
	 */
	if (!TimestampDifferenceExceeds(feedback_message.sendTime, now,
									wal_receiver_status_interval * 1000))
		return;

	/*
	 * If Hot Standby is not yet active there is nothing to send. Check this
	 * after the interval has expired to reduce number of calls.
	 */
	if (!HotStandbyActive())
		return;

	/*
	 * Make the expensive call to get the oldest xmin once we are certain
	 * everything else has been checked.
	 */
	xmin = GetOldestXmin(true, false);

	/*
	 * Get epoch and adjust if nextXid and oldestXmin are different sides of
	 * the epoch boundary.
	 */
	GetNextXidAndEpoch(&nextXid, &nextEpoch);
	if (nextXid < xmin)
		nextEpoch--;

	/*
	 * Always send feedback message.
	 */
	feedback_message.sendTime = now;
	feedback_message.xmin = xmin;
	feedback_message.epoch = nextEpoch;

	elog(DEBUG2, "sending hot standby feedback xmin %u epoch %u",
		 feedback_message.xmin,
		 feedback_message.epoch);

	/* Prepend with the message type and send it. */
	buf[0] = 'h';
	memcpy(&buf[1], &feedback_message, sizeof(StandbyHSFeedbackMessage));
	walrcv_send(buf, sizeof(StandbyHSFeedbackMessage) + 1);
>>>>>>> a4bebdd9
}<|MERGE_RESOLUTION|>--- conflicted
+++ resolved
@@ -22,14 +22,8 @@
  * normal operation.
  *
  * This file contains the server-facing parts of walreceiver. The libpq-
-<<<<<<< HEAD
- * specific parts are in the libpqwalreceiver module.
-=======
  * specific parts are in the libpqwalreceiver module. It's loaded
  * dynamically to avoid linking the server with libpq.
- *
- * Portions Copyright (c) 2010-2011, PostgreSQL Global Development Group
->>>>>>> a4bebdd9
  *
  * Portions Copyright (c) 2010-2012, PostgreSQL Global Development Group
  *
@@ -53,10 +47,7 @@
 #include "storage/ipc.h"
 #include "storage/pmsignal.h"
 #include "storage/procarray.h"
-<<<<<<< HEAD
-=======
 #include "utils/builtins.h"
->>>>>>> a4bebdd9
 #include "utils/guc.h"
 #include "utils/ps_status.h"
 #include "utils/resowner.h"
@@ -64,20 +55,10 @@
 #include "utils/faultinjector.h"
 
 
-<<<<<<< HEAD
 /* GUC variables */
 int			wal_receiver_status_interval = 10;
-=======
-/* GUC variable */
-int			wal_receiver_status_interval;
 bool		hot_standby_feedback;
 
-/* libpqreceiver hooks to these when loaded */
-walrcv_connect_type walrcv_connect = NULL;
-walrcv_receive_type walrcv_receive = NULL;
-walrcv_send_type walrcv_send = NULL;
-walrcv_disconnect_type walrcv_disconnect = NULL;
->>>>>>> a4bebdd9
 
 #define NAPTIME_PER_CYCLE 100	/* max sleep time between cycles (100ms) */
 
@@ -116,10 +97,7 @@
 }	LogstreamResult;
 
 static StandbyReplyMessage reply_message;
-<<<<<<< HEAD
-=======
 static StandbyHSFeedbackMessage feedback_message;
->>>>>>> a4bebdd9
 
 /*
  * About SIGTERM handling:
@@ -148,11 +126,8 @@
 static void XLogWalRcvWrite(char *buf, Size nbytes, XLogRecPtr recptr);
 static void XLogWalRcvFlush(bool dying);
 static void XLogWalRcvSendReply(void);
-<<<<<<< HEAD
+static void XLogWalRcvSendHSFeedback(void);
 static void ProcessWalSndrMessage(XLogRecPtr walEnd, TimestampTz sendTime);
-=======
-static void XLogWalRcvSendHSFeedback(void);
->>>>>>> a4bebdd9
 
 /* Signal handlers */
 static void WalRcvSigHupHandler(SIGNAL_ARGS);
@@ -253,13 +228,10 @@
 	/* Fetch information required to start streaming */
 	strlcpy(conninfo, (char *) walrcv->conninfo, MAXCONNINFO);
 	startpoint = walrcv->receiveStart;
-<<<<<<< HEAD
 
 	/* Initialise to a sanish value */
 	walrcv->lastMsgSendTime = walrcv->lastMsgReceiptTime = walrcv->latestWalEndTime = GetCurrentTimestamp();
 
-=======
->>>>>>> a4bebdd9
 	SpinLockRelease(&walrcv->mutex);
 
 	/* Arrange to clean up at walreceiver exit */
@@ -307,15 +279,6 @@
 	/* We allow SIGQUIT (quickdie) at all times */
 	sigdelset(&BlockSig, SIGQUIT);
 
-<<<<<<< HEAD
-=======
-	/* Load the libpq-specific functions */
-	load_file("libpqwalreceiver", false);
-	if (walrcv_connect == NULL || walrcv_receive == NULL ||
-		walrcv_send == NULL || walrcv_disconnect == NULL)
-		elog(ERROR, "libpqwalreceiver didn't initialize correctly");
-
->>>>>>> a4bebdd9
 	/*
 	 * Create a resource owner to keep track of our resources (not clear that
 	 * we need this, but may as well have one).
@@ -434,10 +397,6 @@
 			/*
 			 * If we've written some records, flush them to disk and let the
 			 * startup process and primary server know about them.
-<<<<<<< HEAD
-			 */
-			XLogWalRcvFlush(false);
-=======
 			 */
 			XLogWalRcvFlush(false);
 		}
@@ -449,15 +408,6 @@
 			 */
 			XLogWalRcvSendReply();
 			XLogWalRcvSendHSFeedback();
->>>>>>> a4bebdd9
-		}
-		else
-		{
-			/*
-			 * We didn't receive anything new, but send a status update to the
-			 * master anyway, to report any progress in applying WAL.
-			 */
-			XLogWalRcvSendReply();
 		}
 	}
 }
@@ -673,11 +623,8 @@
 			 */
 			if (recvFile >= 0)
 			{
-<<<<<<< HEAD
 				char		xlogfname[MAXFNAMELEN];
 
-=======
->>>>>>> a4bebdd9
 				XLogWalRcvFlush(false);
 
 				/*
@@ -808,7 +755,6 @@
 		/* Also let the master know that we made some progress */
 		if (!dying)
 		{
-<<<<<<< HEAD
 			/* Perform suspend if signaled by an external entity (Testing Purpose) */
 			if (wait_before_send_ack)
 			{
@@ -824,6 +770,7 @@
 				wait_before_send_ack = false;
 			}
 			XLogWalRcvSendReply();
+			XLogWalRcvSendHSFeedback();
 		}
 
 		elogif(debug_walrepl_rcv, LOG,
@@ -936,6 +883,75 @@
 }
 
 /*
+ * Send hot standby feedback message to primary, plus the current time,
+ * in case they don't have a watch.
+ */
+static void
+XLogWalRcvSendHSFeedback(void)
+{
+	char		buf[sizeof(StandbyHSFeedbackMessage) + 1];
+	TimestampTz now;
+	TransactionId nextXid;
+	uint32		nextEpoch;
+	TransactionId xmin;
+
+	/*
+	 * If the user doesn't want status to be reported to the master, be sure
+	 * to exit before doing anything at all.
+	 */
+	if (wal_receiver_status_interval <= 0 || !hot_standby_feedback)
+		return;
+
+	/* Get current timestamp. */
+	now = GetCurrentTimestamp();
+
+	/*
+	 * Send feedback at most once per wal_receiver_status_interval.
+	 */
+	if (!TimestampDifferenceExceeds(feedback_message.sendTime, now,
+									wal_receiver_status_interval * 1000))
+		return;
+
+	/*
+	 * If Hot Standby is not yet active there is nothing to send. Check this
+	 * after the interval has expired to reduce number of calls.
+	 */
+	if (!HotStandbyActive())
+		return;
+
+	/*
+	 * Make the expensive call to get the oldest xmin once we are certain
+	 * everything else has been checked.
+	 */
+	xmin = GetOldestXmin(true, false);
+
+	/*
+	 * Get epoch and adjust if nextXid and oldestXmin are different sides of
+	 * the epoch boundary.
+	 */
+	GetNextXidAndEpoch(&nextXid, &nextEpoch);
+	if (nextXid < xmin)
+		nextEpoch--;
+
+	/*
+	 * Always send feedback message.
+	 */
+	feedback_message.sendTime = now;
+	feedback_message.xmin = xmin;
+	feedback_message.epoch = nextEpoch;
+
+	elog(DEBUG2, "sending hot standby feedback xmin %u epoch %u",
+		 feedback_message.xmin,
+		 feedback_message.epoch);
+
+	/* Prepend with the message type and send it. */
+	buf[0] = 'h';
+	memcpy(&buf[1], &feedback_message, sizeof(StandbyHSFeedbackMessage));
+	walrcv_send(buf, sizeof(StandbyHSFeedbackMessage) + 1);
+}
+
+
+/*
  * Return a string constant representing the state.
  */
 const char *
@@ -953,130 +969,4 @@
 			return "stopping";
 	}
 	return "UNKNOWN";
-=======
-			XLogWalRcvSendReply();
-			XLogWalRcvSendHSFeedback();
-		}
-	}
-}
-
-/*
- * Send reply message to primary, indicating our current XLOG positions and
- * the current time.
- */
-static void
-XLogWalRcvSendReply(void)
-{
-	char		buf[sizeof(StandbyReplyMessage) + 1];
-	TimestampTz now;
-
-	/*
-	 * If the user doesn't want status to be reported to the master, be sure
-	 * to exit before doing anything at all.
-	 */
-	if (wal_receiver_status_interval <= 0)
-		return;
-
-	/* Get current timestamp. */
-	now = GetCurrentTimestamp();
-
-	/*
-	 * We can compare the write and flush positions to the last message we
-	 * sent without taking any lock, but the apply position requires a spin
-	 * lock, so we don't check that unless something else has changed or 10
-	 * seconds have passed.  This means that the apply log position will
-	 * appear, from the master's point of view, to lag slightly, but since
-	 * this is only for reporting purposes and only on idle systems, that's
-	 * probably OK.
-	 */
-	if (XLByteEQ(reply_message.write, LogstreamResult.Write)
-		&& XLByteEQ(reply_message.flush, LogstreamResult.Flush)
-		&& !TimestampDifferenceExceeds(reply_message.sendTime, now,
-									   wal_receiver_status_interval * 1000))
-		return;
-
-	/* Construct a new message */
-	reply_message.write = LogstreamResult.Write;
-	reply_message.flush = LogstreamResult.Flush;
-	reply_message.apply = GetXLogReplayRecPtr();
-	reply_message.sendTime = now;
-
-	elog(DEBUG2, "sending write %X/%X flush %X/%X apply %X/%X",
-		 reply_message.write.xlogid, reply_message.write.xrecoff,
-		 reply_message.flush.xlogid, reply_message.flush.xrecoff,
-		 reply_message.apply.xlogid, reply_message.apply.xrecoff);
-
-	/* Prepend with the message type and send it. */
-	buf[0] = 'r';
-	memcpy(&buf[1], &reply_message, sizeof(StandbyReplyMessage));
-	walrcv_send(buf, sizeof(StandbyReplyMessage) + 1);
-}
-
-/*
- * Send hot standby feedback message to primary, plus the current time,
- * in case they don't have a watch.
- */
-static void
-XLogWalRcvSendHSFeedback(void)
-{
-	char		buf[sizeof(StandbyHSFeedbackMessage) + 1];
-	TimestampTz now;
-	TransactionId nextXid;
-	uint32		nextEpoch;
-	TransactionId xmin;
-
-	/*
-	 * If the user doesn't want status to be reported to the master, be sure
-	 * to exit before doing anything at all.
-	 */
-	if (wal_receiver_status_interval <= 0 || !hot_standby_feedback)
-		return;
-
-	/* Get current timestamp. */
-	now = GetCurrentTimestamp();
-
-	/*
-	 * Send feedback at most once per wal_receiver_status_interval.
-	 */
-	if (!TimestampDifferenceExceeds(feedback_message.sendTime, now,
-									wal_receiver_status_interval * 1000))
-		return;
-
-	/*
-	 * If Hot Standby is not yet active there is nothing to send. Check this
-	 * after the interval has expired to reduce number of calls.
-	 */
-	if (!HotStandbyActive())
-		return;
-
-	/*
-	 * Make the expensive call to get the oldest xmin once we are certain
-	 * everything else has been checked.
-	 */
-	xmin = GetOldestXmin(true, false);
-
-	/*
-	 * Get epoch and adjust if nextXid and oldestXmin are different sides of
-	 * the epoch boundary.
-	 */
-	GetNextXidAndEpoch(&nextXid, &nextEpoch);
-	if (nextXid < xmin)
-		nextEpoch--;
-
-	/*
-	 * Always send feedback message.
-	 */
-	feedback_message.sendTime = now;
-	feedback_message.xmin = xmin;
-	feedback_message.epoch = nextEpoch;
-
-	elog(DEBUG2, "sending hot standby feedback xmin %u epoch %u",
-		 feedback_message.xmin,
-		 feedback_message.epoch);
-
-	/* Prepend with the message type and send it. */
-	buf[0] = 'h';
-	memcpy(&buf[1], &feedback_message, sizeof(StandbyHSFeedbackMessage));
-	walrcv_send(buf, sizeof(StandbyHSFeedbackMessage) + 1);
->>>>>>> a4bebdd9
 }