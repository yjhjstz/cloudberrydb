/*-------------------------------------------------------------------------
 *
 * snapbuild.c
 *
 *	  Infrastructure for building historic catalog snapshots based on contents
 *	  of the WAL, for the purpose of decoding heapam.c style values in the
 *	  WAL.
 *
 * NOTES:
 *
 * We build snapshots which can *only* be used to read catalog contents and we
 * do so by reading and interpreting the WAL stream. The aim is to build a
 * snapshot that behaves the same as a freshly taken MVCC snapshot would have
 * at the time the XLogRecord was generated.
 *
 * To build the snapshots we reuse the infrastructure built for Hot
 * Standby. The in-memory snapshots we build look different than HS' because
 * we have different needs. To successfully decode data from the WAL we only
 * need to access catalog tables and (sys|rel|cat)cache, not the actual user
 * tables since the data we decode is wholly contained in the WAL
 * records. Also, our snapshots need to be different in comparison to normal
 * MVCC ones because in contrast to those we cannot fully rely on the clog and
 * pg_subtrans for information about committed transactions because they might
 * commit in the future from the POV of the WAL entry we're currently
 * decoding. This definition has the advantage that we only need to prevent
 * removal of catalog rows, while normal table's rows can still be
 * removed. This is achieved by using the replication slot mechanism.
 *
 * As the percentage of transactions modifying the catalog normally is fairly
 * small in comparisons to ones only manipulating user data, we keep track of
 * the committed catalog modifying ones inside [xmin, xmax) instead of keeping
 * track of all running transactions like it's done in a normal snapshot. Note
 * that we're generally only looking at transactions that have acquired an
 * xid. That is we keep a list of transactions between snapshot->(xmin, xmax)
 * that we consider committed, everything else is considered aborted/in
 * progress. That also allows us not to care about subtransactions before they
 * have committed which means this modules, in contrast to HS, doesn't have to
 * care about suboverflowed subtransactions and similar.
 *
 * One complexity of doing this is that to e.g. handle mixed DDL/DML
 * transactions we need Snapshots that see intermediate versions of the
 * catalog in a transaction. During normal operation this is achieved by using
 * CommandIds/cmin/cmax. The problem with that however is that for space
 * efficiency reasons only one value of that is stored
 * (c.f. combocid.c). Since ComboCids are only available in memory we log
 * additional information which allows us to get the original (cmin, cmax)
 * pair during visibility checks. Check the reorderbuffer.c's comment above
 * ResolveCminCmaxDuringDecoding() for details.
 *
 * To facilitate all this we need our own visibility routine, as the normal
 * ones are optimized for different usecases.
 *
 * To replace the normal catalog snapshots with decoding ones use the
 * SetupHistoricSnapshot() and TeardownHistoricSnapshot() functions.
 *
 *
 *
 * The snapbuild machinery is starting up in several stages, as illustrated
 * by the following graph describing the SnapBuild->state transitions:
 *
 *		   +-------------------------+
 *	  +----|         START			 |-------------+
 *	  |    +-------------------------+			   |
 *	  |					|						   |
 *	  |					|						   |
 *	  |		   running_xacts #1					   |
 *	  |					|						   |
 *	  |					|						   |
 *	  |					v						   |
 *	  |    +-------------------------+			   v
 *	  |    |   BUILDING_SNAPSHOT     |------------>|
 *	  |    +-------------------------+			   |
 *	  |					|						   |
 *	  |					|						   |
 *	  |	running_xacts #2, xacts from #1 finished   |
 *	  |					|						   |
 *	  |					|						   |
 *	  |					v						   |
 *	  |    +-------------------------+			   v
 *	  |    |       FULL_SNAPSHOT     |------------>|
 *	  |    +-------------------------+			   |
 *	  |					|						   |
 * running_xacts		|					   saved snapshot
 * with zero xacts		|				  at running_xacts's lsn
 *	  |					|						   |
 *	  |	running_xacts with xacts from #2 finished  |
 *	  |					|						   |
 *	  |					v						   |
 *	  |    +-------------------------+			   |
 *	  +--->|SNAPBUILD_CONSISTENT	 |<------------+
 *		   +-------------------------+
 *
 * Initially the machinery is in the START stage. When an xl_running_xacts
 * record is read that is sufficiently new (above the safe xmin horizon),
 * there's a state transition. If there were no running xacts when the
 * running_xacts record was generated, we'll directly go into CONSISTENT
 * state, otherwise we'll switch to the BUILDING_SNAPSHOT state. Having a full
 * snapshot means that all transactions that start henceforth can be decoded
 * in their entirety, but transactions that started previously can't. In
 * FULL_SNAPSHOT we'll switch into CONSISTENT once all those previously
 * running transactions have committed or aborted.
 *
 * Only transactions that commit after CONSISTENT state has been reached will
 * be replayed, even though they might have started while still in
 * FULL_SNAPSHOT. That ensures that we'll reach a point where no previous
 * changes has been exported, but all the following ones will be. That point
 * is a convenient point to initialize replication from, which is why we
 * export a snapshot at that point, which *can* be used to read normal data.
 *
 * Copyright (c) 2012-2015, PostgreSQL Global Development Group
 *
 * IDENTIFICATION
 *	  src/backend/replication/snapbuild.c
 *
 *-------------------------------------------------------------------------
 */

#include "postgres.h"

#include <sys/stat.h>
#include <sys/types.h>
#include <unistd.h>

#include "miscadmin.h"

#include "access/heapam_xlog.h"
#include "access/transam.h"
#include "access/xact.h"

#include "replication/logical.h"
#include "replication/reorderbuffer.h"
#include "replication/snapbuild.h"

#include "utils/builtins.h"
#include "utils/memutils.h"
#include "utils/snapshot.h"
#include "utils/snapmgr.h"
#include "utils/tqual.h"

#include "storage/block.h"		/* debugging output */
#include "storage/fd.h"
#include "storage/lmgr.h"
#include "storage/proc.h"
#include "storage/procarray.h"
#include "storage/standby.h"

/*
 * This struct contains the current state of the snapshot building
 * machinery. Besides a forward declaration in the header, it is not exposed
 * to the public, so we can easily change its contents.
 */
struct SnapBuild
{
	/* how far are we along building our first full snapshot */
	SnapBuildState state;

	/* private memory context used to allocate memory for this module. */
	MemoryContext context;

	/* all transactions < than this have committed/aborted */
	TransactionId xmin;

	/* all transactions >= than this are uncommitted */
	TransactionId xmax;

	/*
	 * Don't replay commits from an LSN < this LSN. This can be set externally
	 * but it will also be advanced (never retreat) from within snapbuild.c.
	 */
	XLogRecPtr	start_decoding_at;

	/*
	 * Don't start decoding WAL until the "xl_running_xacts" information
	 * indicates there are no running xids with an xid smaller than this.
	 */
	TransactionId initial_xmin_horizon;

	/* Indicates if we are building full snapshot or just catalog one .*/
	bool		building_full_snapshot;

	/*
	 * Snapshot that's valid to see the catalog state seen at this moment.
	 */
	Snapshot	snapshot;

	/*
	 * LSN of the last location we are sure a snapshot has been serialized to.
	 */
	XLogRecPtr	last_serialized_snapshot;

	/*
	 * The reorderbuffer we need to update with usable snapshots et al.
	 */
	ReorderBuffer *reorder;

	/*
	 * Outdated: This struct isn't used for its original purpose anymore, but
	 * can't be removed / changed in a minor version, because it's stored
	 * on-disk.
	 */
	struct
	{
		/*
		 * NB: This field is misused, until a major version can break on-disk
		 * compatibility. See SnapBuildNextPhaseAt() /
		 * SnapBuildStartNextPhaseAt().
		 */
		TransactionId was_xmin;
		TransactionId was_xmax;

		size_t		was_xcnt;		/* number of used xip entries */
		size_t		was_xcnt_space; /* allocated size of xip */
		TransactionId *was_xip;		/* running xacts array, xidComparator-sorted */
	}			was_running;

	/*
	 * Array of transactions which could have catalog changes that committed
	 * between xmin and xmax.
	 */
	struct
	{
		/* number of committed transactions */
		size_t		xcnt;

		/* available space for committed transactions */
		size_t		xcnt_space;

		/*
		 * Until we reach a CONSISTENT state, we record commits of all
		 * transactions, not just the catalog changing ones. Record when that
		 * changes so we know we cannot export a snapshot safely anymore.
		 */
		bool		includes_all_transactions;

		/*
		 * Array of committed transactions that have modified the catalog.
		 *
		 * As this array is frequently modified we do *not* keep it in
		 * xidComparator order. Instead we sort the array when building &
		 * distributing a snapshot.
		 *
		 * TODO: It's unclear whether that reasoning has much merit. Every
		 * time we add something here after becoming consistent will also
		 * require distributing a snapshot. Storing them sorted would
		 * potentially also make it easier to purge (but more complicated wrt
		 * wraparound?). Should be improved if sorting while building the
		 * snapshot shows up in profiles.
		 */
		TransactionId *xip;
	}			committed;
};

/*
 * Starting a transaction -- which we need to do while exporting a snapshot --
 * removes knowledge about the previously used resowner, so we save it here.
 */
static ResourceOwner SavedResourceOwnerDuringExport = NULL;
static bool ExportInProgress = false;

/* ->committed manipulation */
static void SnapBuildPurgeCommittedTxn(SnapBuild *builder);

/* snapshot building/manipulation/distribution functions */
static Snapshot SnapBuildBuildSnapshot(SnapBuild *builder, TransactionId xid);

static void SnapBuildFreeSnapshot(Snapshot snap);

static void SnapBuildSnapIncRefcount(Snapshot snap);

static void SnapBuildDistributeNewCatalogSnapshot(SnapBuild *builder, XLogRecPtr lsn);

/* xlog reading helper functions for SnapBuildProcessRecord */
static bool SnapBuildFindSnapshot(SnapBuild *builder, XLogRecPtr lsn, xl_running_xacts *running);
static void SnapBuildWaitSnapshot(xl_running_xacts *running, TransactionId cutoff);

/* serialization functions */
static void SnapBuildSerialize(SnapBuild *builder, XLogRecPtr lsn);
static bool SnapBuildRestore(SnapBuild *builder, XLogRecPtr lsn);

/*
 * Return TransactionId after which the next phase of initial snapshot
 * building will happen.
 */
static inline TransactionId
SnapBuildNextPhaseAt(SnapBuild *builder)
{
	/*
	 * For backward compatibility reasons this has to be stored in the wrongly
	 * named field.  Will be fixed in next major version.
	 */
	return builder->was_running.was_xmax;
}

/*
 * Set TransactionId after which the next phase of initial snapshot building
 * will happen.
 */
static inline void
SnapBuildStartNextPhaseAt(SnapBuild *builder, TransactionId at)
{
	/*
	 * For backward compatibility reasons this has to be stored in the wrongly
	 * named field.  Will be fixed in next major version.
	 */
	builder->was_running.was_xmax = at;
}

/*
 * Allocate a new snapshot builder.
 *
 * xmin_horizon is the xid >=which we can be sure no catalog rows have been
 * removed, start_lsn is the LSN >= we want to replay commits.
 */
SnapBuild *
AllocateSnapshotBuilder(ReorderBuffer *reorder,
						TransactionId xmin_horizon,
						XLogRecPtr start_lsn,
						bool need_full_snapshot)
{
	MemoryContext context;
	MemoryContext oldcontext;
	SnapBuild  *builder;

	/* allocate memory in own context, to have better accountability */
	context = AllocSetContextCreate(CurrentMemoryContext,
									"snapshot builder context",
									ALLOCSET_DEFAULT_MINSIZE,
									ALLOCSET_DEFAULT_INITSIZE,
									ALLOCSET_DEFAULT_MAXSIZE);
	oldcontext = MemoryContextSwitchTo(context);

	builder = palloc0(sizeof(SnapBuild));

	builder->state = SNAPBUILD_START;
	builder->context = context;
	builder->reorder = reorder;
	/* Other struct members initialized by zeroing via palloc0 above */

	builder->committed.xcnt = 0;
	builder->committed.xcnt_space = 128;		/* arbitrary number */
	builder->committed.xip =
		palloc0(builder->committed.xcnt_space * sizeof(TransactionId));
	builder->committed.includes_all_transactions = true;

	builder->initial_xmin_horizon = xmin_horizon;
	builder->start_decoding_at = start_lsn;
	builder->building_full_snapshot = need_full_snapshot;

	MemoryContextSwitchTo(oldcontext);

	return builder;
}

/*
 * Free a snapshot builder.
 */
void
FreeSnapshotBuilder(SnapBuild *builder)
{
	MemoryContext context = builder->context;

	/* free snapshot explicitly, that contains some error checking */
	if (builder->snapshot != NULL)
	{
		SnapBuildSnapDecRefcount(builder->snapshot);
		builder->snapshot = NULL;
	}

	/* other resources are deallocated via memory context reset */
	MemoryContextDelete(context);
}

/*
 * Free an unreferenced snapshot that has previously been built by us.
 */
static void
SnapBuildFreeSnapshot(Snapshot snap)
{
	/* make sure we don't get passed an external snapshot */
	Assert(snap->satisfies == HeapTupleSatisfiesHistoricMVCC);

	/* make sure nobody modified our snapshot */
	Assert(snap->curcid == FirstCommandId);
	Assert(!snap->suboverflowed);
	Assert(!snap->takenDuringRecovery);
	Assert(snap->regd_count == 0);

	/* slightly more likely, so it's checked even without c-asserts */
	if (snap->copied)
		elog(ERROR, "cannot free a copied snapshot");

	if (snap->active_count)
		elog(ERROR, "cannot free an active snapshot");

	pfree(snap);
}

/*
 * In which state of snapshot building are we?
 */
SnapBuildState
SnapBuildCurrentState(SnapBuild *builder)
{
	return builder->state;
}

/*
 * Should the contents of transaction ending at 'ptr' be decoded?
 */
bool
SnapBuildXactNeedsSkip(SnapBuild *builder, XLogRecPtr ptr)
{
	return ptr < builder->start_decoding_at;
}

/*
 * Increase refcount of a snapshot.
 *
 * This is used when handing out a snapshot to some external resource or when
 * adding a Snapshot as builder->snapshot.
 */
static void
SnapBuildSnapIncRefcount(Snapshot snap)
{
	snap->active_count++;
}

/*
 * Decrease refcount of a snapshot and free if the refcount reaches zero.
 *
 * Externally visible, so that external resources that have been handed an
 * IncRef'ed Snapshot can adjust its refcount easily.
 */
void
SnapBuildSnapDecRefcount(Snapshot snap)
{
	/* make sure we don't get passed an external snapshot */
	Assert(snap->satisfies == HeapTupleSatisfiesHistoricMVCC);

	/* make sure nobody modified our snapshot */
	Assert(snap->curcid == FirstCommandId);
	Assert(!snap->suboverflowed);
	Assert(!snap->takenDuringRecovery);

	Assert(snap->regd_count == 0);

	Assert(snap->active_count > 0);

	/* slightly more likely, so it's checked even without casserts */
	if (snap->copied)
		elog(ERROR, "cannot free a copied snapshot");

	snap->active_count--;
	if (snap->active_count == 0)
		SnapBuildFreeSnapshot(snap);
}

/*
 * Build a new snapshot, based on currently committed catalog-modifying
 * transactions.
 *
 * In-progress transactions with catalog access are *not* allowed to modify
 * these snapshots; they have to copy them and fill in appropriate ->curcid
 * and ->subxip/subxcnt values.
 */
static Snapshot
SnapBuildBuildSnapshot(SnapBuild *builder, TransactionId xid)
{
	Snapshot	snapshot;
	Size		ssize;

	Assert(builder->state >= SNAPBUILD_FULL_SNAPSHOT);

	ssize = sizeof(SnapshotData)
		+ sizeof(TransactionId) * builder->committed.xcnt
		+ sizeof(TransactionId) * 1 /* toplevel xid */ ;

	snapshot = MemoryContextAllocZero(builder->context, ssize);

	snapshot->satisfies = HeapTupleSatisfiesHistoricMVCC;

	/*
	 * We misuse the original meaning of SnapshotData's xip and subxip fields
	 * to make the more fitting for our needs.
	 *
	 * In the 'xip' array we store transactions that have to be treated as
	 * committed. Since we will only ever look at tuples from transactions
	 * that have modified the catalog it's more efficient to store those few
	 * that exist between xmin and xmax (frequently there are none).
	 *
	 * Snapshots that are used in transactions that have modified the catalog
	 * also use the 'subxip' array to store their toplevel xid and all the
	 * subtransaction xids so we can recognize when we need to treat rows as
	 * visible that are not in xip but still need to be visible. Subxip only
	 * gets filled when the transaction is copied into the context of a
	 * catalog modifying transaction since we otherwise share a snapshot
	 * between transactions. As long as a txn hasn't modified the catalog it
	 * doesn't need to treat any uncommitted rows as visible, so there is no
	 * need for those xids.
	 *
	 * Both arrays are qsort'ed so that we can use bsearch() on them.
	 */
	Assert(TransactionIdIsNormal(builder->xmin));
	Assert(TransactionIdIsNormal(builder->xmax));

	snapshot->xmin = builder->xmin;
	snapshot->xmax = builder->xmax;

	/* store all transactions to be treated as committed by this snapshot */
	snapshot->xip =
		(TransactionId *) ((char *) snapshot + sizeof(SnapshotData));
	snapshot->xcnt = builder->committed.xcnt;
	memcpy(snapshot->xip,
		   builder->committed.xip,
		   builder->committed.xcnt * sizeof(TransactionId));

	/* sort so we can bsearch() */
	qsort(snapshot->xip, snapshot->xcnt, sizeof(TransactionId), xidComparator);

	/*
	 * Initially, subxip is empty, i.e. it's a snapshot to be used by
	 * transactions that don't modify the catalog. Will be filled by
	 * ReorderBufferCopySnap() if necessary.
	 */
	snapshot->subxcnt = 0;
	snapshot->subxip = NULL;

	snapshot->suboverflowed = false;
	snapshot->takenDuringRecovery = false;
	snapshot->copied = false;
	snapshot->curcid = FirstCommandId;
	snapshot->active_count = 0;
	snapshot->regd_count = 0;

	return snapshot;
}

/*
 * Export a snapshot so it can be set in another session with SET TRANSACTION
 * SNAPSHOT.
 *
 * For that we need to start a transaction in the current backend as the
 * importing side checks whether the source transaction is still open to make
 * sure the xmin horizon hasn't advanced since then.
 *
 * After that we convert a locally built snapshot into the normal variant
 * understood by HeapTupleSatisfiesMVCC et al.
 */
const char *
SnapBuildExportSnapshot(SnapBuild *builder)
{
	Snapshot	snap;
	char	   *snapname;
	TransactionId xid;
	TransactionId *newxip;
	int			newxcnt = 0;

	if (builder->state != SNAPBUILD_CONSISTENT)
		elog(ERROR, "cannot export a snapshot before reaching a consistent state");

	if (!builder->committed.includes_all_transactions)
		elog(ERROR, "cannot export a snapshot, not all transactions are monitored anymore");

	/* so we don't overwrite the existing value */
	if (TransactionIdIsValid(MyPgXact->xmin))
		elog(ERROR, "cannot export a snapshot when MyPgXact->xmin already is valid");

	if (IsTransactionOrTransactionBlock())
		elog(ERROR, "cannot export a snapshot from within a transaction");

	if (SavedResourceOwnerDuringExport)
		elog(ERROR, "can only export one snapshot at a time");

	SavedResourceOwnerDuringExport = CurrentResourceOwner;
	ExportInProgress = true;

	StartTransactionCommand();

	Assert(!FirstSnapshotSet);

	/* There doesn't seem to a nice API to set these */
	XactIsoLevel = XACT_REPEATABLE_READ;
	XactReadOnly = true;

	snap = SnapBuildBuildSnapshot(builder, GetTopTransactionId());

	/*
	 * We know that snap->xmin is alive, enforced by the logical xmin
	 * mechanism. Due to that we can do this without locks, we're only
	 * changing our own value.
	 */
#ifdef USE_ASSERT_CHECKING
	{
		TransactionId safeXid;

		LWLockAcquire(ProcArrayLock, LW_SHARED);
		safeXid = GetOldestSafeDecodingTransactionId(false);
		LWLockRelease(ProcArrayLock);

		Assert(TransactionIdPrecedesOrEquals(safeXid, snap->xmin));
	}
#endif

	MyPgXact->xmin = snap->xmin;

	/* allocate in transaction context */
	newxip = (TransactionId *)
		palloc(sizeof(TransactionId) * GetMaxSnapshotXidCount());

	/*
	 * snapbuild.c builds transactions in an "inverted" manner, which means it
	 * stores committed transactions in ->xip, not ones in progress. Build a
	 * classical snapshot by marking all non-committed transactions as
	 * in-progress. This can be expensive.
	 */
	for (xid = snap->xmin; NormalTransactionIdPrecedes(xid, snap->xmax);)
	{
		void	   *test;

		/*
		 * Check whether transaction committed using the decoding snapshot
		 * meaning of ->xip.
		 */
		test = bsearch(&xid, snap->xip, snap->xcnt,
					   sizeof(TransactionId), xidComparator);

		if (test == NULL)
		{
			if (newxcnt >= GetMaxSnapshotXidCount())
				elog(ERROR, "snapshot too large");

			newxip[newxcnt++] = xid;
		}

		TransactionIdAdvance(xid);
	}

	snap->xcnt = newxcnt;
	snap->xip = newxip;

	/*
	 * now that we've built a plain snapshot, use the normal mechanisms for
	 * exporting it
	 */
	snapname = ExportSnapshot(snap);

	ereport(LOG,
			(errmsg_plural("exported logical decoding snapshot: \"%s\" with %u transaction ID",
<<<<<<< HEAD
						   "exported logical decoding snapshot: \"%s\" with %u transaction IDs",
=======
		"exported logical decoding snapshot: \"%s\" with %u transaction IDs",
>>>>>>> ab93f90c
						   snap->xcnt,
						   snapname, snap->xcnt)));
	return snapname;
}

/*
 * Reset a previously SnapBuildExportSnapshot()'ed snapshot if there is
 * any. Aborts the previously started transaction and resets the resource
 * owner back to its original value.
 */
void
SnapBuildClearExportedSnapshot()
{
	/* nothing exported, thats the usual case */
	if (!ExportInProgress)
		return;

	if (!IsTransactionState())
		elog(ERROR, "clearing exported snapshot in wrong transaction state");

	/* make sure nothing  could have ever happened */
	AbortCurrentTransaction();

	CurrentResourceOwner = SavedResourceOwnerDuringExport;
	SavedResourceOwnerDuringExport = NULL;
	ExportInProgress = false;
}

/*
 * Handle the effects of a single heap change, appropriate to the current state
 * of the snapshot builder and returns whether changes made at (xid, lsn) can
 * be decoded.
 */
bool
SnapBuildProcessChange(SnapBuild *builder, TransactionId xid, XLogRecPtr lsn)
{
	/*
	 * We can't handle data in transactions if we haven't built a snapshot
	 * yet, so don't store them.
	 */
	if (builder->state < SNAPBUILD_FULL_SNAPSHOT)
		return false;

	/*
	 * No point in keeping track of changes in transactions that we don't have
	 * enough information about to decode. This means that they started before
	 * we got into the SNAPBUILD_FULL_SNAPSHOT state.
	 */
	if (builder->state < SNAPBUILD_CONSISTENT &&
		TransactionIdPrecedes(xid, SnapBuildNextPhaseAt(builder)))
		return false;

	/*
	 * If the reorderbuffer doesn't yet have a snapshot, add one now, it will
	 * be needed to decode the change we're currently processing.
	 */
	if (!ReorderBufferXidHasBaseSnapshot(builder->reorder, xid))
	{
		/* only build a new snapshot if we don't have a prebuilt one */
		if (builder->snapshot == NULL)
		{
			builder->snapshot = SnapBuildBuildSnapshot(builder, xid);
			/* increase refcount for the snapshot builder */
			SnapBuildSnapIncRefcount(builder->snapshot);
		}

		/*
		 * Increase refcount for the transaction we're handing the snapshot
		 * out to.
		 */
		SnapBuildSnapIncRefcount(builder->snapshot);
		ReorderBufferSetBaseSnapshot(builder->reorder, xid, lsn,
									 builder->snapshot);
	}

	return true;
}

/*
 * Do CommandId/ComboCid handling after reading an xl_heap_new_cid record.
 * This implies that a transaction has done some form of write to system
 * catalogs.
 */
void
SnapBuildProcessNewCid(SnapBuild *builder, TransactionId xid,
					   XLogRecPtr lsn, xl_heap_new_cid *xlrec)
{
	CommandId	cid;

	/*
	 * we only log new_cid's if a catalog tuple was modified, so mark the
	 * transaction as containing catalog modifications
	 */
	ReorderBufferXidSetCatalogChanges(builder->reorder, xid, lsn);

	ReorderBufferAddNewTupleCids(builder->reorder, xlrec->top_xid, lsn,
								 xlrec->target_node, xlrec->target_tid,
								 xlrec->cmin, xlrec->cmax,
								 xlrec->combocid);

	/* figure out new command id */
	if (xlrec->cmin != InvalidCommandId &&
		xlrec->cmax != InvalidCommandId)
		cid = Max(xlrec->cmin, xlrec->cmax);
	else if (xlrec->cmax != InvalidCommandId)
		cid = xlrec->cmax;
	else if (xlrec->cmin != InvalidCommandId)
		cid = xlrec->cmin;
	else
	{
		cid = InvalidCommandId; /* silence compiler */
		elog(ERROR, "xl_heap_new_cid record without a valid CommandId");
	}

	ReorderBufferAddNewCommandId(builder->reorder, xid, lsn, cid + 1);
}

/*
 * Add a new Snapshot to all transactions we're decoding that currently are
 * in-progress so they can see new catalog contents made by the transaction
 * that just committed. This is necessary because those in-progress
 * transactions will use the new catalog's contents from here on (at the very
 * least everything they do needs to be compatible with newer catalog
 * contents).
 */
static void
SnapBuildDistributeNewCatalogSnapshot(SnapBuild *builder, XLogRecPtr lsn)
{
	dlist_iter	txn_i;
	ReorderBufferTXN *txn;

	/*
	 * Iterate through all toplevel transactions. This can include
	 * subtransactions which we just don't yet know to be that, but that's
	 * fine, they will just get an unnecessary snapshot queued.
	 */
	dlist_foreach(txn_i, &builder->reorder->toplevel_by_lsn)
	{
		txn = dlist_container(ReorderBufferTXN, node, txn_i.cur);

		Assert(TransactionIdIsValid(txn->xid));

		/*
		 * If we don't have a base snapshot yet, there are no changes in this
		 * transaction which in turn implies we don't yet need a snapshot at
		 * all. We'll add a snapshot when the first change gets queued.
		 *
		 * NB: This works correctly even for subtransactions because
		 * ReorderBufferAssignChild() takes care to transfer the base snapshot
		 * to the top-level transaction, and while iterating the changequeue
		 * we'll get the change from the subtxn.
		 */
		if (!ReorderBufferXidHasBaseSnapshot(builder->reorder, txn->xid))
			continue;

		elog(DEBUG2, "adding a new snapshot to %u at %X/%X",
			 txn->xid, (uint32) (lsn >> 32), (uint32) lsn);

		/*
		 * increase the snapshot's refcount for the transaction we are handing
		 * it out to
		 */
		SnapBuildSnapIncRefcount(builder->snapshot);
		ReorderBufferAddSnapshot(builder->reorder, txn->xid, lsn,
								 builder->snapshot);
	}
}

/*
 * Keep track of a new catalog changing transaction that has committed.
 */
static void
SnapBuildAddCommittedTxn(SnapBuild *builder, TransactionId xid)
{
	Assert(TransactionIdIsValid(xid));

	if (builder->committed.xcnt == builder->committed.xcnt_space)
	{
		builder->committed.xcnt_space = builder->committed.xcnt_space * 2 + 1;

		elog(DEBUG1, "increasing space for committed transactions to %u",
			 (uint32) builder->committed.xcnt_space);

		builder->committed.xip = repalloc(builder->committed.xip,
					  builder->committed.xcnt_space * sizeof(TransactionId));
	}

	/*
	 * TODO: It might make sense to keep the array sorted here instead of
	 * doing it every time we build a new snapshot. On the other hand this
	 * gets called repeatedly when a transaction with subtransactions commits.
	 */
	builder->committed.xip[builder->committed.xcnt++] = xid;
}

/*
 * Remove knowledge about transactions we treat as committed that are smaller
 * than ->xmin. Those won't ever get checked via the ->committed array but via
 * the clog machinery, so we don't need to waste memory on them.
 */
static void
SnapBuildPurgeCommittedTxn(SnapBuild *builder)
{
	int			off;
	TransactionId *workspace;
	int			surviving_xids = 0;

	/* not ready yet */
	if (!TransactionIdIsNormal(builder->xmin))
		return;

	/* TODO: Neater algorithm than just copying and iterating? */
	workspace =
		MemoryContextAlloc(builder->context,
						   builder->committed.xcnt * sizeof(TransactionId));

	/* copy xids that still are interesting to workspace */
	for (off = 0; off < builder->committed.xcnt; off++)
	{
		if (NormalTransactionIdPrecedes(builder->committed.xip[off],
										builder->xmin))
			;					/* remove */
		else
			workspace[surviving_xids++] = builder->committed.xip[off];
	}

	/* copy workspace back to persistent state */
	memcpy(builder->committed.xip, workspace,
		   surviving_xids * sizeof(TransactionId));

	elog(DEBUG3, "purged committed transactions from %u to %u, xmin: %u, xmax: %u",
		 (uint32) builder->committed.xcnt, (uint32) surviving_xids,
		 builder->xmin, builder->xmax);
	builder->committed.xcnt = surviving_xids;

	pfree(workspace);
}

/*
<<<<<<< HEAD
=======
 * Common logic for SnapBuildAbortTxn and SnapBuildCommitTxn dealing with
 * keeping track of the amount of running transactions.
 */
static void
SnapBuildEndTxn(SnapBuild *builder, XLogRecPtr lsn, TransactionId xid)
{
	if (builder->state == SNAPBUILD_CONSISTENT)
		return;

	/*
	 * NB: This handles subtransactions correctly even if we started from
	 * suboverflowed xl_running_xacts because we only keep track of toplevel
	 * transactions. Since the latter are always are allocated before their
	 * subxids and since they end at the same time it's sufficient to deal
	 * with them here.
	 */
	if (SnapBuildTxnIsRunning(builder, xid))
	{
		Assert(builder->running.xcnt > 0);

		if (!--builder->running.xcnt)
		{
			/*
			 * None of the originally running transaction is running anymore,
			 * so our incrementaly built snapshot now is consistent.
			 */
			ereport(LOG,
				  (errmsg("logical decoding found consistent point at %X/%X",
						  (uint32) (lsn >> 32), (uint32) lsn),
				   errdetail("Transaction ID %u finished; no more running transactions.",
							 xid)));
			builder->state = SNAPBUILD_CONSISTENT;
		}
	}
}

/*
 * Abort a transaction, throw away all state we kept.
 */
void
SnapBuildAbortTxn(SnapBuild *builder, XLogRecPtr lsn,
				  TransactionId xid,
				  int nsubxacts, TransactionId *subxacts)
{
	int			i;

	for (i = 0; i < nsubxacts; i++)
	{
		TransactionId subxid = subxacts[i];

		SnapBuildEndTxn(builder, lsn, subxid);
	}

	SnapBuildEndTxn(builder, lsn, xid);
}

/*
>>>>>>> ab93f90c
 * Handle everything that needs to be done when a transaction commits
 */
void
SnapBuildCommitTxn(SnapBuild *builder, XLogRecPtr lsn, TransactionId xid,
				   int nsubxacts, TransactionId *subxacts)
{
	int			nxact;

	bool		needs_snapshot = false;
	bool		needs_timetravel = false;
	bool		sub_needs_timetravel = false;

	TransactionId xmax = xid;

	/*
	 * Transactions preceding BUILDING_SNAPSHOT will neither be decoded, nor
	 * will they be part of a snapshot.  So we don't need to record anything.
	 */
	if (builder->state == SNAPBUILD_START ||
		(builder->state == SNAPBUILD_BUILDING_SNAPSHOT &&
		 TransactionIdPrecedes(xid, SnapBuildNextPhaseAt(builder))))
	{
		/* ensure that only commits after this are getting replayed */
		if (builder->start_decoding_at <= lsn)
			builder->start_decoding_at = lsn + 1;
		return;
	}

	if (builder->state < SNAPBUILD_CONSISTENT)
	{
		/* ensure that only commits after this are getting replayed */
		if (builder->start_decoding_at <= lsn)
			builder->start_decoding_at = lsn + 1;

		/*
		 * If building an exportable snapshot, force xid to be tracked, even
		 * if the transaction didn't modify the catalog.
		 */
		if (builder->building_full_snapshot)
		{
			needs_timetravel = true;
		}
	}

	for (nxact = 0; nxact < nsubxacts; nxact++)
	{
		TransactionId subxid = subxacts[nxact];

		/*
		 * Add subtransaction to base snapshot if catalog modifying, we don't
		 * distinguish to toplevel transactions there.
		 */
		if (ReorderBufferXidHasCatalogChanges(builder->reorder, subxid))
		{
			sub_needs_timetravel = true;
			needs_snapshot = true;

			elog(DEBUG1, "found subtransaction %u:%u with catalog changes",
				 xid, subxid);

			SnapBuildAddCommittedTxn(builder, subxid);

			if (NormalTransactionIdFollows(subxid, xmax))
				xmax = subxid;
		}
		/*
		 * If we're forcing timetravel we also need visibility information
		 * about subtransaction, so keep track of subtransaction's state, even
		 * if not catalog modifying.  Don't need to distribute a snapshot in
		 * that case.
		 */
		else if (needs_timetravel)
		{
			SnapBuildAddCommittedTxn(builder, subxid);
			if (NormalTransactionIdFollows(subxid, xmax))
				xmax = subxid;
		}
	}

	/* if top-level modified catalog, it'll need a snapshot */
	if (ReorderBufferXidHasCatalogChanges(builder->reorder, xid))
	{
		elog(DEBUG2, "found top level transaction %u, with catalog changes",
			 xid);
		needs_snapshot = true;
		needs_timetravel = true;
		SnapBuildAddCommittedTxn(builder, xid);
	}
	else if (sub_needs_timetravel)
	{
		/* track toplevel txn as well, subxact alone isn't meaningful */
		SnapBuildAddCommittedTxn(builder, xid);
	}
	else if (needs_timetravel)
	{
		elog(DEBUG2, "forced transaction %u to do timetravel", xid);

		SnapBuildAddCommittedTxn(builder, xid);
	}

	if (!needs_timetravel)
	{
		/* record that we cannot export a general snapshot anymore */
		builder->committed.includes_all_transactions = false;
	}

	Assert(!needs_snapshot || needs_timetravel);

	/*
	 * Adjust xmax of the snapshot builder, we only do that for committed,
	 * catalog modifying, transactions, everything else isn't interesting
	 * for us since we'll never look at the respective rows.
	 */
	if (needs_timetravel &&
		(!TransactionIdIsValid(builder->xmax) ||
		 TransactionIdFollowsOrEquals(xmax, builder->xmax)))
	{
		builder->xmax = xmax;
		TransactionIdAdvance(builder->xmax);
	}

	/* if there's any reason to build a historic snapshot, do so now */
	if (needs_snapshot)
	{
		/*
		 * If we haven't built a complete snapshot yet there's no need to hand
		 * it out, it wouldn't (and couldn't) be used anyway.
		 */
		if (builder->state < SNAPBUILD_FULL_SNAPSHOT)
			return;

		/*
		 * Decrease the snapshot builder's refcount of the old snapshot, note
		 * that it still will be used if it has been handed out to the
		 * reorderbuffer earlier.
		 */
		if (builder->snapshot)
			SnapBuildSnapDecRefcount(builder->snapshot);

		builder->snapshot = SnapBuildBuildSnapshot(builder, xid);

		/* we might need to execute invalidations, add snapshot */
		if (!ReorderBufferXidHasBaseSnapshot(builder->reorder, xid))
		{
			SnapBuildSnapIncRefcount(builder->snapshot);
			ReorderBufferSetBaseSnapshot(builder->reorder, xid, lsn,
										 builder->snapshot);
		}

		/* refcount of the snapshot builder for the new snapshot */
		SnapBuildSnapIncRefcount(builder->snapshot);

<<<<<<< HEAD
		/* add a new catalog snapshot to all currently running transactions */
=======
		/* add a new Snapshot to all currently running transactions */
>>>>>>> ab93f90c
		SnapBuildDistributeNewCatalogSnapshot(builder, lsn);
	}
}


/* -----------------------------------
 * Snapshot building functions dealing with xlog records
 * -----------------------------------
 */

/*
 * Process a running xacts record, and use its information to first build a
 * historic snapshot and later to release resources that aren't needed
 * anymore.
 */
void
SnapBuildProcessRunningXacts(SnapBuild *builder, XLogRecPtr lsn, xl_running_xacts *running)
{
	ReorderBufferTXN *txn;
	TransactionId xmin;

	/*
	 * If we're not consistent yet, inspect the record to see whether it
	 * allows to get closer to being consistent. If we are consistent, dump
	 * our snapshot so others or we, after a restart, can use it.
	 */
	if (builder->state < SNAPBUILD_CONSISTENT)
	{
		/* returns false if there's no point in performing cleanup just yet */
		if (!SnapBuildFindSnapshot(builder, lsn, running))
			return;
	}
	else
		SnapBuildSerialize(builder, lsn);

	/*
	 * Update range of interesting xids based on the running xacts
	 * information. We don't increase ->xmax using it, because once we are in
	 * a consistent state we can do that ourselves and much more efficiently
	 * so, because we only need to do it for catalog transactions since we
	 * only ever look at those.
	 *
	 * NB: Because of that xmax can be lower than xmin, because we only
	 * increase xmax when a catalog modifying transaction commits. While odd
	 * looking, it's correct and actually more efficient this way since we hit
	 * fast paths in tqual.c.
	 */
	builder->xmin = running->oldestRunningXid;

	/* Remove transactions we don't need to keep track off anymore */
	SnapBuildPurgeCommittedTxn(builder);

	/*
	 * Advance the xmin limit for the current replication slot, to allow
	 * vacuum to clean up the tuples this slot has been protecting.
	 *
	 * The reorderbuffer might have an xmin among the currently running
	 * snapshots; use it if so.  If not, we need only consider the snapshots
	 * we'll produce later, which can't be less than the oldest running xid in
	 * the record we're reading now.
	 */
	xmin = ReorderBufferGetOldestXmin(builder->reorder);
	if (xmin == InvalidTransactionId)
		xmin = running->oldestRunningXid;
	elog(DEBUG3, "xmin: %u, xmax: %u, oldest running: %u, oldest xmin: %u",
		 builder->xmin, builder->xmax, running->oldestRunningXid, xmin);
	LogicalIncreaseXminForSlot(lsn, xmin);

	/*
	 * Also tell the slot where we can restart decoding from. We don't want to
	 * do that after every commit because changing that implies an fsync of
	 * the logical slot's state file, so we only do it every time we see a
	 * running xacts record.
	 *
	 * Do so by looking for the oldest in progress transaction (determined by
	 * the first LSN of any of its relevant records). Every transaction
	 * remembers the last location we stored the snapshot to disk before its
	 * beginning. That point is where we can restart from.
	 */

	/*
	 * Can't know about a serialized snapshot's location if we're not
	 * consistent.
	 */
	if (builder->state < SNAPBUILD_CONSISTENT)
		return;

	txn = ReorderBufferGetOldestTXN(builder->reorder);

	/*
	 * oldest ongoing txn might have started when we didn't yet serialize
	 * anything because we hadn't reached a consistent state yet.
	 */
	if (txn != NULL && txn->restart_decoding_lsn != InvalidXLogRecPtr)
		LogicalIncreaseRestartDecodingForSlot(lsn, txn->restart_decoding_lsn);

	/*
	 * No in-progress transaction, can reuse the last serialized snapshot if
	 * we have one.
	 */
	else if (txn == NULL &&
		builder->reorder->current_restart_decoding_lsn != InvalidXLogRecPtr &&
			 builder->last_serialized_snapshot != InvalidXLogRecPtr)
		LogicalIncreaseRestartDecodingForSlot(lsn,
										  builder->last_serialized_snapshot);
}


/*
 * Build the start of a snapshot that's capable of decoding the catalog.
 *
 * Helper function for SnapBuildProcessRunningXacts() while we're not yet
 * consistent.
 *
 * Returns true if there is a point in performing internal maintenance/cleanup
 * using the xl_running_xacts record.
 */
static bool
SnapBuildFindSnapshot(SnapBuild *builder, XLogRecPtr lsn, xl_running_xacts *running)
{
	/* ---
	 * Build catalog decoding snapshot incrementally using information about
	 * the currently running transactions. There are several ways to do that:
	 *
	 * a) There were no running transactions when the xl_running_xacts record
	 *	  was inserted, jump to CONSISTENT immediately. We might find such a
	 *	  state while waiting on c)'s sub-states.
	 *
<<<<<<< HEAD
	 * b) This (in a previous run) or another decoding slot serialized a
	 *	  snapshot to disk that we can use.  Can't use this method for the
	 *	  initial snapshot when slot is being created and needs full snapshot
	 *	  for export or direct use, as that snapshot will only contain catalog
	 *	  modifying transactions.
=======
	 * b) Wait for all toplevel transactions that were running to end. We
	 *	  simply track the number of in-progress toplevel transactions and
	 *	  lower it whenever one commits or aborts. When that number
	 *	  (builder->running.xcnt) reaches zero, we can go from FULL_SNAPSHOT
	 *	  to CONSISTENT.
	 *	  NB: We need to search running.xip when seeing a transaction's end to
	 *	  make sure it's a toplevel transaction and it's been one of the
	 *	  initially running ones.
	 *	  Interestingly, in contrast to HS, this allows us not to care about
	 *	  subtransactions - and by extension suboverflowed xl_running_xacts -
	 *	  at all.
>>>>>>> ab93f90c
	 *
	 * c) First incrementally build a snapshot for catalog tuples
	 *    (BUILDING_SNAPSHOT), that requires all, already in-progress,
	 *    transactions to finish.  Every transaction starting after that
	 *    (FULL_SNAPSHOT state), has enough information to be decoded.  But
	 *    for older running transactions no viable snapshot exists yet, so
	 *    CONSISTENT will only be reached once all of those have finished.
	 * ---
	 */

	/*
	 * xl_running_xact record is older than what we can use, we might not have
	 * all necessary catalog rows anymore.
	 */
	if (TransactionIdIsNormal(builder->initial_xmin_horizon) &&
		NormalTransactionIdPrecedes(running->oldestRunningXid,
									builder->initial_xmin_horizon))
	{
		ereport(DEBUG1,
				(errmsg_internal("skipping snapshot at %X/%X while building logical decoding snapshot, xmin horizon too low",
<<<<<<< HEAD
						(uint32) (lsn >> 32), (uint32) lsn),
				 errdetail_internal("initial xmin horizon of %u vs the snapshot's %u",
=======
								 (uint32) (lsn >> 32), (uint32) lsn),
		errdetail_internal("initial xmin horizon of %u vs the snapshot's %u",
>>>>>>> ab93f90c
				 builder->initial_xmin_horizon, running->oldestRunningXid)));


		SnapBuildWaitSnapshot(running, builder->initial_xmin_horizon);

		return true;
	}

	/*
	 * a) No transaction were running, we can jump to consistent.
	 *
	 * This is not affected by races around xl_running_xacts, because we can
	 * miss transaction commits, but currently not transactions starting.
	 *
	 * NB: We might have already started to incrementally assemble a snapshot,
	 * so we need to be careful to deal with that.
	 */
	if (running->oldestRunningXid == running->nextXid)
	{
		if (builder->start_decoding_at == InvalidXLogRecPtr ||
			builder->start_decoding_at <= lsn)
			/* can decode everything after this */
			builder->start_decoding_at = lsn + 1;

		/* As no transactions were running xmin/xmax can be trivially set. */
<<<<<<< HEAD
		builder->xmin = running->nextXid; /* < are finished */
		builder->xmax = running->nextXid; /* >= are running */
=======
		builder->xmin = running->nextXid;		/* < are finished */
		builder->xmax = running->nextXid;		/* >= are running */
>>>>>>> ab93f90c

		/* so we can safely use the faster comparisons */
		Assert(TransactionIdIsNormal(builder->xmin));
		Assert(TransactionIdIsNormal(builder->xmax));

		builder->state = SNAPBUILD_CONSISTENT;
		SnapBuildStartNextPhaseAt(builder, InvalidTransactionId);

		ereport(LOG,
				(errmsg("logical decoding found consistent point at %X/%X",
						(uint32) (lsn >> 32), (uint32) lsn),
				 errdetail("There are no running transactions.")));

		return false;
	}
	/* b) valid on disk state and not building full snapshot */
	else if (!builder->building_full_snapshot &&
			 SnapBuildRestore(builder, lsn))
	{
		/* there won't be any state to cleanup */
		return false;
	}
	/*
	 * c) transition from START to BUILDING_SNAPSHOT.
	 *
	 * In START state, and a xl_running_xacts record with running xacts is
	 * encountered.  In that case, switch to BUILDING_SNAPSHOT state, and
	 * record xl_running_xacts->nextXid.  Once all running xacts have finished
	 * (i.e. they're all >= nextXid), we have a complete catalog snapshot.  It
	 * might look that we could use xl_running_xact's ->xids information to
	 * get there quicker, but that is problematic because transactions marked
	 * as running, might already have inserted their commit record - it's
	 * infeasible to change that with locking.
	 */
	else if (builder->state == SNAPBUILD_START)
	{
		builder->state = SNAPBUILD_BUILDING_SNAPSHOT;
		SnapBuildStartNextPhaseAt(builder, running->nextXid);

		/*
		 * Start with an xmin/xmax that's correct for future, when all the
		 * currently running transactions have finished. We'll update both
		 * while waiting for the pending transactions to finish.
		 */
<<<<<<< HEAD
		builder->xmin = running->nextXid; /* < are finished */
		builder->xmax = running->nextXid;  /* >= are running */
=======

		/*
		 * Start with an xmin/xmax that's correct for future, when all the
		 * currently running transactions have finished. We'll update both
		 * while waiting for the pending transactions to finish.
		 */
		builder->xmin = running->nextXid;		/* < are finished */
		builder->xmax = running->nextXid;		/* >= are running */
>>>>>>> ab93f90c

		/* so we can safely use the faster comparisons */
		Assert(TransactionIdIsNormal(builder->xmin));
		Assert(TransactionIdIsNormal(builder->xmax));

		ereport(LOG,
			(errmsg("logical decoding found initial starting point at %X/%X",
					(uint32) (lsn >> 32), (uint32) lsn),
<<<<<<< HEAD
			 errdetail("Waiting for transactions (approximately %d) older than %u to end.",
					   running->xcnt, running->nextXid)));
=======
			 errdetail_plural("%u transaction needs to finish.",
							  "%u transactions need to finish.",
							  builder->running.xcnt,
							  (uint32) builder->running.xcnt)));
>>>>>>> ab93f90c

		SnapBuildWaitSnapshot(running, running->nextXid);
	}
	/*
	 * c) transition from BUILDING_SNAPSHOT to FULL_SNAPSHOT.
	 *
	 * In BUILDING_SNAPSHOT state, and this xl_running_xacts' oldestRunningXid
	 * is >= than nextXid from when we switched to BUILDING_SNAPSHOT.  This
	 * means all transactions starting afterwards have enough information to
	 * be decoded.  Switch to FULL_SNAPSHOT.
	 */
	else if (builder->state == SNAPBUILD_BUILDING_SNAPSHOT &&
			 TransactionIdPrecedesOrEquals(SnapBuildNextPhaseAt(builder),
										   running->oldestRunningXid))
	{
		builder->state = SNAPBUILD_FULL_SNAPSHOT;
		SnapBuildStartNextPhaseAt(builder, running->nextXid);

		ereport(LOG,
				(errmsg("logical decoding found initial consistent point at %X/%X",
						(uint32) (lsn >> 32), (uint32) lsn),
				 errdetail("Waiting for transactions (approximately %d) older than %u to end.",
						   running->xcnt, running->nextXid)));

		SnapBuildWaitSnapshot(running, running->nextXid);
	}
	/*
	 * c) transition from FULL_SNAPSHOT to CONSISTENT.
	 *
	 * In FULL_SNAPSHOT state (see d) ), and this xl_running_xacts'
	 * oldestRunningXid is >= than nextXid from when we switched to
	 * FULL_SNAPSHOT.  This means all transactions that are currently in
	 * progress have a catalog snapshot, and all their changes have been
	 * collected.  Switch to CONSISTENT.
	 */
	else if (builder->state == SNAPBUILD_FULL_SNAPSHOT &&
			 TransactionIdPrecedesOrEquals(SnapBuildNextPhaseAt(builder),
										   running->oldestRunningXid))
	{
		builder->state = SNAPBUILD_CONSISTENT;
		SnapBuildStartNextPhaseAt(builder, InvalidTransactionId);

		ereport(LOG,
				(errmsg("logical decoding found consistent point at %X/%X",
						(uint32) (lsn >> 32), (uint32) lsn),
				 errdetail("There are no old transactions anymore.")));
	}

	/*
	 * We already started to track running xacts and need to wait for all
	 * in-progress ones to finish. We fall through to the normal processing of
	 * records so incremental cleanup can be performed.
	 */
	return true;

}

/* ---
 * Iterate through xids in record, wait for all older than the cutoff to
 * finish.  Then, if possible, log a new xl_running_xacts record.
 *
 * This isn't required for the correctness of decoding, but to:
 * a) allow isolationtester to notice that we're currently waiting for
 *    something.
 * b) log a new xl_running_xacts record where it'd be helpful, without having
 *    to write for bgwriter or checkpointer.
 * ---
 */
static void
SnapBuildWaitSnapshot(xl_running_xacts *running, TransactionId cutoff)
{
	int			off;

	for (off = 0; off < running->xcnt; off++)
	{
		TransactionId xid = running->xids[off];

		/*
		 * Upper layers should prevent that we ever need to wait on
		 * ourselves. Check anyway, since failing to do so would either
		 * result in an endless wait or an Assert() failure.
		 */
		if (TransactionIdIsCurrentTransactionId(xid))
			elog(ERROR, "waiting for ourselves");

		if (TransactionIdFollows(xid, cutoff))
			continue;

		XactLockTableWait(xid, NULL, NULL, XLTW_None);
	}

	/*
	 * All transactions we needed to finish finished - try to ensure there is
	 * another xl_running_xacts record in a timely manner, without having to
	 * write for bgwriter or checkpointer to log one.  During recovery we
	 * can't enforce that, so we'll have to wait.
	 */
	if (!RecoveryInProgress())
	{
		LogStandbySnapshot();
	}
}

/* -----------------------------------
 * Snapshot serialization support
 * -----------------------------------
 */

/*
 * We store current state of struct SnapBuild on disk in the following manner:
 *
 * struct SnapBuildOnDisk;
 * TransactionId * running.xcnt_space;
 * TransactionId * committed.xcnt; (*not xcnt_space*)
 *
 */
typedef struct SnapBuildOnDisk
{
	/* first part of this struct needs to be version independent */

	/* data not covered by checksum */
	uint32		magic;
	pg_crc32c	checksum;

	/* data covered by checksum */

	/* version, in case we want to support pg_upgrade */
	uint32		version;
	/* how large is the on disk data, excluding the constant sized part */
	uint32		length;

	/* version dependent part */
	SnapBuild	builder;

	/* variable amount of TransactionIds follows */
} SnapBuildOnDisk;

#define SnapBuildOnDiskConstantSize \
	offsetof(SnapBuildOnDisk, builder)
#define SnapBuildOnDiskNotChecksummedSize \
	offsetof(SnapBuildOnDisk, version)

#define SNAPBUILD_MAGIC 0x51A1E001
#define SNAPBUILD_VERSION 2

/*
 * Store/Load a snapshot from disk, depending on the snapshot builder's state.
 *
 * Supposed to be used by external (i.e. not snapbuild.c) code that just read
 * a record that's a potential location for a serialized snapshot.
 */
void
SnapBuildSerializationPoint(SnapBuild *builder, XLogRecPtr lsn)
{
	if (builder->state < SNAPBUILD_CONSISTENT)
		SnapBuildRestore(builder, lsn);
	else
		SnapBuildSerialize(builder, lsn);
}

/*
 * Serialize the snapshot 'builder' at the location 'lsn' if it hasn't already
 * been done by another decoding process.
 */
static void
SnapBuildSerialize(SnapBuild *builder, XLogRecPtr lsn)
{
	Size		needed_length;
	SnapBuildOnDisk *ondisk;
	char	   *ondisk_c;
	int			fd;
	char		tmppath[MAXPGPATH];
	char		path[MAXPGPATH];
	int			ret;
	struct stat stat_buf;
	Size		sz;

	Assert(lsn != InvalidXLogRecPtr);
	Assert(builder->last_serialized_snapshot == InvalidXLogRecPtr ||
		   builder->last_serialized_snapshot <= lsn);

	/*
	 * no point in serializing if we cannot continue to work immediately after
	 * restoring the snapshot
	 */
	if (builder->state < SNAPBUILD_CONSISTENT)
		return;

	/*
	 * We identify snapshots by the LSN they are valid for. We don't need to
	 * include timelines in the name as each LSN maps to exactly one timeline
	 * unless the user used pg_resetxlog or similar. If a user did so, there's
	 * no hope continuing to decode anyway.
	 */
	sprintf(path, "pg_logical/snapshots/%X-%X.snap",
			(uint32) (lsn >> 32), (uint32) lsn);

	/*
	 * first check whether some other backend already has written the snapshot
	 * for this LSN. It's perfectly fine if there's none, so we accept ENOENT
	 * as a valid state. Everything else is an unexpected error.
	 */
	ret = stat(path, &stat_buf);

	if (ret != 0 && errno != ENOENT)
		ereport(ERROR,
				(errmsg("could not stat file \"%s\": %m", path)));

	else if (ret == 0)
	{
		/*
		 * somebody else has already serialized to this point, don't overwrite
		 * but remember location, so we don't need to read old data again.
		 *
		 * To be sure it has been synced to disk after the rename() from the
		 * tempfile filename to the real filename, we just repeat the fsync.
		 * That ought to be cheap because in most scenarios it should already
		 * be safely on disk.
		 */
		fsync_fname(path, false);
		fsync_fname("pg_logical/snapshots", true);

		builder->last_serialized_snapshot = lsn;
		goto out;
	}

	/*
	 * there is an obvious race condition here between the time we stat(2) the
	 * file and us writing the file. But we rename the file into place
	 * atomically and all files created need to contain the same data anyway,
	 * so this is perfectly fine, although a bit of a resource waste. Locking
	 * seems like pointless complication.
	 */
	elog(DEBUG1, "serializing snapshot to %s", path);

	/* to make sure only we will write to this tempfile, include pid */
	sprintf(tmppath, "pg_logical/snapshots/%X-%X.snap.%u.tmp",
			(uint32) (lsn >> 32), (uint32) lsn, MyProcPid);

	/*
	 * Unlink temporary file if it already exists, needs to have been before a
	 * crash/error since we won't enter this function twice from within a
	 * single decoding slot/backend and the temporary file contains the pid of
	 * the current process.
	 */
	if (unlink(tmppath) != 0 && errno != ENOENT)
		ereport(ERROR,
				(errcode_for_file_access(),
				 errmsg("could not remove file \"%s\": %m", path)));

	needed_length = sizeof(SnapBuildOnDisk) +
		sizeof(TransactionId) * builder->committed.xcnt;

	ondisk_c = MemoryContextAllocZero(builder->context, needed_length);
	ondisk = (SnapBuildOnDisk *) ondisk_c;
	ondisk->magic = SNAPBUILD_MAGIC;
	ondisk->version = SNAPBUILD_VERSION;
	ondisk->length = needed_length;
	INIT_CRC32C(ondisk->checksum);
	COMP_CRC32C(ondisk->checksum,
<<<<<<< HEAD
			   ((char *) ondisk) + SnapBuildOnDiskNotChecksummedSize,
=======
				((char *) ondisk) + SnapBuildOnDiskNotChecksummedSize,
>>>>>>> ab93f90c
			SnapBuildOnDiskConstantSize - SnapBuildOnDiskNotChecksummedSize);
	ondisk_c += sizeof(SnapBuildOnDisk);

	memcpy(&ondisk->builder, builder, sizeof(SnapBuild));
	/* NULL-ify memory-only data */
	ondisk->builder.context = NULL;
	ondisk->builder.snapshot = NULL;
	ondisk->builder.reorder = NULL;
	ondisk->builder.committed.xip = NULL;

	COMP_CRC32C(ondisk->checksum,
				&ondisk->builder,
				sizeof(SnapBuild));

<<<<<<< HEAD
	/* there shouldn't be any running xacts */
	Assert(builder->was_running.was_xcnt == 0);
=======
	/* copy running xacts */
	sz = sizeof(TransactionId) * builder->running.xcnt_space;
	memcpy(ondisk_c, builder->running.xip, sz);
	COMP_CRC32C(ondisk->checksum, ondisk_c, sz);
	ondisk_c += sz;
>>>>>>> ab93f90c

	/* copy committed xacts */
	sz = sizeof(TransactionId) * builder->committed.xcnt;
	memcpy(ondisk_c, builder->committed.xip, sz);
	COMP_CRC32C(ondisk->checksum, ondisk_c, sz);
	ondisk_c += sz;

	FIN_CRC32C(ondisk->checksum);

	/* we have valid data now, open tempfile and write it there */
	fd = OpenTransientFile(tmppath,
						   O_CREAT | O_EXCL | O_WRONLY | PG_BINARY,
						   S_IRUSR | S_IWUSR);
	if (fd < 0)
		ereport(ERROR,
				(errmsg("could not open file \"%s\": %m", path)));

	errno = 0;
	if ((write(fd, ondisk, needed_length)) != needed_length)
	{
		int			save_errno = errno;

		CloseTransientFile(fd);

		/* if write didn't set errno, assume problem is no disk space */
		errno = save_errno ? save_errno : ENOSPC;
		ereport(ERROR,
				(errcode_for_file_access(),
				 errmsg("could not write to file \"%s\": %m", tmppath)));
	}

	/*
	 * fsync the file before renaming so that even if we crash after this we
	 * have either a fully valid file or nothing.
	 *
	 * TODO: Do the fsync() via checkpoints/restartpoints, doing it here has
	 * some noticeable overhead since it's performed synchronously during
	 * decoding?
	 */
	if (pg_fsync(fd) != 0)
	{
		int			save_errno = errno;

		CloseTransientFile(fd);
		errno = save_errno;
		ereport(ERROR,
				(errcode_for_file_access(),
				 errmsg("could not fsync file \"%s\": %m", tmppath)));
	}
	CloseTransientFile(fd);

	fsync_fname("pg_logical/snapshots", true);

	/*
	 * We may overwrite the work from some other backend, but that's ok, our
	 * snapshot is valid as well, we'll just have done some superfluous work.
	 */
	if (rename(tmppath, path) != 0)
	{
		ereport(ERROR,
				(errcode_for_file_access(),
				 errmsg("could not rename file \"%s\" to \"%s\": %m",
						tmppath, path)));
	}

	/* make sure we persist */
	fsync_fname(path, false);
	fsync_fname("pg_logical/snapshots", true);

	/*
	 * Now there's no way we can loose the dumped state anymore, remember this
	 * as a serialization point.
	 */
	builder->last_serialized_snapshot = lsn;

out:
	ReorderBufferSetRestartPoint(builder->reorder,
								 builder->last_serialized_snapshot);
}

/*
 * Restore a snapshot into 'builder' if previously one has been stored at the
 * location indicated by 'lsn'. Returns true if successful, false otherwise.
 */
static bool
SnapBuildRestore(SnapBuild *builder, XLogRecPtr lsn)
{
	SnapBuildOnDisk ondisk;
	int			fd;
	char		path[MAXPGPATH];
	Size		sz;
	int			readBytes;
	pg_crc32c	checksum;

	/* no point in loading a snapshot if we're already there */
	if (builder->state == SNAPBUILD_CONSISTENT)
		return false;

	sprintf(path, "pg_logical/snapshots/%X-%X.snap",
			(uint32) (lsn >> 32), (uint32) lsn);

	fd = OpenTransientFile(path, O_RDONLY | PG_BINARY, 0);

	if (fd < 0 && errno == ENOENT)
		return false;
	else if (fd < 0)
		ereport(ERROR,
				(errcode_for_file_access(),
				 errmsg("could not open file \"%s\": %m", path)));

	/* ----
	 * Make sure the snapshot had been stored safely to disk, that's normally
	 * cheap.
	 * Note that we do not need PANIC here, nobody will be able to use the
	 * slot without fsyncing, and saving it won't succeed without an fsync()
	 * either...
	 * ----
	 */
	fsync_fname(path, false);
	fsync_fname("pg_logical/snapshots", true);


	/* read statically sized portion of snapshot */
	readBytes = read(fd, &ondisk, SnapBuildOnDiskConstantSize);
	if (readBytes != SnapBuildOnDiskConstantSize)
	{
		int			save_errno = errno;

		CloseTransientFile(fd);
		errno = save_errno;
		ereport(ERROR,
				(errcode_for_file_access(),
				 errmsg("could not read file \"%s\", read %d of %d: %m",
						path, readBytes, (int) SnapBuildOnDiskConstantSize)));
	}

	if (ondisk.magic != SNAPBUILD_MAGIC)
		ereport(ERROR,
				(errmsg("snapbuild state file \"%s\" has wrong magic %u instead of %u",
						path, ondisk.magic, SNAPBUILD_MAGIC)));

	if (ondisk.version != SNAPBUILD_VERSION)
		ereport(ERROR,
				(errmsg("snapbuild state file \"%s\" has unsupported version %u instead of %u",
						path, ondisk.version, SNAPBUILD_VERSION)));

	INIT_CRC32C(checksum);
	COMP_CRC32C(checksum,
				((char *) &ondisk) + SnapBuildOnDiskNotChecksummedSize,
			SnapBuildOnDiskConstantSize - SnapBuildOnDiskNotChecksummedSize);

	/* read SnapBuild */
	readBytes = read(fd, &ondisk.builder, sizeof(SnapBuild));
	if (readBytes != sizeof(SnapBuild))
	{
		int			save_errno = errno;

		CloseTransientFile(fd);
		errno = save_errno;
		ereport(ERROR,
				(errcode_for_file_access(),
				 errmsg("could not read file \"%s\", read %d of %d: %m",
						path, readBytes, (int) sizeof(SnapBuild))));
	}
	COMP_CRC32C(checksum, &ondisk.builder, sizeof(SnapBuild));

	/* restore running xacts (dead, but kept for backward compat) */
	sz = sizeof(TransactionId) * ondisk.builder.was_running.was_xcnt_space;
	ondisk.builder.was_running.was_xip =
		MemoryContextAllocZero(builder->context, sz);
	readBytes = read(fd, ondisk.builder.was_running.was_xip, sz);
	if (readBytes != sz)
	{
		int			save_errno = errno;

		CloseTransientFile(fd);
		errno = save_errno;
		ereport(ERROR,
				(errcode_for_file_access(),
				 errmsg("could not read file \"%s\", read %d of %d: %m",
						path, readBytes, (int) sz)));
	}
<<<<<<< HEAD
	COMP_CRC32C(checksum, ondisk.builder.was_running.was_xip, sz);
=======
	COMP_CRC32C(checksum, ondisk.builder.running.xip, sz);
>>>>>>> ab93f90c

	/* restore committed xacts information */
	sz = sizeof(TransactionId) * ondisk.builder.committed.xcnt;
	ondisk.builder.committed.xip = MemoryContextAllocZero(builder->context, sz);
	readBytes = read(fd, ondisk.builder.committed.xip, sz);
	if (readBytes != sz)
	{
		int			save_errno = errno;

		CloseTransientFile(fd);
		errno = save_errno;
		ereport(ERROR,
				(errcode_for_file_access(),
				 errmsg("could not read file \"%s\", read %d of %d: %m",
						path, readBytes, (int) sz)));
	}
	COMP_CRC32C(checksum, ondisk.builder.committed.xip, sz);

	CloseTransientFile(fd);

	FIN_CRC32C(checksum);

	/* verify checksum of what we've read */
	if (!EQ_CRC32C(checksum, ondisk.checksum))
		ereport(ERROR,
				(errcode_for_file_access(),
				 errmsg("snapbuild state file %s: checksum mismatch, is %u, should be %u",
						path, checksum, ondisk.checksum)));

	/*
	 * ok, we now have a sensible snapshot here, figure out if it has more
	 * information than we have.
	 */

	/*
	 * We are only interested in consistent snapshots for now, comparing
	 * whether one incomplete snapshot is more "advanced" seems to be
	 * unnecessarily complex.
	 */
	if (ondisk.builder.state < SNAPBUILD_CONSISTENT)
		goto snapshot_not_interesting;

	/*
	 * Don't use a snapshot that requires an xmin that we cannot guarantee to
	 * be available.
	 */
	if (TransactionIdPrecedes(ondisk.builder.xmin, builder->initial_xmin_horizon))
		goto snapshot_not_interesting;


	/* ok, we think the snapshot is sensible, copy over everything important */
	builder->xmin = ondisk.builder.xmin;
	builder->xmax = ondisk.builder.xmax;
	builder->state = ondisk.builder.state;

	builder->committed.xcnt = ondisk.builder.committed.xcnt;
	/* We only allocated/stored xcnt, not xcnt_space xids ! */
	/* don't overwrite preallocated xip, if we don't have anything here */
	if (builder->committed.xcnt > 0)
	{
		pfree(builder->committed.xip);
		builder->committed.xcnt_space = ondisk.builder.committed.xcnt;
		builder->committed.xip = ondisk.builder.committed.xip;
	}
	ondisk.builder.committed.xip = NULL;

	/* our snapshot is not interesting anymore, build a new one */
	if (builder->snapshot != NULL)
	{
		SnapBuildSnapDecRefcount(builder->snapshot);
	}
	builder->snapshot = SnapBuildBuildSnapshot(builder, InvalidTransactionId);
	SnapBuildSnapIncRefcount(builder->snapshot);

	ReorderBufferSetRestartPoint(builder->reorder, lsn);

	Assert(builder->state == SNAPBUILD_CONSISTENT);

	ereport(LOG,
			(errmsg("logical decoding found consistent point at %X/%X",
					(uint32) (lsn >> 32), (uint32) lsn),
			 errdetail("Logical decoding will begin using saved snapshot.")));
	return true;

snapshot_not_interesting:
	if (ondisk.builder.committed.xip != NULL)
		pfree(ondisk.builder.committed.xip);
	return false;
}

/*
 * Remove all serialized snapshots that are not required anymore because no
 * slot can need them. This doesn't actually have to run during a checkpoint,
 * but it's a convenient point to schedule this.
 *
 * NB: We run this during checkpoints even if logical decoding is disabled so
 * we cleanup old slots at some point after it got disabled.
 */
void
CheckPointSnapBuild(void)
{
	XLogRecPtr	cutoff;
	XLogRecPtr	redo;
	DIR		   *snap_dir;
	struct dirent *snap_de;
	char		path[MAXPGPATH + 21];

	/*
	 * We start of with a minimum of the last redo pointer. No new replication
	 * slot will start before that, so that's a safe upper bound for removal.
	 */
	redo = GetRedoRecPtr();

	/* now check for the restart ptrs from existing slots */
	cutoff = ReplicationSlotsComputeLogicalRestartLSN();

	/* don't start earlier than the restart lsn */
	if (redo < cutoff)
		cutoff = redo;

	snap_dir = AllocateDir("pg_logical/snapshots");
	while ((snap_de = ReadDir(snap_dir, "pg_logical/snapshots")) != NULL)
	{
		uint32		hi;
		uint32		lo;
		XLogRecPtr	lsn;
		struct stat statbuf;

		if (strcmp(snap_de->d_name, ".") == 0 ||
			strcmp(snap_de->d_name, "..") == 0)
			continue;

<<<<<<< HEAD
		snprintf(path, sizeof(path), "pg_logical/snapshots/%s", snap_de->d_name);
=======
		snprintf(path, MAXPGPATH, "pg_logical/snapshots/%s", snap_de->d_name);
>>>>>>> ab93f90c

		if (lstat(path, &statbuf) == 0 && !S_ISREG(statbuf.st_mode))
		{
			elog(DEBUG1, "only regular files expected: %s", path);
			continue;
		}

		/*
		 * temporary filenames from SnapBuildSerialize() include the LSN and
		 * everything but are postfixed by .$pid.tmp. We can just remove them
		 * the same as other files because there can be none that are
		 * currently being written that are older than cutoff.
		 *
		 * We just log a message if a file doesn't fit the pattern, it's
		 * probably some editors lock/state file or similar...
		 */
		if (sscanf(snap_de->d_name, "%X-%X.snap", &hi, &lo) != 2)
		{
			ereport(LOG,
					(errmsg("could not parse file name \"%s\"", path)));
			continue;
		}

		lsn = ((uint64) hi) << 32 | lo;

		/* check whether we still need it */
		if (lsn < cutoff || cutoff == InvalidXLogRecPtr)
		{
			elog(DEBUG1, "removing snapbuild snapshot %s", path);

			/*
			 * It's not particularly harmful, though strange, if we can't
			 * remove the file here. Don't prevent the checkpoint from
			 * completing, that'd be cure worse than the disease.
			 */
			if (unlink(path) < 0)
			{
				ereport(LOG,
						(errcode_for_file_access(),
						 errmsg("could not remove file \"%s\": %m",
								path)));
				continue;
			}
		}
	}
	FreeDir(snap_dir);
}<|MERGE_RESOLUTION|>--- conflicted
+++ resolved
@@ -646,11 +646,7 @@
 
 	ereport(LOG,
 			(errmsg_plural("exported logical decoding snapshot: \"%s\" with %u transaction ID",
-<<<<<<< HEAD
-						   "exported logical decoding snapshot: \"%s\" with %u transaction IDs",
-=======
 		"exported logical decoding snapshot: \"%s\" with %u transaction IDs",
->>>>>>> ab93f90c
 						   snap->xcnt,
 						   snapname, snap->xcnt)));
 	return snapname;
@@ -890,66 +886,6 @@
 }
 
 /*
-<<<<<<< HEAD
-=======
- * Common logic for SnapBuildAbortTxn and SnapBuildCommitTxn dealing with
- * keeping track of the amount of running transactions.
- */
-static void
-SnapBuildEndTxn(SnapBuild *builder, XLogRecPtr lsn, TransactionId xid)
-{
-	if (builder->state == SNAPBUILD_CONSISTENT)
-		return;
-
-	/*
-	 * NB: This handles subtransactions correctly even if we started from
-	 * suboverflowed xl_running_xacts because we only keep track of toplevel
-	 * transactions. Since the latter are always are allocated before their
-	 * subxids and since they end at the same time it's sufficient to deal
-	 * with them here.
-	 */
-	if (SnapBuildTxnIsRunning(builder, xid))
-	{
-		Assert(builder->running.xcnt > 0);
-
-		if (!--builder->running.xcnt)
-		{
-			/*
-			 * None of the originally running transaction is running anymore,
-			 * so our incrementaly built snapshot now is consistent.
-			 */
-			ereport(LOG,
-				  (errmsg("logical decoding found consistent point at %X/%X",
-						  (uint32) (lsn >> 32), (uint32) lsn),
-				   errdetail("Transaction ID %u finished; no more running transactions.",
-							 xid)));
-			builder->state = SNAPBUILD_CONSISTENT;
-		}
-	}
-}
-
-/*
- * Abort a transaction, throw away all state we kept.
- */
-void
-SnapBuildAbortTxn(SnapBuild *builder, XLogRecPtr lsn,
-				  TransactionId xid,
-				  int nsubxacts, TransactionId *subxacts)
-{
-	int			i;
-
-	for (i = 0; i < nsubxacts; i++)
-	{
-		TransactionId subxid = subxacts[i];
-
-		SnapBuildEndTxn(builder, lsn, subxid);
-	}
-
-	SnapBuildEndTxn(builder, lsn, xid);
-}
-
-/*
->>>>>>> ab93f90c
  * Handle everything that needs to be done when a transaction commits
  */
 void
@@ -1102,11 +1038,7 @@
 		/* refcount of the snapshot builder for the new snapshot */
 		SnapBuildSnapIncRefcount(builder->snapshot);
 
-<<<<<<< HEAD
 		/* add a new catalog snapshot to all currently running transactions */
-=======
-		/* add a new Snapshot to all currently running transactions */
->>>>>>> ab93f90c
 		SnapBuildDistributeNewCatalogSnapshot(builder, lsn);
 	}
 }
@@ -1235,25 +1167,11 @@
 	 *	  was inserted, jump to CONSISTENT immediately. We might find such a
 	 *	  state while waiting on c)'s sub-states.
 	 *
-<<<<<<< HEAD
 	 * b) This (in a previous run) or another decoding slot serialized a
 	 *	  snapshot to disk that we can use.  Can't use this method for the
 	 *	  initial snapshot when slot is being created and needs full snapshot
 	 *	  for export or direct use, as that snapshot will only contain catalog
 	 *	  modifying transactions.
-=======
-	 * b) Wait for all toplevel transactions that were running to end. We
-	 *	  simply track the number of in-progress toplevel transactions and
-	 *	  lower it whenever one commits or aborts. When that number
-	 *	  (builder->running.xcnt) reaches zero, we can go from FULL_SNAPSHOT
-	 *	  to CONSISTENT.
-	 *	  NB: We need to search running.xip when seeing a transaction's end to
-	 *	  make sure it's a toplevel transaction and it's been one of the
-	 *	  initially running ones.
-	 *	  Interestingly, in contrast to HS, this allows us not to care about
-	 *	  subtransactions - and by extension suboverflowed xl_running_xacts -
-	 *	  at all.
->>>>>>> ab93f90c
 	 *
 	 * c) First incrementally build a snapshot for catalog tuples
 	 *    (BUILDING_SNAPSHOT), that requires all, already in-progress,
@@ -1274,13 +1192,8 @@
 	{
 		ereport(DEBUG1,
 				(errmsg_internal("skipping snapshot at %X/%X while building logical decoding snapshot, xmin horizon too low",
-<<<<<<< HEAD
-						(uint32) (lsn >> 32), (uint32) lsn),
-				 errdetail_internal("initial xmin horizon of %u vs the snapshot's %u",
-=======
 								 (uint32) (lsn >> 32), (uint32) lsn),
 		errdetail_internal("initial xmin horizon of %u vs the snapshot's %u",
->>>>>>> ab93f90c
 				 builder->initial_xmin_horizon, running->oldestRunningXid)));
 
 
@@ -1306,13 +1219,8 @@
 			builder->start_decoding_at = lsn + 1;
 
 		/* As no transactions were running xmin/xmax can be trivially set. */
-<<<<<<< HEAD
-		builder->xmin = running->nextXid; /* < are finished */
-		builder->xmax = running->nextXid; /* >= are running */
-=======
 		builder->xmin = running->nextXid;		/* < are finished */
 		builder->xmax = running->nextXid;		/* >= are running */
->>>>>>> ab93f90c
 
 		/* so we can safely use the faster comparisons */
 		Assert(TransactionIdIsNormal(builder->xmin));
@@ -1357,19 +1265,8 @@
 		 * currently running transactions have finished. We'll update both
 		 * while waiting for the pending transactions to finish.
 		 */
-<<<<<<< HEAD
-		builder->xmin = running->nextXid; /* < are finished */
-		builder->xmax = running->nextXid;  /* >= are running */
-=======
-
-		/*
-		 * Start with an xmin/xmax that's correct for future, when all the
-		 * currently running transactions have finished. We'll update both
-		 * while waiting for the pending transactions to finish.
-		 */
 		builder->xmin = running->nextXid;		/* < are finished */
 		builder->xmax = running->nextXid;		/* >= are running */
->>>>>>> ab93f90c
 
 		/* so we can safely use the faster comparisons */
 		Assert(TransactionIdIsNormal(builder->xmin));
@@ -1378,15 +1275,8 @@
 		ereport(LOG,
 			(errmsg("logical decoding found initial starting point at %X/%X",
 					(uint32) (lsn >> 32), (uint32) lsn),
-<<<<<<< HEAD
 			 errdetail("Waiting for transactions (approximately %d) older than %u to end.",
 					   running->xcnt, running->nextXid)));
-=======
-			 errdetail_plural("%u transaction needs to finish.",
-							  "%u transactions need to finish.",
-							  builder->running.xcnt,
-							  (uint32) builder->running.xcnt)));
->>>>>>> ab93f90c
 
 		SnapBuildWaitSnapshot(running, running->nextXid);
 	}
@@ -1647,11 +1537,7 @@
 	ondisk->length = needed_length;
 	INIT_CRC32C(ondisk->checksum);
 	COMP_CRC32C(ondisk->checksum,
-<<<<<<< HEAD
-			   ((char *) ondisk) + SnapBuildOnDiskNotChecksummedSize,
-=======
 				((char *) ondisk) + SnapBuildOnDiskNotChecksummedSize,
->>>>>>> ab93f90c
 			SnapBuildOnDiskConstantSize - SnapBuildOnDiskNotChecksummedSize);
 	ondisk_c += sizeof(SnapBuildOnDisk);
 
@@ -1666,16 +1552,8 @@
 				&ondisk->builder,
 				sizeof(SnapBuild));
 
-<<<<<<< HEAD
 	/* there shouldn't be any running xacts */
 	Assert(builder->was_running.was_xcnt == 0);
-=======
-	/* copy running xacts */
-	sz = sizeof(TransactionId) * builder->running.xcnt_space;
-	memcpy(ondisk_c, builder->running.xip, sz);
-	COMP_CRC32C(ondisk->checksum, ondisk_c, sz);
-	ondisk_c += sz;
->>>>>>> ab93f90c
 
 	/* copy committed xacts */
 	sz = sizeof(TransactionId) * builder->committed.xcnt;
@@ -1858,11 +1736,7 @@
 				 errmsg("could not read file \"%s\", read %d of %d: %m",
 						path, readBytes, (int) sz)));
 	}
-<<<<<<< HEAD
 	COMP_CRC32C(checksum, ondisk.builder.was_running.was_xip, sz);
-=======
-	COMP_CRC32C(checksum, ondisk.builder.running.xip, sz);
->>>>>>> ab93f90c
 
 	/* restore committed xacts information */
 	sz = sizeof(TransactionId) * ondisk.builder.committed.xcnt;
@@ -1995,11 +1869,7 @@
 			strcmp(snap_de->d_name, "..") == 0)
 			continue;
 
-<<<<<<< HEAD
 		snprintf(path, sizeof(path), "pg_logical/snapshots/%s", snap_de->d_name);
-=======
-		snprintf(path, MAXPGPATH, "pg_logical/snapshots/%s", snap_de->d_name);
->>>>>>> ab93f90c
 
 		if (lstat(path, &statbuf) == 0 && !S_ISREG(statbuf.st_mode))
 		{
