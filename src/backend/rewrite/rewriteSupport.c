--- conflicted
+++ resolved
@@ -23,24 +23,8 @@
 #include "utils/inval.h"
 #include "utils/lsyscache.h"
 #include "utils/syscache.h"
-<<<<<<< HEAD
 #include "utils/tqual.h"
 #include "access/transam.h"
-=======
-
-
-/*
- * Is there a rule by the given name?
- */
-bool
-IsDefinedRewriteRule(Oid owningRel, const char *ruleName)
-{
-	return SearchSysCacheExists2(RULERELNAME,
-								 ObjectIdGetDatum(owningRel),
-								 PointerGetDatum(ruleName));
-}
-
->>>>>>> 1084f317
 
 /*
  * SetRelationRuleStatus
