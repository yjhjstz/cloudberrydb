--- conflicted
+++ resolved
@@ -457,7 +457,6 @@
 			proc_exit(1);		/* should never return */
 
 		case StartupProcess:
-<<<<<<< HEAD
 			/* don't set signals, startup process has its own agenda */
 			StartupProcessMain(1);
 			proc_exit(1);		/* should never return */
@@ -476,12 +475,6 @@
 			/* don't set signals, startup process has its own agenda */
 			StartupProcessMain(4);
 			proc_exit(1);		/* should never return */
-=======
-			bootstrap_signals();
-			StartupXLOG();
-			BuildFlatFiles(false);
-			proc_exit(0);		/* startup done */
->>>>>>> 38e93482
 
 		case BgWriterProcess:
 			/* don't set signals, bgwriter has its own agenda */
