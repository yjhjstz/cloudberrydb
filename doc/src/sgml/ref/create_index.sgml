<!--
doc/src/sgml/ref/create_index.sgml
PostgreSQL documentation
-->

<refentry id="SQL-CREATEINDEX">
 <refmeta>
  <refentrytitle>CREATE INDEX</refentrytitle>
  <manvolnum>7</manvolnum>
  <refmiscinfo>SQL - Language Statements</refmiscinfo>
 </refmeta>

 <refnamediv>
  <refname>CREATE INDEX</refname>
  <refpurpose>define a new index</refpurpose>
 </refnamediv>

 <indexterm zone="sql-createindex">
  <primary>CREATE INDEX</primary>
 </indexterm>

 <refsynopsisdiv>
<synopsis>
<<<<<<< HEAD

CREATE [UNIQUE] INDEX [name] ON table
       [USING btree|bitmap|gist]
       ( {column | (expression)} [COLLATE collation] [opclass] [ ASC | DESC ] [ NULLS { FIRST | LAST } ] [, ...] )
       [ WITH ( FILLFACTOR = value ) ]
       [TABLESPACE tablespace]
       [WHERE predicate]


=======
CREATE [ UNIQUE ] INDEX [ CONCURRENTLY ] [ <replaceable class="parameter">name</replaceable> ] ON <replaceable class="parameter">table_name</replaceable> [ USING <replaceable class="parameter">method</replaceable> ]
    ( { <replaceable class="parameter">column_name</replaceable> | ( <replaceable class="parameter">expression</replaceable> ) } [ COLLATE <replaceable class="parameter">collation</replaceable> ] [ <replaceable class="parameter">opclass</replaceable> ] [ ASC | DESC ] [ NULLS { FIRST | LAST } ] [, ...] )
    [ WITH ( <replaceable class="PARAMETER">storage_parameter</replaceable> = <replaceable class="PARAMETER">value</replaceable> [, ... ] ) ]
    [ TABLESPACE <replaceable class="parameter">tablespace_name</replaceable> ]
    [ WHERE <replaceable class="parameter">predicate</replaceable> ]
>>>>>>> e472b921
</synopsis>
 </refsynopsisdiv>

 <refsect1>
  <title>Description</title>

  <para>
   <command>CREATE INDEX</command> constructs an index on the specified column(s)
   of the specified relation, which can be a table or a materialized view.
   Indexes are primarily used to enhance database performance (though
   inappropriate use can result in slower performance).
  </para>

  <para>
   The key field(s) for the index are specified as column names,
   or alternatively as expressions written in parentheses.
   Multiple fields can be specified if the index method supports
   multicolumn indexes.
  </para>

  <para>
   An index field can be an expression computed from the values of
   one or more columns of the table row.  This feature can be used
   to obtain fast access to data based on some transformation of
   the basic data. For example, an index computed on
   <literal>upper(col)</> would allow the clause
   <literal>WHERE upper(col) = 'JIM'</> to use an index.
  </para>

  <para>
   <productname>PostgreSQL</productname> provides the index methods
   B-tree, hash, GiST, SP-GiST, and GIN.  Users can also define their own index
   methods, but that is fairly complicated.
  </para>

  <para>
    When the <literal>WHERE</literal> clause is present, a
    <firstterm>partial index</firstterm> is created.
    A partial index is an index that contains entries for only a portion of
    a table, usually a portion that is more useful for indexing than the
    rest of the table. For example, if you have a table that contains both
    billed and unbilled orders where the unbilled orders take up a small
    fraction of the total table and yet that is an often used section, you
    can improve performance by creating an index on just that portion.
    Another possible application is to use <literal>WHERE</literal> with
    <literal>UNIQUE</literal> to enforce uniqueness over a subset of a
    table.  See <xref linkend="indexes-partial"> for more discussion.
  </para>

  <para>
    The expression used in the <literal>WHERE</literal> clause can refer
    only to columns of the underlying table, but it can use all columns,
    not just the ones being indexed.  Presently, subqueries and
    aggregate expressions are also forbidden in <literal>WHERE</literal>.
    The same restrictions apply to index fields that are expressions.
  </para>

  <para>
   All functions and operators used in an index definition must be
   <quote>immutable</>, that is, their results must depend only on
   their arguments and never on any outside influence (such as
   the contents of another table or the current time).  This restriction
   ensures that the behavior of the index is well-defined.  To use a
   user-defined function in an index expression or <literal>WHERE</literal>
   clause, remember to mark the function immutable when you create it.
  </para>
 </refsect1>

 <refsect1>
  <title>Parameters</title>

    <variablelist>
     <varlistentry>
      <term><literal>UNIQUE</literal></term>
      <listitem>
       <para>
        Causes the system to check for
        duplicate values in the table when the index is created (if data
        already exist) and each time data is added. Attempts to
        insert or update data which would result in duplicate entries
        will generate an error.
       </para>
      </listitem>
     </varlistentry>

     <varlistentry>
      <term><literal>CONCURRENTLY</literal></term>
      <listitem>
       <para>
        When this option is used, <productname>PostgreSQL</> will build the
        index without taking any locks that prevent concurrent inserts,
        updates, or deletes on the table; whereas a standard index build
        locks out writes (but not reads) on the table until it's done.
        There are several caveats to be aware of when using this option
        &mdash; see <xref linkend="SQL-CREATEINDEX-CONCURRENTLY"
        endterm="SQL-CREATEINDEX-CONCURRENTLY-title">.
       </para>
      </listitem>
     </varlistentry>

     <varlistentry>
      <term><replaceable class="parameter">name</replaceable></term>
      <listitem>
       <para>
        The name of the index to be created.  No schema name can be included
        here; the index is always created in the same schema as its parent
        table.  If the name is omitted, <productname>PostgreSQL</> chooses a
        suitable name based on the parent table's name and the indexed column
        name(s).
       </para>
      </listitem>
     </varlistentry>

     <varlistentry>
      <term><replaceable class="parameter">table_name</replaceable></term>
      <listitem>
       <para>
        The name (possibly schema-qualified) of the table to be indexed.
       </para>
      </listitem>
     </varlistentry>

     <varlistentry>
      <term><replaceable class="parameter">method</replaceable></term>
      <listitem>
       <para>
        The name of the index method to be used.  Choices are
        <literal>btree</literal>, <literal>hash</literal>,
        <literal>gist</literal>, <literal>spgist</> and <literal>gin</>.
        The default method is <literal>btree</literal>.
       </para>
      </listitem>
     </varlistentry>

     <varlistentry>
      <term><replaceable class="parameter">column_name</replaceable></term>
      <listitem>
       <para>
        The name of a column of the table.
       </para>
      </listitem>
     </varlistentry>

     <varlistentry>
      <term><replaceable class="parameter">expression</replaceable></term>
      <listitem>
       <para>
        An expression based on one or more columns of the table.  The
        expression usually must be written with surrounding parentheses,
        as shown in the syntax.  However, the parentheses can be omitted
        if the expression has the form of a function call.
       </para>
      </listitem>
     </varlistentry>

     <varlistentry>
      <term><replaceable class="parameter">collation</replaceable></term>
      <listitem>
       <para>
        The name of the collation to use for the index.  By default,
        the index uses the collation declared for the column to be
        indexed or the result collation of the expression to be
        indexed.  Indexes with non-default collations can be useful for
        queries that involve expressions using non-default collations.
       </para>
      </listitem>
     </varlistentry>

     <varlistentry>
      <term><replaceable class="parameter">opclass</replaceable></term>
      <listitem>
       <para>
        The name of an operator class. See below for details.
       </para>
      </listitem>
     </varlistentry>

     <varlistentry>
      <term><literal>ASC</></term>
      <listitem>
       <para>
        Specifies ascending sort order (which is the default).
       </para>
      </listitem>
     </varlistentry>

     <varlistentry>
      <term><literal>DESC</></term>
      <listitem>
       <para>
        Specifies descending sort order.
       </para>
      </listitem>
     </varlistentry>

     <varlistentry>
      <term><literal>NULLS FIRST</></term>
      <listitem>
       <para>
        Specifies that nulls sort before non-nulls.  This is the default
        when <literal>DESC</> is specified.
       </para>
      </listitem>
     </varlistentry>

     <varlistentry>
      <term><literal>NULLS LAST</></term>
      <listitem>
       <para>
        Specifies that nulls sort after non-nulls.  This is the default
        when <literal>DESC</> is not specified.
       </para>
      </listitem>
     </varlistentry>

     <varlistentry>
      <term><replaceable class="parameter">storage_parameter</replaceable></term>
      <listitem>
       <para>
        The name of an index-method-specific storage parameter.  See
        <xref linkend="sql-createindex-storage-parameters" endterm="sql-createindex-storage-parameters-title">
        for details.
       </para>
      </listitem>
     </varlistentry>

     <varlistentry>
      <term><replaceable class="parameter">tablespace_name</replaceable></term>
      <listitem>
       <para>
        The tablespace in which to create the index.  If not specified,
        <xref linkend="guc-default-tablespace"> is consulted, or
        <xref linkend="guc-temp-tablespaces"> for indexes on temporary
        tables.
       </para>
      </listitem>
     </varlistentry>

     <varlistentry>
      <term><replaceable class="parameter">predicate</replaceable></term>
      <listitem>
       <para>
        The constraint expression for a partial index.
       </para>
      </listitem>
     </varlistentry>

    </variablelist>

  <refsect2 id="SQL-CREATEINDEX-storage-parameters">
   <title id="SQL-CREATEINDEX-storage-parameters-title">Index Storage Parameters</title>

   <para>
    The optional <literal>WITH</> clause specifies <firstterm>storage
    parameters</> for the index.  Each index method has its own set of allowed
    storage parameters.  The B-tree, hash, GiST and SP-GiST index methods all
    accept this parameter:
   </para>

   <variablelist>
   <varlistentry>
    <term><literal>FILLFACTOR</></term>
    <listitem>
     <para>
      The fillfactor for an index is a percentage that determines how full
      the index method will try to pack index pages.  For B-trees, leaf pages
      are filled to this percentage during initial index build, and also
      when extending the index at the right (adding new largest key values).
      If pages
      subsequently become completely full, they will be split, leading to
      gradual degradation in the index's efficiency.  B-trees use a default
      fillfactor of 90, but any integer value from 10 to 100 can be selected.
      If the table is static then fillfactor 100 is best to minimize the
      index's physical size, but for heavily updated tables a smaller
      fillfactor is better to minimize the need for page splits.  The
      other index methods use fillfactor in different but roughly analogous
      ways; the default fillfactor varies between methods.
     </para>
    </listitem>
   </varlistentry>
   </variablelist>

   <para>
    GiST indexes additionally accept this parameter:
   </para>

   <variablelist>
   <varlistentry>
    <term><literal>BUFFERING</></term>
    <listitem>
    <para>
     Determines whether the buffering build technique described in
     <xref linkend="gist-buffering-build"> is used to build the index. With
     <literal>OFF</> it is disabled, with <literal>ON</> it is enabled, and
     with <literal>AUTO</> it is initially disabled, but turned on
     on-the-fly once the index size reaches <xref linkend="guc-effective-cache-size">. The default is <literal>AUTO</>.
    </para>
    </listitem>
   </varlistentry>
   </variablelist>

   <para>
    GIN indexes accept a different parameter:
   </para>

   <variablelist>
   <varlistentry>
    <term><literal>FASTUPDATE</></term>
    <listitem>
    <para>
     This setting controls usage of the fast update technique described in
     <xref linkend="gin-fast-update">.  It is a Boolean parameter:
     <literal>ON</> enables fast update, <literal>OFF</> disables it.
     (Alternative spellings of <literal>ON</> and <literal>OFF</> are
     allowed as described in <xref linkend="config-setting">.)  The
     default is <literal>ON</>.
    </para>

    <note>
     <para>
      Turning <literal>FASTUPDATE</> off via <command>ALTER INDEX</> prevents
      future insertions from going into the list of pending index entries,
      but does not in itself flush previous entries.  You might want to
      <command>VACUUM</> the table afterward to ensure the pending list is
      emptied.
     </para>
    </note>
    </listitem>
   </varlistentry>
   </variablelist>
  </refsect2>

  <refsect2 id="SQL-CREATEINDEX-CONCURRENTLY">
   <title id="SQL-CREATEINDEX-CONCURRENTLY-title">Building Indexes Concurrently</title>

   <indexterm zone="SQL-CREATEINDEX-CONCURRENTLY">
   <primary>index</primary>
   <secondary>building concurrently</secondary>
   </indexterm>

   <para>
    Creating an index can interfere with regular operation of a database.
    Normally <productname>PostgreSQL</> locks the table to be indexed against
    writes and performs the entire index build with a single scan of the
    table. Other transactions can still read the table, but if they try to
    insert, update, or delete rows in the table they will block until the
    index build is finished. This could have a severe effect if the system is
    a live production database.  Very large tables can take many hours to be
    indexed, and even for smaller tables, an index build can lock out writers
    for periods that are unacceptably long for a production system.
   </para>

   <para>
    <productname>PostgreSQL</> supports building indexes without locking
    out writes.  This method is invoked by specifying the
    <literal>CONCURRENTLY</> option of <command>CREATE INDEX</>.
    When this option is used,
    <productname>PostgreSQL</> must perform two scans of the table, and in
    addition it must wait for all existing transactions that could potentially
    use the index to terminate.  Thus
    this method requires more total work than a standard index build and takes
    significantly longer to complete.  However, since it allows normal
    operations to continue while the index is built, this method is useful for
    adding new indexes in a production environment.  Of course, the extra CPU
    and I/O load imposed by the index creation might slow other operations.
   </para>

   <para>
    In a concurrent index build, the index is actually entered into
    the system catalogs in one transaction, then two table scans occur in
    two more transactions.  Any transaction active when the second table
    scan starts can block concurrent index creation until it completes,
    even transactions that only reference the table after the second table
    scan starts.   Concurrent index creation serially waits for each old
    transaction to complete using the method outlined in section <xref
    linkend="view-pg-locks">.
   </para>

   <para>
    If a problem arises while scanning the table, such as a
    uniqueness violation in a unique index, the <command>CREATE INDEX</>
    command will fail but leave behind an <quote>invalid</> index. This index
    will be ignored for querying purposes because it might be incomplete;
    however it will still consume update overhead. The <application>psql</>
    <command>\d</> command will report such an index as <literal>INVALID</>:

<programlisting>
postgres=# \d tab
       Table "public.tab"
 Column |  Type   | Modifiers 
--------+---------+-----------
 col    | integer | 
Indexes:
    "idx" btree (col) INVALID
</programlisting>

    The recommended recovery
    method in such cases is to drop the index and try again to perform
    <command>CREATE INDEX CONCURRENTLY</>.  (Another possibility is to rebuild
    the index with <command>REINDEX</>.  However, since <command>REINDEX</>
    does not support concurrent builds, this option is unlikely to seem
    attractive.)
   </para>

   <para>
    Another caveat when building a unique index concurrently is that the
    uniqueness constraint is already being enforced against other transactions
    when the second table scan begins.  This means that constraint violations
    could be reported in other queries prior to the index becoming available
    for use, or even in cases where the index build eventually fails.  Also,
    if a failure does occur in the second scan, the <quote>invalid</> index
    continues to enforce its uniqueness constraint afterwards.
   </para>

   <para>
    Concurrent builds of expression indexes and partial indexes are supported.
    Errors occurring in the evaluation of these expressions could cause
    behavior similar to that described above for unique constraint violations.
   </para>

   <para>
    Regular index builds permit other regular index builds on the
    same table to occur in parallel, but only one concurrent index build
    can occur on a table at a time.  In both cases, no other types of schema
    modification on the table are allowed meanwhile.  Another difference
    is that a regular <command>CREATE INDEX</> command can be performed within
    a transaction block, but <command>CREATE INDEX CONCURRENTLY</> cannot.
   </para>
  </refsect2>
 </refsect1>

 <refsect1>
  <title>Notes</title>

  <para>
   See <xref linkend="indexes"> for information about when indexes can
   be used, when they are not used, and in which particular situations
   they can be useful.
  </para>

  <caution>
   <para>
    Hash index operations are not presently WAL-logged,
    so hash indexes might need to be rebuilt with <command>REINDEX</>
    after a database crash if there were unwritten changes.
    Also, changes to hash indexes are not replicated over streaming or
    file-based replication after the initial base backup, so they
    give wrong answers to queries that subsequently use them.
    For these reasons, hash index use is presently discouraged.
   </para>
  </caution>

  <para>
   Currently, only the B-tree, GiST and GIN index methods support
   multicolumn indexes. Up to 32 fields can be specified by default.
   (This limit can be altered when building
   <productname>PostgreSQL</productname>.)  Only B-tree currently
   supports unique indexes.
  </para>

  <para>
   An <firstterm>operator class</firstterm> can be specified for each
   column of an index. The operator class identifies the operators to be
   used by the index for that column. For example, a B-tree index on
   four-byte integers would use the <literal>int4_ops</literal> class;
   this operator class includes comparison functions for four-byte
   integers. In practice the default operator class for the column's data
   type is usually sufficient. The main point of having operator classes
   is that for some data types, there could be more than one meaningful
   ordering. For example, we might want to sort a complex-number data
   type either by absolute value or by real part. We could do this by
   defining two operator classes for the data type and then selecting
   the proper class when making an index.  More information about
   operator classes is in <xref linkend="indexes-opclass"> and in <xref
   linkend="xindex">.
  </para>

  <para>
   For index methods that support ordered scans (currently, only B-tree),
   the optional clauses <literal>ASC</>, <literal>DESC</>, <literal>NULLS
   FIRST</>, and/or <literal>NULLS LAST</> can be specified to modify
   the sort ordering of the index.  Since an ordered index can be
   scanned either forward or backward, it is not normally useful to create a
   single-column <literal>DESC</> index &mdash; that sort ordering is already
   available with a regular index.  The value of these options is that
   multicolumn indexes can be created that match the sort ordering requested
   by a mixed-ordering query, such as <literal>SELECT ... ORDER BY x ASC, y
   DESC</>.  The <literal>NULLS</> options are useful if you need to support
   <quote>nulls sort low</> behavior, rather than the default <quote>nulls
   sort high</>, in queries that depend on indexes to avoid sorting steps.
  </para>

  <para>
   For most index methods, the speed of creating an index is
   dependent on the setting of <xref linkend="guc-maintenance-work-mem">.
   Larger values will reduce the time needed for index creation, so long
   as you don't make it larger than the amount of memory really available,
   which would drive the machine into swapping.  For hash indexes, the
   value of <xref linkend="guc-effective-cache-size"> is also relevant to
   index creation time: <productname>PostgreSQL</productname> will use one
   of two different hash index creation methods depending on whether the
   estimated index size is more or less than <varname>effective_cache_size</>.
   For best results, make sure that this parameter is also set to something
   reflective of available memory, and be careful that the sum of
   <varname>maintenance_work_mem</> and <varname>effective_cache_size</> is
   less than the machine's RAM less whatever space is needed by other
   programs.
  </para>

  <para>
   Use <xref linkend="sql-dropindex">
   to remove an index.
  </para>

  <para>
   Prior releases of <productname>PostgreSQL</productname> also had an
   R-tree index method.  This method has been removed because
   it had no significant advantages over the GiST method.
   If <literal>USING rtree</> is specified, <command>CREATE INDEX</>
   will interpret it as <literal>USING gist</>, to simplify conversion
   of old databases to GiST.
  </para>
 </refsect1>

 <refsect1>
  <title>Examples</title>

  <para>
   To create a B-tree index on the column <literal>title</literal> in
   the table <literal>films</literal>:
<programlisting>
CREATE UNIQUE INDEX title_idx ON films (title);
</programlisting>
  </para>

  <para>
   To create an index on the expression <literal>lower(title)</>,
   allowing efficient case-insensitive searches:
<programlisting>
CREATE INDEX ON films ((lower(title)));
</programlisting>
   (In this example we have chosen to omit the index name, so the system
   will choose a name, typically <literal>films_lower_idx</>.)
  </para>

  <caution>
   <para>
    Hash index operations are not presently WAL-logged,
    so hash indexes might need to be rebuilt with <command>REINDEX</>
    after a database crash if there were unwritten changes.
    Also, changes to hash indexes are not replicated over warm standby
    replication after the initial base backup, so they
    give wrong answers to queries that subsequently use them.
    For these reasons, hash index use is presently discouraged.
   </para>
  </caution>

  <para>
   To create an index with non-default collation:
<programlisting>
CREATE INDEX title_idx_german ON films (title COLLATE "de_DE");
</programlisting>
  </para>

  <para>
   To create an index with non-default sort ordering of nulls:
<programlisting>
CREATE INDEX title_idx_nulls_low ON films (title NULLS FIRST);
</programlisting>
  </para>

  <para>
   To create an index with non-default fill factor:
<programlisting>
CREATE UNIQUE INDEX title_idx ON films (title) WITH (fillfactor = 70);
</programlisting>
  </para>

  <para>
   To create a <acronym>GIN</> index with fast updates disabled:
<programlisting>
CREATE INDEX gin_idx ON documents_table USING gin (locations) WITH (fastupdate = off);
</programlisting>
  </para>

  <para>
   To create an index on the column <literal>code</> in the table
   <literal>films</> and have the index reside in the tablespace
   <literal>indexspace</>:
<programlisting>
CREATE INDEX code_idx ON films (code) TABLESPACE indexspace;
</programlisting>
  </para>

  <para>
   To create a GiST index on a point attribute so that we
   can efficiently use box operators on the result of the
   conversion function:
<programlisting>
CREATE INDEX pointloc
    ON points USING gist (box(location,location));
SELECT * FROM points
    WHERE box(location,location) &amp;&amp; '(0,0),(1,1)'::box;
</programlisting>
  </para>

  <para>
   To create an index without locking out writes to the table:
<programlisting>
CREATE INDEX CONCURRENTLY sales_quantity_index ON sales_table (quantity);
</programlisting></para>

 </refsect1>

 <refsect1>
  <title>Compatibility</title>

  <para>
   <command>CREATE INDEX</command> is a
   <productname>PostgreSQL</productname> language extension.  There
   are no provisions for indexes in the SQL standard.
  </para>
 </refsect1>

 <refsect1>
  <title>See Also</title>

  <simplelist type="inline">
   <member><xref linkend="sql-alterindex"></member>
   <member><xref linkend="sql-dropindex"></member>
  </simplelist>
 </refsect1>
</refentry><|MERGE_RESOLUTION|>--- conflicted
+++ resolved
@@ -21,23 +21,12 @@
 
  <refsynopsisdiv>
 <synopsis>
-<<<<<<< HEAD
-
-CREATE [UNIQUE] INDEX [name] ON table
-       [USING btree|bitmap|gist]
-       ( {column | (expression)} [COLLATE collation] [opclass] [ ASC | DESC ] [ NULLS { FIRST | LAST } ] [, ...] )
-       [ WITH ( FILLFACTOR = value ) ]
-       [TABLESPACE tablespace]
-       [WHERE predicate]
-
-
-=======
-CREATE [ UNIQUE ] INDEX [ CONCURRENTLY ] [ <replaceable class="parameter">name</replaceable> ] ON <replaceable class="parameter">table_name</replaceable> [ USING <replaceable class="parameter">method</replaceable> ]
+
+CREATE [ UNIQUE ] INDEX [ <replaceable class="parameter">name</replaceable> ] ON <replaceable class="parameter">table_name</replaceable> [ USING <replaceable class="parameter">method</replaceable> ]
     ( { <replaceable class="parameter">column_name</replaceable> | ( <replaceable class="parameter">expression</replaceable> ) } [ COLLATE <replaceable class="parameter">collation</replaceable> ] [ <replaceable class="parameter">opclass</replaceable> ] [ ASC | DESC ] [ NULLS { FIRST | LAST } ] [, ...] )
     [ WITH ( <replaceable class="PARAMETER">storage_parameter</replaceable> = <replaceable class="PARAMETER">value</replaceable> [, ... ] ) ]
     [ TABLESPACE <replaceable class="parameter">tablespace_name</replaceable> ]
     [ WHERE <replaceable class="parameter">predicate</replaceable> ]
->>>>>>> e472b921
 </synopsis>
  </refsynopsisdiv>
 
