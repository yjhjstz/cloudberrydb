--- conflicted
+++ resolved
@@ -31,7 +31,6 @@
     [ , SORTOP = <replaceable class="PARAMETER">sort_operator</replaceable> ]
 )
 
-<<<<<<< HEAD
 CREATE AGGREGATE <replaceable class="parameter">name</replaceable> ( [ [ <replaceable class="parameter">argmode</replaceable> ] <replaceable class="parameter">arg_data_type</replaceable> [ , ... ] ]
                         ORDER BY [ <replaceable class="parameter">argmode</replaceable> ] <replaceable class="parameter">arg_data_type</replaceable> [ , ... ] ) (
     SFUNC = <replaceable class="PARAMETER">sfunc</replaceable>,
@@ -43,8 +42,6 @@
     [ , HYPOTHETICAL ]
 )
 
-=======
->>>>>>> a4bebdd9
 <phrase>or the old syntax</phrase>
 
 CREATE AGGREGATE <replaceable class="PARAMETER">name</replaceable> (
@@ -159,7 +156,6 @@
    input rows.
   </para>
 
-<<<<<<< HEAD
   <para>
    Sometimes it is useful to declare the final function as taking not just
    the state value, but extra parameters corresponding to the aggregate's
@@ -189,8 +185,6 @@
    aggregate-input rows as an additional <quote>hypothetical</> row.
   </para>
 
-=======
->>>>>>> a4bebdd9
   <para>
    Aggregates that behave like <function>MIN</> or <function>MAX</> can
    sometimes be optimized by looking into an index instead of scanning every
