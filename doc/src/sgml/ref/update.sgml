--- conflicted
+++ resolved
@@ -22,15 +22,9 @@
  <refsynopsisdiv>
 <synopsis>
 [ WITH [ RECURSIVE ] <replaceable class="parameter">with_query</replaceable> [, ...] ]
-<<<<<<< HEAD
-UPDATE [ ONLY ] <replaceable class="PARAMETER">table</replaceable> [ * ] [ [ AS ] <replaceable class="parameter">alias</replaceable> ]
-    SET { <replaceable class="PARAMETER">column</replaceable> = { <replaceable class="PARAMETER">expression</replaceable> | DEFAULT } |
-          ( <replaceable class="PARAMETER">column</replaceable> [, ...] ) = ( { <replaceable class="PARAMETER">expression</replaceable> | DEFAULT } [, ...] ) } [, ...]
-=======
 UPDATE [ ONLY ] <replaceable class="PARAMETER">table_name</replaceable> [ * ] [ [ AS ] <replaceable class="parameter">alias</replaceable> ]
     SET { <replaceable class="PARAMETER">column_name</replaceable> = { <replaceable class="PARAMETER">expression</replaceable> | DEFAULT } |
           ( <replaceable class="PARAMETER">column_name</replaceable> [, ...] ) = ( { <replaceable class="PARAMETER">expression</replaceable> | DEFAULT } [, ...] ) } [, ...]
->>>>>>> e472b921
     [ FROM <replaceable class="PARAMETER">from_list</replaceable> ]
     [ WHERE <replaceable class="PARAMETER">condition</replaceable> | WHERE CURRENT OF <replaceable class="PARAMETER">cursor_name</replaceable> ]
     [ RETURNING * | <replaceable class="parameter">output_expression</replaceable> [ [ AS ] <replaceable class="parameter">output_name</replaceable> ] [, ...] ]
