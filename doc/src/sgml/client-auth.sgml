<!-- doc/src/sgml/client-auth.sgml -->

<chapter id="client-authentication">
 <title>Client Authentication</title>

 <indexterm zone="client-authentication">
  <primary>client authentication</primary>
 </indexterm>

 <para>
  When a client application connects to the database server, it
  specifies which <productname>PostgreSQL</productname> database user name it
  wants to connect as, much the same way one logs into a Unix computer
  as a particular user. Within the SQL environment the active database
  user name determines access privileges to database objects &mdash; see
  <xref linkend="user-manag"> for more information. Therefore, it is
  essential to restrict which database users can connect.
 </para>

 <note>
  <para>
   As explained in <xref linkend="user-manag">,
   <productname>PostgreSQL</productname> actually does privilege
   management in terms of <quote>roles</>.  In this chapter, we
   consistently use <firstterm>database user</> to mean <quote>role with the
   <literal>LOGIN</> privilege</quote>.
  </para>
 </note>

 <para>
  <firstterm>Authentication</firstterm> is the process by which the
  database server establishes the identity of the client, and by
  extension determines whether the client application (or the user
  who runs the client application) is permitted to connect with the
  database user name that was requested.
 </para>

 <para>
  <productname>PostgreSQL</productname> offers a number of different
  client authentication methods. The method used to authenticate a
  particular client connection can be selected on the basis of
  (client) host address, database, and user.
 </para>

 <para>
  <productname>PostgreSQL</productname> database user names are logically
  separate from user names of the operating system in which the server
  runs. If all the users of a particular server also have accounts on
  the server's machine, it makes sense to assign database user names
  that match their operating system user names. However, a server that
  accepts remote connections might have many database users who have no local
  operating system
  account, and in such cases there need be no connection between
  database user names and OS user names.
 </para>

 <sect1 id="auth-pg-hba-conf">
  <title>The <filename>pg_hba.conf</filename> File</title>

  <indexterm zone="auth-pg-hba-conf">
   <primary>pg_hba.conf</primary>
  </indexterm>

  <para>
   Client authentication is controlled by a configuration file,
   which traditionally is named
   <filename>pg_hba.conf</filename> and is stored in the database
   cluster's data directory.
   (<acronym>HBA</> stands for host-based authentication.) A default
   <filename>pg_hba.conf</filename> file is installed when the data
   directory is initialized by <command>initdb</command>.  It is
   possible to place the authentication configuration file elsewhere,
   however; see the <xref linkend="guc-hba-file"> configuration parameter.
  </para>

  <para>
   The general format of the <filename>pg_hba.conf</filename> file is
   a set of records, one per line. Blank lines are ignored, as is any
   text after the <literal>#</literal> comment character.
   Records cannot be continued across lines.
   A record is made
   up of a number of fields which are separated by spaces and/or tabs.
   Fields can contain white space if the field value is double-quoted.
   Quoting one of the keywords in a database, user, or address field (e.g.,
   <literal>all</> or <literal>replication</>) makes the word lose its special
   meaning, and just match a database, user, or host with that name.
  </para>

  <para>
   Each record specifies a connection type, a client IP address range
   (if relevant for the connection type), a database name, a user name,
   and the authentication method to be used for connections matching
   these parameters. The first record with a matching connection type,
   client address, requested database, and user name is used to perform
   authentication. There is no <quote>fall-through</> or
   <quote>backup</>: if one record is chosen and the authentication
   fails, subsequent records are not considered. If no record matches,
   access is denied.
  </para>

  <para>
   A record can have one of the seven formats
<synopsis>
local      <replaceable>database</replaceable>  <replaceable>user</replaceable>  <replaceable>auth-method</replaceable>  <optional><replaceable>auth-options</replaceable></optional>
host       <replaceable>database</replaceable>  <replaceable>user</replaceable>  <replaceable>address</replaceable>  <replaceable>auth-method</replaceable>  <optional><replaceable>auth-options</replaceable></optional>
hostssl    <replaceable>database</replaceable>  <replaceable>user</replaceable>  <replaceable>address</replaceable>  <replaceable>auth-method</replaceable>  <optional><replaceable>auth-options</replaceable></optional>
hostnossl  <replaceable>database</replaceable>  <replaceable>user</replaceable>  <replaceable>address</replaceable>  <replaceable>auth-method</replaceable>  <optional><replaceable>auth-options</replaceable></optional>
host       <replaceable>database</replaceable>  <replaceable>user</replaceable>  <replaceable>IP-address</replaceable>  <replaceable>IP-mask</replaceable>  <replaceable>auth-method</replaceable>  <optional><replaceable>auth-options</replaceable></optional>
hostssl    <replaceable>database</replaceable>  <replaceable>user</replaceable>  <replaceable>IP-address</replaceable>  <replaceable>IP-mask</replaceable>  <replaceable>auth-method</replaceable>  <optional><replaceable>auth-options</replaceable></optional>
hostnossl  <replaceable>database</replaceable>  <replaceable>user</replaceable>  <replaceable>IP-address</replaceable>  <replaceable>IP-mask</replaceable>  <replaceable>auth-method</replaceable>  <optional><replaceable>auth-options</replaceable></optional>
</synopsis>
   The meaning of the fields is as follows:

   <variablelist>
    <varlistentry>
     <term><literal>local</literal></term>
     <listitem>
      <para>
       This record matches connection attempts using Unix-domain
       sockets.  Without a record of this type, Unix-domain socket
       connections are disallowed.
      </para>
     </listitem>
    </varlistentry>

    <varlistentry>
     <term><literal>host</literal></term>
     <listitem>
      <para>
       This record matches connection attempts made using TCP/IP.
       <literal>host</literal> records match either
       <acronym>SSL</acronym> or non-<acronym>SSL</acronym> connection
       attempts.
      </para>
     <note>
      <para>
       Remote TCP/IP connections will not be possible unless
       the server is started with an appropriate value for the
       <xref linkend="guc-listen-addresses"> configuration parameter,
       since the default behavior is to listen for TCP/IP connections
       only on the local loopback address <literal>localhost</>.
      </para>
     </note>
     </listitem>
    </varlistentry>

    <varlistentry>
     <term><literal>hostssl</literal></term>
     <listitem>
      <para>
       This record matches connection attempts made using TCP/IP,
       but only when the connection is made with <acronym>SSL</acronym>
       encryption.
      </para>

      <para>
       To make use of this option the server must be built with
       <acronym>SSL</acronym> support. Furthermore,
       <acronym>SSL</acronym> must be enabled at server start time
       by setting the <xref linkend="guc-ssl"> configuration parameter (see
       <xref linkend="ssl-tcp"> for more information).
      </para>
     </listitem>
    </varlistentry>

    <varlistentry>
     <term><literal>hostnossl</literal></term>
     <listitem>
      <para>
       This record type has the opposite behavior of <literal>hostssl</>;
       it only matches connection attempts made over
       TCP/IP that do not use <acronym>SSL</acronym>.
      </para>
     </listitem>
    </varlistentry>

    <varlistentry>
     <term><replaceable>database</replaceable></term>
     <listitem>
      <para>
       Specifies which database name(s) this record matches.  The value
       <literal>all</literal> specifies that it matches all databases.
       The value <literal>sameuser</> specifies that the record
       matches if the requested database has the same name as the
       requested user.  The value <literal>samerole</> specifies that
       the requested user must be a member of the role with the same
       name as the requested database.  (<literal>samegroup</> is an
       obsolete but still accepted spelling of <literal>samerole</>.)
       Superusers are not considered to be members of a role for the
       purposes of <literal>samerole</> unless they are explicitly
       members of the role, directly or indirectly, and not just by
       virtue of being a superuser.
       The value <literal>replication</> specifies that the record
       matches if a replication connection is requested (note that
       replication connections do not specify any particular database).
       Otherwise, this is the name of
       a specific <productname>PostgreSQL</productname> database.
       Multiple database names can be supplied by separating them with
       commas.  A separate file containing database names can be specified by
       preceding the file name with <literal>@</>.
      </para>
     </listitem>
    </varlistentry>

    <varlistentry>
     <term><replaceable>user</replaceable></term>
     <listitem>
      <para>
       Specifies which database user name(s) this record
       matches. The value <literal>all</literal> specifies that it
       matches all users.  Otherwise, this is either the name of a specific
       database user, or a group name preceded by <literal>+</>.
       (Recall that there is no real distinction between users and groups
       in <productname>PostgreSQL</>; a <literal>+</> mark really means
       <quote>match any of the roles that are directly or indirectly members
       of this role</>, while a name without a <literal>+</> mark matches
       only that specific role.) For this purpose, a superuser is only
       considered to be a member of a role if they are explicitly a member
       of the role, directly or indirectly, and not just by virtue of
       being a superuser.
       Multiple user names can be supplied by separating them with commas.
       A separate file containing user names can be specified by preceding the
       file name with <literal>@</>.
      </para>
     </listitem>
    </varlistentry>

    <varlistentry>
     <term><replaceable>address</replaceable></term>
     <listitem>
      <para>
       Specifies the client machine address(es) that this record
       matches.  This field can contain either a host name, an IP
       address range, or one of the special key words mentioned below.
      </para>

      <para>
       An IP address range is specified using standard numeric notation
       for the range's starting address, then a slash (<literal>/</literal>)
       and a <acronym>CIDR</> mask length.  The mask
       length indicates the number of high-order bits of the client
       IP address that must match.  Bits to the right of this should
       be zero in the given IP address.
       There must not be any white space between the IP address, the
       <literal>/</literal>, and the CIDR mask length.
      </para>

      <para>
       Typical examples of an IPv4 address range specified this way are
       <literal>172.20.143.89/32</literal> for a single host, or
       <literal>172.20.143.0/24</literal> for a small network, or
       <literal>10.6.0.0/16</literal> for a larger one.
       An IPv6 address range might look like <literal>::1/128</literal>
       for a single host (in this case the IPv6 loopback address) or
       <literal>fe80::7a31:c1ff:0000:0000/96</literal> for a small
       network.
       <literal>0.0.0.0/0</literal> represents all
       IPv4 addresses, and <literal>::0/0</literal> represents
       all IPv6 addresses.
       To specify a single host, use a mask length of 32 for IPv4 or
       128 for IPv6.  In a network address, do not omit trailing zeroes.
      </para>

      <para>
       An entry given in IPv4 format will match only IPv4 connections,
       and an entry given in IPv6 format will match only IPv6 connections,
       even if the represented address is in the IPv4-in-IPv6 range.
       Note that entries in IPv6 format will be rejected if the system's
       C library does not have support for IPv6 addresses.
      </para>

      <para>
       You can also write <literal>all</literal> to match any IP address,
       <literal>samehost</literal> to match any of the server's own IP
       addresses, or <literal>samenet</literal> to match any address in any
       subnet that the server is directly connected to.
      </para>

      <para>
       If a host name is specified (anything that is not an IP address
       range or a special key word is treated as a host name),
       that name is compared with the result of a reverse name
       resolution of the client's IP address (e.g., reverse DNS
       lookup, if DNS is used).  Host name comparisons are case
       insensitive.  If there is a match, then a forward name
       resolution (e.g., forward DNS lookup) is performed on the host
       name to check whether any of the addresses it resolves to are
       equal to the client's IP address.  If both directions match,
       then the entry is considered to match.  (The host name that is
       used in <filename>pg_hba.conf</filename> should be the one that
       address-to-name resolution of the client's IP address returns,
       otherwise the line won't be matched.  Some host name databases
       allow associating an IP address with multiple host names, but
       the operating system will only return one host name when asked
       to resolve an IP address.)
      </para>

      <para>
       A host name specification that starts with a dot
       (<literal>.</literal>) matches a suffix of the actual host
       name.  So <literal>.example.com</literal> would match
       <literal>foo.example.com</literal> (but not just
       <literal>example.com</literal>).
      </para>

      <para>
       When host names are specified
       in <filename>pg_hba.conf</filename>, you should make sure that
       name resolution is reasonably fast.  It can be of advantage to
       set up a local name resolution cache such
       as <command>nscd</command>.  Also, you may wish to enable the
       configuration parameter <varname>log_hostname</varname> to see
       the client's host name instead of the IP address in the log.
      </para>

      <para>
       This field only applies to <literal>host</literal>,
       <literal>hostssl</literal>, and <literal>hostnossl</> records.
      </para>

      <sidebar>
       <para>
        Users sometimes wonder why host names are handled
        in this seemingly complicated way, with two name resolutions
        including a reverse lookup of the client's IP address.  This
        complicates use of the feature in case the client's reverse DNS
        entry is not set up or yields some undesirable host name.
        It is done primarily for efficiency: this way, a connection attempt
        requires at most two resolver lookups, one reverse and one forward.
        If there is a resolver problem with some address, it becomes only
        that client's problem.  A hypothetical alternative
        implementation that only did forward lookups would have to
        resolve every host name mentioned in
        <filename>pg_hba.conf</filename> during every connection attempt.
        That could be quite slow if many names are listed.
        And if there is a resolver problem with one of the host names,
        it becomes everyone's problem.
       </para>

       <para>
        Also, a reverse lookup is necessary to implement the suffix
        matching feature, because the actual client host name needs to
        be known in order to match it against the pattern.
       </para>

       <para>
        Note that this behavior is consistent with other popular
        implementations of host name-based access control, such as the
        Apache HTTP Server and TCP Wrappers.
       </para>
      </sidebar>
     </listitem>
    </varlistentry>

    <varlistentry>
     <term><replaceable>IP-address</replaceable></term>
     <term><replaceable>IP-mask</replaceable></term>
     <listitem>
      <para>
       These two fields can be used as an alternative to the
       <replaceable>IP-address</><literal>/</><replaceable>mask-length</>
       notation.  Instead of
       specifying the mask length, the actual mask is specified in a
       separate column. For example, <literal>255.0.0.0</> represents an IPv4
       CIDR mask length of 8, and <literal>255.255.255.255</> represents a
       CIDR mask length of 32.
      </para>

      <para>
       These fields only apply to <literal>host</literal>,
       <literal>hostssl</literal>, and <literal>hostnossl</> records.
      </para>
     </listitem>
    </varlistentry>

    <varlistentry>
     <term><replaceable>auth-method</replaceable></term>
     <listitem>
      <para>
       Specifies the authentication method to use when a connection matches
       this record. The possible choices are summarized here; details
       are in <xref linkend="auth-methods">.

       <variablelist>
        <varlistentry>
         <term><literal>trust</></term>
         <listitem>
         <para>
          Allow the connection unconditionally. This method
          allows anyone that can connect to the
          <productname>PostgreSQL</productname> database server to login as
          any <productname>PostgreSQL</productname> user they wish,
          without the need for a password or any other authentication.  See <xref
          linkend="auth-trust"> for details.
         </para>
        </listitem>
       </varlistentry>

       <varlistentry>
        <term><literal>reject</></term>
        <listitem>
         <para>
          Reject the connection unconditionally. This is useful for
          <quote>filtering out</> certain hosts from a group, for example a
          <literal>reject</> line could block a specific host from connecting,
          while a later line allows the remaining hosts in a specific
          network to connect.
         </para>
        </listitem>
       </varlistentry>

       <varlistentry>
        <term><literal>md5</></term>
        <listitem>
         <para>
          Require the client to supply a double-MD5-hashed password for
          authentication.
          See <xref linkend="auth-password"> for details.
         </para>
        </listitem>
       </varlistentry>

       <varlistentry>
        <term><literal>password</></term>
        <listitem>
         <para>
          Require the client to supply an unencrypted password for
          authentication.
          Since the password is sent in clear text over the
          network, this should not be used on untrusted networks.
          See <xref linkend="auth-password"> for details.
         </para>
        </listitem>
       </varlistentry>

       <varlistentry>
        <term><literal>gss</></term>
        <listitem>
         <para>
          Use GSSAPI to authenticate the user. This is only
          available for TCP/IP connections. See <xref
          linkend="gssapi-auth"> for details.
         </para>
        </listitem>
       </varlistentry>

       <varlistentry>
        <term><literal>sspi</></term>
        <listitem>
         <para>
          Use SSPI to authenticate the user. This is only
          available on Windows. See <xref
          linkend="sspi-auth"> for details.
         </para>
        </listitem>
       </varlistentry>

       <varlistentry>
        <term><literal>ident</></term>
        <listitem>
         <para>
          Obtain the operating system user name of the client
          by contacting the ident server on the client
          and check if it matches the requested database user name.
          Ident authentication can only be used on TCP/IP
          connections. When specified for local connections, peer
          authentication will be used instead.
          See <xref linkend="auth-ident"> for details.
         </para>
        </listitem>
       </varlistentry>

       <varlistentry>
        <term><literal>peer</></term>
        <listitem>
         <para>
          Obtain the client's operating system user name from the operating
          system and check if it matches the requested database user name.
          This is only available for local connections.
          See <xref linkend="auth-peer"> for details.
         </para>
        </listitem>
       </varlistentry>

       <varlistentry>
        <term><literal>ldap</></term>
        <listitem>
         <para>
          Authenticate using an <acronym>LDAP</> server. See <xref
          linkend="auth-ldap"> for details.
         </para>
        </listitem>
       </varlistentry>

       <varlistentry>
        <term><literal>radius</></term>
        <listitem>
         <para>
          Authenticate using a RADIUS server. See <xref
          linkend="auth-radius"> for details.
         </para>
        </listitem>
       </varlistentry>

       <varlistentry>
        <term><literal>cert</></term>
        <listitem>
         <para>
          Authenticate using SSL client certificates. See
          <xref linkend="auth-cert"> for details.
         </para>
        </listitem>
       </varlistentry>

       <varlistentry>
        <term><literal>pam</></term>
        <listitem>
         <para>
          Authenticate using the Pluggable Authentication Modules
          (PAM) service provided by the operating system.  See <xref
          linkend="auth-pam"> for details.
         </para>
        </listitem>
       </varlistentry>
      </variablelist>

      </para>
     </listitem>
    </varlistentry>

    <varlistentry>
     <term><replaceable>auth-options</replaceable></term>
     <listitem>
      <para>
       After the <replaceable>auth-method</> field, there can be field(s) of
       the form <replaceable>name</><literal>=</><replaceable>value</> that
       specify options for the authentication method. Details about which
       options are available for which authentication methods appear below.
      </para>
     </listitem>
    </varlistentry>
   </variablelist>
  </para>

  <para>
   Files included by <literal>@</> constructs are read as lists of names,
   which can be separated by either whitespace or commas.  Comments are
   introduced by <literal>#</literal>, just as in
   <filename>pg_hba.conf</filename>, and nested <literal>@</> constructs are
   allowed.  Unless the file name following <literal>@</> is an absolute
   path, it is taken to be relative to the directory containing the
   referencing file.
  </para>

  <para>
   Since the <filename>pg_hba.conf</filename> records are examined
   sequentially for each connection attempt, the order of the records is
   significant. Typically, earlier records will have tight connection
   match parameters and weaker authentication methods, while later
   records will have looser match parameters and stronger authentication
   methods. For example, one might wish to use <literal>trust</>
   authentication for local TCP/IP connections but require a password for
   remote TCP/IP connections. In this case a record specifying
   <literal>trust</> authentication for connections from 127.0.0.1 would
   appear before a record specifying password authentication for a wider
   range of allowed client IP addresses.
  </para>

  <para>
   The <filename>pg_hba.conf</filename> file is read on start-up and when
   the main server process receives a
   <systemitem>SIGHUP</systemitem><indexterm><primary>SIGHUP</primary></indexterm>
   signal. If you edit the file on an
   active system, you will need to signal the postmaster
   (using <literal>pg_ctl reload</> or <literal>kill -HUP</>) to make it
   re-read the file.
  </para>

  <tip>
   <para>
    To connect to a particular database, a user must not only pass the
    <filename>pg_hba.conf</filename> checks, but must have the
    <literal>CONNECT</> privilege for the database.  If you wish to
    restrict which users can connect to which databases, it's usually
    easier to control this by granting/revoking <literal>CONNECT</> privilege
    than to put the rules in <filename>pg_hba.conf</filename> entries.
   </para>
  </tip>

  <para>
   Some examples of <filename>pg_hba.conf</filename> entries are shown in
   <xref linkend="example-pg-hba.conf">. See the next section for details on the
   different authentication methods.
  </para>

   <example id="example-pg-hba.conf">
    <title>Example <filename>pg_hba.conf</filename> Entries</title>
<programlisting>
# Allow any user on the local system to connect to any database with
# any database user name using Unix-domain sockets (the default for local
# connections).
#
# TYPE  DATABASE        USER            ADDRESS                 METHOD
local   all             all                                     trust

# The same using local loopback TCP/IP connections.
#
# TYPE  DATABASE        USER            ADDRESS                 METHOD
host    all             all             127.0.0.1/32            trust

# The same as the previous line, but using a separate netmask column
#
# TYPE  DATABASE        USER            IP-ADDRESS      IP-MASK             METHOD
host    all             all             127.0.0.1       255.255.255.255     trust

# The same over IPv6.
#
# TYPE  DATABASE        USER            ADDRESS                 METHOD
host    all             all             ::1/128                 trust

# The same using a host name (would typically cover both IPv4 and IPv6).
#
# TYPE  DATABASE        USER            ADDRESS                 METHOD
host    all             all             localhost               trust

# Allow any user from any host with IP address 192.168.93.x to connect
# to database "postgres" as the same user name that ident reports for
# the connection (typically the operating system user name).
#
# TYPE  DATABASE        USER            ADDRESS                 METHOD
host    postgres        all             192.168.93.0/24         ident

# Allow any user from host 192.168.12.10 to connect to database
# "postgres" if the user's password is correctly supplied.
#
# TYPE  DATABASE        USER            ADDRESS                 METHOD
host    postgres        all             192.168.12.10/32        md5

# Allow any user from hosts in the example.com domain to connect to
# any database if the user's password is correctly supplied.
#
# TYPE  DATABASE        USER            ADDRESS                 METHOD
host    all             all             .example.com            md5

# In the absence of preceding "host" lines, these two lines will
# reject all connections from 192.168.54.1 (since that entry will be
# matched first), but allow GSSAPI connections from anywhere else
# on the Internet.  The zero mask causes no bits of the host IP
# address to be considered, so it matches any host.
#
# TYPE  DATABASE        USER            ADDRESS                 METHOD
host    all             all             192.168.54.1/32         reject
host    all             all             0.0.0.0/0               gss

# Allow users from 192.168.x.x hosts to connect to any database, if
# they pass the ident check.  If, for example, ident says the user is
# "bryanh" and he requests to connect as PostgreSQL user "guest1", the
# connection is allowed if there is an entry in pg_ident.conf for map
# "omicron" that says "bryanh" is allowed to connect as "guest1".
#
# TYPE  DATABASE        USER            ADDRESS                 METHOD
host    all             all             192.168.0.0/16          ident map=omicron

# If these are the only three lines for local connections, they will
# allow local users to connect only to their own databases (databases
# with the same name as their database user name) except for administrators
# and members of role "support", who can connect to all databases.  The file
# $PGDATA/admins contains a list of names of administrators.  Passwords
# are required in all cases.
#
# TYPE  DATABASE        USER            ADDRESS                 METHOD
local   sameuser        all                                     md5
local   all             @admins                                 md5
local   all             +support                                md5

# The last two lines above can be combined into a single line:
local   all             @admins,+support                        md5

# The database column can also use lists and file names:
local   db1,db2,@demodbs  all                                   md5
</programlisting>
   </example>
 </sect1>

 <sect1 id="auth-username-maps">
  <title>User Name Maps</title>

  <indexterm zone="auth-username-maps">
   <primary>User name maps</primary>
  </indexterm>

  <para>
   When using an external authentication system like Ident or GSSAPI,
   the name of the operating system user that initiated the connection
   might not be the same as the database user he needs to connect as.
   In this case, a user name map can be applied to map the operating system
   user name to a database user.  To use user name mapping, specify
   <literal>map</literal>=<replaceable>map-name</replaceable>
   in the options field in <filename>pg_hba.conf</filename>. This option is
   supported for all authentication methods that receive external user names.
   Since different mappings might be needed for different connections,
   the name of the map to be used is specified in the
   <replaceable>map-name</replaceable> parameter in <filename>pg_hba.conf</filename>
   to indicate which map to use for each individual connection.
  </para>

  <para>
   User name maps are defined in the ident map file, which by default is named
   <filename>pg_ident.conf</><indexterm><primary>pg_ident.conf</primary></indexterm>
   and is stored in the
   cluster's data directory.  (It is possible to place the map file
   elsewhere, however; see the <xref linkend="guc-ident-file">
   configuration parameter.)
   The ident map file contains lines of the general form:
<synopsis>
<replaceable>map-name</> <replaceable>system-username</> <replaceable>database-username</>
</synopsis>
   Comments and whitespace are handled in the same way as in
   <filename>pg_hba.conf</>.  The
   <replaceable>map-name</> is an arbitrary name that will be used to
   refer to this mapping in <filename>pg_hba.conf</filename>. The other
   two fields specify an operating system user name and a matching
   database user name. The same <replaceable>map-name</> can be
   used repeatedly to specify multiple user-mappings within a single map.
  </para>
  <para>
   There is no restriction regarding how many database users a given
   operating system user can correspond to, nor vice versa.  Thus, entries
   in a map should be thought of as meaning <quote>this operating system
   user is allowed to connect as this database user</quote>, rather than
   implying that they are equivalent.  The connection will be allowed if
   there is any map entry that pairs the user name obtained from the
   external authentication system with the database user name that the
   user has requested to connect as.
  </para>
  <para>
   If the <replaceable>system-username</> field starts with a slash (<literal>/</>),
   the remainder of the field is treated as a regular expression.
   (See <xref linkend="posix-syntax-details"> for details of
   <productname>PostgreSQL</>'s regular expression syntax.)  The regular
   expression can include a single capture, or parenthesized subexpression,
   which can then be referenced in the <replaceable>database-username</>
   field as <literal>\1</> (backslash-one).  This allows the mapping of
   multiple user names in a single line, which is particularly useful for
   simple syntax substitutions.  For example, these entries
<programlisting>
mymap   /^(.*)@mydomain\.com$      \1
mymap   /^(.*)@otherdomain\.com$   guest
</programlisting>
   will remove the domain part for users with system user names that end with
   <literal>@mydomain.com</>, and allow any user whose system name ends with
   <literal>@otherdomain.com</> to log in as <literal>guest</>.
  </para>

  <tip>
   <para>
    Keep in mind that by default, a regular expression can match just part of
    a string.  It's usually wise to use <literal>^</> and <literal>$</>, as
    shown in the above example, to force the match to be to the entire
    system user name.
   </para>
  </tip>

  <para>
   The <filename>pg_ident.conf</filename> file is read on start-up and
   when the main server process receives a
   <systemitem>SIGHUP</systemitem><indexterm><primary>SIGHUP</primary></indexterm>
   signal. If you edit the file on an
   active system, you will need to signal the postmaster
   (using <literal>pg_ctl reload</> or <literal>kill -HUP</>) to make it
   re-read the file.
  </para>

  <para>
   A <filename>pg_ident.conf</filename> file that could be used in
   conjunction with the <filename>pg_hba.conf</> file in <xref
   linkend="example-pg-hba.conf"> is shown in <xref
   linkend="example-pg-ident.conf">. In this example, anyone
   logged in to a machine on the 192.168 network that does not have the
   operating system user name <literal>bryanh</>, <literal>ann</>, or
   <literal>robert</> would not be granted access. Unix user
   <literal>robert</> would only be allowed access when he tries to
   connect as <productname>PostgreSQL</> user <literal>bob</>, not
   as <literal>robert</> or anyone else. <literal>ann</> would
   only be allowed to connect as <literal>ann</>. User
   <literal>bryanh</> would be allowed to connect as either
   <literal>bryanh</> or as <literal>guest1</>.
  </para>

  <example id="example-pg-ident.conf">
   <title>An Example <filename>pg_ident.conf</> File</title>
<programlisting>
# MAPNAME       SYSTEM-USERNAME         PG-USERNAME

omicron         bryanh                  bryanh
omicron         ann                     ann
# bob has user name robert on these machines
omicron         robert                  bob
# bryanh can also connect as guest1
omicron         bryanh                  guest1
</programlisting>
  </example>
 </sect1>

 <sect1 id="auth-methods">
  <title>Authentication Methods</title>
  <para>
   The following subsections describe the authentication methods in more detail.
  </para>

  <sect2 id="auth-trust">
   <title>Trust Authentication</title>

   <para>
    When <literal>trust</> authentication is specified,
    <productname>PostgreSQL</productname> assumes that anyone who can
    connect to the server is authorized to access the database with
    whatever database user name they specify (even superuser names).
    Of course, restrictions made in the <literal>database</> and
    <literal>user</> columns still apply.
    This method should only be used when there is adequate
    operating-system-level protection on connections to the server.
   </para>

   <para>
    <literal>trust</> authentication is appropriate and very
    convenient for local connections on a single-user workstation.  It
    is usually <emphasis>not</> appropriate by itself on a multiuser
    machine.  However, you might be able to use <literal>trust</> even
    on a multiuser machine, if you restrict access to the server's
    Unix-domain socket file using file-system permissions.  To do this, set the
    <varname>unix_socket_permissions</varname> (and possibly
    <varname>unix_socket_group</varname>) configuration parameters as
    described in <xref linkend="runtime-config-connection">.  Or you
    could set the <varname>unix_socket_directories</varname>
    configuration parameter to place the socket file in a suitably
    restricted directory.
   </para>

   <para>
    Setting file-system permissions only helps for Unix-socket connections.
    Local TCP/IP connections are not restricted by file-system permissions.
    Therefore, if you want to use file-system permissions for local security,
    remove the <literal>host ... 127.0.0.1 ...</> line from
    <filename>pg_hba.conf</>, or change it to a
    non-<literal>trust</> authentication method.
   </para>

   <para>
    <literal>trust</> authentication is only suitable for TCP/IP connections
    if you trust every user on every machine that is allowed to connect
    to the server by the <filename>pg_hba.conf</> lines that specify
    <literal>trust</>.  It is seldom reasonable to use <literal>trust</>
    for any TCP/IP connections other than those from <systemitem>localhost</> (127.0.0.1).
   </para>

  </sect2>

  <sect2 id="auth-password">
   <title>Password Authentication</title>

   <indexterm>
    <primary>MD5</>
   </indexterm>
   <indexterm>
    <primary>password</primary>
    <secondary>authentication</secondary>
   </indexterm>

   <para>
    The password-based authentication methods are <literal>md5</>
    and <literal>password</>. These methods operate
    similarly except for the way that the password is sent across the
    connection, namely MD5-hashed and clear-text respectively.
   </para>

   <para>
    If you are at all concerned about password
    <quote>sniffing</> attacks then <literal>md5</> is preferred.
    Plain <literal>password</> should always be avoided if possible.
    However, <literal>md5</> cannot be used with the <xref
    linkend="guc-db-user-namespace"> feature.  If the connection is
    protected by SSL encryption then <literal>password</> can be used
    safely (though SSL certificate authentication might be a better
    choice if one is depending on using SSL).
   </para>

   <para>
    <productname>PostgreSQL</productname> database passwords are
    separate from operating system user passwords. The password for
    each database user is stored in the <literal>pg_authid</> system
    catalog. Passwords can be managed with the SQL commands
    <xref linkend="sql-createuser"> and
    <xref linkend="sql-alterrole">,
    e.g., <userinput>CREATE USER foo WITH PASSWORD 'secret'</userinput>.
    If no password has been set up for a user, the stored password
    is null and password authentication will always fail for that user.
   </para>

  </sect2>

  <sect2 id="gssapi-auth">
   <title>GSSAPI Authentication</title>

   <indexterm zone="gssapi-auth">
    <primary>GSSAPI</primary>
   </indexterm>

   <para>
    <productname>GSSAPI</productname> is an industry-standard protocol
    for secure authentication defined in RFC 2743.
    <productname>PostgreSQL</productname> supports
    <productname>GSSAPI</productname> with <productname>Kerberos</productname>
    authentication according to RFC 1964. <productname>GSSAPI</productname>
    provides automatic authentication (single sign-on) for systems
    that support it. The authentication itself is secure, but the
    data sent over the database connection will be sent unencrypted unless
    <acronym>SSL</acronym> is used.
   </para>

   <para>
    GSSAPI support has to be enabled when <productname>PostgreSQL</> is built;
    see <xref linkend="installation"> for more information.
   </para>

   <para>
    When <productname>GSSAPI</productname> uses
    <productname>Kerberos</productname>, it uses a standard principal
    in the format
    <literal><replaceable>servicename</>/<replaceable>hostname</>@<replaceable>realm</></literal>.
    The PostgreSQL server will accept any principal that is included in the keytab used by
    the server, but care needs to be taken to specify the correct principal details when
    making the connection from the client using the <literal>krbsrvname</> connection parameter. (See
    also <xref linkend="libpq-paramkeywords">.) The installation default can be
    changed from the default <literal>postgres</literal> at build time using
    <literal>./configure --with-krb-srvnam=</><replaceable>whatever</>.
    In most environments,
    this parameter never needs to be changed.
    Some Kerberos implementations might require a different service name,
    such as Microsoft Active Directory which requires the service name
    to be in upper case (<literal>POSTGRES</literal>).
   </para>
   <para>
    <replaceable>hostname</> is the fully qualified host name of the
    server machine. The service principal's realm is the preferred realm
    of the server machine.
   </para>

   <para>
    Client principals can be mapped to different <productname>PostgreSQL</>
    database user names with <filename>pg_ident.conf</>.  For example,
    <literal>pgusername@realm</> could be mapped to just <literal>pgusername</>.
    Alternatively, you can use the full <literal>username@realm</> principal as
    the role name in <productname>PostgreSQL</> without any mapping.
   </para>

   <para>
    <productname>PostgreSQL</> also supports a parameter to strip the realm from
    the principal.  This method is supported for backwards compatibility and is
    strongly discouraged as it is then impossible to distinguish different users
    with the same username but coming from different realms.  To enable this,
    set <literal>include_realm</> to 0.  For simple single-realm
    installations, <literal>include_realm</> combined with the
    <literal>krb_realm</> parameter (which checks that the realm provided
    matches exactly what is in the krb_realm parameter) would be a secure but
    less capable option compared to specifying an explicit mapping in
    <filename>pg_ident.conf</>.
   </para>

   <para>
    Make sure that your server keytab file is readable (and preferably
    only readable) by the <productname>PostgreSQL</productname> server
    account.  (See also <xref linkend="postgres-user">.) The location
    of the key file is specified by the <xref
    linkend="guc-krb-server-keyfile"> configuration
    parameter. The default is
    <filename>/usr/local/pgsql/etc/krb5.keytab</> (or whatever
    directory was specified as <varname>sysconfdir</> at build time).
    For security reasons, it is recommended to use a separate keytab
    just for the <productname>PostgreSQL</productname> server rather
    than opening up permissions on the system keytab file.
   </para>
   <para>
    The keytab file is generated by the Kerberos software; see the
    Kerberos documentation for details. The following example is
   for MIT-compatible Kerberos 5 implementations:
<screen>
<prompt>kadmin% </><userinput>ank -randkey postgres/server.my.domain.org</>
<prompt>kadmin% </><userinput>ktadd -k krb5.keytab postgres/server.my.domain.org</>
</screen>
   </para>

   <para>
    When connecting to the database make sure you have a ticket for a
    principal matching the requested database user name. For example, for
    database user name <literal>fred</>, principal
    <literal>fred@EXAMPLE.COM</> would be able to connect. To also allow
    principal <literal>fred/users.example.com@EXAMPLE.COM</>, use a user name
    map, as described in <xref linkend="auth-username-maps">.
   </para>

   <para>
    The following configuration options are supported for <productname>GSSAPI</productname>:
    <variablelist>
     <varlistentry>
      <term><literal>include_realm</literal></term>
      <listitem>
       <para>
<<<<<<< HEAD
        If set to 1, the realm name from the authenticated user
        principal is included in the system user name that's passed through
        user name mapping (<xref linkend="auth-username-maps">). This is
        the recommended configuration as, otherwise, it is impossible to
        differentiate users with the same username who are from different
        realms.  The default for this parameter is 0 (meaning to not include
        the realm in the system user name) but may change to 1 in a future
        version of <productname>PostgreSQL</productname>.  Users can set it
        explicitly to avoid any issues when upgrading.
=======
        If set to 0, the realm name from the authenticated user principal is
        stripped off before being passed through the user name mapping
        (<xref linkend="auth-username-maps">). This is discouraged and is
        primairly available for backwards compatibility as it is not secure
        in multi-realm environments unless krb_realm is also used.  Users
        are recommended to leave include_realm set to the default (1) and to
        provide an explicit mapping in <filename>pg_ident.conf</>.
>>>>>>> ab93f90c
       </para>
      </listitem>
     </varlistentry>

     <varlistentry>
      <term><literal>map</literal></term>
      <listitem>
       <para>
        Allows for mapping between system and database user names. See
        <xref linkend="auth-username-maps"> for details.  For a GSSAPI/Kerberos
        principal, such as <literal>username@EXAMPLE.COM</literal> (or, less
        commonly, <literal>username/hostbased@EXAMPLE.COM</literal>), the
<<<<<<< HEAD
        default user name used for mapping is
        <literal>username</literal> (or <literal>username/hostbased</literal>,
        respectively), unless <literal>include_realm</literal> has been set to
        1 (as recommended, see above), in which case
        <literal>username@EXAMPLE.COM</literal> (or
        <literal>username/hostbased@EXAMPLE.COM</literal>)
=======
        user name used for mapping is
        <literal>username@EXAMPLE.COM</literal> (or
        <literal>username/hostbased@EXAMPLE.COM</literal>, respectively),
        unless <literal>include_realm</literal> has been set to 0, in which case
        <literal>username</literal> (or <literal>username/hostbased</literal>)
>>>>>>> ab93f90c
        is what is seen as the system username when mapping.
       </para>
      </listitem>
     </varlistentry>

     <varlistentry>
      <term><literal>krb_realm</literal></term>
      <listitem>
       <para>
        Sets the realm to match user principal names against. If this parameter
        is set, only users of that realm will be accepted.  If it is not set,
        users of any realm can connect, subject to whatever user name mapping
        is done.
       </para>
      </listitem>
     </varlistentry>
    </variablelist>
   </para>
  </sect2>

  <sect2 id="sspi-auth">
   <title>SSPI Authentication</title>

   <indexterm zone="sspi-auth">
    <primary>SSPI</primary>
   </indexterm>

   <para>
    <productname>SSPI</productname> is a <productname>Windows</productname>
    technology for secure authentication with single sign-on.
    <productname>PostgreSQL</productname> will use SSPI in
    <literal>negotiate</literal> mode, which will use
    <productname>Kerberos</productname> when possible and automatically
    fall back to <productname>NTLM</productname> in other cases.
    <productname>SSPI</productname> authentication only works when both
    server and client are running <productname>Windows</productname>,
    or, on non-Windows platforms, when <productname>GSSAPI</productname>
    is available.
   </para>

   <para>
    When using <productname>Kerberos</productname> authentication,
    <productname>SSPI</productname> works the same way
    <productname>GSSAPI</productname> does; see <xref linkend="gssapi-auth">
    for details.
   </para>

   <para>
    The following configuration options are supported for <productname>SSPI</productname>:
    <variablelist>

     <varlistentry>
      <term><literal>include_realm</literal></term>
      <listitem>
       <para>
<<<<<<< HEAD
        If set to 1, the realm name from the authenticated user
        principal is included in the system user name that's passed through
        user name mapping (<xref linkend="auth-username-maps">). This is
        the recommended configuration as, otherwise, it is impossible to
        differentiate users with the same username who are from different
        realms.  The default for this parameter is 0 (meaning to not include
        the realm in the system user name) but may change to 1 in a future
        version of <productname>PostgreSQL</productname>.  Users can set it
        explicitly to avoid any issues when upgrading.
=======
        If set to 0, the realm name from the authenticated user principal is
        stripped off before being passed through the user name mapping
        (<xref linkend="auth-username-maps">). This is discouraged and is
        primairly available for backwards compatibility as it is not secure
        in multi-realm environments unless krb_realm is also used.  Users
        are recommended to leave include_realm set to the default (1) and to
        provide an explicit mapping in <filename>pg_ident.conf</>.
>>>>>>> ab93f90c
       </para>
      </listitem>
     </varlistentry>

     <varlistentry>
      <term><literal>map</literal></term>
      <listitem>
       <para>
        Allows for mapping between system and database user names. See
        <xref linkend="auth-username-maps"> for details.  For a SSPI/Kerberos
        principal, such as <literal>username@EXAMPLE.COM</literal> (or, less
        commonly, <literal>username/hostbased@EXAMPLE.COM</literal>), the
<<<<<<< HEAD
        default user name used for mapping is
        <literal>username</literal> (or <literal>username/hostbased</literal>,
        respectively), unless <literal>include_realm</literal> has been set to
        1 (as recommended, see above), in which case
        <literal>username@EXAMPLE.COM</literal> (or
        <literal>username/hostbased@EXAMPLE.COM</literal>)
=======
        user name used for mapping is
        <literal>username@EXAMPLE.COM</literal> (or
        <literal>username/hostbased@EXAMPLE.COM</literal>, respectively),
        unless <literal>include_realm</literal> has been set to 0, in which case
        <literal>username</literal> (or <literal>username/hostbased</literal>)
>>>>>>> ab93f90c
        is what is seen as the system username when mapping.
       </para>
      </listitem>
     </varlistentry>

     <varlistentry>
      <term><literal>krb_realm</literal></term>
      <listitem>
       <para>
        Sets the realm to match user principal names against. If this parameter
        is set, only users of that realm will be accepted.  If it is not set,
        users of any realm can connect, subject to whatever user name mapping
        is done.
       </para>
      </listitem>
     </varlistentry>
    </variablelist>
   </para>
  </sect2>

  <sect2 id="auth-ident">
   <title>Ident Authentication</title>

   <indexterm>
    <primary>ident</primary>
   </indexterm>

   <para>
    The ident authentication method works by obtaining the client's
    operating system user name from an ident server and using it as
    the allowed database user name (with an optional user name mapping).
    This is only supported on TCP/IP connections.
   </para>

   <note>
    <para>
     When ident is specified for a local (non-TCP/IP) connection,
     peer authentication (see <xref linkend="auth-peer">) will be
     used instead.
    </para>
   </note>

   <para>
    The following configuration options are supported for <productname>ident</productname>:
    <variablelist>
     <varlistentry>
      <term><literal>map</literal></term>
      <listitem>
       <para>
        Allows for mapping between system and database user names. See
        <xref linkend="auth-username-maps"> for details.
       </para>
      </listitem>
     </varlistentry>
    </variablelist>
   </para>

   <para>
    The <quote>Identification Protocol</quote> is described in
    RFC 1413. Virtually every Unix-like
    operating system ships with an ident server that listens on TCP
    port 113 by default. The basic functionality of an ident server
    is to answer questions like <quote>What user initiated the
    connection that goes out of your port <replaceable>X</replaceable>
    and connects to my port <replaceable>Y</replaceable>?</quote>.
    Since <productname>PostgreSQL</> knows both <replaceable>X</> and
    <replaceable>Y</> when a physical connection is established, it
    can interrogate the ident server on the host of the connecting
    client and can theoretically determine the operating system user
    for any given connection.
   </para>

   <para>
    The drawback of this procedure is that it depends on the integrity
    of the client: if the client machine is untrusted or compromised,
    an attacker could run just about any program on port 113 and
    return any user name he chooses. This authentication method is
    therefore only appropriate for closed networks where each client
    machine is under tight control and where the database and system
    administrators operate in close contact. In other words, you must
    trust the machine running the ident server.
    Heed the warning:
    <blockquote>
     <attribution>RFC 1413</attribution>
     <para>
      The Identification Protocol is not intended as an authorization
      or access control protocol.
     </para>
    </blockquote>
   </para>

   <para>
    Some ident servers have a nonstandard option that causes the returned
    user name to be encrypted, using a key that only the originating
    machine's administrator knows.  This option <emphasis>must not</> be
    used when using the ident server with <productname>PostgreSQL</>,
    since <productname>PostgreSQL</> does not have any way to decrypt the
    returned string to determine the actual user name.
   </para>
  </sect2>

  <sect2 id="auth-peer">
   <title>Peer Authentication</title>

   <indexterm>
    <primary>peer</primary>
   </indexterm>

   <para>
    The peer authentication method works by obtaining the client's
    operating system user name from the kernel and using it as the
    allowed database user name (with optional user name mapping). This
    method is only supported on local connections.
   </para>

   <para>
    The following configuration options are supported for <productname>peer</productname>:
    <variablelist>
     <varlistentry>
      <term><literal>map</literal></term>
      <listitem>
       <para>
        Allows for mapping between system and database user names. See
        <xref linkend="auth-username-maps"> for details.
       </para>
      </listitem>
     </varlistentry>
    </variablelist>
   </para>

   <para>
    Peer authentication is only available on operating systems providing
    the <function>getpeereid()</> function, the <symbol>SO_PEERCRED</symbol>
    socket parameter, or similar mechanisms.  Currently that includes
    <systemitem class="osname">Linux</>,
    most flavors of <systemitem class="osname">BSD</> including
    <systemitem class="osname">OS X</>,
    and <systemitem class="osname">Solaris</systemitem>.
   </para>

  </sect2>

  <sect2 id="auth-ldap">
   <title>LDAP Authentication</title>

   <indexterm zone="auth-ldap">
    <primary>LDAP</primary>
   </indexterm>

   <para>
    This authentication method operates similarly to
    <literal>password</literal> except that it uses LDAP
    as the password verification method. LDAP is used only to validate
    the user name/password pairs. Therefore the user must already
    exist in the database before LDAP can be used for
    authentication.
   </para>

   <para>
    LDAP authentication can operate in two modes. In the first mode,
    which we will call the simple bind mode,
    the server will bind to the distinguished name constructed as
    <replaceable>prefix</> <replaceable>username</> <replaceable>suffix</>.
    Typically, the <replaceable>prefix</> parameter is used to specify
    <literal>cn=</>, or <replaceable>DOMAIN</><literal>\</> in an Active
    Directory environment.  <replaceable>suffix</> is used to specify the
    remaining part of the DN in a non-Active Directory environment.
   </para>

   <para>
    In the second mode, which we will call the search+bind mode,
    the server first binds to the LDAP directory with
    a fixed user name and password, specified with <replaceable>ldapbinddn</>
    and <replaceable>ldapbindpasswd</>, and performs a search for the user trying
    to log in to the database. If no user and password is configured, an
    anonymous bind will be attempted to the directory. The search will be
    performed over the subtree at <replaceable>ldapbasedn</>, and will try to
    do an exact match of the attribute specified in
    <replaceable>ldapsearchattribute</>.
    Once the user has been found in
    this search, the server disconnects and re-binds to the directory as
    this user, using the password specified by the client, to verify that the
    login is correct. This mode is the same as that used by LDAP authentication
    schemes in other software, such as Apache mod_authnz_ldap and pam_ldap.
    This method allows for significantly more flexibility
    in where the user objects are located in the directory, but will cause
    two separate connections to the LDAP server to be made.
   </para>

   <para>
    The following configuration options are used in both modes:
    <variablelist>
     <varlistentry>
      <term><literal>ldapserver</literal></term>
      <listitem>
       <para>
        Names or IP addresses of LDAP servers to connect to. Multiple
        servers may be specified, separated by spaces.
       </para>
      </listitem>
     </varlistentry>
     <varlistentry>
      <term><literal>ldapport</literal></term>
      <listitem>
       <para>
        Port number on LDAP server to connect to. If no port is specified,
        the LDAP library's default port setting will be used.
       </para>
      </listitem>
     </varlistentry>
     <varlistentry>
      <term><literal>ldaptls</literal></term>
      <listitem>
       <para>
        Set to 1 to make the connection between PostgreSQL and the
        LDAP server use TLS encryption. Note that this only encrypts
        the traffic to the LDAP server &mdash; the connection to the client
        will still be unencrypted unless SSL is used.
       </para>
      </listitem>
     </varlistentry>
    </variablelist>

    The following options are used in simple bind mode only:
    <variablelist>
     <varlistentry>
      <term><literal>ldapprefix</literal></term>
      <listitem>
       <para>
        String to prepend to the user name when forming the DN to bind as,
        when doing simple bind authentication.
       </para>
      </listitem>
     </varlistentry>
     <varlistentry>
      <term><literal>ldapsuffix</literal></term>
      <listitem>
       <para>
        String to append to the user name when forming the DN to bind as,
        when doing simple bind authentication.
       </para>
      </listitem>
     </varlistentry>
    </variablelist>

    The following options are used in search+bind mode only:
    <variablelist>
     <varlistentry>
      <term><literal>ldapbasedn</literal></term>
      <listitem>
       <para>
        Root DN to begin the search for the user in, when doing search+bind
        authentication.
       </para>
      </listitem>
     </varlistentry>
     <varlistentry>
      <term><literal>ldapbinddn</literal></term>
      <listitem>
       <para>
        DN of user to bind to the directory with to perform the search when
        doing search+bind authentication.
       </para>
      </listitem>
     </varlistentry>
     <varlistentry>
      <term><literal>ldapbindpasswd</literal></term>
      <listitem>
       <para>
        Password for user to bind to the directory with to perform the search
        when doing search+bind authentication.
       </para>
      </listitem>
      </varlistentry>
      <varlistentry>
       <term><literal>ldapsearchattribute</literal></term>
       <listitem>
        <para>
         Attribute to match against the user name in the search when doing
         search+bind authentication.  If no attribute is specified, the
         <literal>uid</> attribute will be used.
        </para>
       </listitem>
      </varlistentry>
      <varlistentry>
       <term><literal>ldapurl</literal></term>
       <listitem>
        <para>
         An RFC 4516 LDAP URL.  This is an alternative way to write some of the
         other LDAP options in a more compact and standard form.  The format is
<synopsis>
ldap://<replaceable>host</replaceable>[:<replaceable>port</replaceable>]/<replaceable>basedn</replaceable>[?[<replaceable>attribute</replaceable>][?[<replaceable>scope</replaceable>]]]
</synopsis>
         <replaceable>scope</replaceable> must be one
         of <literal>base</literal>, <literal>one</literal>, <literal>sub</literal>,
         typically the latter.  Only one attribute is used, and some other
         components of standard LDAP URLs such as filters and extensions are
         not supported.
        </para>

        <para>
         For non-anonymous binds, <literal>ldapbinddn</literal>
         and <literal>ldapbindpasswd</literal> must be specified as separate
         options.
        </para>

        <para>
         To use encrypted LDAP connections, the <literal>ldaptls</literal>
         option has to be used in addition to <literal>ldapurl</literal>.
         The <literal>ldaps</literal> URL scheme (direct SSL connection) is not
         supported.
        </para>

        <para>
         LDAP URLs are currently only supported with OpenLDAP, not on Windows.
        </para>
       </listitem>
      </varlistentry>
    </variablelist>
   </para>

   <para>
    It is an error to mix configuration options for simple bind with options
    for search+bind.
   </para>

   <para>
    Here is an example for a simple-bind LDAP configuration:
<programlisting>
host ... ldap ldapserver=ldap.example.net ldapprefix="cn=" ldapsuffix=", dc=example, dc=net"
</programlisting>
    When a connection to the database server as database
    user <literal>someuser</literal> is requested, PostgreSQL will attempt to
    bind to the LDAP server using the DN <literal>cn=someuser, dc=example,
    dc=net</literal> and the password provided by the client.  If that connection
    succeeds, the database access is granted.
   </para>

   <para>
    Here is an example for a search+bind configuration:
<programlisting>
host ... ldap ldapserver=ldap.example.net ldapbasedn="dc=example, dc=net" ldapsearchattribute=uid
</programlisting>
    When a connection to the database server as database
    user <literal>someuser</literal> is requested, PostgreSQL will attempt to
    bind anonymously (since <literal>ldapbinddn</literal> was not specified) to
    the LDAP server, perform a search for <literal>(uid=someuser)</literal>
    under the specified base DN.  If an entry is found, it will then attempt to
    bind using that found information and the password supplied by the client.
    If that second connection succeeds, the database access is granted.
   </para>

   <para>
    Here is the same search+bind configuration written as a URL:
<programlisting>
host ... ldap ldapurl="ldap://ldap.example.net/dc=example,dc=net?uid?sub"
</programlisting>
    Some other software that supports authentication against LDAP uses the
    same URL format, so it will be easier to share the configuration.
   </para>

   <tip>
    <para>
     Since LDAP often uses commas and spaces to separate the different
     parts of a DN, it is often necessary to use double-quoted parameter
     values when configuring LDAP options, as shown in the examples.
    </para>
   </tip>

  </sect2>

  <sect2 id="auth-radius">
   <title>RADIUS Authentication</title>

   <indexterm zone="auth-radius">
    <primary>RADIUS</primary>
   </indexterm>

   <para>
    This authentication method operates similarly to
    <literal>password</literal> except that it uses RADIUS
    as the password verification method. RADIUS is used only to validate
    the user name/password pairs. Therefore the user must already
    exist in the database before RADIUS can be used for
    authentication.
   </para>

   <para>
    When using RADIUS authentication, an Access Request message will be sent
    to the configured RADIUS server. This request will be of type
    <literal>Authenticate Only</literal>, and include parameters for
    <literal>user name</>, <literal>password</> (encrypted) and
    <literal>NAS Identifier</>. The request will be encrypted using
    a secret shared with the server. The RADIUS server will respond to
    this server with either <literal>Access Accept</> or
    <literal>Access Reject</>. There is no support for RADIUS accounting.
   </para>

   <para>
    The following configuration options are supported for RADIUS:
     <variablelist>
      <varlistentry>
       <term><literal>radiusserver</literal></term>
       <listitem>
        <para>
         The name or IP address of the RADIUS server to connect to.
         This parameter is required.
        </para>
       </listitem>
      </varlistentry>

      <varlistentry>
       <term><literal>radiussecret</literal></term>
       <listitem>
        <para>
         The shared secret used when talking securely to the RADIUS
         server. This must have exactly the same value on the PostgreSQL
         and RADIUS servers. It is recommended that this be a string of
         at least 16 characters. This parameter is required.
         <note>
         <para>
          The encryption vector used will only be cryptographically
          strong if <productname>PostgreSQL</> is built with support for
          <productname>OpenSSL</>. In other cases, the transmission to the
          RADIUS server should only be considered obfuscated, not secured, and
          external security measures should be applied if necessary.
         </para>
         </note>
        </para>
       </listitem>
      </varlistentry>

      <varlistentry>
       <term><literal>radiusport</literal></term>
       <listitem>
        <para>
         The port number on the RADIUS server to connect to. If no port
         is specified, the default port <literal>1812</> will be used.
        </para>
       </listitem>
      </varlistentry>

      <varlistentry>
       <term><literal>radiusidentifier</literal></term>
       <listitem>
        <para>
         The string used as <literal>NAS Identifier</> in the RADIUS
         requests. This parameter can be used as a second parameter
         identifying for example which database user the user is attempting
         to authenticate as, which can be used for policy matching on
         the RADIUS server. If no identifier is specified, the default
         <literal>postgresql</> will be used.
        </para>
       </listitem>
      </varlistentry>

     </variablelist>
   </para>
  </sect2>

  <sect2 id="auth-cert">
   <title>Certificate Authentication</title>

   <indexterm zone="auth-cert">
    <primary>Certificate</primary>
   </indexterm>

   <para>
    This authentication method uses SSL client certificates to perform
    authentication. It is therefore only available for SSL connections.
    When using this authentication method, the server will require that
    the client provide a valid certificate. No password prompt will be sent
    to the client. The <literal>cn</literal> (Common Name) attribute of the
    certificate
    will be compared to the requested database user name, and if they match
    the login will be allowed.  User name mapping can be used to allow
    <literal>cn</literal> to be different from the database user name.
   </para>

   <para>
    The following configuration options are supported for SSL certificate
    authentication:
    <variablelist>
     <varlistentry>
      <term><literal>map</literal></term>
      <listitem>
       <para>
        Allows for mapping between system and database user names. See
        <xref linkend="auth-username-maps"> for details.
       </para>
      </listitem>
     </varlistentry>
    </variablelist>
   </para>
  </sect2>

  <sect2 id="auth-pam">
   <title>PAM Authentication</title>

   <indexterm zone="auth-pam">
    <primary>PAM</primary>
   </indexterm>

   <para>
    This authentication method operates similarly to
    <literal>password</literal> except that it uses PAM (Pluggable
    Authentication Modules) as the authentication mechanism. The
    default PAM service name is <literal>postgresql</literal>.
    PAM is used only to validate user name/password pairs.
    Therefore the user must already exist in the database before PAM
    can be used for authentication.  For more information about
    PAM, please read the <ulink url="http://www.kernel.org/pub/linux/libs/pam/">
    <productname>Linux-PAM</> Page</ulink>.
   </para>

   <para>
    The following configuration options are supported for PAM:
    <variablelist>
     <varlistentry>
      <term><literal>pamservice</literal></term>
      <listitem>
       <para>
        PAM service name.
       </para>
      </listitem>
     </varlistentry>
    </variablelist>
   </para>

   <note>
    <para>
     If PAM is set up to read <filename>/etc/shadow</>, authentication
     will fail because the PostgreSQL server is started by a non-root
     user.  However, this is not an issue when PAM is configured to use
     LDAP or other authentication methods.
    </para>
   </note>
  </sect2>
 </sect1>

  <sect1 id="client-authentication-problems">
   <title>Authentication Problems</title>

   <para>
    Authentication failures and related problems generally
    manifest themselves through error messages like the following:
   </para>

   <para>
<programlisting>
FATAL:  no pg_hba.conf entry for host "123.123.123.123", user "andym", database "testdb"
</programlisting>
    This is what you are most likely to get if you succeed in contacting
    the server, but it does not want to talk to you. As the message
    suggests, the server refused the connection request because it found
    no matching entry in its <filename>pg_hba.conf</filename>
    configuration file.
   </para>

   <para>
<programlisting>
FATAL:  password authentication failed for user "andym"
</programlisting>
    Messages like this indicate that you contacted the server, and it is
    willing to talk to you, but not until you pass the authorization
    method specified in the <filename>pg_hba.conf</filename> file. Check
    the password you are providing, or check your Kerberos or ident
    software if the complaint mentions one of those authentication
    types.
   </para>

   <para>
<programlisting>
FATAL:  user "andym" does not exist
</programlisting>
    The indicated database user name was not found.
   </para>

   <para>
<programlisting>
FATAL:  database "testdb" does not exist
</programlisting>
    The database you are trying to connect to does not exist. Note that
    if you do not specify a database name, it defaults to the database
    user name, which might or might not be the right thing.
   </para>

   <tip>
   <para>
    The server log might contain more information about an
    authentication failure than is reported to the client. If you are
    confused about the reason for a failure, check the server log.
   </para>
   </tip>
  </sect1>

 </chapter><|MERGE_RESOLUTION|>--- conflicted
+++ resolved
@@ -1006,17 +1006,6 @@
       <term><literal>include_realm</literal></term>
       <listitem>
        <para>
-<<<<<<< HEAD
-        If set to 1, the realm name from the authenticated user
-        principal is included in the system user name that's passed through
-        user name mapping (<xref linkend="auth-username-maps">). This is
-        the recommended configuration as, otherwise, it is impossible to
-        differentiate users with the same username who are from different
-        realms.  The default for this parameter is 0 (meaning to not include
-        the realm in the system user name) but may change to 1 in a future
-        version of <productname>PostgreSQL</productname>.  Users can set it
-        explicitly to avoid any issues when upgrading.
-=======
         If set to 0, the realm name from the authenticated user principal is
         stripped off before being passed through the user name mapping
         (<xref linkend="auth-username-maps">). This is discouraged and is
@@ -1024,7 +1013,6 @@
         in multi-realm environments unless krb_realm is also used.  Users
         are recommended to leave include_realm set to the default (1) and to
         provide an explicit mapping in <filename>pg_ident.conf</>.
->>>>>>> ab93f90c
        </para>
       </listitem>
      </varlistentry>
@@ -1037,20 +1025,11 @@
         <xref linkend="auth-username-maps"> for details.  For a GSSAPI/Kerberos
         principal, such as <literal>username@EXAMPLE.COM</literal> (or, less
         commonly, <literal>username/hostbased@EXAMPLE.COM</literal>), the
-<<<<<<< HEAD
-        default user name used for mapping is
-        <literal>username</literal> (or <literal>username/hostbased</literal>,
-        respectively), unless <literal>include_realm</literal> has been set to
-        1 (as recommended, see above), in which case
-        <literal>username@EXAMPLE.COM</literal> (or
-        <literal>username/hostbased@EXAMPLE.COM</literal>)
-=======
         user name used for mapping is
         <literal>username@EXAMPLE.COM</literal> (or
         <literal>username/hostbased@EXAMPLE.COM</literal>, respectively),
         unless <literal>include_realm</literal> has been set to 0, in which case
         <literal>username</literal> (or <literal>username/hostbased</literal>)
->>>>>>> ab93f90c
         is what is seen as the system username when mapping.
        </para>
       </listitem>
@@ -1106,17 +1085,6 @@
       <term><literal>include_realm</literal></term>
       <listitem>
        <para>
-<<<<<<< HEAD
-        If set to 1, the realm name from the authenticated user
-        principal is included in the system user name that's passed through
-        user name mapping (<xref linkend="auth-username-maps">). This is
-        the recommended configuration as, otherwise, it is impossible to
-        differentiate users with the same username who are from different
-        realms.  The default for this parameter is 0 (meaning to not include
-        the realm in the system user name) but may change to 1 in a future
-        version of <productname>PostgreSQL</productname>.  Users can set it
-        explicitly to avoid any issues when upgrading.
-=======
         If set to 0, the realm name from the authenticated user principal is
         stripped off before being passed through the user name mapping
         (<xref linkend="auth-username-maps">). This is discouraged and is
@@ -1124,7 +1092,6 @@
         in multi-realm environments unless krb_realm is also used.  Users
         are recommended to leave include_realm set to the default (1) and to
         provide an explicit mapping in <filename>pg_ident.conf</>.
->>>>>>> ab93f90c
        </para>
       </listitem>
      </varlistentry>
@@ -1137,20 +1104,11 @@
         <xref linkend="auth-username-maps"> for details.  For a SSPI/Kerberos
         principal, such as <literal>username@EXAMPLE.COM</literal> (or, less
         commonly, <literal>username/hostbased@EXAMPLE.COM</literal>), the
-<<<<<<< HEAD
-        default user name used for mapping is
-        <literal>username</literal> (or <literal>username/hostbased</literal>,
-        respectively), unless <literal>include_realm</literal> has been set to
-        1 (as recommended, see above), in which case
-        <literal>username@EXAMPLE.COM</literal> (or
-        <literal>username/hostbased@EXAMPLE.COM</literal>)
-=======
         user name used for mapping is
         <literal>username@EXAMPLE.COM</literal> (or
         <literal>username/hostbased@EXAMPLE.COM</literal>, respectively),
         unless <literal>include_realm</literal> has been set to 0, in which case
         <literal>username</literal> (or <literal>username/hostbased</literal>)
->>>>>>> ab93f90c
         is what is seen as the system username when mapping.
        </para>
       </listitem>
