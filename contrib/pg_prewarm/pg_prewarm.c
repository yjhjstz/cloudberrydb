--- conflicted
+++ resolved
@@ -179,11 +179,7 @@
 		for (block = first_block; block <= last_block; ++block)
 		{
 			CHECK_FOR_INTERRUPTS();
-<<<<<<< HEAD
 			smgrread(rel->rd_smgr, forkNumber, block, blockbuffer.data);
-=======
-			smgrread(rel->rd_smgr, forkNumber, block, blockbuffer);
->>>>>>> ab93f90c
 			++blocks_done;
 		}
 	}
