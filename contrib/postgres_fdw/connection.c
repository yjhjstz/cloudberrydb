/*-------------------------------------------------------------------------
 *
 * connection.c
 *		  Connection management functions for postgres_fdw
 *
 * Portions Copyright (c) 2012-2019, PostgreSQL Global Development Group
 *
 * IDENTIFICATION
 *		  contrib/postgres_fdw/connection.c
 *
 *-------------------------------------------------------------------------
 */
#include "postgres.h"

#include "postgres_fdw.h"

#include "access/htup_details.h"
<<<<<<< HEAD
#include "catalog/pg_user_mapping.h"
=======
>>>>>>> 9e1c9f95
#include "access/xact.h"
#include "catalog/pg_user_mapping.h"
#include "mb/pg_wchar.h"
#include "miscadmin.h"
#include "pgstat.h"
#include "storage/latch.h"
#include "storage/proc.h"
#include "utils/hsearch.h"
#include "utils/inval.h"
#include "utils/memutils.h"
#include "utils/syscache.h"
<<<<<<< HEAD
#include "utils/timestamp.h"
=======
>>>>>>> 9e1c9f95


/*
 * Connection cache hash table entry
 *
 * The lookup key in this hash table is the user mapping OID. We use just one
 * connection per user mapping ID, which ensures that all the scans use the
 * same snapshot during a query.  Using the user mapping OID rather than
 * the foreign server OID + user OID avoids creating multiple connections when
 * the public user mapping applies to all user OIDs.
 *
 * The "conn" pointer can be NULL if we don't currently have a live connection.
 * When we do have a connection, xact_depth tracks the current depth of
 * transactions and subtransactions open on the remote side.  We need to issue
 * commands at the same nesting depth on the remote as we're executing at
 * ourselves, so that rolling back a subtransaction will kill the right
 * queries and not the wrong ones.
 */
typedef Oid ConnCacheKey;

typedef struct ConnCacheEntry
{
	ConnCacheKey key;			/* hash key (must be first) */
	PGconn	   *conn;			/* connection to foreign server, or NULL */
	/* Remaining fields are invalid when conn is NULL: */
	int			xact_depth;		/* 0 = no xact open, 1 = main xact open, 2 =
								 * one level of subxact open, etc */
	bool		have_prep_stmt; /* have we prepared any stmts in this xact? */
	bool		have_error;		/* have any subxacts aborted in this xact? */
	bool		changing_xact_state;	/* xact state change in process */
	bool		invalidated;	/* true if reconnect is pending */
	uint32		server_hashvalue;	/* hash value of foreign server OID */
	uint32		mapping_hashvalue;	/* hash value of user mapping OID */
} ConnCacheEntry;

/*
 * Connection cache (initialized on first use)
 */
static HTAB *ConnectionHash = NULL;

/* for assigning cursor numbers and prepared statement numbers */
static unsigned int cursor_number = 0;
static unsigned int prep_stmt_number = 0;

/* tracks whether any work is needed in callback functions */
static bool xact_got_connection = false;

/* prototypes of private functions */
static PGconn *connect_pg_server(ForeignServer *server, UserMapping *user);
static void disconnect_pg_server(ConnCacheEntry *entry);
<<<<<<< HEAD
static void check_conn_params(const char **keywords, const char **values);
=======
static void check_conn_params(const char **keywords, const char **values, UserMapping *user);
>>>>>>> 9e1c9f95
static void configure_remote_session(PGconn *conn);
static void do_sql_command(PGconn *conn, const char *sql);
static void begin_remote_xact(ConnCacheEntry *entry);
static void pgfdw_xact_callback(XactEvent event, void *arg);
static void pgfdw_subxact_callback(SubXactEvent event,
<<<<<<< HEAD
					   SubTransactionId mySubid,
					   SubTransactionId parentSubid,
					   void *arg);
=======
								   SubTransactionId mySubid,
								   SubTransactionId parentSubid,
								   void *arg);
>>>>>>> 9e1c9f95
static void pgfdw_inval_callback(Datum arg, int cacheid, uint32 hashvalue);
static void pgfdw_reject_incomplete_xact_state_change(ConnCacheEntry *entry);
static bool pgfdw_cancel_query(PGconn *conn);
static bool pgfdw_exec_cleanup_query(PGconn *conn, const char *query,
<<<<<<< HEAD
						 bool ignore_errors);
static bool pgfdw_get_cleanup_result(PGconn *conn, TimestampTz endtime,
						 PGresult **result);
=======
									 bool ignore_errors);
static bool pgfdw_get_cleanup_result(PGconn *conn, TimestampTz endtime,
									 PGresult **result);
>>>>>>> 9e1c9f95


/*
 * Get a PGconn which can be used to execute queries on the remote PostgreSQL
 * server with the user's authorization.  A new connection is established
 * if we don't already have a suitable one, and a transaction is opened at
 * the right subtransaction nesting depth if we didn't do that already.
 *
 * will_prep_stmt must be true if caller intends to create any prepared
 * statements.  Since those don't go away automatically at transaction end
 * (not even on error), we need this flag to cue manual cleanup.
 */
PGconn *
GetConnection(UserMapping *user, bool will_prep_stmt)
{
	bool		found;
	ConnCacheEntry *entry;
	ConnCacheKey key;

	/* First time through, initialize connection cache hashtable */
	if (ConnectionHash == NULL)
	{
		HASHCTL		ctl;

		MemSet(&ctl, 0, sizeof(ctl));
		ctl.keysize = sizeof(ConnCacheKey);
		ctl.entrysize = sizeof(ConnCacheEntry);
		/* allocate ConnectionHash in the cache context */
		ctl.hcxt = CacheMemoryContext;
		ConnectionHash = hash_create("postgres_fdw connections", 8,
									 &ctl,
									 HASH_ELEM | HASH_BLOBS | HASH_CONTEXT);

		/*
		 * Register some callback functions that manage connection cleanup.
		 * This should be done just once in each backend.
		 */
		RegisterXactCallback(pgfdw_xact_callback, NULL);
		RegisterSubXactCallback(pgfdw_subxact_callback, NULL);
		CacheRegisterSyscacheCallback(FOREIGNSERVEROID,
									  pgfdw_inval_callback, (Datum) 0);
		CacheRegisterSyscacheCallback(USERMAPPINGOID,
									  pgfdw_inval_callback, (Datum) 0);
	}

	/* Set flag that we did GetConnection during the current transaction */
	xact_got_connection = true;

	/* Create hash key for the entry.  Assume no pad bytes in key struct */
	key = user->umid;

	/*
	 * Find or create cached entry for requested connection.
	 */
	entry = hash_search(ConnectionHash, &key, HASH_ENTER, &found);
	if (!found)
	{
		/*
		 * We need only clear "conn" here; remaining fields will be filled
		 * later when "conn" is set.
		 */
		entry->conn = NULL;
	}

	/* Reject further use of connections which failed abort cleanup. */
	pgfdw_reject_incomplete_xact_state_change(entry);

	/*
	 * If the connection needs to be remade due to invalidation, disconnect as
	 * soon as we're out of all transactions.
	 */
	if (entry->conn != NULL && entry->invalidated && entry->xact_depth == 0)
	{
		elog(DEBUG3, "closing connection %p for option changes to take effect",
			 entry->conn);
		disconnect_pg_server(entry);
	}

	/*
	 * We don't check the health of cached connection here, because it would
	 * require some overhead.  Broken connection will be detected when the
	 * connection is actually used.
	 */

	/*
	 * If cache entry doesn't have a connection, we have to establish a new
	 * connection.  (If connect_pg_server throws an error, the cache entry
	 * will remain in a valid empty state, ie conn == NULL.)
	 */
	if (entry->conn == NULL)
	{
		ForeignServer *server = GetForeignServer(user->serverid);

		/* Reset all transient state fields, to be sure all are clean */
		entry->xact_depth = 0;
		entry->have_prep_stmt = false;
		entry->have_error = false;
		entry->changing_xact_state = false;
		entry->invalidated = false;
		entry->server_hashvalue =
			GetSysCacheHashValue1(FOREIGNSERVEROID,
								  ObjectIdGetDatum(server->serverid));
		entry->mapping_hashvalue =
<<<<<<< HEAD
			GetSysCacheHashValue1(USERMAPPINGOID, ObjectIdGetDatum(user->umid));
=======
			GetSysCacheHashValue1(USERMAPPINGOID,
								  ObjectIdGetDatum(user->umid));
>>>>>>> 9e1c9f95

		/* Now try to make the connection */
		entry->conn = connect_pg_server(server, user);

		elog(DEBUG3, "new postgres_fdw connection %p for server \"%s\" (user mapping oid %u, userid %u)",
			 entry->conn, server->servername, user->umid, user->userid);
	}

	/*
	 * Start a new transaction or subtransaction if needed.
	 */
	begin_remote_xact(entry);

	/* Remember if caller will prepare statements */
	entry->have_prep_stmt |= will_prep_stmt;

	return entry->conn;
}

/*
 * Connect to remote server using specified server and user mapping properties.
 */
static PGconn *
connect_pg_server(ForeignServer *server, UserMapping *user)
{
	PGconn	   *volatile conn = NULL;

	/*
	 * Use PG_TRY block to ensure closing connection on error.
	 */
	PG_TRY();
	{
		const char **keywords;
		const char **values;
		int			n;

		/*
		 * Construct connection params from generic options of ForeignServer
		 * and UserMapping.  (Some of them might not be libpq options, in
		 * which case we'll just waste a few array slots.)  Add 3 extra slots
		 * for fallback_application_name, client_encoding, end marker.
		 */
		n = list_length(server->options) + list_length(user->options) + 3;
		keywords = (const char **) palloc(n * sizeof(char *));
		values = (const char **) palloc(n * sizeof(char *));

		n = 0;
		n += ExtractConnectionOptions(server->options,
									  keywords + n, values + n);
		n += ExtractConnectionOptions(user->options,
									  keywords + n, values + n);

		/* Use "postgres_fdw" as fallback_application_name. */
		keywords[n] = "fallback_application_name";
		values[n] = "postgres_fdw";
		n++;

		/* Set client_encoding so that libpq can convert encoding properly. */
		keywords[n] = "client_encoding";
		values[n] = GetDatabaseEncodingName();
		n++;

		keywords[n] = values[n] = NULL;

		/* verify connection parameters and make connection */
		check_conn_params(keywords, values, user);

		conn = PQconnectdbParams(keywords, values, false);
		if (!conn || PQstatus(conn) != CONNECTION_OK)
			ereport(ERROR,
					(errcode(ERRCODE_SQLCLIENT_UNABLE_TO_ESTABLISH_SQLCONNECTION),
					 errmsg("could not connect to server \"%s\"",
							server->servername),
					 errdetail_internal("%s", pchomp(PQerrorMessage(conn)))));

		/*
		 * Check that non-superuser has used password to establish connection;
		 * otherwise, he's piggybacking on the postgres server's user
		 * identity. See also dblink_security_check() in contrib/dblink.
		 */
		if (!superuser_arg(user->userid) && !PQconnectionUsedPassword(conn))
			ereport(ERROR,
					(errcode(ERRCODE_S_R_E_PROHIBITED_SQL_STATEMENT_ATTEMPTED),
					 errmsg("password is required"),
					 errdetail("Non-superuser cannot connect if the server does not request a password."),
					 errhint("Target server's authentication method must be changed.")));

		/* Prepare new session for use */
		configure_remote_session(conn);

		pfree(keywords);
		pfree(values);
	}
	PG_CATCH();
	{
		/* Release PGconn data structure if we managed to create one */
		if (conn)
			PQfinish(conn);
		PG_RE_THROW();
	}
	PG_END_TRY();

	return conn;
}

/*
 * Disconnect any open connection for a connection cache entry.
 */
static void
disconnect_pg_server(ConnCacheEntry *entry)
{
	if (entry->conn != NULL)
	{
		PQfinish(entry->conn);
		entry->conn = NULL;
	}
}

/*
 * For non-superusers, insist that the connstr specify a password.  This
 * prevents a password from being picked up from .pgpass, a service file,
 * the environment, etc.  We don't want the postgres user's passwords
 * to be accessible to non-superusers.  (See also dblink_connstr_check in
 * contrib/dblink.)
 */
static void
check_conn_params(const char **keywords, const char **values, UserMapping *user)
{
	int			i;

	/* no check required if superuser */
	if (superuser_arg(user->userid))
		return;

	/* ok if params contain a non-empty password */
	for (i = 0; keywords[i] != NULL; i++)
	{
		if (strcmp(keywords[i], "password") == 0 && values[i][0] != '\0')
			return;
	}

	ereport(ERROR,
			(errcode(ERRCODE_S_R_E_PROHIBITED_SQL_STATEMENT_ATTEMPTED),
			 errmsg("password is required"),
			 errdetail("Non-superusers must provide a password in the user mapping.")));
}

/*
 * Issue SET commands to make sure remote session is configured properly.
 *
 * We do this just once at connection, assuming nothing will change the
 * values later.  Since we'll never send volatile function calls to the
 * remote, there shouldn't be any way to break this assumption from our end.
 * It's possible to think of ways to break it at the remote end, eg making
 * a foreign table point to a view that includes a set_config call ---
 * but once you admit the possibility of a malicious view definition,
 * there are any number of ways to break things.
 */
static void
configure_remote_session(PGconn *conn)
{
	int			remoteversion = PQserverVersion(conn);

	/* Force the search path to contain only pg_catalog (see deparse.c) */
	do_sql_command(conn, "SET search_path = pg_catalog");

	/*
	 * Set remote timezone; this is basically just cosmetic, since all
	 * transmitted and returned timestamptzs should specify a zone explicitly
	 * anyway.  However it makes the regression test outputs more predictable.
	 *
	 * We don't risk setting remote zone equal to ours, since the remote
	 * server might use a different timezone database.  Instead, use UTC
	 * (quoted, because very old servers are picky about case).
	 */
	do_sql_command(conn, "SET timezone = 'UTC'");

	/*
	 * Set values needed to ensure unambiguous data output from remote.  (This
	 * logic should match what pg_dump does.  See also set_transmission_modes
	 * in postgres_fdw.c.)
	 */
	do_sql_command(conn, "SET datestyle = ISO");
	if (remoteversion >= 80400)
		do_sql_command(conn, "SET intervalstyle = postgres");
	if (remoteversion >= 90000)
		do_sql_command(conn, "SET extra_float_digits = 3");
	else
		do_sql_command(conn, "SET extra_float_digits = 2");
}

/*
 * Convenience subroutine to issue a non-data-returning SQL command to remote
 */
static void
do_sql_command(PGconn *conn, const char *sql)
{
	PGresult   *res;

	if (!PQsendQuery(conn, sql))
		pgfdw_report_error(ERROR, NULL, conn, false, sql);
	res = pgfdw_get_result(conn, sql);
	if (PQresultStatus(res) != PGRES_COMMAND_OK)
		pgfdw_report_error(ERROR, res, conn, true, sql);
	PQclear(res);
}

/*
 * Start remote transaction or subtransaction, if needed.
 *
 * Note that we always use at least REPEATABLE READ in the remote session.
 * This is so that, if a query initiates multiple scans of the same or
 * different foreign tables, we will get snapshot-consistent results from
 * those scans.  A disadvantage is that we can't provide sane emulation of
 * READ COMMITTED behavior --- it would be nice if we had some other way to
 * control which remote queries share a snapshot.
 */
static void
begin_remote_xact(ConnCacheEntry *entry)
{
	int			curlevel = GetCurrentTransactionNestLevel();

	/* Start main transaction if we haven't yet */
	if (entry->xact_depth <= 0)
	{
		const char *sql;

		elog(DEBUG3, "starting remote transaction on connection %p",
			 entry->conn);

		if (IsolationIsSerializable())
			sql = "START TRANSACTION ISOLATION LEVEL SERIALIZABLE";
		else
			sql = "START TRANSACTION ISOLATION LEVEL REPEATABLE READ";
		entry->changing_xact_state = true;
		do_sql_command(entry->conn, sql);
		entry->xact_depth = 1;
		entry->changing_xact_state = false;
	}

	/*
	 * If we're in a subtransaction, stack up savepoints to match our level.
	 * This ensures we can rollback just the desired effects when a
	 * subtransaction aborts.
	 */
	while (entry->xact_depth < curlevel)
	{
		char		sql[64];

		snprintf(sql, sizeof(sql), "SAVEPOINT s%d", entry->xact_depth + 1);
		entry->changing_xact_state = true;
		do_sql_command(entry->conn, sql);
		entry->xact_depth++;
		entry->changing_xact_state = false;
	}
}

/*
 * Release connection reference count created by calling GetConnection.
 */
void
ReleaseConnection(PGconn *conn)
{
	/*
	 * Currently, we don't actually track connection references because all
	 * cleanup is managed on a transaction or subtransaction basis instead. So
	 * there's nothing to do here.
	 */
}

/*
 * Assign a "unique" number for a cursor.
 *
 * These really only need to be unique per connection within a transaction.
 * For the moment we ignore the per-connection point and assign them across
 * all connections in the transaction, but we ask for the connection to be
 * supplied in case we want to refine that.
 *
 * Note that even if wraparound happens in a very long transaction, actual
 * collisions are highly improbable; just be sure to use %u not %d to print.
 */
unsigned int
GetCursorNumber(PGconn *conn)
{
	return ++cursor_number;
}

/*
 * Assign a "unique" number for a prepared statement.
 *
 * This works much like GetCursorNumber, except that we never reset the counter
 * within a session.  That's because we can't be 100% sure we've gotten rid
 * of all prepared statements on all connections, and it's not really worth
 * increasing the risk of prepared-statement name collisions by resetting.
 */
unsigned int
GetPrepStmtNumber(PGconn *conn)
{
	return ++prep_stmt_number;
}

/*
 * Submit a query and wait for the result.
 *
 * This function is interruptible by signals.
 *
 * Caller is responsible for the error handling on the result.
 */
PGresult *
pgfdw_exec_query(PGconn *conn, const char *query)
{
	/*
	 * Submit a query.  Since we don't use non-blocking mode, this also can
	 * block.  But its risk is relatively small, so we ignore that for now.
	 */
	if (!PQsendQuery(conn, query))
		pgfdw_report_error(ERROR, NULL, conn, false, query);

	/* Wait for the result. */
	return pgfdw_get_result(conn, query);
}

/*
 * Wait for the result from a prior asynchronous execution function call.
 *
 * This function offers quick responsiveness by checking for any interruptions.
 *
 * This function emulates PQexec()'s behavior of returning the last result
 * when there are many.
 *
 * Caller is responsible for the error handling on the result.
 */
PGresult *
pgfdw_get_result(PGconn *conn, const char *query)
{
	PGresult   *volatile last_res = NULL;

	/* In what follows, do not leak any PGresults on an error. */
	PG_TRY();
	{
		for (;;)
		{
			PGresult   *res;

			while (PQisBusy(conn))
			{
				int			wc;

				/* Sleep until there's something to do */
<<<<<<< HEAD
				wc = WaitLatchOrSocket(&MyProc->procLatch,
									   WL_LATCH_SET | WL_SOCKET_READABLE,
									   PQsocket(conn),
									   -1L);
				ResetLatch(&MyProc->procLatch);
=======
				wc = WaitLatchOrSocket(MyLatch,
									   WL_LATCH_SET | WL_SOCKET_READABLE |
									   WL_EXIT_ON_PM_DEATH,
									   PQsocket(conn),
									   -1L, PG_WAIT_EXTENSION);
				ResetLatch(MyLatch);
>>>>>>> 9e1c9f95

				CHECK_FOR_INTERRUPTS();

				/* Data available in socket? */
				if (wc & WL_SOCKET_READABLE)
				{
					if (!PQconsumeInput(conn))
						pgfdw_report_error(ERROR, NULL, conn, false, query);
				}
			}

			res = PQgetResult(conn);
			if (res == NULL)
				break;			/* query is complete */

			PQclear(last_res);
			last_res = res;
		}
	}
	PG_CATCH();
	{
		PQclear(last_res);
		PG_RE_THROW();
	}
	PG_END_TRY();

	return last_res;
}

/*
 * Report an error we got from the remote server.
 *
 * elevel: error level to use (typically ERROR, but might be less)
 * res: PGresult containing the error
 * conn: connection we did the query on
 * clear: if true, PQclear the result (otherwise caller will handle it)
 * sql: NULL, or text of remote command we tried to execute
 *
 * Note: callers that choose not to throw ERROR for a remote error are
 * responsible for making sure that the associated ConnCacheEntry gets
 * marked with have_error = true.
 */
void
pgfdw_report_error(int elevel, PGresult *res, PGconn *conn,
				   bool clear, const char *sql)
{
	/* If requested, PGresult must be released before leaving this function. */
	PG_TRY();
	{
		char	   *diag_sqlstate = PQresultErrorField(res, PG_DIAG_SQLSTATE);
		char	   *message_primary = PQresultErrorField(res, PG_DIAG_MESSAGE_PRIMARY);
		char	   *message_detail = PQresultErrorField(res, PG_DIAG_MESSAGE_DETAIL);
		char	   *message_hint = PQresultErrorField(res, PG_DIAG_MESSAGE_HINT);
		char	   *message_context = PQresultErrorField(res, PG_DIAG_CONTEXT);
		int			sqlstate;

		if (diag_sqlstate)
			sqlstate = MAKE_SQLSTATE(diag_sqlstate[0],
									 diag_sqlstate[1],
									 diag_sqlstate[2],
									 diag_sqlstate[3],
									 diag_sqlstate[4]);
		else
			sqlstate = ERRCODE_CONNECTION_FAILURE;

		/*
		 * If we don't get a message from the PGresult, try the PGconn.  This
		 * is needed because for connection-level failures, PQexec may just
		 * return NULL, not a PGresult at all.
		 */
		if (message_primary == NULL)
			message_primary = pchomp(PQerrorMessage(conn));

		ereport(elevel,
				(errcode(sqlstate),
				 message_primary ? errmsg_internal("%s", message_primary) :
				 errmsg("could not obtain message string for remote error"),
<<<<<<< HEAD
			   message_detail ? errdetail_internal("%s", message_detail) : 0,
=======
				 message_detail ? errdetail_internal("%s", message_detail) : 0,
>>>>>>> 9e1c9f95
				 message_hint ? errhint("%s", message_hint) : 0,
				 message_context ? errcontext("%s", message_context) : 0,
				 sql ? errcontext("remote SQL command: %s", sql) : 0));
	}
	PG_CATCH();
	{
		if (clear)
			PQclear(res);
		PG_RE_THROW();
	}
	PG_END_TRY();
	if (clear)
		PQclear(res);
}

/*
 * pgfdw_xact_callback --- cleanup at main-transaction end.
 */
static void
pgfdw_xact_callback(XactEvent event, void *arg)
{
	HASH_SEQ_STATUS scan;
	ConnCacheEntry *entry;

	/* Quick exit if no connections were touched in this transaction. */
	if (!xact_got_connection)
		return;

	/*
	 * Scan all connection cache entries to find open remote transactions, and
	 * close them.
	 */
	hash_seq_init(&scan, ConnectionHash);
	while ((entry = (ConnCacheEntry *) hash_seq_search(&scan)))
	{
		PGresult   *res;

		/* Ignore cache entry if no open connection right now */
		if (entry->conn == NULL)
			continue;

		/* If it has an open remote transaction, try to close it */
		if (entry->xact_depth > 0)
		{
			bool		abort_cleanup_failure = false;

			elog(DEBUG3, "closing remote transaction on connection %p",
				 entry->conn);

			switch (event)
			{
				case XACT_EVENT_PARALLEL_PRE_COMMIT:
				case XACT_EVENT_PRE_COMMIT:

					/*
					 * If abort cleanup previously failed for this connection,
					 * we can't issue any more commands against it.
					 */
					pgfdw_reject_incomplete_xact_state_change(entry);

					/* Commit all remote transactions during pre-commit */
					entry->changing_xact_state = true;
					do_sql_command(entry->conn, "COMMIT TRANSACTION");
					entry->changing_xact_state = false;

					/*
					 * If there were any errors in subtransactions, and we
					 * made prepared statements, do a DEALLOCATE ALL to make
					 * sure we get rid of all prepared statements. This is
					 * annoying and not terribly bulletproof, but it's
					 * probably not worth trying harder.
					 *
					 * DEALLOCATE ALL only exists in 8.3 and later, so this
					 * constrains how old a server postgres_fdw can
					 * communicate with.  We intentionally ignore errors in
					 * the DEALLOCATE, so that we can hobble along to some
					 * extent with older servers (leaking prepared statements
					 * as we go; but we don't really support update operations
					 * pre-8.3 anyway).
					 */
					if (entry->have_prep_stmt && entry->have_error)
					{
						res = PQexec(entry->conn, "DEALLOCATE ALL");
						PQclear(res);
					}
					entry->have_prep_stmt = false;
					entry->have_error = false;
					break;
				case XACT_EVENT_PRE_PREPARE:

					/*
					 * FDW update is not the same as Greenplum segments update,
					 * doesn't need the two-phase commit.
					 *
					 * Besides that, Greenplum prepares on many cases including
					 * DTX distributing for MPP usages, just break here.
					 */
					break;
				case XACT_EVENT_PARALLEL_COMMIT:
				case XACT_EVENT_COMMIT:
				case XACT_EVENT_PREPARE:
					/* Pre-commit should have closed the open transaction */
					elog(ERROR, "missed cleaning up connection during pre-commit");
					break;
				case XACT_EVENT_PARALLEL_ABORT:
				case XACT_EVENT_ABORT:

					/*
					 * Don't try to clean up the connection if we're already
					 * in error recursion trouble.
					 */
					if (in_error_recursion_trouble())
						entry->changing_xact_state = true;

					/*
					 * If connection is already unsalvageable, don't touch it
					 * further.
					 */
					if (entry->changing_xact_state)
						break;

					/*
					 * Mark this connection as in the process of changing
					 * transaction state.
					 */
					entry->changing_xact_state = true;

					/* Assume we might have lost track of prepared statements */
					entry->have_error = true;

					/*
					 * If a command has been submitted to the remote server by
					 * using an asynchronous execution function, the command
					 * might not have yet completed.  Check to see if a
					 * command is still being processed by the remote server,
					 * and if so, request cancellation of the command.
					 */
					if (PQtransactionStatus(entry->conn) == PQTRANS_ACTIVE &&
						!pgfdw_cancel_query(entry->conn))
					{
						/* Unable to cancel running query. */
						abort_cleanup_failure = true;
					}
					else if (!pgfdw_exec_cleanup_query(entry->conn,
													   "ABORT TRANSACTION",
													   false))
					{
						/* Unable to abort remote transaction. */
						abort_cleanup_failure = true;
					}
					else if (entry->have_prep_stmt && entry->have_error &&
							 !pgfdw_exec_cleanup_query(entry->conn,
													   "DEALLOCATE ALL",
													   true))
					{
						/* Trouble clearing prepared statements. */
						abort_cleanup_failure = true;
					}
					else
					{
						entry->have_prep_stmt = false;
						entry->have_error = false;
					}

					/* Disarm changing_xact_state if it all worked. */
					entry->changing_xact_state = abort_cleanup_failure;
					break;
			}
		}

		/* Reset state to show we're out of a transaction */
		entry->xact_depth = 0;

		/*
		 * If the connection isn't in a good idle state, discard it to
		 * recover. Next GetConnection will open a new connection.
		 */
		if (PQstatus(entry->conn) != CONNECTION_OK ||
			PQtransactionStatus(entry->conn) != PQTRANS_IDLE ||
			entry->changing_xact_state)
		{
			elog(DEBUG3, "discarding connection %p", entry->conn);
			disconnect_pg_server(entry);
		}
	}

	/*
	 * Regardless of the event type, we can now mark ourselves as out of the
	 * transaction.  (Note: if we are here during PRE_COMMIT or PRE_PREPARE,
	 * this saves a useless scan of the hashtable during COMMIT or PREPARE.)
	 */
	xact_got_connection = false;

	/* Also reset cursor numbering for next transaction */
	cursor_number = 0;
}

/*
 * pgfdw_subxact_callback --- cleanup at subtransaction end.
 */
static void
pgfdw_subxact_callback(SubXactEvent event, SubTransactionId mySubid,
					   SubTransactionId parentSubid, void *arg)
{
	HASH_SEQ_STATUS scan;
	ConnCacheEntry *entry;
	int			curlevel;

	/* Nothing to do at subxact start, nor after commit. */
	if (!(event == SUBXACT_EVENT_PRE_COMMIT_SUB ||
		  event == SUBXACT_EVENT_ABORT_SUB))
		return;

	/* Quick exit if no connections were touched in this transaction. */
	if (!xact_got_connection)
		return;

	/*
	 * Scan all connection cache entries to find open remote subtransactions
	 * of the current level, and close them.
	 */
	curlevel = GetCurrentTransactionNestLevel();
	hash_seq_init(&scan, ConnectionHash);
	while ((entry = (ConnCacheEntry *) hash_seq_search(&scan)))
	{
		char		sql[100];

		/*
		 * We only care about connections with open remote subtransactions of
		 * the current level.
		 */
		if (entry->conn == NULL || entry->xact_depth < curlevel)
			continue;

		if (entry->xact_depth > curlevel)
			elog(ERROR, "missed cleaning up remote subtransaction at level %d",
				 entry->xact_depth);

		if (event == SUBXACT_EVENT_PRE_COMMIT_SUB)
		{
			/*
			 * If abort cleanup previously failed for this connection, we
			 * can't issue any more commands against it.
			 */
			pgfdw_reject_incomplete_xact_state_change(entry);

			/* Commit all remote subtransactions during pre-commit */
			snprintf(sql, sizeof(sql), "RELEASE SAVEPOINT s%d", curlevel);
			entry->changing_xact_state = true;
			do_sql_command(entry->conn, sql);
			entry->changing_xact_state = false;
		}
		else if (in_error_recursion_trouble())
		{
			/*
			 * Don't try to clean up the connection if we're already in error
			 * recursion trouble.
			 */
			entry->changing_xact_state = true;
		}
		else if (!entry->changing_xact_state)
		{
			bool		abort_cleanup_failure = false;

			/* Remember that abort cleanup is in progress. */
			entry->changing_xact_state = true;

			/* Assume we might have lost track of prepared statements */
			entry->have_error = true;

			/*
			 * If a command has been submitted to the remote server by using
			 * an asynchronous execution function, the command might not have
			 * yet completed.  Check to see if a command is still being
			 * processed by the remote server, and if so, request cancellation
			 * of the command.
			 */
			if (PQtransactionStatus(entry->conn) == PQTRANS_ACTIVE &&
				!pgfdw_cancel_query(entry->conn))
				abort_cleanup_failure = true;
			else
			{
				/* Rollback all remote subtransactions during abort */
				snprintf(sql, sizeof(sql),
						 "ROLLBACK TO SAVEPOINT s%d; RELEASE SAVEPOINT s%d",
						 curlevel, curlevel);
				if (!pgfdw_exec_cleanup_query(entry->conn, sql, false))
					abort_cleanup_failure = true;
			}

			/* Disarm changing_xact_state if it all worked. */
			entry->changing_xact_state = abort_cleanup_failure;
		}

		/* OK, we're outta that level of subtransaction */
		entry->xact_depth--;
	}
}

/*
 * Connection invalidation callback function
 *
 * After a change to a pg_foreign_server or pg_user_mapping catalog entry,
 * mark connections depending on that entry as needing to be remade.
 * We can't immediately destroy them, since they might be in the midst of
 * a transaction, but we'll remake them at the next opportunity.
 *
 * Although most cache invalidation callbacks blow away all the related stuff
 * regardless of the given hashvalue, connections are expensive enough that
 * it's worth trying to avoid that.
 *
 * NB: We could avoid unnecessary disconnection more strictly by examining
 * individual option values, but it seems too much effort for the gain.
 */
static void
pgfdw_inval_callback(Datum arg, int cacheid, uint32 hashvalue)
{
	HASH_SEQ_STATUS scan;
	ConnCacheEntry *entry;

	Assert(cacheid == FOREIGNSERVEROID || cacheid == USERMAPPINGOID);

	/* ConnectionHash must exist already, if we're registered */
	hash_seq_init(&scan, ConnectionHash);
	while ((entry = (ConnCacheEntry *) hash_seq_search(&scan)))
	{
		/* Ignore invalid entries */
		if (entry->conn == NULL)
			continue;

		/* hashvalue == 0 means a cache reset, must clear all state */
		if (hashvalue == 0 ||
			(cacheid == FOREIGNSERVEROID &&
			 entry->server_hashvalue == hashvalue) ||
			(cacheid == USERMAPPINGOID &&
			 entry->mapping_hashvalue == hashvalue))
			entry->invalidated = true;
	}
}

/*
 * Raise an error if the given connection cache entry is marked as being
 * in the middle of an xact state change.  This should be called at which no
 * such change is expected to be in progress; if one is found to be in
 * progress, it means that we aborted in the middle of a previous state change
 * and now don't know what the remote transaction state actually is.
 * Such connections can't safely be further used.  Re-establishing the
 * connection would change the snapshot and roll back any writes already
 * performed, so that's not an option, either. Thus, we must abort.
 */
static void
pgfdw_reject_incomplete_xact_state_change(ConnCacheEntry *entry)
{
	HeapTuple	tup;
	Form_pg_user_mapping umform;
	ForeignServer *server;

	/* nothing to do for inactive entries and entries of sane state */
	if (entry->conn == NULL || !entry->changing_xact_state)
		return;

	/* make sure this entry is inactive */
	disconnect_pg_server(entry);

	/* find server name to be shown in the message below */
	tup = SearchSysCache1(USERMAPPINGOID,
						  ObjectIdGetDatum(entry->key));
	if (!HeapTupleIsValid(tup))
		elog(ERROR, "cache lookup failed for user mapping %u", entry->key);
	umform = (Form_pg_user_mapping) GETSTRUCT(tup);
	server = GetForeignServer(umform->umserver);
	ReleaseSysCache(tup);

	ereport(ERROR,
			(errcode(ERRCODE_CONNECTION_EXCEPTION),
			 errmsg("connection to server \"%s\" was lost",
					server->servername)));
}

/*
 * Cancel the currently-in-progress query (whose query text we do not have)
 * and ignore the result.  Returns true if we successfully cancel the query
 * and discard any pending result, and false if not.
 */
static bool
pgfdw_cancel_query(PGconn *conn)
{
	PGcancel   *cancel;
	char		errbuf[256];
	PGresult   *result = NULL;
	TimestampTz endtime;

	/*
	 * If it takes too long to cancel the query and discard the result, assume
	 * the connection is dead.
	 */
	endtime = TimestampTzPlusMilliseconds(GetCurrentTimestamp(), 30000);

	/*
	 * Issue cancel request.  Unfortunately, there's no good way to limit the
	 * amount of time that we might block inside PQgetCancel().
	 */
	if ((cancel = PQgetCancel(conn)))
	{
		if (!PQcancel(cancel, errbuf, sizeof(errbuf)))
		{
			ereport(WARNING,
					(errcode(ERRCODE_CONNECTION_FAILURE),
					 errmsg("could not send cancel request: %s",
							errbuf)));
			PQfreeCancel(cancel);
			return false;
		}
		PQfreeCancel(cancel);
	}

	/* Get and discard the result of the query. */
	if (pgfdw_get_cleanup_result(conn, endtime, &result))
		return false;
	PQclear(result);

	return true;
}

/*
 * Submit a query during (sub)abort cleanup and wait up to 30 seconds for the
 * result.  If the query is executed without error, the return value is true.
 * If the query is executed successfully but returns an error, the return
 * value is true if and only if ignore_errors is set.  If the query can't be
 * sent or times out, the return value is false.
 */
static bool
pgfdw_exec_cleanup_query(PGconn *conn, const char *query, bool ignore_errors)
{
	PGresult   *result = NULL;
	TimestampTz endtime;

	/*
	 * If it takes too long to execute a cleanup query, assume the connection
	 * is dead.  It's fairly likely that this is why we aborted in the first
	 * place (e.g. statement timeout, user cancel), so the timeout shouldn't
	 * be too long.
	 */
	endtime = TimestampTzPlusMilliseconds(GetCurrentTimestamp(), 30000);

	/*
	 * Submit a query.  Since we don't use non-blocking mode, this also can
	 * block.  But its risk is relatively small, so we ignore that for now.
	 */
	if (!PQsendQuery(conn, query))
	{
		pgfdw_report_error(WARNING, NULL, conn, false, query);
		return false;
	}

	/* Get the result of the query. */
	if (pgfdw_get_cleanup_result(conn, endtime, &result))
		return false;

	/* Issue a warning if not successful. */
	if (PQresultStatus(result) != PGRES_COMMAND_OK)
	{
		pgfdw_report_error(WARNING, result, conn, true, query);
		return ignore_errors;
	}
	PQclear(result);

	return true;
}

/*
 * Get, during abort cleanup, the result of a query that is in progress.  This
 * might be a query that is being interrupted by transaction abort, or it might
 * be a query that was initiated as part of transaction abort to get the remote
 * side back to the appropriate state.
 *
 * It's not a huge problem if we throw an ERROR here, but if we get into error
 * recursion trouble, we'll end up slamming the connection shut, which will
 * necessitate failing the entire toplevel transaction even if subtransactions
 * were used.  Try to use WARNING where we can.
 *
 * endtime is the time at which we should give up and assume the remote
 * side is dead.  Returns true if the timeout expired, otherwise false.
 * Sets *result except in case of a timeout.
 */
static bool
pgfdw_get_cleanup_result(PGconn *conn, TimestampTz endtime, PGresult **result)
{
	volatile bool timed_out = false;
	PGresult   *volatile last_res = NULL;

	/* In what follows, do not leak any PGresults on an error. */
	PG_TRY();
	{
		for (;;)
		{
			PGresult   *res;

			while (PQisBusy(conn))
			{
				int			wc;
				TimestampTz now = GetCurrentTimestamp();
				long		secs;
				int			microsecs;
				long		cur_timeout;

				/* If timeout has expired, give up, else get sleep time. */
				if (now >= endtime)
				{
					timed_out = true;
					goto exit;
				}
				TimestampDifference(now, endtime, &secs, &microsecs);

				/* To protect against clock skew, limit sleep to one minute. */
				cur_timeout = Min(60000, secs * USECS_PER_SEC + microsecs);

				/* Sleep until there's something to do */
<<<<<<< HEAD
				wc = WaitLatchOrSocket(&MyProc->procLatch,
							  WL_LATCH_SET | WL_SOCKET_READABLE | WL_TIMEOUT,
									   PQsocket(conn),
									   cur_timeout);
				ResetLatch(&MyProc->procLatch);
=======
				wc = WaitLatchOrSocket(MyLatch,
									   WL_LATCH_SET | WL_SOCKET_READABLE |
									   WL_TIMEOUT | WL_EXIT_ON_PM_DEATH,
									   PQsocket(conn),
									   cur_timeout, PG_WAIT_EXTENSION);
				ResetLatch(MyLatch);
>>>>>>> 9e1c9f95

				CHECK_FOR_INTERRUPTS();

				/* Data available in socket? */
				if (wc & WL_SOCKET_READABLE)
				{
					if (!PQconsumeInput(conn))
					{
						/* connection trouble; treat the same as a timeout */
						timed_out = true;
						goto exit;
					}
				}
			}

			res = PQgetResult(conn);
			if (res == NULL)
				break;			/* query is complete */

			PQclear(last_res);
			last_res = res;
		}
exit:	;
	}
	PG_CATCH();
	{
		PQclear(last_res);
		PG_RE_THROW();
	}
	PG_END_TRY();

	if (timed_out)
		PQclear(last_res);
	else
		*result = last_res;
	return timed_out;
}<|MERGE_RESOLUTION|>--- conflicted
+++ resolved
@@ -15,25 +15,16 @@
 #include "postgres_fdw.h"
 
 #include "access/htup_details.h"
-<<<<<<< HEAD
-#include "catalog/pg_user_mapping.h"
-=======
->>>>>>> 9e1c9f95
 #include "access/xact.h"
 #include "catalog/pg_user_mapping.h"
 #include "mb/pg_wchar.h"
 #include "miscadmin.h"
 #include "pgstat.h"
 #include "storage/latch.h"
-#include "storage/proc.h"
 #include "utils/hsearch.h"
 #include "utils/inval.h"
 #include "utils/memutils.h"
 #include "utils/syscache.h"
-<<<<<<< HEAD
-#include "utils/timestamp.h"
-=======
->>>>>>> 9e1c9f95
 
 
 /*
@@ -84,38 +75,22 @@
 /* prototypes of private functions */
 static PGconn *connect_pg_server(ForeignServer *server, UserMapping *user);
 static void disconnect_pg_server(ConnCacheEntry *entry);
-<<<<<<< HEAD
-static void check_conn_params(const char **keywords, const char **values);
-=======
 static void check_conn_params(const char **keywords, const char **values, UserMapping *user);
->>>>>>> 9e1c9f95
 static void configure_remote_session(PGconn *conn);
 static void do_sql_command(PGconn *conn, const char *sql);
 static void begin_remote_xact(ConnCacheEntry *entry);
 static void pgfdw_xact_callback(XactEvent event, void *arg);
 static void pgfdw_subxact_callback(SubXactEvent event,
-<<<<<<< HEAD
-					   SubTransactionId mySubid,
-					   SubTransactionId parentSubid,
-					   void *arg);
-=======
 								   SubTransactionId mySubid,
 								   SubTransactionId parentSubid,
 								   void *arg);
->>>>>>> 9e1c9f95
 static void pgfdw_inval_callback(Datum arg, int cacheid, uint32 hashvalue);
 static void pgfdw_reject_incomplete_xact_state_change(ConnCacheEntry *entry);
 static bool pgfdw_cancel_query(PGconn *conn);
 static bool pgfdw_exec_cleanup_query(PGconn *conn, const char *query,
-<<<<<<< HEAD
-						 bool ignore_errors);
-static bool pgfdw_get_cleanup_result(PGconn *conn, TimestampTz endtime,
-						 PGresult **result);
-=======
 									 bool ignore_errors);
 static bool pgfdw_get_cleanup_result(PGconn *conn, TimestampTz endtime,
 									 PGresult **result);
->>>>>>> 9e1c9f95
 
 
 /*
@@ -219,12 +194,8 @@
 			GetSysCacheHashValue1(FOREIGNSERVEROID,
 								  ObjectIdGetDatum(server->serverid));
 		entry->mapping_hashvalue =
-<<<<<<< HEAD
-			GetSysCacheHashValue1(USERMAPPINGOID, ObjectIdGetDatum(user->umid));
-=======
 			GetSysCacheHashValue1(USERMAPPINGOID,
 								  ObjectIdGetDatum(user->umid));
->>>>>>> 9e1c9f95
 
 		/* Now try to make the connection */
 		entry->conn = connect_pg_server(server, user);
@@ -574,20 +545,12 @@
 				int			wc;
 
 				/* Sleep until there's something to do */
-<<<<<<< HEAD
-				wc = WaitLatchOrSocket(&MyProc->procLatch,
-									   WL_LATCH_SET | WL_SOCKET_READABLE,
-									   PQsocket(conn),
-									   -1L);
-				ResetLatch(&MyProc->procLatch);
-=======
 				wc = WaitLatchOrSocket(MyLatch,
 									   WL_LATCH_SET | WL_SOCKET_READABLE |
 									   WL_EXIT_ON_PM_DEATH,
 									   PQsocket(conn),
 									   -1L, PG_WAIT_EXTENSION);
 				ResetLatch(MyLatch);
->>>>>>> 9e1c9f95
 
 				CHECK_FOR_INTERRUPTS();
 
@@ -665,11 +628,7 @@
 				(errcode(sqlstate),
 				 message_primary ? errmsg_internal("%s", message_primary) :
 				 errmsg("could not obtain message string for remote error"),
-<<<<<<< HEAD
-			   message_detail ? errdetail_internal("%s", message_detail) : 0,
-=======
 				 message_detail ? errdetail_internal("%s", message_detail) : 0,
->>>>>>> 9e1c9f95
 				 message_hint ? errhint("%s", message_hint) : 0,
 				 message_context ? errcontext("%s", message_context) : 0,
 				 sql ? errcontext("remote SQL command: %s", sql) : 0));
@@ -1188,20 +1147,12 @@
 				cur_timeout = Min(60000, secs * USECS_PER_SEC + microsecs);
 
 				/* Sleep until there's something to do */
-<<<<<<< HEAD
-				wc = WaitLatchOrSocket(&MyProc->procLatch,
-							  WL_LATCH_SET | WL_SOCKET_READABLE | WL_TIMEOUT,
-									   PQsocket(conn),
-									   cur_timeout);
-				ResetLatch(&MyProc->procLatch);
-=======
 				wc = WaitLatchOrSocket(MyLatch,
 									   WL_LATCH_SET | WL_SOCKET_READABLE |
 									   WL_TIMEOUT | WL_EXIT_ON_PM_DEATH,
 									   PQsocket(conn),
 									   cur_timeout, PG_WAIT_EXTENSION);
 				ResetLatch(MyLatch);
->>>>>>> 9e1c9f95
 
 				CHECK_FOR_INTERRUPTS();
 
