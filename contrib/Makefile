--- conflicted
+++ resolved
@@ -12,11 +12,7 @@
 # GPDB.
 
 SUBDIRS = \
-<<<<<<< HEAD
-=======
-		adminpack	\
 		amcheck		\
->>>>>>> 9e1c9f95
 		auth_delay	\
 		auto_explain	\
 		bloom		\
