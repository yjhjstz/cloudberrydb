--
--  Test citext datatype
--
CREATE EXTENSION citext;
-- Test the operators and indexing functions
-- Test = and <>.
SELECT 'a'::citext = 'a'::citext AS t;
 t 
---
 t
(1 row)

SELECT 'a'::citext = 'A'::citext AS t;
 t 
---
 t
(1 row)

SELECT 'a'::citext = 'A'::text AS f;        -- text wins the discussion
 f 
---
 f
(1 row)

SELECT 'a'::citext = 'b'::citext AS f;
 f 
---
 f
(1 row)

SELECT 'a'::citext = 'ab'::citext AS f;
 f 
---
 f
(1 row)

SELECT 'a'::citext <> 'ab'::citext AS t;
 t 
---
 t
(1 row)

-- Multibyte sanity tests. Uncomment to run.
-- SELECT 'À'::citext =  'À'::citext AS t;
-- SELECT 'À'::citext =  'à'::citext AS t;
-- SELECT 'À'::text   =  'à'::text   AS f; -- text wins.
-- SELECT 'À'::citext <> 'B'::citext AS t;
-- Test combining characters making up canonically equivalent strings.
-- SELECT 'Ä'::text   <> 'Ä'::text   AS t;
-- SELECT 'Ä'::citext <> 'Ä'::citext AS t;
-- Test the Turkish dotted I. The lowercase is a single byte while the
-- uppercase is multibyte. This is why the comparison code can't be optimized
-- to compare string lengths.
-- SELECT 'i'::citext = 'İ'::citext AS t;
-- Regression.
-- SELECT 'láska'::citext <> 'laská'::citext AS t;
-- SELECT 'Ask Bjørn Hansen'::citext = 'Ask Bjørn Hansen'::citext AS t;
-- SELECT 'Ask Bjørn Hansen'::citext = 'ASK BJØRN HANSEN'::citext AS t;
-- SELECT 'Ask Bjørn Hansen'::citext <> 'Ask Bjorn Hansen'::citext AS t;
-- SELECT 'Ask Bjørn Hansen'::citext <> 'ASK BJORN HANSEN'::citext AS t;
-- SELECT citext_cmp('Ask Bjørn Hansen'::citext, 'Ask Bjørn Hansen'::citext) AS zero;
-- SELECT citext_cmp('Ask Bjørn Hansen'::citext, 'ask bjørn hansen'::citext) AS zero;
-- SELECT citext_cmp('Ask Bjørn Hansen'::citext, 'ASK BJØRN HANSEN'::citext) AS zero;
-- SELECT citext_cmp('Ask Bjørn Hansen'::citext, 'Ask Bjorn Hansen'::citext) AS positive;
-- SELECT citext_cmp('Ask Bjorn Hansen'::citext, 'Ask Bjørn Hansen'::citext) AS negative;
-- Test > and >=
SELECT 'B'::citext > 'a'::citext AS t;
 t 
---
 t
(1 row)

SELECT 'b'::citext >  'A'::citext AS t;
 t 
---
 t
(1 row)

SELECT 'B'::citext >  'b'::citext AS f;
 f 
---
 f
(1 row)

SELECT 'B'::citext >= 'b'::citext AS t;
 t 
---
 t
(1 row)

-- Test < and <=
SELECT 'a'::citext <  'B'::citext AS t;
 t 
---
 t
(1 row)

SELECT 'a'::citext <= 'B'::citext AS t;
 t 
---
 t
(1 row)

-- Test implicit casting. citext casts to text, but not vice-versa.
SELECT 'a'::citext = 'a'::text   AS t;
 t 
---
 t
(1 row)

SELECT 'A'::text  <> 'a'::citext AS t;
 t 
---
 t
(1 row)

SELECT 'B'::citext <  'a'::text AS t;  -- text wins.
 t 
---
 t
(1 row)

SELECT 'B'::citext <= 'a'::text AS t;  -- text wins.
 t 
---
 t
(1 row)

SELECT 'a'::citext >  'B'::text AS t;  -- text wins.
 t 
---
 t
(1 row)

SELECT 'a'::citext >= 'B'::text AS t;  -- text wins.
 t 
---
 t
(1 row)

-- Test implicit casting. citext casts to varchar, but not vice-versa.
SELECT 'a'::citext = 'a'::varchar   AS t;
 t 
---
 t
(1 row)

SELECT 'A'::varchar  <> 'a'::citext AS t;
 t 
---
 t
(1 row)

SELECT 'B'::citext <  'a'::varchar AS t;  -- varchar wins.
 t 
---
 t
(1 row)

SELECT 'B'::citext <= 'a'::varchar AS t;  -- varchar wins.
 t 
---
 t
(1 row)

SELECT 'a'::citext >  'B'::varchar AS t;  -- varchar wins.
 t 
---
 t
(1 row)

SELECT 'a'::citext >= 'B'::varchar AS t;  -- varchar wins.
 t 
---
 t
(1 row)

-- A couple of longer examlpes to ensure that we don't get any issues with bad
-- conversions to char[] in the c code. Yes, I did do this.
SELECT 'aardvark'::citext = 'aardvark'::citext AS t;
 t 
---
 t
(1 row)

SELECT 'aardvark'::citext = 'aardVark'::citext AS t;
 t 
---
 t
(1 row)

-- Check the citext_cmp() function explicitly.
SELECT citext_cmp('aardvark'::citext, 'aardvark'::citext) AS zero;
 zero 
------
    0
(1 row)

SELECT citext_cmp('aardvark'::citext, 'aardVark'::citext) AS zero;
 zero 
------
    0
(1 row)

SELECT citext_cmp('AARDVARK'::citext, 'AARDVARK'::citext) AS zero;
 zero 
------
    0
(1 row)

SELECT citext_cmp('B'::citext, 'a'::citext) > 0 AS true;
 true 
------
 t
(1 row)

-- Do some tests using a table and index.
CREATE TEMP TABLE try (
<<<<<<< HEAD
   a text,
   name citext,
   UNIQUE (a, name)
) DISTRIBUTED BY (a);
NOTICE:  CREATE TABLE / UNIQUE will create implicit index "try_a_key" for table "try"
INSERT INTO try (a, name)
VALUES ('a', 'a'), ('a','ab'), ('â','â'), ('aba','aba'), ('b','b'), ('ba','ba'), ('bab','bab'), ('AZ','AZ');
=======
   name citext PRIMARY KEY
);
INSERT INTO try (name)
VALUES ('a'), ('ab'), ('â'), ('aba'), ('b'), ('ba'), ('bab'), ('AZ');
>>>>>>> e472b921
SELECT name, 'a' = name AS eq_a   FROM try WHERE name <> 'â';
 name | eq_a 
------+------
 a    | t
 ab   | f
 aba  | f
 b    | f
 ba   | f
 bab  | f
 AZ   | f
(7 rows)

SELECT name, 'a' = name AS t      FROM try where name = 'a';
 name | t 
------+---
 a    | t
(1 row)

SELECT name, 'A' = name AS "eq_A" FROM try WHERE name <> 'â';
 name | eq_A 
------+------
 a    | t
 ab   | f
 aba  | f
 b    | f
 ba   | f
 bab  | f
 AZ   | f
(7 rows)

SELECT name, 'A' = name AS t      FROM try where name = 'A';
 name | t 
------+---
 a    | t
(1 row)

SELECT name, 'A' = name AS t      FROM try where name = 'A';
 name | t 
------+---
 a    | t
(1 row)

-- expected failures on duplicate key
INSERT INTO try (a,name) VALUES ('a','a');
ERROR:  duplicate key value violates unique constraint "try_a_key"
DETAIL:  Key (a, name)=(a, a) already exists.
INSERT INTO try (a,name) VALUES ('a','A');
ERROR:  duplicate key value violates unique constraint "try_a_key"
DETAIL:  Key (a, name)=(a, A) already exists.
INSERT INTO try (a,name) VALUES ('a','aB');
ERROR:  duplicate key value violates unique constraint "try_a_key"
DETAIL:  Key (a, name)=(a, aB) already exists.
-- Make sure that citext_smaller() and citext_lager() work properly.
SELECT citext_smaller( 'aa'::citext, 'ab'::citext ) = 'aa' AS t;
 t 
---
 t
(1 row)

SELECT citext_smaller( 'AAAA'::citext, 'bbbb'::citext ) = 'AAAA' AS t;
 t 
---
 t
(1 row)

SELECT citext_smaller( 'aardvark'::citext, 'Aaba'::citext ) = 'Aaba' AS t;
 t 
---
 t
(1 row)

SELECT citext_smaller( 'aardvark'::citext, 'AARDVARK'::citext ) = 'AARDVARK' AS t;
 t 
---
 t
(1 row)

SELECT citext_larger( 'aa'::citext, 'ab'::citext ) = 'ab' AS t;
 t 
---
 t
(1 row)

SELECT citext_larger( 'AAAA'::citext, 'bbbb'::citext ) = 'bbbb' AS t;
 t 
---
 t
(1 row)

SELECT citext_larger( 'aardvark'::citext, 'Aaba'::citext ) = 'aardvark' AS t;
 t 
---
 t
(1 row)

-- Test aggregate functions and sort ordering
CREATE TEMP TABLE srt (
   name CITEXT
);
NOTICE:  Table doesn't have 'DISTRIBUTED BY' clause, and no column type is suitable for a distribution key. Creating a NULL policy entry.
INSERT INTO srt (name)
VALUES ('aardvark'),
       ('AAA'),
       ('aba'),
       ('ABC'),
       ('abd');
-- Check the min() and max() aggregates, with and without index.
set enable_seqscan = off;
SELECT MIN(name) AS "AAA" FROM srt;
 AAA 
-----
 AAA
(1 row)

SELECT MAX(name) AS abd FROM srt;
 abd 
-----
 abd
(1 row)

reset enable_seqscan;
set enable_indexscan = off;
SELECT MIN(name) AS "AAA" FROM srt;
 AAA 
-----
 AAA
(1 row)

SELECT MAX(name) AS abd FROM srt;
 abd 
-----
 abd
(1 row)

reset enable_indexscan;
-- Check sorting likewise
set enable_seqscan = off;
SELECT name FROM srt ORDER BY name;
   name   
----------
 AAA
 aardvark
 aba
 ABC
 abd
(5 rows)

reset enable_seqscan;
set enable_indexscan = off;
SELECT name FROM srt ORDER BY name;
   name   
----------
 AAA
 aardvark
 aba
 ABC
 abd
(5 rows)

reset enable_indexscan;
-- Test assignment casts.
SELECT LOWER(name) as aaa FROM srt WHERE name = 'AAA'::text;
 aaa 
-----
 aaa
(1 row)

SELECT LOWER(name) as aaa FROM srt WHERE name = 'AAA'::varchar;
 aaa 
-----
 aaa
(1 row)

SELECT LOWER(name) as aaa FROM srt WHERE name = 'AAA'::bpchar;
 aaa 
-----
 aaa
(1 row)

SELECT LOWER(name) as aaa FROM srt WHERE name = 'AAA';
 aaa 
-----
 aaa
(1 row)

SELECT LOWER(name) as aaa FROM srt WHERE name = 'AAA'::citext;
 aaa 
-----
 aaa
(1 row)

-- LIKE should be case-insensitive
SELECT name FROM srt WHERE name     LIKE '%a%' ORDER BY name;
   name   
----------
 AAA
 aardvark
 aba
 ABC
 abd
(5 rows)

SELECT name FROM srt WHERE name NOT LIKE '%b%' ORDER BY name;
   name   
----------
 AAA
 aardvark
(2 rows)

SELECT name FROM srt WHERE name     LIKE '%A%' ORDER BY name;
   name   
----------
 AAA
 aardvark
 aba
 ABC
 abd
(5 rows)

SELECT name FROM srt WHERE name NOT LIKE '%B%' ORDER BY name;
   name   
----------
 AAA
 aardvark
(2 rows)

-- ~~ should be case-insensitive
SELECT name FROM srt WHERE name ~~  '%a%' ORDER BY name;
   name   
----------
 AAA
 aardvark
 aba
 ABC
 abd
(5 rows)

SELECT name FROM srt WHERE name !~~ '%b%' ORDER BY name;
   name   
----------
 AAA
 aardvark
(2 rows)

SELECT name FROM srt WHERE name ~~  '%A%' ORDER BY name;
   name   
----------
 AAA
 aardvark
 aba
 ABC
 abd
(5 rows)

SELECT name FROM srt WHERE name !~~ '%B%' ORDER BY name;
   name   
----------
 AAA
 aardvark
(2 rows)

-- ~ should be case-insensitive
SELECT name FROM srt WHERE name ~  '^a' ORDER BY name;
   name   
----------
 AAA
 aardvark
 aba
 ABC
 abd
(5 rows)

SELECT name FROM srt WHERE name !~ 'a$' ORDER BY name;
   name   
----------
 aardvark
 ABC
 abd
(3 rows)

SELECT name FROM srt WHERE name ~  '^A' ORDER BY name;
   name   
----------
 AAA
 aardvark
 aba
 ABC
 abd
(5 rows)

SELECT name FROM srt WHERE name !~ 'A$' ORDER BY name;
   name   
----------
 aardvark
 ABC
 abd
(3 rows)

-- SIMILAR TO should be case-insensitive.
SELECT name FROM srt WHERE name SIMILAR TO '%a.*';
 name 
------
 AAA
 aba
(2 rows)

SELECT name FROM srt WHERE name SIMILAR TO '%A.*';
 name 
------
 AAA
 aba
(2 rows)

-- Explicit casts.
SELECT true::citext = 'true' AS t;
 t 
---
 t
(1 row)

SELECT 'true'::citext::boolean = true AS t;
 t 
---
 t
(1 row)

SELECT 4::citext = '4' AS t;
 t 
---
 t
(1 row)

SELECT 4::int4::citext = '4' AS t;
 t 
---
 t
(1 row)

SELECT '4'::citext::int4 = 4 AS t;
 t 
---
 t
(1 row)

SELECT 4::integer::citext = '4' AS t;
 t 
---
 t
(1 row)

SELECT '4'::citext::integer = 4 AS t;
 t 
---
 t
(1 row)

SELECT 4::int8::citext = '4' AS t;
 t 
---
 t
(1 row)

SELECT '4'::citext::int8 = 4 AS t;
 t 
---
 t
(1 row)

SELECT 4::bigint::citext = '4' AS t;
 t 
---
 t
(1 row)

SELECT '4'::citext::bigint = 4 AS t;
 t 
---
 t
(1 row)

SELECT 4::int2::citext = '4' AS t;
 t 
---
 t
(1 row)

SELECT '4'::citext::int2 = 4 AS t;
 t 
---
 t
(1 row)

SELECT 4::smallint::citext = '4' AS t;
 t 
---
 t
(1 row)

SELECT '4'::citext::smallint = 4 AS t;
 t 
---
 t
(1 row)

SELECT 4.0::numeric = '4.0' AS t;
 t 
---
 t
(1 row)

SELECT '4.0'::citext::numeric = 4.0 AS t;
 t 
---
 t
(1 row)

SELECT 4.0::decimal = '4.0' AS t;
 t 
---
 t
(1 row)

SELECT '4.0'::citext::decimal = 4.0 AS t;
 t 
---
 t
(1 row)

SELECT 4.0::real = '4.0' AS t;
 t 
---
 t
(1 row)

SELECT '4.0'::citext::real = 4.0 AS t;
 t 
---
 t
(1 row)

SELECT 4.0::float4 = '4.0' AS t;
 t 
---
 t
(1 row)

SELECT '4.0'::citext::float4 = 4.0 AS t;
 t 
---
 t
(1 row)

SELECT 4.0::double precision = '4.0' AS t;
 t 
---
 t
(1 row)

SELECT '4.0'::citext::double precision = 4.0 AS t;
 t 
---
 t
(1 row)

SELECT 4.0::float8 = '4.0' AS t;
 t 
---
 t
(1 row)

SELECT '4.0'::citext::float8 = 4.0 AS t;
 t 
---
 t
(1 row)

SELECT 'foo'::name::citext = 'foo' AS t;
 t 
---
 t
(1 row)

SELECT 'foo'::citext::name = 'foo'::name AS t;
 t 
---
 t
(1 row)

SELECT 'f'::char::citext = 'f' AS t;
 t 
---
 t
(1 row)

SELECT 'f'::citext::char = 'f'::char AS t;
 t 
---
 t
(1 row)

SELECT 'f'::"char"::citext = 'f' AS t;
 t 
---
 t
(1 row)

SELECT 'f'::citext::"char" = 'f'::"char" AS t;
 t 
---
 t
(1 row)

SELECT '100'::money::citext = '$100.00' AS t;
 t 
---
 t
(1 row)

SELECT '100'::citext::money = '100'::money AS t;
 t 
---
 t
(1 row)

SELECT 'a'::char::citext = 'a' AS t;
 t 
---
 t
(1 row)

SELECT 'a'::citext::char = 'a'::char AS t;
 t 
---
 t
(1 row)

SELECT 'foo'::varchar::citext = 'foo' AS t;
 t 
---
 t
(1 row)

SELECT 'foo'::citext::varchar = 'foo'::varchar AS t;
 t 
---
 t
(1 row)

SELECT 'foo'::text::citext = 'foo' AS t;
 t 
---
 t
(1 row)

SELECT 'foo'::citext::text = 'foo'::text AS t;
 t 
---
 t
(1 row)

SELECT '192.168.100.128/25'::cidr::citext = '192.168.100.128/25' AS t;
 t 
---
 t
(1 row)

SELECT '192.168.100.128/25'::citext::cidr = '192.168.100.128/25'::cidr AS t;
 t 
---
 t
(1 row)

SELECT '192.168.100.128'::inet::citext = '192.168.100.128/32' AS t;
 t 
---
 t
(1 row)

SELECT '192.168.100.128'::citext::inet = '192.168.100.128'::inet AS t;
 t 
---
 t
(1 row)

SELECT '08:00:2b:01:02:03'::macaddr::citext = '08:00:2b:01:02:03' AS t;
 t 
---
 t
(1 row)

SELECT '08:00:2b:01:02:03'::citext::macaddr = '08:00:2b:01:02:03'::macaddr AS t;
 t 
---
 t
(1 row)

SELECT '1999-01-08 04:05:06'::timestamp::citext = '1999-01-08 04:05:06'::timestamp::text AS t;
 t 
---
 t
(1 row)

SELECT '1999-01-08 04:05:06'::citext::timestamp = '1999-01-08 04:05:06'::timestamp AS t;
 t 
---
 t
(1 row)

SELECT '1999-01-08 04:05:06'::timestamptz::citext = '1999-01-08 04:05:06'::timestamptz::text AS t;
 t 
---
 t
(1 row)

SELECT '1999-01-08 04:05:06'::citext::timestamptz = '1999-01-08 04:05:06'::timestamptz AS t;
 t 
---
 t
(1 row)

SELECT '1 hour'::interval::citext = '1 hour'::interval::text AS t;
 t 
---
 t
(1 row)

SELECT '1 hour'::citext::interval = '1 hour'::interval AS t;
 t 
---
 t
(1 row)

SELECT '1999-01-08'::date::citext = '1999-01-08'::date::text AS t;
 t 
---
 t
(1 row)

SELECT '1999-01-08'::citext::date = '1999-01-08'::date AS t;
 t 
---
 t
(1 row)

SELECT '04:05:06'::time::citext = '04:05:06' AS t;
 t 
---
 t
(1 row)

SELECT '04:05:06'::citext::time = '04:05:06'::time AS t;
 t 
---
 t
(1 row)

SELECT '04:05:06'::timetz::citext = '04:05:06'::timetz::text AS t;
 t 
---
 t
(1 row)

SELECT '04:05:06'::citext::timetz = '04:05:06'::timetz AS t;
 t 
---
 t
(1 row)

SELECT '( 1 , 1)'::point::citext = '(1,1)' AS t;
 t 
---
 t
(1 row)

SELECT '( 1 , 1)'::citext::point ~= '(1,1)'::point AS t;
 t 
---
 t
(1 row)

SELECT '( 1 , 1 ) , ( 2 , 2 )'::lseg::citext = '[(1,1),(2,2)]' AS t;
 t 
---
 t
(1 row)

SELECT '( 1 , 1 ) , ( 2 , 2 )'::citext::lseg = '[(1,1),(2,2)]'::lseg AS t;
 t 
---
 t
(1 row)

SELECT '( 0 , 0 ) , ( 1 , 1 )'::box::citext = '(0,0),(1,1)'::box::text AS t;
 t 
---
 t
(1 row)

SELECT '( 0 , 0 ) , ( 1 , 1 )'::citext::box ~= '(0,0),(1,1)'::text::box AS t;
 t 
---
 t
(1 row)

SELECT '((0,0),(1,1),(2,0))'::path::citext = '((0,0),(1,1),(2,0))' AS t;
 t 
---
 t
(1 row)

SELECT '((0,0),(1,1),(2,0))'::citext::path = '((0,0),(1,1),(2,0))'::path AS t;
 t 
---
 t
(1 row)

SELECT '((0,0),(1,1))'::polygon::citext = '((0,0),(1,1))' AS t;
 t 
---
 t
(1 row)

SELECT '((0,0),(1,1))'::citext::polygon ~= '((0,0),(1,1))'::polygon AS t;
 t 
---
 t
(1 row)

SELECT '((0,0),2)'::circle::citext = '((0,0),2)'::circle::text AS t;
 t 
---
 t
(1 row)

SELECT '((0,0),2)'::citext::circle ~= '((0,0),2)'::text::circle AS t;
 t 
---
 t
(1 row)

SELECT '101'::bit::citext = '101'::bit::text AS t;
 t 
---
 t
(1 row)

SELECT '101'::citext::bit = '101'::text::bit AS t;
 t 
---
 t
(1 row)

SELECT '101'::bit varying::citext = '101'::bit varying::text AS t;
 t 
---
 t
(1 row)

SELECT '101'::citext::bit varying = '101'::text::bit varying AS t;
 t 
---
 t
(1 row)

SELECT 'a fat cat'::tsvector::citext = '''a'' ''cat'' ''fat''' AS t;
 t 
---
 t
(1 row)

SELECT 'a fat cat'::citext::tsvector = 'a fat cat'::tsvector AS t;
 t 
---
 t
(1 row)

SELECT 'fat & rat'::tsquery::citext = '''fat'' & ''rat''' AS t;
 t 
---
 t
(1 row)

SELECT 'fat & rat'::citext::tsquery = 'fat & rat'::tsquery AS t;
 t 
---
 t
(1 row)

SELECT 'a0eebc99-9c0b-4ef8-bb6d-6bb9bd380a11'::uuid::citext = 'a0eebc99-9c0b-4ef8-bb6d-6bb9bd380a11' AS t;
 t 
---
 t
(1 row)

SELECT 'a0eebc99-9c0b-4ef8-bb6d-6bb9bd380a11'::citext::uuid = 'a0eebc99-9c0b-4ef8-bb6d-6bb9bd380a11'::uuid AS t;
 t 
---
 t
(1 row)

CREATE TYPE mood AS ENUM ('sad', 'ok', 'happy');
SELECT 'sad'::mood::citext = 'sad' AS t;
 t 
---
 t
(1 row)

SELECT 'sad'::citext::mood = 'sad'::mood AS t;
 t 
---
 t
(1 row)

-- Assignment casts.
CREATE TABLE caster (
    citext      citext,
    text        text,
    varchar     varchar,
    bpchar      bpchar,
    char        char,
    chr         "char",
    name        name,
    bytea       bytea,
    boolean     boolean,
    float4      float4,
    float8      float8,
    numeric     numeric,
    int8        int8,
    int4        int4,
    int2        int2,
    cidr        cidr,
    inet        inet,
    macaddr     macaddr,
    money       money,
    timestamp   timestamp,
    timestamptz timestamptz,
    interval    interval,
    date        date,
    time        time,
    timetz      timetz,
    point       point,
    lseg        lseg,
    box         box,
    path        path,
    polygon     polygon,
    circle      circle,
    bit         bit,
    bitv        bit varying,
    tsvector    tsvector,
    tsquery     tsquery,
    uuid        uuid
);
INSERT INTO caster (text)          VALUES ('foo'::citext);
INSERT INTO caster (citext)        VALUES ('foo'::text);
INSERT INTO caster (varchar)       VALUES ('foo'::text);
INSERT INTO caster (text)          VALUES ('foo'::varchar);
INSERT INTO caster (varchar)       VALUES ('foo'::citext);
INSERT INTO caster (citext)        VALUES ('foo'::varchar);
INSERT INTO caster (bpchar)        VALUES ('foo'::text);
INSERT INTO caster (text)          VALUES ('foo'::bpchar);
INSERT INTO caster (bpchar)        VALUES ('foo'::citext);
INSERT INTO caster (citext)        VALUES ('foo'::bpchar);
INSERT INTO caster (char)          VALUES ('f'::text);
INSERT INTO caster (text)          VALUES ('f'::char);
INSERT INTO caster (char)          VALUES ('f'::citext);
INSERT INTO caster (citext)        VALUES ('f'::char);
INSERT INTO caster (chr)           VALUES ('f'::text);
INSERT INTO caster (text)          VALUES ('f'::"char");
INSERT INTO caster (chr)           VALUES ('f'::citext);
INSERT INTO caster (citext)        VALUES ('f'::"char");
INSERT INTO caster (name)          VALUES ('foo'::text);
INSERT INTO caster (text)          VALUES ('foo'::name);
INSERT INTO caster (name)          VALUES ('foo'::citext);
INSERT INTO caster (citext)        VALUES ('foo'::name);
-- Cannot cast to bytea on assignment.
INSERT INTO caster (bytea)         VALUES ('foo'::text);
ERROR:  column "bytea" is of type bytea but expression is of type text
LINE 1: INSERT INTO caster (bytea)         VALUES ('foo'::text);
                                                   ^
HINT:  You will need to rewrite or cast the expression.
INSERT INTO caster (text)          VALUES ('foo'::bytea);
INSERT INTO caster (bytea)         VALUES ('foo'::citext);
ERROR:  column "bytea" is of type bytea but expression is of type citext
LINE 1: INSERT INTO caster (bytea)         VALUES ('foo'::citext);
                                                   ^
HINT:  You will need to rewrite or cast the expression.
INSERT INTO caster (citext)        VALUES ('foo'::bytea);
-- Cannot cast to boolean on assignment.
INSERT INTO caster (boolean)       VALUES ('t'::text);
ERROR:  column "boolean" is of type boolean but expression is of type text
LINE 1: INSERT INTO caster (boolean)       VALUES ('t'::text);
                                                   ^
HINT:  You will need to rewrite or cast the expression.
INSERT INTO caster (text)          VALUES ('t'::boolean);
INSERT INTO caster (boolean)       VALUES ('t'::citext);
ERROR:  column "boolean" is of type boolean but expression is of type citext
LINE 1: INSERT INTO caster (boolean)       VALUES ('t'::citext);
                                                   ^
HINT:  You will need to rewrite or cast the expression.
INSERT INTO caster (citext)        VALUES ('t'::boolean);
-- Cannot cast to float8 on assignment.
INSERT INTO caster (float8)        VALUES ('12.42'::text);
ERROR:  column "float8" is of type double precision but expression is of type text
LINE 1: INSERT INTO caster (float8)        VALUES ('12.42'::text);
                                                   ^
HINT:  You will need to rewrite or cast the expression.
INSERT INTO caster (text)          VALUES ('12.42'::float8);
INSERT INTO caster (float8)        VALUES ('12.42'::citext);
ERROR:  column "float8" is of type double precision but expression is of type citext
LINE 1: INSERT INTO caster (float8)        VALUES ('12.42'::citext);
                                                   ^
HINT:  You will need to rewrite or cast the expression.
INSERT INTO caster (citext)        VALUES ('12.42'::float8);
-- Cannot cast to float4 on assignment.
INSERT INTO caster (float4)        VALUES ('12.42'::text);
ERROR:  column "float4" is of type real but expression is of type text
LINE 1: INSERT INTO caster (float4)        VALUES ('12.42'::text);
                                                   ^
HINT:  You will need to rewrite or cast the expression.
INSERT INTO caster (text)          VALUES ('12.42'::float4);
INSERT INTO caster (float4)        VALUES ('12.42'::citext);
ERROR:  column "float4" is of type real but expression is of type citext
LINE 1: INSERT INTO caster (float4)        VALUES ('12.42'::citext);
                                                   ^
HINT:  You will need to rewrite or cast the expression.
INSERT INTO caster (citext)        VALUES ('12.42'::float4);
-- Cannot cast to numeric on assignment.
INSERT INTO caster (numeric)       VALUES ('12.42'::text);
ERROR:  column "numeric" is of type numeric but expression is of type text
LINE 1: INSERT INTO caster (numeric)       VALUES ('12.42'::text);
                                                   ^
HINT:  You will need to rewrite or cast the expression.
INSERT INTO caster (text)          VALUES ('12.42'::numeric);
INSERT INTO caster (numeric)       VALUES ('12.42'::citext);
ERROR:  column "numeric" is of type numeric but expression is of type citext
LINE 1: INSERT INTO caster (numeric)       VALUES ('12.42'::citext);
                                                   ^
HINT:  You will need to rewrite or cast the expression.
INSERT INTO caster (citext)        VALUES ('12.42'::numeric);
-- Cannot cast to int8 on assignment.
INSERT INTO caster (int8)          VALUES ('12'::text);
ERROR:  column "int8" is of type bigint but expression is of type text
LINE 1: INSERT INTO caster (int8)          VALUES ('12'::text);
                                                   ^
HINT:  You will need to rewrite or cast the expression.
INSERT INTO caster (text)          VALUES ('12'::int8);
INSERT INTO caster (int8)          VALUES ('12'::citext);
ERROR:  column "int8" is of type bigint but expression is of type citext
LINE 1: INSERT INTO caster (int8)          VALUES ('12'::citext);
                                                   ^
HINT:  You will need to rewrite or cast the expression.
INSERT INTO caster (citext)        VALUES ('12'::int8);
-- Cannot cast to int4 on assignment.
INSERT INTO caster (int4)          VALUES ('12'::text);
ERROR:  column "int4" is of type integer but expression is of type text
LINE 1: INSERT INTO caster (int4)          VALUES ('12'::text);
                                                   ^
HINT:  You will need to rewrite or cast the expression.
INSERT INTO caster (text)          VALUES ('12'::int4);
INSERT INTO caster (int4)          VALUES ('12'::citext);
ERROR:  column "int4" is of type integer but expression is of type citext
LINE 1: INSERT INTO caster (int4)          VALUES ('12'::citext);
                                                   ^
HINT:  You will need to rewrite or cast the expression.
INSERT INTO caster (citext)        VALUES ('12'::int4);
-- Cannot cast to int2 on assignment.
INSERT INTO caster (int2)          VALUES ('12'::text);
ERROR:  column "int2" is of type smallint but expression is of type text
LINE 1: INSERT INTO caster (int2)          VALUES ('12'::text);
                                                   ^
HINT:  You will need to rewrite or cast the expression.
INSERT INTO caster (text)          VALUES ('12'::int2);
INSERT INTO caster (int2)          VALUES ('12'::citext);
ERROR:  column "int2" is of type smallint but expression is of type citext
LINE 1: INSERT INTO caster (int2)          VALUES ('12'::citext);
                                                   ^
HINT:  You will need to rewrite or cast the expression.
INSERT INTO caster (citext)        VALUES ('12'::int2);
-- Cannot cast to cidr on assignment.
INSERT INTO caster (cidr)          VALUES ('192.168.100.128/25'::text);
ERROR:  column "cidr" is of type cidr but expression is of type text
LINE 1: INSERT INTO caster (cidr)          VALUES ('192.168.100.128/...
                                                   ^
HINT:  You will need to rewrite or cast the expression.
INSERT INTO caster (text)          VALUES ('192.168.100.128/25'::cidr);
INSERT INTO caster (cidr)          VALUES ('192.168.100.128/25'::citext);
ERROR:  column "cidr" is of type cidr but expression is of type citext
LINE 1: INSERT INTO caster (cidr)          VALUES ('192.168.100.128/...
                                                   ^
HINT:  You will need to rewrite or cast the expression.
INSERT INTO caster (citext)        VALUES ('192.168.100.128/25'::cidr);
-- Cannot cast to inet on assignment.
INSERT INTO caster (inet)          VALUES ('192.168.100.128'::text);
ERROR:  column "inet" is of type inet but expression is of type text
LINE 1: INSERT INTO caster (inet)          VALUES ('192.168.100.128'...
                                                   ^
HINT:  You will need to rewrite or cast the expression.
INSERT INTO caster (text)          VALUES ('192.168.100.128'::inet);
INSERT INTO caster (inet)          VALUES ('192.168.100.128'::citext);
ERROR:  column "inet" is of type inet but expression is of type citext
LINE 1: INSERT INTO caster (inet)          VALUES ('192.168.100.128'...
                                                   ^
HINT:  You will need to rewrite or cast the expression.
INSERT INTO caster (citext)        VALUES ('192.168.100.128'::inet);
-- Cannot cast to macaddr on assignment.
INSERT INTO caster (macaddr)       VALUES ('08:00:2b:01:02:03'::text);
ERROR:  column "macaddr" is of type macaddr but expression is of type text
LINE 1: INSERT INTO caster (macaddr)       VALUES ('08:00:2b:01:02:0...
                                                   ^
HINT:  You will need to rewrite or cast the expression.
INSERT INTO caster (text)          VALUES ('08:00:2b:01:02:03'::macaddr);
INSERT INTO caster (macaddr)       VALUES ('08:00:2b:01:02:03'::citext);
ERROR:  column "macaddr" is of type macaddr but expression is of type citext
LINE 1: INSERT INTO caster (macaddr)       VALUES ('08:00:2b:01:02:0...
                                                   ^
HINT:  You will need to rewrite or cast the expression.
INSERT INTO caster (citext)        VALUES ('08:00:2b:01:02:03'::macaddr);
-- Cannot cast to money on assignment.
INSERT INTO caster (money)         VALUES ('12'::text);
ERROR:  column "money" is of type money but expression is of type text
LINE 1: INSERT INTO caster (money)         VALUES ('12'::text);
                                                   ^
HINT:  You will need to rewrite or cast the expression.
INSERT INTO caster (text)          VALUES ('12'::money);
INSERT INTO caster (money)         VALUES ('12'::citext);
ERROR:  column "money" is of type money but expression is of type citext
LINE 1: INSERT INTO caster (money)         VALUES ('12'::citext);
                                                   ^
HINT:  You will need to rewrite or cast the expression.
INSERT INTO caster (citext)        VALUES ('12'::money);
-- Cannot cast to timestamp on assignment.
INSERT INTO caster (timestamp)     VALUES ('1999-01-08 04:05:06'::text);
ERROR:  column "timestamp" is of type timestamp without time zone but expression is of type text
LINE 1: INSERT INTO caster (timestamp)     VALUES ('1999-01-08 04:05...
                                                   ^
HINT:  You will need to rewrite or cast the expression.
INSERT INTO caster (text)          VALUES ('1999-01-08 04:05:06'::timestamp);
INSERT INTO caster (timestamp)     VALUES ('1999-01-08 04:05:06'::citext);
ERROR:  column "timestamp" is of type timestamp without time zone but expression is of type citext
LINE 1: INSERT INTO caster (timestamp)     VALUES ('1999-01-08 04:05...
                                                   ^
HINT:  You will need to rewrite or cast the expression.
INSERT INTO caster (citext)        VALUES ('1999-01-08 04:05:06'::timestamp);
-- Cannot cast to timestamptz on assignment.
INSERT INTO caster (timestamptz)   VALUES ('1999-01-08 04:05:06'::text);
ERROR:  column "timestamptz" is of type timestamp with time zone but expression is of type text
LINE 1: INSERT INTO caster (timestamptz)   VALUES ('1999-01-08 04:05...
                                                   ^
HINT:  You will need to rewrite or cast the expression.
INSERT INTO caster (text)          VALUES ('1999-01-08 04:05:06'::timestamptz);
INSERT INTO caster (timestamptz)   VALUES ('1999-01-08 04:05:06'::citext);
ERROR:  column "timestamptz" is of type timestamp with time zone but expression is of type citext
LINE 1: INSERT INTO caster (timestamptz)   VALUES ('1999-01-08 04:05...
                                                   ^
HINT:  You will need to rewrite or cast the expression.
INSERT INTO caster (citext)        VALUES ('1999-01-08 04:05:06'::timestamptz);
-- Cannot cast to interval on assignment.
INSERT INTO caster (interval)      VALUES ('1 hour'::text);
ERROR:  column "interval" is of type interval but expression is of type text
LINE 1: INSERT INTO caster (interval)      VALUES ('1 hour'::text);
                                                   ^
HINT:  You will need to rewrite or cast the expression.
INSERT INTO caster (text)          VALUES ('1 hour'::interval);
INSERT INTO caster (interval)      VALUES ('1 hour'::citext);
ERROR:  column "interval" is of type interval but expression is of type citext
LINE 1: INSERT INTO caster (interval)      VALUES ('1 hour'::citext)...
                                                   ^
HINT:  You will need to rewrite or cast the expression.
INSERT INTO caster (citext)        VALUES ('1 hour'::interval);
-- Cannot cast to date on assignment.
INSERT INTO caster (date)          VALUES ('1999-01-08'::text);
ERROR:  column "date" is of type date but expression is of type text
LINE 1: INSERT INTO caster (date)          VALUES ('1999-01-08'::tex...
                                                   ^
HINT:  You will need to rewrite or cast the expression.
INSERT INTO caster (text)          VALUES ('1999-01-08'::date);
INSERT INTO caster (date)          VALUES ('1999-01-08'::citext);
ERROR:  column "date" is of type date but expression is of type citext
LINE 1: INSERT INTO caster (date)          VALUES ('1999-01-08'::cit...
                                                   ^
HINT:  You will need to rewrite or cast the expression.
INSERT INTO caster (citext)        VALUES ('1999-01-08'::date);
-- Cannot cast to time on assignment.
INSERT INTO caster (time)          VALUES ('04:05:06'::text);
ERROR:  column "time" is of type time without time zone but expression is of type text
LINE 1: INSERT INTO caster (time)          VALUES ('04:05:06'::text)...
                                                   ^
HINT:  You will need to rewrite or cast the expression.
INSERT INTO caster (text)          VALUES ('04:05:06'::time);
INSERT INTO caster (time)          VALUES ('04:05:06'::citext);
ERROR:  column "time" is of type time without time zone but expression is of type citext
LINE 1: INSERT INTO caster (time)          VALUES ('04:05:06'::citex...
                                                   ^
HINT:  You will need to rewrite or cast the expression.
INSERT INTO caster (citext)        VALUES ('04:05:06'::time);
-- Cannot cast to timetz on assignment.
INSERT INTO caster (timetz)        VALUES ('04:05:06'::text);
ERROR:  column "timetz" is of type time with time zone but expression is of type text
LINE 1: INSERT INTO caster (timetz)        VALUES ('04:05:06'::text)...
                                                   ^
HINT:  You will need to rewrite or cast the expression.
INSERT INTO caster (text)          VALUES ('04:05:06'::timetz);
INSERT INTO caster (timetz)        VALUES ('04:05:06'::citext);
ERROR:  column "timetz" is of type time with time zone but expression is of type citext
LINE 1: INSERT INTO caster (timetz)        VALUES ('04:05:06'::citex...
                                                   ^
HINT:  You will need to rewrite or cast the expression.
INSERT INTO caster (citext)        VALUES ('04:05:06'::timetz);
-- Cannot cast to point on assignment.
INSERT INTO caster (point)         VALUES ('( 1 , 1)'::text);
ERROR:  column "point" is of type point but expression is of type text
LINE 1: INSERT INTO caster (point)         VALUES ('( 1 , 1)'::text)...
                                                   ^
HINT:  You will need to rewrite or cast the expression.
INSERT INTO caster (text)          VALUES ('( 1 , 1)'::point);
INSERT INTO caster (point)         VALUES ('( 1 , 1)'::citext);
ERROR:  column "point" is of type point but expression is of type citext
LINE 1: INSERT INTO caster (point)         VALUES ('( 1 , 1)'::citex...
                                                   ^
HINT:  You will need to rewrite or cast the expression.
INSERT INTO caster (citext)        VALUES ('( 1 , 1)'::point);
-- Cannot cast to lseg on assignment.
INSERT INTO caster (lseg)          VALUES ('( 1 , 1 ) , ( 2 , 2 )'::text);
ERROR:  column "lseg" is of type lseg but expression is of type text
LINE 1: INSERT INTO caster (lseg)          VALUES ('( 1 , 1 ) , ( 2 ...
                                                   ^
HINT:  You will need to rewrite or cast the expression.
INSERT INTO caster (text)          VALUES ('( 1 , 1 ) , ( 2 , 2 )'::lseg);
INSERT INTO caster (lseg)          VALUES ('( 1 , 1 ) , ( 2 , 2 )'::citext);
ERROR:  column "lseg" is of type lseg but expression is of type citext
LINE 1: INSERT INTO caster (lseg)          VALUES ('( 1 , 1 ) , ( 2 ...
                                                   ^
HINT:  You will need to rewrite or cast the expression.
INSERT INTO caster (citext)        VALUES ('( 1 , 1 ) , ( 2 , 2 )'::lseg);
-- Cannot cast to box on assignment.
INSERT INTO caster (box)           VALUES ('(0,0),(1,1)'::text);
ERROR:  column "box" is of type box but expression is of type text
LINE 1: INSERT INTO caster (box)           VALUES ('(0,0),(1,1)'::te...
                                                   ^
HINT:  You will need to rewrite or cast the expression.
INSERT INTO caster (text)          VALUES ('(0,0),(1,1)'::box);
INSERT INTO caster (box)           VALUES ('(0,0),(1,1)'::citext);
ERROR:  column "box" is of type box but expression is of type citext
LINE 1: INSERT INTO caster (box)           VALUES ('(0,0),(1,1)'::ci...
                                                   ^
HINT:  You will need to rewrite or cast the expression.
INSERT INTO caster (citext)        VALUES ('(0,0),(1,1)'::box);
-- Cannot cast to path on assignment.
INSERT INTO caster (path)          VALUES ('((0,0),(1,1),(2,0))'::text);
ERROR:  column "path" is of type path but expression is of type text
LINE 1: INSERT INTO caster (path)          VALUES ('((0,0),(1,1),(2,...
                                                   ^
HINT:  You will need to rewrite or cast the expression.
INSERT INTO caster (text)          VALUES ('((0,0),(1,1),(2,0))'::path);
INSERT INTO caster (path)          VALUES ('((0,0),(1,1),(2,0))'::citext);
ERROR:  column "path" is of type path but expression is of type citext
LINE 1: INSERT INTO caster (path)          VALUES ('((0,0),(1,1),(2,...
                                                   ^
HINT:  You will need to rewrite or cast the expression.
INSERT INTO caster (citext)        VALUES ('((0,0),(1,1),(2,0))'::path);
-- Cannot cast to polygon on assignment.
INSERT INTO caster (polygon)       VALUES ('((0,0),(1,1))'::text);
ERROR:  column "polygon" is of type polygon but expression is of type text
LINE 1: INSERT INTO caster (polygon)       VALUES ('((0,0),(1,1))'::...
                                                   ^
HINT:  You will need to rewrite or cast the expression.
INSERT INTO caster (text)          VALUES ('((0,0),(1,1))'::polygon);
INSERT INTO caster (polygon)       VALUES ('((0,0),(1,1))'::citext);
ERROR:  column "polygon" is of type polygon but expression is of type citext
LINE 1: INSERT INTO caster (polygon)       VALUES ('((0,0),(1,1))'::...
                                                   ^
HINT:  You will need to rewrite or cast the expression.
INSERT INTO caster (citext)        VALUES ('((0,0),(1,1))'::polygon);
-- Cannot cast to circle on assignment.
INSERT INTO caster (circle)        VALUES ('((0,0),2)'::text);
ERROR:  column "circle" is of type circle but expression is of type text
LINE 1: INSERT INTO caster (circle)        VALUES ('((0,0),2)'::text...
                                                   ^
HINT:  You will need to rewrite or cast the expression.
INSERT INTO caster (text)          VALUES ('((0,0),2)'::circle);
INSERT INTO caster (circle)        VALUES ('((0,0),2)'::citext);
ERROR:  column "circle" is of type circle but expression is of type citext
LINE 1: INSERT INTO caster (circle)        VALUES ('((0,0),2)'::cite...
                                                   ^
HINT:  You will need to rewrite or cast the expression.
INSERT INTO caster (citext)        VALUES ('((0,0),2)'::circle);
-- Cannot cast to bit on assignment.
INSERT INTO caster (bit)           VALUES ('101'::text);
ERROR:  column "bit" is of type bit but expression is of type text
LINE 1: INSERT INTO caster (bit)           VALUES ('101'::text);
                                                   ^
HINT:  You will need to rewrite or cast the expression.
INSERT INTO caster (text)          VALUES ('101'::bit);
INSERT INTO caster (bit)           VALUES ('101'::citext);
ERROR:  column "bit" is of type bit but expression is of type citext
LINE 1: INSERT INTO caster (bit)           VALUES ('101'::citext);
                                                   ^
HINT:  You will need to rewrite or cast the expression.
INSERT INTO caster (citext)        VALUES ('101'::bit);
-- Cannot cast to bit varying on assignment.
INSERT INTO caster (bitv)          VALUES ('101'::text);
ERROR:  column "bitv" is of type bit varying but expression is of type text
LINE 1: INSERT INTO caster (bitv)          VALUES ('101'::text);
                                                   ^
HINT:  You will need to rewrite or cast the expression.
INSERT INTO caster (text)          VALUES ('101'::bit varying);
INSERT INTO caster (bitv)          VALUES ('101'::citext);
ERROR:  column "bitv" is of type bit varying but expression is of type citext
LINE 1: INSERT INTO caster (bitv)          VALUES ('101'::citext);
                                                   ^
HINT:  You will need to rewrite or cast the expression.
INSERT INTO caster (citext)        VALUES ('101'::bit varying);
-- Cannot cast to tsvector on assignment.
INSERT INTO caster (tsvector)      VALUES ('the fat cat'::text);
ERROR:  column "tsvector" is of type tsvector but expression is of type text
LINE 1: INSERT INTO caster (tsvector)      VALUES ('the fat cat'::te...
                                                   ^
HINT:  You will need to rewrite or cast the expression.
INSERT INTO caster (text)          VALUES ('the fat cat'::tsvector);
INSERT INTO caster (tsvector)      VALUES ('the fat cat'::citext);
ERROR:  column "tsvector" is of type tsvector but expression is of type citext
LINE 1: INSERT INTO caster (tsvector)      VALUES ('the fat cat'::ci...
                                                   ^
HINT:  You will need to rewrite or cast the expression.
INSERT INTO caster (citext)        VALUES ('the fat cat'::tsvector);
-- Cannot cast to tsquery on assignment.
INSERT INTO caster (tsquery)       VALUES ('fat & rat'::text);
ERROR:  column "tsquery" is of type tsquery but expression is of type text
LINE 1: INSERT INTO caster (tsquery)       VALUES ('fat & rat'::text...
                                                   ^
HINT:  You will need to rewrite or cast the expression.
INSERT INTO caster (text)          VALUES ('fat & rat'::tsquery);
INSERT INTO caster (tsquery)       VALUES ('fat & rat'::citext);
ERROR:  column "tsquery" is of type tsquery but expression is of type citext
LINE 1: INSERT INTO caster (tsquery)       VALUES ('fat & rat'::cite...
                                                   ^
HINT:  You will need to rewrite or cast the expression.
INSERT INTO caster (citext)        VALUES ('fat & rat'::tsquery);
-- Cannot cast to uuid on assignment.
INSERT INTO caster (uuid)          VALUES ('a0eebc99-9c0b-4ef8-bb6d-6bb9bd380a11'::text);
ERROR:  column "uuid" is of type uuid but expression is of type text
LINE 1: INSERT INTO caster (uuid)          VALUES ('a0eebc99-9c0b-4e...
                                                   ^
HINT:  You will need to rewrite or cast the expression.
INSERT INTO caster (text)          VALUES ('a0eebc99-9c0b-4ef8-bb6d-6bb9bd380a11'::uuid);
INSERT INTO caster (uuid)          VALUES ('a0eebc99-9c0b-4ef8-bb6d-6bb9bd380a11'::citext);
ERROR:  column "uuid" is of type uuid but expression is of type citext
LINE 1: INSERT INTO caster (uuid)          VALUES ('a0eebc99-9c0b-4e...
                                                   ^
HINT:  You will need to rewrite or cast the expression.
INSERT INTO caster (citext)        VALUES ('a0eebc99-9c0b-4ef8-bb6d-6bb9bd380a11'::uuid);
-- Table 9-5. SQL String Functions and Operators
SELECT 'D'::citext || 'avid'::citext = 'David'::citext AS citext_concat;
 citext_concat 
---------------
 t
(1 row)

SELECT 'Value: '::citext || 42 = 'Value: 42' AS text_concat;
 text_concat 
-------------
 t
(1 row)

SELECT  42 || ': value'::citext ='42: value' AS int_concat;
 int_concat 
------------
 t
(1 row)

SELECT bit_length('jose'::citext) = 32 AS t;
 t 
---
 t
(1 row)

SELECT bit_length( name ) = bit_length( name::text ) AS t FROM srt;
 t 
---
 t
 t
 t
 t
 t
(5 rows)

SELECT textlen( name ) = textlen( name::text ) AS t FROM srt;
 t 
---
 t
 t
 t
 t
 t
(5 rows)

SELECT char_length( name ) = char_length( name::text ) AS t FROM srt;
 t 
---
 t
 t
 t
 t
 t
(5 rows)

SELECT lower( name ) = lower( name::text ) AS t FROM srt;
 t 
---
 t
 t
 t
 t
 t
(5 rows)

SELECT octet_length( name ) = octet_length( name::text ) AS t FROM srt;
 t 
---
 t
 t
 t
 t
 t
(5 rows)

SELECT overlay( name placing 'hom' from 2 for 4) = overlay( name::text placing 'hom' from 2 for 4) AS t FROM srt;
 t 
---
 t
 t
 t
 t
 t
(5 rows)

SELECT position( 'a' IN name ) = position( 'a' IN name::text ) AS t FROM srt;
 t 
---
 t
 t
 t
 t
 t
(5 rows)

SELECT substr('alphabet'::citext, 3)       = 'phabet' AS t;
 t 
---
 t
(1 row)

SELECT substr('alphabet'::citext, 3, 2)    = 'ph' AS t;
 t 
---
 t
(1 row)

SELECT substring('alphabet'::citext, 3)    = 'phabet' AS t;
 t 
---
 t
(1 row)

SELECT substring('alphabet'::citext, 3, 2) = 'ph' AS t;
 t 
---
 t
(1 row)

SELECT substring('Thomas'::citext from 2 for 3) = 'hom' AS t;
 t 
---
 t
(1 row)

SELECT substring('Thomas'::citext from 2) = 'homas' AS t;
 t 
---
 t
(1 row)

SELECT substring('Thomas'::citext from '...$') = 'mas' AS t;
 t 
---
 t
(1 row)

SELECT substring('Thomas'::citext from '%#"o_a#"_' for '#') = 'oma' AS t;
 t 
---
 t
(1 row)

SELECT trim('    trim    '::citext)               = 'trim' AS t;
 t 
---
 t
(1 row)

SELECT trim('xxxxxtrimxxxx'::citext, 'x'::citext) = 'trim' AS t;
 t 
---
 t
(1 row)

SELECT trim('xxxxxxtrimxxxx'::text,  'x'::citext) = 'trim' AS t;
 t 
---
 t
(1 row)

SELECT trim('xxxxxtrimxxxx'::text,   'x'::citext) = 'trim' AS t;
 t 
---
 t
(1 row)

SELECT upper( name ) = upper( name::text ) AS t FROM srt;
 t 
---
 t
 t
 t
 t
 t
(5 rows)

-- Table 9-6. Other String Functions.
SELECT ascii( name ) = ascii( name::text ) AS t FROM srt;
 t 
---
 t
 t
 t
 t
 t
(5 rows)

SELECT btrim('    trim'::citext                   ) = 'trim' AS t;
 t 
---
 t
(1 row)

SELECT btrim('xxxxxtrimxxxx'::citext, 'x'::citext ) = 'trim' AS t;
 t 
---
 t
(1 row)

SELECT btrim('xyxtrimyyx'::citext,    'xy'::citext) = 'trim' AS t;
 t 
---
 t
(1 row)

SELECT btrim('xyxtrimyyx'::text,      'xy'::citext) = 'trim' AS t;
 t 
---
 t
(1 row)

SELECT btrim('xyxtrimyyx'::citext,    'xy'::text  ) = 'trim' AS t;
 t 
---
 t
(1 row)

-- chr() takes an int and returns text.
-- convert() and convert_from take bytea and return text.
SELECT convert_to( name, 'ISO-8859-1' ) = convert_to( name::text, 'ISO-8859-1' ) AS t FROM srt;
 t 
---
 t
 t
 t
 t
 t
(5 rows)

SELECT decode('MTIzAAE='::citext, 'base64') = decode('MTIzAAE='::text, 'base64') AS t;
 t 
---
 t
(1 row)

-- encode() takes bytea and returns text.
SELECT initcap('hi THOMAS'::citext) = initcap('hi THOMAS'::text) AS t;
 t 
---
 t
(1 row)

SELECT length( name ) = length( name::text ) AS t FROM srt;
 t 
---
 t
 t
 t
 t
 t
(5 rows)

SELECT lpad('hi'::citext, 5              ) = '   hi' AS t;
 t 
---
 t
(1 row)

SELECT lpad('hi'::citext, 5, 'xy'::citext) = 'xyxhi' AS t;
 t 
---
 t
(1 row)

SELECT lpad('hi'::text,   5, 'xy'::citext) = 'xyxhi' AS t;
 t 
---
 t
(1 row)

SELECT lpad('hi'::citext, 5, 'xy'::text  ) = 'xyxhi' AS t;
 t 
---
 t
(1 row)

SELECT ltrim('    trim'::citext               ) = 'trim' AS t;
 t 
---
 t
(1 row)

SELECT ltrim('zzzytrim'::citext, 'xyz'::citext) = 'trim' AS t;
 t 
---
 t
(1 row)

SELECT ltrim('zzzytrim'::text,   'xyz'::citext) = 'trim' AS t;
 t 
---
 t
(1 row)

SELECT ltrim('zzzytrim'::citext, 'xyz'::text  ) = 'trim' AS t;
 t 
---
 t
(1 row)

SELECT md5( name ) = md5( name::text ) AS t FROM srt;
 t 
---
 t
 t
 t
 t
 t
(5 rows)

-- pg_client_encoding() takes no args and returns name.
SELECT quote_ident( name ) = quote_ident( name::text ) AS t FROM srt;
 t 
---
 t
 t
 t
 t
 t
(5 rows)

SELECT quote_literal( name ) = quote_literal( name::text ) AS t FROM srt;
 t 
---
 t
 t
 t
 t
 t
(5 rows)

SELECT regexp_matches('foobarbequebaz'::citext, '(bar)(beque)') = ARRAY[ 'bar', 'beque' ] AS t;
 t 
---
 t
(1 row)

SELECT regexp_matches('foobarbequebaz'::citext, '(BAR)(BEQUE)') = ARRAY[ 'bar', 'beque' ] AS t;
 t 
---
 t
(1 row)

SELECT regexp_matches('foobarbequebaz'::citext, '(BAR)(BEQUE)'::citext) = ARRAY[ 'bar', 'beque' ] AS t;
 t 
---
 t
(1 row)

SELECT regexp_matches('foobarbequebaz'::citext, '(BAR)(BEQUE)'::citext, '') = ARRAY[ 'bar', 'beque' ] AS t;
 t 
---
 t
(1 row)

SELECT regexp_matches('foobarbequebaz'::citext, '(BAR)(BEQUE)', '') = ARRAY[ 'bar', 'beque' ] AS t;
 t 
---
 t
(1 row)

SELECT regexp_matches('foobarbequebaz', '(BAR)(BEQUE)'::citext, '') = ARRAY[ 'bar', 'beque' ] AS t;
 t 
---
 t
(1 row)

SELECT regexp_matches('foobarbequebaz'::citext, '(BAR)(BEQUE)'::citext, ''::citext) = ARRAY[ 'bar', 'beque' ] AS t;
 t 
---
 t
(1 row)

-- c forces case-sensitive
SELECT regexp_matches('foobarbequebaz'::citext, '(BAR)(BEQUE)'::citext, 'c'::citext) = ARRAY[ 'bar', 'beque' ] AS "null";
 null 
------
 
(1 row)

SELECT regexp_replace('Thomas'::citext, '.[mN]a.',         'M') = 'ThM' AS t;
 t 
---
 t
(1 row)

SELECT regexp_replace('Thomas'::citext, '.[MN]A.',         'M') = 'ThM' AS t;
 t 
---
 t
(1 row)

SELECT regexp_replace('Thomas',         '.[MN]A.'::citext, 'M') = 'ThM' AS t;
 t 
---
 t
(1 row)

SELECT regexp_replace('Thomas'::citext, '.[MN]A.'::citext, 'M') = 'ThM' AS t;
 t 
---
 t
(1 row)

-- c forces case-sensitive
SELECT regexp_replace('Thomas'::citext, '.[MN]A.'::citext, 'M', 'c') = 'Thomas' AS t;
 t 
---
 t
(1 row)

SELECT regexp_split_to_array('hello world'::citext, E'\\s+') = ARRAY[ 'hello', 'world' ] AS t;
 t 
---
 t
(1 row)

SELECT regexp_split_to_array('helloTworld'::citext, 't') = ARRAY[ 'hello', 'world' ] AS t;
 t 
---
 t
(1 row)

SELECT regexp_split_to_array('helloTworld', 't'::citext) = ARRAY[ 'hello', 'world' ] AS t;
 t 
---
 t
(1 row)

SELECT regexp_split_to_array('helloTworld'::citext, 't'::citext) = ARRAY[ 'hello', 'world' ] AS t;
 t 
---
 t
(1 row)

SELECT regexp_split_to_array('helloTworld'::citext, 't', 's') = ARRAY[ 'hello', 'world' ] AS t;
 t 
---
 t
(1 row)

SELECT regexp_split_to_array('helloTworld', 't'::citext, 's') = ARRAY[ 'hello', 'world' ] AS t;
 t 
---
 t
(1 row)

SELECT regexp_split_to_array('helloTworld'::citext, 't'::citext, 's') = ARRAY[ 'hello', 'world' ] AS t;
 t 
---
 t
(1 row)

-- c forces case-sensitive
SELECT regexp_split_to_array('helloTworld'::citext, 't'::citext, 'c') = ARRAY[ 'helloTworld' ] AS t;
 t 
---
 t
(1 row)

SELECT regexp_split_to_table('hello world'::citext, E'\\s+') AS words;
 words 
-------
 hello
 world
(2 rows)

SELECT regexp_split_to_table('helloTworld'::citext, 't') AS words;
 words 
-------
 hello
 world
(2 rows)

SELECT regexp_split_to_table('helloTworld',         't'::citext) AS words;
 words 
-------
 hello
 world
(2 rows)

SELECT regexp_split_to_table('helloTworld'::citext, 't'::citext) AS words;
 words 
-------
 hello
 world
(2 rows)

-- c forces case-sensitive
SELECT regexp_split_to_table('helloTworld'::citext, 't'::citext, 'c') AS word;
    word     
-------------
 helloTworld
(1 row)

SELECT repeat('Pg'::citext, 4) = 'PgPgPgPg' AS t;
 t 
---
 t
(1 row)

SELECT replace('abcdefabcdef'::citext, 'cd', 'XX') = 'abXXefabXXef' AS t;
 t 
---
 t
(1 row)

SELECT replace('abcdefabcdef'::citext, 'CD', 'XX') = 'abXXefabXXef' AS t;
 t 
---
 t
(1 row)

SELECT replace('ab^is$abcdef'::citext, '^is$', 'XX') = 'abXXabcdef' AS t;
 t 
---
 t
(1 row)

SELECT replace('abcdefabcdef', 'cd'::citext, 'XX') = 'abXXefabXXef' AS t;
 t 
---
 t
(1 row)

SELECT replace('abcdefabcdef', 'CD'::citext, 'XX') = 'abXXefabXXef' AS t;
 t 
---
 t
(1 row)

SELECT replace('ab^is$abcdef', '^is$'::citext, 'XX') = 'abXXabcdef' AS t;
 t 
---
 t
(1 row)

SELECT replace('abcdefabcdef'::citext, 'cd'::citext, 'XX') = 'abXXefabXXef' AS t;
 t 
---
 t
(1 row)

SELECT replace('abcdefabcdef'::citext, 'CD'::citext, 'XX') = 'abXXefabXXef' AS t;
 t 
---
 t
(1 row)

SELECT replace('ab^is$abcdef'::citext, '^is$'::citext, 'XX') = 'abXXabcdef' AS t;
 t 
---
 t
(1 row)

SELECT rpad('hi'::citext, 5              ) = 'hi   ' AS t;
 t 
---
 t
(1 row)

SELECT rpad('hi'::citext, 5, 'xy'::citext) = 'hixyx' AS t;
 t 
---
 t
(1 row)

SELECT rpad('hi'::text,   5, 'xy'::citext) = 'hixyx' AS t;
 t 
---
 t
(1 row)

SELECT rpad('hi'::citext, 5, 'xy'::text  ) = 'hixyx' AS t;
 t 
---
 t
(1 row)

SELECT rtrim('trim    '::citext             ) = 'trim' AS t;
 t 
---
 t
(1 row)

SELECT rtrim('trimxxxx'::citext, 'x'::citext) = 'trim' AS t;
 t 
---
 t
(1 row)

SELECT rtrim('trimxxxx'::text,   'x'::citext) = 'trim' AS t;
 t 
---
 t
(1 row)

SELECT rtrim('trimxxxx'::text,   'x'::text  ) = 'trim' AS t;
 t 
---
 t
(1 row)

SELECT split_part('abc~@~def~@~ghi'::citext, '~@~', 2) = 'def' AS t;
 t 
---
 t
(1 row)

SELECT split_part('abcTdefTghi'::citext, 't', 2) = 'def' AS t;
 t 
---
 t
(1 row)

SELECT split_part('abcTdefTghi'::citext, 't'::citext, 2) = 'def' AS t;
 t 
---
 t
(1 row)

SELECT split_part('abcTdefTghi', 't'::citext, 2) = 'def' AS t;
 t 
---
 t
(1 row)

SELECT strpos('high'::citext, 'ig'        ) = 2 AS t;
 t 
---
 t
(1 row)

SELECT strpos('high',         'ig'::citext) = 2 AS t;
 t 
---
 t
(1 row)

SELECT strpos('high'::citext, 'ig'::citext) = 2 AS t;
 t 
---
 t
(1 row)

SELECT strpos('high'::citext, 'IG'        ) = 2 AS t;
 t 
---
 t
(1 row)

SELECT strpos('high',         'IG'::citext) = 2 AS t;
 t 
---
 t
(1 row)

SELECT strpos('high'::citext, 'IG'::citext) = 2 AS t;
 t 
---
 t
(1 row)

-- to_ascii() does not support UTF-8.
-- to_hex() takes a numeric argument.
SELECT substr('alphabet', 3, 2) = 'ph' AS t;
 t 
---
 t
(1 row)

SELECT translate('abcdefabcdef'::citext, 'cd',         'XX') = 'abXXefabXXef' AS t;
 t 
---
 t
(1 row)

SELECT translate('abcdefabcdef'::citext, 'CD',         'XX') = 'abXXefabXXef' AS t;
 t 
---
 t
(1 row)

SELECT translate('abcdefabcdef'::citext, 'CD'::citext, 'XX') = 'abXXefabXXef' AS t;
 t 
---
 t
(1 row)

SELECT translate('abcdefabcdef',         'CD'::citext, 'XX') = 'abXXefabXXef' AS t;
 t 
---
 t
(1 row)

-- Table 9-20. Formatting Functions
SELECT to_date('05 Dec 2000'::citext, 'DD Mon YYYY'::citext)
     = to_date('05 Dec 2000',         'DD Mon YYYY') AS t;
 t 
---
 t
(1 row)

SELECT to_date('05 Dec 2000'::citext, 'DD Mon YYYY')
     = to_date('05 Dec 2000',         'DD Mon YYYY') AS t;
 t 
---
 t
(1 row)

SELECT to_date('05 Dec 2000',         'DD Mon YYYY'::citext)
     = to_date('05 Dec 2000',         'DD Mon YYYY') AS t;
 t 
---
 t
(1 row)

SELECT to_number('12,454.8-'::citext, '99G999D9S'::citext)
     = to_number('12,454.8-',         '99G999D9S') AS t;
 t 
---
 t
(1 row)

SELECT to_number('12,454.8-'::citext, '99G999D9S')
     = to_number('12,454.8-',         '99G999D9S') AS t;
 t 
---
 t
(1 row)

SELECT to_number('12,454.8-',         '99G999D9S'::citext)
     = to_number('12,454.8-',         '99G999D9S') AS t;
 t 
---
 t
(1 row)

SELECT to_timestamp('05 Dec 2000'::citext, 'DD Mon YYYY'::citext)
     = to_timestamp('05 Dec 2000',         'DD Mon YYYY') AS t;
 t 
---
 t
(1 row)

SELECT to_timestamp('05 Dec 2000'::citext, 'DD Mon YYYY')
     = to_timestamp('05 Dec 2000',         'DD Mon YYYY') AS t;
 t 
---
 t
(1 row)

SELECT to_timestamp('05 Dec 2000',         'DD Mon YYYY'::citext)
     = to_timestamp('05 Dec 2000',         'DD Mon YYYY') AS t;
 t 
---
 t
(1 row)

-- Try assigning function results to a column.
SELECT COUNT(*) = 8::bigint AS t FROM try;
 t 
---
 t
(1 row)

INSERT INTO try
VALUES ( to_char(  now()::timestamp,          'HH12:MI:SS') ),
       ( to_char(  now() + '1 sec'::interval, 'HH12:MI:SS') ), -- timetamptz
       ( to_char(  '15h 2m 12s'::interval,    'HH24:MI:SS') ),
       ( to_char(  current_date,              '999') ),
       ( to_char(  125::int,                  '999') ),
       ( to_char(  127::int4,                 '999') ),
       ( to_char(  126::int8,                 '999') ),
       ( to_char(  128.8::real,               '999D9') ),
       ( to_char(  125.7::float4,             '999D9') ),
       ( to_char(  125.9::float8,             '999D9') ),
       ( to_char( -125.8::numeric,            '999D99S') );
SELECT COUNT(*) = 19::bigint AS t FROM try;
 t 
---
 t
(1 row)

SELECT like_escape( name, '' ) = like_escape( name::text, '' ) AS t FROM srt;
 t 
---
 t
 t
 t
 t
 t
(5 rows)

SELECT like_escape( name::text, ''::citext ) = like_escape( name::text, '' ) AS t FROM srt;
 t 
---
 t
 t
 t
 t
 t
(5 rows)
<|MERGE_RESOLUTION|>--- conflicted
+++ resolved
@@ -216,20 +216,12 @@
 
 -- Do some tests using a table and index.
 CREATE TEMP TABLE try (
-<<<<<<< HEAD
    a text,
    name citext,
    UNIQUE (a, name)
 ) DISTRIBUTED BY (a);
-NOTICE:  CREATE TABLE / UNIQUE will create implicit index "try_a_key" for table "try"
 INSERT INTO try (a, name)
 VALUES ('a', 'a'), ('a','ab'), ('â','â'), ('aba','aba'), ('b','b'), ('ba','ba'), ('bab','bab'), ('AZ','AZ');
-=======
-   name citext PRIMARY KEY
-);
-INSERT INTO try (name)
-VALUES ('a'), ('ab'), ('â'), ('aba'), ('b'), ('ba'), ('bab'), ('AZ');
->>>>>>> e472b921
 SELECT name, 'a' = name AS eq_a   FROM try WHERE name <> 'â';
  name | eq_a 
 ------+------
