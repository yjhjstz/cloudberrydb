/*-------------------------------------------------------------------------
 *
 * blinsert.c
 *		Bloom index build and insert functions.
 *
 * Copyright (c) 2016-2021, PostgreSQL Global Development Group
 *
 * IDENTIFICATION
 *	  contrib/bloom/blinsert.c
 *
 *-------------------------------------------------------------------------
 */
#include "postgres.h"

#include "access/genam.h"
#include "access/generic_xlog.h"
#include "access/tableam.h"
#include "bloom.h"
#include "catalog/index.h"
#include "miscadmin.h"
#include "storage/bufmgr.h"
#include "storage/indexfsm.h"
#include "storage/smgr.h"
#include "utils/memutils.h"
#include "utils/rel.h"

PG_MODULE_MAGIC;

/*
 * State of bloom index build.  We accumulate one page data here before
 * flushing it to buffer manager.
 */
typedef struct
{
	BloomState	blstate;		/* bloom index state */
	int64		indtuples;		/* total number of tuples indexed */
	MemoryContext tmpCtx;		/* temporary memory context reset after each
								 * tuple */
	PGAlignedBlock data;		/* cached page */
	int			count;			/* number of tuples in cached page */
} BloomBuildState;

/*
 * Flush page cached in BloomBuildState.
 */
static void
flushCachedPage(Relation index, BloomBuildState *buildstate)
{
	Page		page;
	Buffer		buffer = BloomNewBuffer(index);
	GenericXLogState *state;

	state = GenericXLogStart(index);
	page = GenericXLogRegisterBuffer(state, buffer, GENERIC_XLOG_FULL_IMAGE);
	memcpy(page, buildstate->data.data, BLCKSZ);
	GenericXLogFinish(state);
	UnlockReleaseBuffer(buffer);
}

/*
 * (Re)initialize cached page in BloomBuildState.
 */
static void
initCachedPage(BloomBuildState *buildstate)
{
	BloomInitPage(buildstate->data.data, 0);
	buildstate->count = 0;
}

/*
 * Per-tuple callback for table_index_build_scan.
 */
static void
<<<<<<< HEAD
bloomBuildCallback(Relation index, ItemPointer tupleId, Datum *values,
=======
bloomBuildCallback(Relation index, ItemPointer tid, Datum *values,
>>>>>>> d457cb4e
				   bool *isnull, bool tupleIsAlive, void *state)
{
	BloomBuildState *buildstate = (BloomBuildState *) state;
	MemoryContext oldCtx;
	BloomTuple *itup;

	oldCtx = MemoryContextSwitchTo(buildstate->tmpCtx);

<<<<<<< HEAD
	itup = BloomFormTuple(&buildstate->blstate, tupleId, values, isnull);
=======
	itup = BloomFormTuple(&buildstate->blstate, tid, values, isnull);
>>>>>>> d457cb4e

	/* Try to add next item to cached page */
	if (BloomPageAddItem(&buildstate->blstate, buildstate->data.data, itup))
	{
		/* Next item was added successfully */
		buildstate->count++;
	}
	else
	{
		/* Cached page is full, flush it out and make a new one */
		flushCachedPage(index, buildstate);

		CHECK_FOR_INTERRUPTS();

		initCachedPage(buildstate);

		if (!BloomPageAddItem(&buildstate->blstate, buildstate->data.data, itup))
		{
			/* We shouldn't be here since we're inserting to the empty page */
			elog(ERROR, "could not add new bloom tuple to empty page");
		}

		/* Next item was added successfully */
		buildstate->count++;
	}

	/* Update total tuple count */
	buildstate->indtuples += 1;

	MemoryContextSwitchTo(oldCtx);
	MemoryContextReset(buildstate->tmpCtx);
}

/*
 * Build a new bloom index.
 */
IndexBuildResult *
blbuild(Relation heap, Relation index, IndexInfo *indexInfo)
{
	IndexBuildResult *result;
	double		reltuples;
	BloomBuildState buildstate;

	if (RelationGetNumberOfBlocks(index) != 0)
		elog(ERROR, "index \"%s\" already contains data",
			 RelationGetRelationName(index));

	/* Initialize the meta page */
	BloomInitMetapage(index);

	/* Initialize the bloom build state */
	memset(&buildstate, 0, sizeof(buildstate));
	initBloomState(&buildstate.blstate, index);
	buildstate.tmpCtx = AllocSetContextCreate(CurrentMemoryContext,
											  "Bloom build temporary context",
											  ALLOCSET_DEFAULT_SIZES);
	initCachedPage(&buildstate);

	/* Do the heap scan */
	reltuples = table_index_build_scan(heap, index, indexInfo, true, true,
									   bloomBuildCallback, (void *) &buildstate,
									   NULL);

	/* Flush last page if needed (it will be, unless heap was empty) */
	if (buildstate.count > 0)
		flushCachedPage(index, &buildstate);

	MemoryContextDelete(buildstate.tmpCtx);

	result = (IndexBuildResult *) palloc(sizeof(IndexBuildResult));
	result->heap_tuples = reltuples;
	result->index_tuples = buildstate.indtuples;

	return result;
}

/*
 * Build an empty bloom index in the initialization fork.
 */
void
blbuildempty(Relation index)
{
	Page		metapage;

	/* Construct metapage. */
	metapage = (Page) palloc(BLCKSZ);
	BloomFillMetapage(index, metapage);

	/*
	 * Write the page and log it.  It might seem that an immediate sync would
	 * be sufficient to guarantee that the file exists on disk, but recovery
	 * itself might remove it while replaying, for example, an
	 * XLOG_DBASE_CREATE or XLOG_TBLSPC_CREATE record.  Therefore, we need
	 * this even when wal_level=minimal.
	 */
	PageSetChecksumInplace(metapage, BLOOM_METAPAGE_BLKNO);
	smgrwrite(index->rd_smgr, INIT_FORKNUM, BLOOM_METAPAGE_BLKNO,
			  (char *) metapage, true);
	log_newpage(&index->rd_smgr->smgr_rnode.node, INIT_FORKNUM,
				BLOOM_METAPAGE_BLKNO, metapage, true);

	/*
	 * An immediate sync is required even if we xlog'd the page, because the
	 * write did not go through shared_buffers and therefore a concurrent
	 * checkpoint may have moved the redo pointer past our xlog record.
	 */
	smgrimmedsync(index->rd_smgr, INIT_FORKNUM);
}

/*
 * Insert new tuple to the bloom index.
 */
bool
blinsert(Relation index, Datum *values, bool *isnull,
		 ItemPointer ht_ctid, Relation heapRel,
		 IndexUniqueCheck checkUnique,
		 bool indexUnchanged,
		 IndexInfo *indexInfo)
{
	BloomState	blstate;
	BloomTuple *itup;
	MemoryContext oldCtx;
	MemoryContext insertCtx;
	BloomMetaPageData *metaData;
	Buffer		buffer,
				metaBuffer;
	Page		page,
				metaPage;
	BlockNumber blkno = InvalidBlockNumber;
	OffsetNumber nStart;
	GenericXLogState *state;

	insertCtx = AllocSetContextCreate(CurrentMemoryContext,
									  "Bloom insert temporary context",
									  ALLOCSET_DEFAULT_SIZES);

	oldCtx = MemoryContextSwitchTo(insertCtx);

	initBloomState(&blstate, index);
	itup = BloomFormTuple(&blstate, ht_ctid, values, isnull);

	/*
	 * At first, try to insert new tuple to the first page in notFullPage
	 * array.  If successful, we don't need to modify the meta page.
	 */
	metaBuffer = ReadBuffer(index, BLOOM_METAPAGE_BLKNO);
	LockBuffer(metaBuffer, BUFFER_LOCK_SHARE);
	metaData = BloomPageGetMeta(BufferGetPage(metaBuffer));

	if (metaData->nEnd > metaData->nStart)
	{
		Page		page;

		blkno = metaData->notFullPage[metaData->nStart];
		Assert(blkno != InvalidBlockNumber);

		/* Don't hold metabuffer lock while doing insert */
		LockBuffer(metaBuffer, BUFFER_LOCK_UNLOCK);

		buffer = ReadBuffer(index, blkno);
		LockBuffer(buffer, BUFFER_LOCK_EXCLUSIVE);

		state = GenericXLogStart(index);
		page = GenericXLogRegisterBuffer(state, buffer, 0);

		/*
		 * We might have found a page that was recently deleted by VACUUM.  If
		 * so, we can reuse it, but we must reinitialize it.
		 */
		if (PageIsNew(page) || BloomPageIsDeleted(page))
			BloomInitPage(page, 0);

		if (BloomPageAddItem(&blstate, page, itup))
		{
			/* Success!  Apply the change, clean up, and exit */
			GenericXLogFinish(state);
			UnlockReleaseBuffer(buffer);
			ReleaseBuffer(metaBuffer);
			MemoryContextSwitchTo(oldCtx);
			MemoryContextDelete(insertCtx);
			return false;
		}

		/* Didn't fit, must try other pages */
		GenericXLogAbort(state);
		UnlockReleaseBuffer(buffer);
	}
	else
	{
		/* No entries in notFullPage */
		LockBuffer(metaBuffer, BUFFER_LOCK_UNLOCK);
	}

	/*
	 * Try other pages in notFullPage array.  We will have to change nStart in
	 * metapage.  Thus, grab exclusive lock on metapage.
	 */
	LockBuffer(metaBuffer, BUFFER_LOCK_EXCLUSIVE);

	/* nStart might have changed while we didn't have lock */
	nStart = metaData->nStart;

	/* Skip first page if we already tried it above */
	if (nStart < metaData->nEnd &&
		blkno == metaData->notFullPage[nStart])
		nStart++;

	/*
	 * This loop iterates for each page we try from the notFullPage array, and
	 * will also initialize a GenericXLogState for the fallback case of having
	 * to allocate a new page.
	 */
	for (;;)
	{
		state = GenericXLogStart(index);

		/* get modifiable copy of metapage */
		metaPage = GenericXLogRegisterBuffer(state, metaBuffer, 0);
		metaData = BloomPageGetMeta(metaPage);

		if (nStart >= metaData->nEnd)
			break;				/* no more entries in notFullPage array */

		blkno = metaData->notFullPage[nStart];
		Assert(blkno != InvalidBlockNumber);

		buffer = ReadBuffer(index, blkno);
		LockBuffer(buffer, BUFFER_LOCK_EXCLUSIVE);
		page = GenericXLogRegisterBuffer(state, buffer, 0);

		/* Basically same logic as above */
		if (PageIsNew(page) || BloomPageIsDeleted(page))
			BloomInitPage(page, 0);

		if (BloomPageAddItem(&blstate, page, itup))
		{
			/* Success!  Apply the changes, clean up, and exit */
			metaData->nStart = nStart;
			GenericXLogFinish(state);
			UnlockReleaseBuffer(buffer);
			UnlockReleaseBuffer(metaBuffer);
			MemoryContextSwitchTo(oldCtx);
			MemoryContextDelete(insertCtx);
			return false;
		}

		/* Didn't fit, must try other pages */
		GenericXLogAbort(state);
		UnlockReleaseBuffer(buffer);
		nStart++;
	}

	/*
	 * Didn't find place to insert in notFullPage array.  Allocate new page.
	 * (XXX is it good to do this while holding ex-lock on the metapage??)
	 */
	buffer = BloomNewBuffer(index);

	page = GenericXLogRegisterBuffer(state, buffer, GENERIC_XLOG_FULL_IMAGE);
	BloomInitPage(page, 0);

	if (!BloomPageAddItem(&blstate, page, itup))
	{
		/* We shouldn't be here since we're inserting to an empty page */
		elog(ERROR, "could not add new bloom tuple to empty page");
	}

	/* Reset notFullPage array to contain just this new page */
	metaData->nStart = 0;
	metaData->nEnd = 1;
	metaData->notFullPage[0] = BufferGetBlockNumber(buffer);

	/* Apply the changes, clean up, and exit */
	GenericXLogFinish(state);

	UnlockReleaseBuffer(buffer);
	UnlockReleaseBuffer(metaBuffer);

	MemoryContextSwitchTo(oldCtx);
	MemoryContextDelete(insertCtx);

	return false;
}<|MERGE_RESOLUTION|>--- conflicted
+++ resolved
@@ -71,11 +71,7 @@
  * Per-tuple callback for table_index_build_scan.
  */
 static void
-<<<<<<< HEAD
-bloomBuildCallback(Relation index, ItemPointer tupleId, Datum *values,
-=======
 bloomBuildCallback(Relation index, ItemPointer tid, Datum *values,
->>>>>>> d457cb4e
 				   bool *isnull, bool tupleIsAlive, void *state)
 {
 	BloomBuildState *buildstate = (BloomBuildState *) state;
@@ -84,11 +80,7 @@
 
 	oldCtx = MemoryContextSwitchTo(buildstate->tmpCtx);
 
-<<<<<<< HEAD
-	itup = BloomFormTuple(&buildstate->blstate, tupleId, values, isnull);
-=======
 	itup = BloomFormTuple(&buildstate->blstate, tid, values, isnull);
->>>>>>> d457cb4e
 
 	/* Try to add next item to cached page */
 	if (BloomPageAddItem(&buildstate->blstate, buildstate->data.data, itup))
