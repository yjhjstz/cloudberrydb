# pageinspect extension
comment = 'inspect the contents of database pages at a low level'
<<<<<<< HEAD
default_version = '1.8'
=======
default_version = '1.9'
>>>>>>> d457cb4e
module_pathname = '$libdir/pageinspect'
relocatable = true<|MERGE_RESOLUTION|>--- conflicted
+++ resolved
@@ -1,9 +1,5 @@
 # pageinspect extension
 comment = 'inspect the contents of database pages at a low level'
-<<<<<<< HEAD
-default_version = '1.8'
-=======
 default_version = '1.9'
->>>>>>> d457cb4e
 module_pathname = '$libdir/pageinspect'
 relocatable = true