/*
 * module for PostgreSQL to access client SSL certificate information
 *
 * Written by Victor B. Wagner <vitus@cryptocom.ru>, Cryptocom LTD
 * This file is distributed under BSD-style license.
 *
 * contrib/sslinfo/sslinfo.c
 */

#include "postgres.h"

#include <openssl/x509.h>
#include <openssl/x509v3.h>
#include <openssl/asn1.h>

#include "access/htup_details.h"
#include "funcapi.h"
#include "libpq/libpq-be.h"
#include "miscadmin.h"
#include "utils/builtins.h"

PG_MODULE_MAGIC;

static Datum X509_NAME_field_to_text(X509_NAME *name, text *fieldName);
static Datum X509_NAME_to_text(X509_NAME *name);
static Datum ASN1_STRING_to_text(ASN1_STRING *str);

/*
 * Function context for data persisting over repeated calls.
 */
typedef struct
{
	TupleDesc	tupdesc;
} SSLExtensionInfoContext;

/*
 * Indicates whether current session uses SSL
 *
 * Function has no arguments.  Returns bool.  True if current session
 * is SSL session and false if it is local or non-ssl session.
 */
PG_FUNCTION_INFO_V1(ssl_is_used);
Datum
ssl_is_used(PG_FUNCTION_ARGS)
{
	PG_RETURN_BOOL(MyProcPort->ssl_in_use);
}


/*
 * Returns SSL version currently in use.
 */
PG_FUNCTION_INFO_V1(ssl_version);
Datum
ssl_version(PG_FUNCTION_ARGS)
{
	if (MyProcPort->ssl == NULL)
		PG_RETURN_NULL();
	PG_RETURN_TEXT_P(cstring_to_text(SSL_get_version(MyProcPort->ssl)));
}


/*
 * Returns SSL cipher currently in use.
 */
PG_FUNCTION_INFO_V1(ssl_cipher);
Datum
ssl_cipher(PG_FUNCTION_ARGS)
{
	if (MyProcPort->ssl == NULL)
		PG_RETURN_NULL();
	PG_RETURN_TEXT_P(cstring_to_text(SSL_get_cipher(MyProcPort->ssl)));
}


/*
 * Indicates whether current client provided a certificate
 *
 * Function has no arguments.  Returns bool.  True if current session
 * is SSL session and client certificate is verified, otherwise false.
 */
PG_FUNCTION_INFO_V1(ssl_client_cert_present);
Datum
ssl_client_cert_present(PG_FUNCTION_ARGS)
{
	PG_RETURN_BOOL(MyProcPort->peer != NULL);
}


/*
 * Returns serial number of certificate used to establish current
 * session
 *
 * Function has no arguments.  It returns the certificate serial
 * number as numeric or null if current session doesn't use SSL or if
 * SSL connection is established without sending client certificate.
 */
PG_FUNCTION_INFO_V1(ssl_client_serial);
Datum
ssl_client_serial(PG_FUNCTION_ARGS)
{
	Datum		result;
	Port	   *port = MyProcPort;
	X509	   *peer = port->peer;
	ASN1_INTEGER *serial = NULL;
	BIGNUM	   *b;
	char	   *decimal;

	if (!peer)
		PG_RETURN_NULL();
	serial = X509_get_serialNumber(peer);
	b = ASN1_INTEGER_to_BN(serial, NULL);
	decimal = BN_bn2dec(b);

	BN_free(b);
	result = DirectFunctionCall3(numeric_in,
								 CStringGetDatum(decimal),
								 ObjectIdGetDatum(0),
								 Int32GetDatum(-1));
	OPENSSL_free(decimal);
	return result;
}


/*
 * Converts OpenSSL ASN1_STRING structure into text
 *
 * Converts ASN1_STRING into text, converting all the characters into
 * current database encoding if possible.  Any invalid characters are
 * replaced by question marks.
 *
 * Parameter: str - OpenSSL ASN1_STRING structure.  Memory management
 * of this structure is responsibility of caller.
 *
 * Returns Datum, which can be directly returned from a C language SQL
 * function.
 */
static Datum
ASN1_STRING_to_text(ASN1_STRING *str)
{
	BIO		   *membuf;
	size_t		size;
	char		nullterm;
	char	   *sp;
	char	   *dp;
	text	   *result;

	membuf = BIO_new(BIO_s_mem());
	if (membuf == NULL)
		ereport(ERROR,
				(errcode(ERRCODE_OUT_OF_MEMORY),
				 errmsg("could not create OpenSSL BIO structure")));
	(void) BIO_set_close(membuf, BIO_CLOSE);
	ASN1_STRING_print_ex(membuf, str,
						 ((ASN1_STRFLGS_RFC2253 & ~ASN1_STRFLGS_ESC_MSB)
						  | ASN1_STRFLGS_UTF8_CONVERT));
	/* ensure null termination of the BIO's content */
	nullterm = '\0';
	BIO_write(membuf, &nullterm, 1);
	size = BIO_get_mem_data(membuf, &sp);
	dp = pg_any_to_server(sp, size - 1, PG_UTF8);
	result = cstring_to_text(dp);
	if (dp != sp)
		pfree(dp);
	if (BIO_free(membuf) != 1)
		elog(ERROR, "could not free OpenSSL BIO structure");

	PG_RETURN_TEXT_P(result);
}


/*
 * Returns specified field of specified X509_NAME structure
 *
 * Common part of ssl_client_dn and ssl_issuer_dn functions.
 *
 * Parameter: X509_NAME *name - either subject or issuer of certificate
 * Parameter: text fieldName  - field name string like 'CN' or commonName
 *			  to be looked up in the OpenSSL ASN1 OID database
 *
 * Returns result of ASN1_STRING_to_text applied to appropriate
 * part of name
 */
static Datum
X509_NAME_field_to_text(X509_NAME *name, text *fieldName)
{
	char	   *string_fieldname;
	int			nid,
				index;
	ASN1_STRING *data;

	string_fieldname = text_to_cstring(fieldName);
	nid = OBJ_txt2nid(string_fieldname);
	if (nid == NID_undef)
		ereport(ERROR,
				(errcode(ERRCODE_INVALID_PARAMETER_VALUE),
				 errmsg("invalid X.509 field name: \"%s\"",
						string_fieldname)));
	pfree(string_fieldname);
	index = X509_NAME_get_index_by_NID(name, nid, -1);
	if (index < 0)
		return (Datum) 0;
	data = X509_NAME_ENTRY_get_data(X509_NAME_get_entry(name, index));
	return ASN1_STRING_to_text(data);
}


/*
 * Returns specified field of client certificate distinguished name
 *
 * Receives field name (like 'commonName' and 'emailAddress') and
 * returns appropriate part of certificate subject converted into
 * database encoding.
 *
 * Parameter: fieldname text - will be looked up in OpenSSL object
 * identifier database
 *
 * Returns text string with appropriate value.
 *
 * Throws an error if argument cannot be converted into ASN1 OID by
 * OpenSSL.  Returns null if no client certificate is present, or if
 * there is no field with such name in the certificate.
 */
PG_FUNCTION_INFO_V1(ssl_client_dn_field);
Datum
ssl_client_dn_field(PG_FUNCTION_ARGS)
{
	text	   *fieldname = PG_GETARG_TEXT_P(0);
	Datum		result;

	if (!(MyProcPort->peer))
		PG_RETURN_NULL();

	result = X509_NAME_field_to_text(X509_get_subject_name(MyProcPort->peer), fieldname);

	if (!result)
		PG_RETURN_NULL();
	else
		return result;
}


/*
 * Returns specified field of client certificate issuer name
 *
 * Receives field name (like 'commonName' and 'emailAddress') and
 * returns appropriate part of certificate subject converted into
 * database encoding.
 *
 * Parameter: fieldname text - would be looked up in OpenSSL object
 * identifier database
 *
 * Returns text string with appropriate value.
 *
 * Throws an error if argument cannot be converted into ASN1 OID by
 * OpenSSL.  Returns null if no client certificate is present, or if
 * there is no field with such name in the certificate.
 */
PG_FUNCTION_INFO_V1(ssl_issuer_field);
Datum
ssl_issuer_field(PG_FUNCTION_ARGS)
{
	text	   *fieldname = PG_GETARG_TEXT_P(0);
	Datum		result;

	if (!(MyProcPort->peer))
		PG_RETURN_NULL();

	result = X509_NAME_field_to_text(X509_get_issuer_name(MyProcPort->peer), fieldname);

	if (!result)
		PG_RETURN_NULL();
	else
		return result;
}


/*
 * Equivalent of X509_NAME_oneline that respects encoding
 *
 * This function converts X509_NAME structure to the text variable
 * converting all textual data into current database encoding.
 *
 * Parameter: X509_NAME *name X509_NAME structure to be converted
 *
 * Returns: text datum which contains string representation of
 * X509_NAME
 */
static Datum
X509_NAME_to_text(X509_NAME *name)
{
	BIO		   *membuf = BIO_new(BIO_s_mem());
	int			i,
				nid,
				count = X509_NAME_entry_count(name);
	X509_NAME_ENTRY *e;
	ASN1_STRING *v;
	const char *field_name;
	size_t		size;
	char		nullterm;
	char	   *sp;
	char	   *dp;
	text	   *result;

	if (membuf == NULL)
		ereport(ERROR,
				(errcode(ERRCODE_OUT_OF_MEMORY),
				 errmsg("could not create OpenSSL BIO structure")));

	(void) BIO_set_close(membuf, BIO_CLOSE);
	for (i = 0; i < count; i++)
	{
		e = X509_NAME_get_entry(name, i);
		nid = OBJ_obj2nid(X509_NAME_ENTRY_get_object(e));
		if (nid == NID_undef)
			ereport(ERROR,
					(errcode(ERRCODE_INVALID_PARAMETER_VALUE),
					 errmsg("could not get NID for ASN1_OBJECT object")));
		v = X509_NAME_ENTRY_get_data(e);
		field_name = OBJ_nid2sn(nid);
		if (field_name == NULL)
			field_name = OBJ_nid2ln(nid);
		if (field_name == NULL)
			ereport(ERROR,
					(errcode(ERRCODE_INVALID_PARAMETER_VALUE),
					 errmsg("could not convert NID %d to an ASN1_OBJECT structure", nid)));
		BIO_printf(membuf, "/%s=", field_name);
		ASN1_STRING_print_ex(membuf, v,
							 ((ASN1_STRFLGS_RFC2253 & ~ASN1_STRFLGS_ESC_MSB)
							  | ASN1_STRFLGS_UTF8_CONVERT));
	}

	/* ensure null termination of the BIO's content */
	nullterm = '\0';
	BIO_write(membuf, &nullterm, 1);
	size = BIO_get_mem_data(membuf, &sp);
	dp = pg_any_to_server(sp, size - 1, PG_UTF8);
	result = cstring_to_text(dp);
	if (dp != sp)
		pfree(dp);
	if (BIO_free(membuf) != 1)
		elog(ERROR, "could not free OpenSSL BIO structure");

	PG_RETURN_TEXT_P(result);
}


/*
 * Returns current client certificate subject as one string
 *
 * This function returns distinguished name (subject) of the client
 * certificate used in the current SSL connection, converting it into
 * the current database encoding.
 *
 * Returns text datum.
 */
PG_FUNCTION_INFO_V1(ssl_client_dn);
Datum
ssl_client_dn(PG_FUNCTION_ARGS)
{
	if (!(MyProcPort->peer))
		PG_RETURN_NULL();
	return X509_NAME_to_text(X509_get_subject_name(MyProcPort->peer));
}


/*
 * Returns current client certificate issuer as one string
 *
 * This function returns issuer's distinguished name of the client
 * certificate used in the current SSL connection, converting it into
 * the current database encoding.
 *
 * Returns text datum.
 */
PG_FUNCTION_INFO_V1(ssl_issuer_dn);
Datum
ssl_issuer_dn(PG_FUNCTION_ARGS)
{
	if (!(MyProcPort->peer))
		PG_RETURN_NULL();
	return X509_NAME_to_text(X509_get_issuer_name(MyProcPort->peer));
}

<<<<<<< HEAD
=======

>>>>>>> b5bce6c1
/*
 * Returns information about available SSL extensions.
 *
 * Returns setof record made of the following values:
 * - name of the extension.
 * - value of the extension.
 * - critical status of the extension.
 */
PG_FUNCTION_INFO_V1(ssl_extension_info);
Datum
ssl_extension_info(PG_FUNCTION_ARGS)
{
	X509	   *cert = MyProcPort->peer;
	FuncCallContext *funcctx;
	int			call_cntr;
	int			max_calls;
	MemoryContext oldcontext;
	SSLExtensionInfoContext *fctx;

<<<<<<< HEAD
=======
	STACK_OF(X509_EXTENSION) *ext_stack = NULL;

>>>>>>> b5bce6c1
	if (SRF_IS_FIRSTCALL())
	{

		TupleDesc	tupdesc;

		/* create a function context for cross-call persistence */
		funcctx = SRF_FIRSTCALL_INIT();

		/*
		 * Switch to memory context appropriate for multiple function calls
		 */
		oldcontext = MemoryContextSwitchTo(funcctx->multi_call_memory_ctx);

		/* Create a user function context for cross-call persistence */
		fctx = (SSLExtensionInfoContext *) palloc(sizeof(SSLExtensionInfoContext));

		/* Construct tuple descriptor */
		if (get_call_result_type(fcinfo, NULL, &tupdesc) != TYPEFUNC_COMPOSITE)
			ereport(ERROR,
					(errcode(ERRCODE_FEATURE_NOT_SUPPORTED),
					 errmsg("function returning record called in context that cannot accept type record")));
		fctx->tupdesc = BlessTupleDesc(tupdesc);

<<<<<<< HEAD
		/* Set max_calls as a count of extensions in certificate */
		max_calls = cert != NULL ? X509_get_ext_count(cert) : 0;

		if (max_calls > 0)
=======
		/* Get all extensions of certificate */
		if (cert && cert->cert_info)
			ext_stack = cert->cert_info->extensions;

		/* Set max_calls as a count of extensions in certificate */
		max_calls = cert != NULL ? X509_get_ext_count(cert) : 0;

		if (cert != NULL &&
			ext_stack != NULL &&
			max_calls > 0)
>>>>>>> b5bce6c1
		{
			/* got results, keep track of them */
			funcctx->max_calls = max_calls;
			funcctx->user_fctx = fctx;
		}
		else
		{
			/* fast track when no results */
			MemoryContextSwitchTo(oldcontext);
			SRF_RETURN_DONE(funcctx);
		}

		MemoryContextSwitchTo(oldcontext);
	}

	/* stuff done on every call of the function */
	funcctx = SRF_PERCALL_SETUP();

	/*
	 * Initialize per-call variables.
	 */
	call_cntr = funcctx->call_cntr;
	max_calls = funcctx->max_calls;
	fctx = funcctx->user_fctx;

<<<<<<< HEAD
=======
	ext_stack = cert->cert_info->extensions;

>>>>>>> b5bce6c1
	/* do while there are more left to send */
	if (call_cntr < max_calls)
	{
		Datum		values[3];
		bool		nulls[3];
		char	   *buf;
		HeapTuple	tuple;
		Datum		result;
		BIO		   *membuf;
		X509_EXTENSION *ext;
		ASN1_OBJECT *obj;
		int			nid;
		int			len;

		/* need a BIO for this */
		membuf = BIO_new(BIO_s_mem());
		if (membuf == NULL)
			ereport(ERROR,
					(errcode(ERRCODE_OUT_OF_MEMORY),
					 errmsg("could not create OpenSSL BIO structure")));

		/* Get the extension from the certificate */
<<<<<<< HEAD
		ext = X509_get_ext(cert, call_cntr);
=======
		ext = sk_X509_EXTENSION_value(ext_stack, call_cntr);
>>>>>>> b5bce6c1
		obj = X509_EXTENSION_get_object(ext);

		/* Get the extension name */
		nid = OBJ_obj2nid(obj);
		if (nid == NID_undef)
			ereport(ERROR,
					(errcode(ERRCODE_FEATURE_NOT_SUPPORTED),
			errmsg("unknown OpenSSL extension in certificate at position %d",
				   call_cntr)));
		values[0] = CStringGetTextDatum(OBJ_nid2sn(nid));
		nulls[0] = false;

		/* Get the extension value */
		if (X509V3_EXT_print(membuf, ext, 0, 0) <= 0)
			ereport(ERROR,
					(errcode(ERRCODE_FEATURE_NOT_SUPPORTED),
					 errmsg("could not print extension value in certificate at position %d",
							call_cntr)));
		len = BIO_get_mem_data(membuf, &buf);
		values[1] = PointerGetDatum(cstring_to_text_with_len(buf, len));
		nulls[1] = false;

		/* Get critical status */
		values[2] = BoolGetDatum(X509_EXTENSION_get_critical(ext));
		nulls[2] = false;

		/* Build tuple */
		tuple = heap_form_tuple(fctx->tupdesc, values, nulls);
		result = HeapTupleGetDatum(tuple);

		if (BIO_free(membuf) != 1)
			elog(ERROR, "could not free OpenSSL BIO structure");

		SRF_RETURN_NEXT(funcctx, result);
	}

	/* All done */
	SRF_RETURN_DONE(funcctx);
}<|MERGE_RESOLUTION|>--- conflicted
+++ resolved
@@ -382,10 +382,7 @@
 	return X509_NAME_to_text(X509_get_issuer_name(MyProcPort->peer));
 }
 
-<<<<<<< HEAD
-=======
-
->>>>>>> b5bce6c1
+
 /*
  * Returns information about available SSL extensions.
  *
@@ -405,11 +402,6 @@
 	MemoryContext oldcontext;
 	SSLExtensionInfoContext *fctx;
 
-<<<<<<< HEAD
-=======
-	STACK_OF(X509_EXTENSION) *ext_stack = NULL;
-
->>>>>>> b5bce6c1
 	if (SRF_IS_FIRSTCALL())
 	{
 
@@ -433,23 +425,10 @@
 					 errmsg("function returning record called in context that cannot accept type record")));
 		fctx->tupdesc = BlessTupleDesc(tupdesc);
 
-<<<<<<< HEAD
 		/* Set max_calls as a count of extensions in certificate */
 		max_calls = cert != NULL ? X509_get_ext_count(cert) : 0;
 
 		if (max_calls > 0)
-=======
-		/* Get all extensions of certificate */
-		if (cert && cert->cert_info)
-			ext_stack = cert->cert_info->extensions;
-
-		/* Set max_calls as a count of extensions in certificate */
-		max_calls = cert != NULL ? X509_get_ext_count(cert) : 0;
-
-		if (cert != NULL &&
-			ext_stack != NULL &&
-			max_calls > 0)
->>>>>>> b5bce6c1
 		{
 			/* got results, keep track of them */
 			funcctx->max_calls = max_calls;
@@ -475,11 +454,6 @@
 	max_calls = funcctx->max_calls;
 	fctx = funcctx->user_fctx;
 
-<<<<<<< HEAD
-=======
-	ext_stack = cert->cert_info->extensions;
-
->>>>>>> b5bce6c1
 	/* do while there are more left to send */
 	if (call_cntr < max_calls)
 	{
@@ -502,11 +476,7 @@
 					 errmsg("could not create OpenSSL BIO structure")));
 
 		/* Get the extension from the certificate */
-<<<<<<< HEAD
 		ext = X509_get_ext(cert, call_cntr);
-=======
-		ext = sk_X509_EXTENSION_value(ext_stack, call_cntr);
->>>>>>> b5bce6c1
 		obj = X509_EXTENSION_get_object(ext);
 
 		/* Get the extension name */
