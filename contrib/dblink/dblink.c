/*
 * dblink.c
 *
 * Functions returning results from a remote database
 *
 * Joe Conway <mail@joeconway.com>
 * And contributors:
 * Darko Prenosil <Darko.Prenosil@finteh.hr>
 * Shridhar Daithankar <shridhar_daithankar@persistent.co.in>
 *
 * contrib/dblink/dblink.c
 * Copyright (c) 2001-2021, PostgreSQL Global Development Group
 * ALL RIGHTS RESERVED;
 *
 * Permission to use, copy, modify, and distribute this software and its
 * documentation for any purpose, without fee, and without a written agreement
 * is hereby granted, provided that the above copyright notice and this
 * paragraph and the following two paragraphs appear in all copies.
 *
 * IN NO EVENT SHALL THE AUTHOR OR DISTRIBUTORS BE LIABLE TO ANY PARTY FOR
 * DIRECT, INDIRECT, SPECIAL, INCIDENTAL, OR CONSEQUENTIAL DAMAGES, INCLUDING
 * LOST PROFITS, ARISING OUT OF THE USE OF THIS SOFTWARE AND ITS
 * DOCUMENTATION, EVEN IF THE AUTHOR OR DISTRIBUTORS HAVE BEEN ADVISED OF THE
 * POSSIBILITY OF SUCH DAMAGE.
 *
 * THE AUTHOR AND DISTRIBUTORS SPECIFICALLY DISCLAIMS ANY WARRANTIES,
 * INCLUDING, BUT NOT LIMITED TO, THE IMPLIED WARRANTIES OF MERCHANTABILITY
 * AND FITNESS FOR A PARTICULAR PURPOSE.  THE SOFTWARE PROVIDED HEREUNDER IS
 * ON AN "AS IS" BASIS, AND THE AUTHOR AND DISTRIBUTORS HAS NO OBLIGATIONS TO
 * PROVIDE MAINTENANCE, SUPPORT, UPDATES, ENHANCEMENTS, OR MODIFICATIONS.
 *
 */
#include "postgres.h"

#include <limits.h>

#include "access/htup_details.h"
#include "access/relation.h"
#include "access/reloptions.h"
#include "access/table.h"
#include "catalog/namespace.h"
#include "catalog/pg_foreign_data_wrapper.h"
#include "catalog/pg_foreign_server.h"
#include "catalog/pg_type.h"
#include "catalog/pg_user_mapping.h"
#include "executor/spi.h"
#include "foreign/foreign.h"
#include "funcapi.h"
#include "lib/stringinfo.h"
#include "libpq-fe.h"
#include "mb/pg_wchar.h"
#include "miscadmin.h"
#include "parser/scansup.h"
#include "utils/acl.h"
#include "utils/builtins.h"
#include "utils/fmgroids.h"
#include "utils/guc.h"
#include "utils/lsyscache.h"
#include "utils/memutils.h"
#include "utils/rel.h"
#include "utils/varlena.h"

PG_MODULE_MAGIC;

typedef struct remoteConn
{
	PGconn	   *conn;			/* Hold the remote connection */
	int			openCursorCount;	/* The number of open cursors */
	bool		newXactForCursor;	/* Opened a transaction for a cursor */
} remoteConn;

typedef struct storeInfo
{
	FunctionCallInfo fcinfo;
	Tuplestorestate *tuplestore;
	AttInMetadata *attinmeta;
	MemoryContext tmpcontext;
	char	  **cstrs;
	/* temp storage for results to avoid leaks on exception */
	PGresult   *last_res;
	PGresult   *cur_res;
} storeInfo;

/*
 * Internal declarations
 */
static Datum dblink_record_internal(FunctionCallInfo fcinfo, bool is_async);
static void prepTuplestoreResult(FunctionCallInfo fcinfo);
static void materializeResult(FunctionCallInfo fcinfo, PGconn *conn,
							  PGresult *res);
static void materializeQueryResult(FunctionCallInfo fcinfo,
								   PGconn *conn,
								   const char *conname,
								   const char *sql,
								   bool fail);
static PGresult *storeQueryResult(volatile storeInfo *sinfo, PGconn *conn, const char *sql);
static void storeRow(volatile storeInfo *sinfo, PGresult *res, bool first);
static remoteConn *getConnectionByName(const char *name);
static HTAB *createConnHash(void);
static void createNewConnection(const char *name, remoteConn *rconn);
static void deleteConnection(const char *name);
static char **get_pkey_attnames(Relation rel, int16 *indnkeyatts);
static char **get_text_array_contents(ArrayType *array, int *numitems);
static char *get_sql_insert(Relation rel, int *pkattnums, int pknumatts, char **src_pkattvals, char **tgt_pkattvals);
static char *get_sql_delete(Relation rel, int *pkattnums, int pknumatts, char **tgt_pkattvals);
static char *get_sql_update(Relation rel, int *pkattnums, int pknumatts, char **src_pkattvals, char **tgt_pkattvals);
static char *quote_ident_cstr(char *rawstr);
static int	get_attnum_pk_pos(int *pkattnums, int pknumatts, int key);
static HeapTuple get_tuple_of_interest(Relation rel, int *pkattnums, int pknumatts, char **src_pkattvals);
static Relation get_rel_from_relname(text *relname_text, LOCKMODE lockmode, AclMode aclmode);
static char *generate_relation_name(Relation rel);
static char *dblink_connstr_check(const char *connstr);
static void dblink_security_check(PGconn *conn, remoteConn *rconn);
static void dblink_res_error(PGconn *conn, const char *conname, PGresult *res,
							 bool fail, const char *fmt,...) pg_attribute_printf(5, 6);
static char *get_connect_string(const char *servername);
static char *escape_param_str(const char *from);
static void validate_pkattnums(Relation rel,
							   int2vector *pkattnums_arg, int32 pknumatts_arg,
							   int **pkattnums, int *pknumatts);
static bool is_valid_dblink_option(const PQconninfoOption *options,
								   const char *option, Oid context);
static int	applyRemoteGucs(PGconn *conn);
static void restoreLocalGucs(int nestlevel);

/* Global */
static remoteConn *pconn = NULL;
static HTAB *remoteConnHash = NULL;

/*
 *	Following is list that holds multiple remote connections.
 *	Calling convention of each dblink function changes to accept
 *	connection name as the first parameter. The connection list is
 *	much like ecpg e.g. a mapping between a name and a PGconn object.
 */

typedef struct remoteConnHashEnt
{
	char		name[NAMEDATALEN];
	remoteConn *rconn;
} remoteConnHashEnt;

/* initial number of connection hashes */
#define NUMCONN 16

static char *
xpstrdup(const char *in)
{
	if (in == NULL)
		return NULL;
	return pstrdup(in);
}

static void
pg_attribute_noreturn()
dblink_res_internalerror(PGconn *conn, PGresult *res, const char *p2)
{
	char	   *msg = pchomp(PQerrorMessage(conn));

	if (res)
		PQclear(res);
	elog(ERROR, "%s: %s", p2, msg);
}

static void
pg_attribute_noreturn()
dblink_conn_not_avail(const char *conname)
{
	if (conname)
		ereport(ERROR,
				(errcode(ERRCODE_CONNECTION_DOES_NOT_EXIST),
				 errmsg("connection \"%s\" not available", conname)));
	else
		ereport(ERROR,
				(errcode(ERRCODE_CONNECTION_DOES_NOT_EXIST),
				 errmsg("connection not available")));
}

static void
dblink_get_conn(char *conname_or_str,
				PGconn *volatile *conn_p, char **conname_p, volatile bool *freeconn_p)
{
	remoteConn *rconn = getConnectionByName(conname_or_str);
	PGconn	   *conn;
	char	   *conname;
	bool		freeconn;

	if (rconn)
	{
		conn = rconn->conn;
		conname = conname_or_str;
		freeconn = false;
	}
	else
	{
		const char *connstr;

		connstr = get_connect_string(conname_or_str);
		if (connstr == NULL)
			connstr = conname_or_str;
		dblink_connstr_check(connstr);

		/*
		 * We must obey fd.c's limit on non-virtual file descriptors.  Assume
		 * that a PGconn represents one long-lived FD.  (Doing this here also
		 * ensures that VFDs are closed if needed to make room.)
		 */
		if (!AcquireExternalFD())
		{
#ifndef WIN32					/* can't write #if within ereport() macro */
			ereport(ERROR,
					(errcode(ERRCODE_SQLCLIENT_UNABLE_TO_ESTABLISH_SQLCONNECTION),
					 errmsg("could not establish connection"),
					 errdetail("There are too many open files on the local server."),
					 errhint("Raise the server's max_files_per_process and/or \"ulimit -n\" limits.")));
#else
			ereport(ERROR,
					(errcode(ERRCODE_SQLCLIENT_UNABLE_TO_ESTABLISH_SQLCONNECTION),
					 errmsg("could not establish connection"),
					 errdetail("There are too many open files on the local server."),
					 errhint("Raise the server's max_files_per_process setting.")));
#endif
		}

		/* OK to make connection */
		conn = PQconnectdb(connstr);

		if (PQstatus(conn) == CONNECTION_BAD)
		{
			char	   *msg = pchomp(PQerrorMessage(conn));

			PQfinish(conn);
			ReleaseExternalFD();
			ereport(ERROR,
					(errcode(ERRCODE_SQLCLIENT_UNABLE_TO_ESTABLISH_SQLCONNECTION),
					 errmsg("could not establish connection"),
					 errdetail_internal("%s", msg)));
		}
		dblink_security_check(conn, rconn);
		if (PQclientEncoding(conn) != GetDatabaseEncoding())
			PQsetClientEncoding(conn, GetDatabaseEncodingName());
		freeconn = true;
		conname = NULL;
	}

	*conn_p = conn;
	*conname_p = conname;
	*freeconn_p = freeconn;
}

static PGconn *
dblink_get_named_conn(const char *conname)
{
	remoteConn *rconn = getConnectionByName(conname);

	if (rconn)
		return rconn->conn;

	dblink_conn_not_avail(conname);
	return NULL;				/* keep compiler quiet */
}

static void
dblink_init(void)
{
	if (!pconn)
	{
		pconn = (remoteConn *) MemoryContextAlloc(TopMemoryContext, sizeof(remoteConn));
		pconn->conn = NULL;
		pconn->openCursorCount = 0;
		pconn->newXactForCursor = false;
	}
}

/*
 * Create a persistent connection to another database
 */
PG_FUNCTION_INFO_V1(dblink_connect);
Datum
dblink_connect(PG_FUNCTION_ARGS)
{
	char	   *conname_or_str = NULL;
	char	   *connstr = NULL;
	char	   *connname = NULL;
	char	   *msg;
	PGconn	   *conn = NULL;
	remoteConn *rconn = NULL;

	dblink_init();

	if (PG_NARGS() == 2)
	{
		conname_or_str = text_to_cstring(PG_GETARG_TEXT_PP(1));
		connname = text_to_cstring(PG_GETARG_TEXT_PP(0));
	}
	else if (PG_NARGS() == 1)
		conname_or_str = text_to_cstring(PG_GETARG_TEXT_PP(0));

	if (connname)
	{
		rconn = (remoteConn *) MemoryContextAlloc(TopMemoryContext,
												  sizeof(remoteConn));
		rconn->conn = NULL;
		rconn->openCursorCount = 0;
		rconn->newXactForCursor = false;
	}

	/* first check for valid foreign data server */
	connstr = get_connect_string(conname_or_str);
	if (connstr == NULL)
		connstr = conname_or_str;

	/* check password in connection string if not superuser */
<<<<<<< HEAD
	connstr = dblink_connstr_check(connstr);
=======
	dblink_connstr_check(connstr);

	/*
	 * We must obey fd.c's limit on non-virtual file descriptors.  Assume that
	 * a PGconn represents one long-lived FD.  (Doing this here also ensures
	 * that VFDs are closed if needed to make room.)
	 */
	if (!AcquireExternalFD())
	{
#ifndef WIN32					/* can't write #if within ereport() macro */
		ereport(ERROR,
				(errcode(ERRCODE_SQLCLIENT_UNABLE_TO_ESTABLISH_SQLCONNECTION),
				 errmsg("could not establish connection"),
				 errdetail("There are too many open files on the local server."),
				 errhint("Raise the server's max_files_per_process and/or \"ulimit -n\" limits.")));
#else
		ereport(ERROR,
				(errcode(ERRCODE_SQLCLIENT_UNABLE_TO_ESTABLISH_SQLCONNECTION),
				 errmsg("could not establish connection"),
				 errdetail("There are too many open files on the local server."),
				 errhint("Raise the server's max_files_per_process setting.")));
#endif
	}

	/* OK to make connection */
>>>>>>> d457cb4e
	conn = PQconnectdb(connstr);

	if (PQstatus(conn) == CONNECTION_BAD)
	{
		msg = pchomp(PQerrorMessage(conn));
		PQfinish(conn);
		ReleaseExternalFD();
		if (rconn)
			pfree(rconn);

		ereport(ERROR,
				(errcode(ERRCODE_SQLCLIENT_UNABLE_TO_ESTABLISH_SQLCONNECTION),
				 errmsg("could not establish connection"),
				 errdetail_internal("%s", msg)));
	}

	/* check password actually used if not superuser */
	dblink_security_check(conn, rconn);

	/* attempt to set client encoding to match server encoding, if needed */
	if (PQclientEncoding(conn) != GetDatabaseEncoding())
		PQsetClientEncoding(conn, GetDatabaseEncodingName());

	if (connname)
	{
		rconn->conn = conn;
		createNewConnection(connname, rconn);
	}
	else
	{
		if (pconn->conn)
		{
			PQfinish(pconn->conn);
			ReleaseExternalFD();
		}
		pconn->conn = conn;
	}

	PG_RETURN_TEXT_P(cstring_to_text("OK"));
}

/*
 * Clear a persistent connection to another database
 */
PG_FUNCTION_INFO_V1(dblink_disconnect);
Datum
dblink_disconnect(PG_FUNCTION_ARGS)
{
	char	   *conname = NULL;
	remoteConn *rconn = NULL;
	PGconn	   *conn = NULL;

	dblink_init();

	if (PG_NARGS() == 1)
	{
		conname = text_to_cstring(PG_GETARG_TEXT_PP(0));
		rconn = getConnectionByName(conname);
		if (rconn)
			conn = rconn->conn;
	}
	else
		conn = pconn->conn;

	if (!conn)
		dblink_conn_not_avail(conname);

	PQfinish(conn);
	ReleaseExternalFD();
	if (rconn)
	{
		deleteConnection(conname);
		pfree(rconn);
	}
	else
		pconn->conn = NULL;

	PG_RETURN_TEXT_P(cstring_to_text("OK"));
}

/*
 * opens a cursor using a persistent connection
 */
PG_FUNCTION_INFO_V1(dblink_open);
Datum
dblink_open(PG_FUNCTION_ARGS)
{
	PGresult   *res = NULL;
	PGconn	   *conn;
	char	   *curname = NULL;
	char	   *sql = NULL;
	char	   *conname = NULL;
	StringInfoData buf;
	remoteConn *rconn = NULL;
	bool		fail = true;	/* default to backward compatible behavior */

	dblink_init();
	initStringInfo(&buf);

	if (PG_NARGS() == 2)
	{
		/* text,text */
		curname = text_to_cstring(PG_GETARG_TEXT_PP(0));
		sql = text_to_cstring(PG_GETARG_TEXT_PP(1));
		rconn = pconn;
	}
	else if (PG_NARGS() == 3)
	{
		/* might be text,text,text or text,text,bool */
		if (get_fn_expr_argtype(fcinfo->flinfo, 2) == BOOLOID)
		{
			curname = text_to_cstring(PG_GETARG_TEXT_PP(0));
			sql = text_to_cstring(PG_GETARG_TEXT_PP(1));
			fail = PG_GETARG_BOOL(2);
			rconn = pconn;
		}
		else
		{
			conname = text_to_cstring(PG_GETARG_TEXT_PP(0));
			curname = text_to_cstring(PG_GETARG_TEXT_PP(1));
			sql = text_to_cstring(PG_GETARG_TEXT_PP(2));
			rconn = getConnectionByName(conname);
		}
	}
	else if (PG_NARGS() == 4)
	{
		/* text,text,text,bool */
		conname = text_to_cstring(PG_GETARG_TEXT_PP(0));
		curname = text_to_cstring(PG_GETARG_TEXT_PP(1));
		sql = text_to_cstring(PG_GETARG_TEXT_PP(2));
		fail = PG_GETARG_BOOL(3);
		rconn = getConnectionByName(conname);
	}

	if (!rconn || !rconn->conn)
		dblink_conn_not_avail(conname);

	conn = rconn->conn;

	/* If we are not in a transaction, start one */
	if (PQtransactionStatus(conn) == PQTRANS_IDLE)
	{
		res = PQexec(conn, "BEGIN");
		if (PQresultStatus(res) != PGRES_COMMAND_OK)
			dblink_res_internalerror(conn, res, "begin error");
		PQclear(res);
		rconn->newXactForCursor = true;

		/*
		 * Since transaction state was IDLE, we force cursor count to
		 * initially be 0. This is needed as a previous ABORT might have wiped
		 * out our transaction without maintaining the cursor count for us.
		 */
		rconn->openCursorCount = 0;
	}

	/* if we started a transaction, increment cursor count */
	if (rconn->newXactForCursor)
		(rconn->openCursorCount)++;

	appendStringInfo(&buf, "DECLARE %s CURSOR FOR %s", curname, sql);
	res = PQexec(conn, buf.data);
	if (!res || PQresultStatus(res) != PGRES_COMMAND_OK)
	{
		dblink_res_error(conn, conname, res, fail,
						 "while opening cursor \"%s\"", curname);
		PG_RETURN_TEXT_P(cstring_to_text("ERROR"));
	}

	PQclear(res);
	PG_RETURN_TEXT_P(cstring_to_text("OK"));
}

/*
 * closes a cursor
 */
PG_FUNCTION_INFO_V1(dblink_close);
Datum
dblink_close(PG_FUNCTION_ARGS)
{
	PGconn	   *conn;
	PGresult   *res = NULL;
	char	   *curname = NULL;
	char	   *conname = NULL;
	StringInfoData buf;
	remoteConn *rconn = NULL;
	bool		fail = true;	/* default to backward compatible behavior */

	dblink_init();
	initStringInfo(&buf);

	if (PG_NARGS() == 1)
	{
		/* text */
		curname = text_to_cstring(PG_GETARG_TEXT_PP(0));
		rconn = pconn;
	}
	else if (PG_NARGS() == 2)
	{
		/* might be text,text or text,bool */
		if (get_fn_expr_argtype(fcinfo->flinfo, 1) == BOOLOID)
		{
			curname = text_to_cstring(PG_GETARG_TEXT_PP(0));
			fail = PG_GETARG_BOOL(1);
			rconn = pconn;
		}
		else
		{
			conname = text_to_cstring(PG_GETARG_TEXT_PP(0));
			curname = text_to_cstring(PG_GETARG_TEXT_PP(1));
			rconn = getConnectionByName(conname);
		}
	}
	if (PG_NARGS() == 3)
	{
		/* text,text,bool */
		conname = text_to_cstring(PG_GETARG_TEXT_PP(0));
		curname = text_to_cstring(PG_GETARG_TEXT_PP(1));
		fail = PG_GETARG_BOOL(2);
		rconn = getConnectionByName(conname);
	}

	if (!rconn || !rconn->conn)
		dblink_conn_not_avail(conname);

	conn = rconn->conn;

	appendStringInfo(&buf, "CLOSE %s", curname);

	/* close the cursor */
	res = PQexec(conn, buf.data);
	if (!res || PQresultStatus(res) != PGRES_COMMAND_OK)
	{
		dblink_res_error(conn, conname, res, fail,
						 "while closing cursor \"%s\"", curname);
		PG_RETURN_TEXT_P(cstring_to_text("ERROR"));
	}

	PQclear(res);

	/* if we started a transaction, decrement cursor count */
	if (rconn->newXactForCursor)
	{
		(rconn->openCursorCount)--;

		/* if count is zero, commit the transaction */
		if (rconn->openCursorCount == 0)
		{
			rconn->newXactForCursor = false;

			res = PQexec(conn, "COMMIT");
			if (PQresultStatus(res) != PGRES_COMMAND_OK)
				dblink_res_internalerror(conn, res, "commit error");
			PQclear(res);
		}
	}

	PG_RETURN_TEXT_P(cstring_to_text("OK"));
}

/*
 * Fetch results from an open cursor
 */
PG_FUNCTION_INFO_V1(dblink_fetch);
Datum
dblink_fetch(PG_FUNCTION_ARGS)
{
	PGresult   *res = NULL;
	char	   *conname = NULL;
	remoteConn *rconn = NULL;
	PGconn	   *conn = NULL;
	StringInfoData buf;
	char	   *curname = NULL;
	int			howmany = 0;
	bool		fail = true;	/* default to backward compatible */

	prepTuplestoreResult(fcinfo);

	dblink_init();

	if (PG_NARGS() == 4)
	{
		/* text,text,int,bool */
		conname = text_to_cstring(PG_GETARG_TEXT_PP(0));
		curname = text_to_cstring(PG_GETARG_TEXT_PP(1));
		howmany = PG_GETARG_INT32(2);
		fail = PG_GETARG_BOOL(3);

		rconn = getConnectionByName(conname);
		if (rconn)
			conn = rconn->conn;
	}
	else if (PG_NARGS() == 3)
	{
		/* text,text,int or text,int,bool */
		if (get_fn_expr_argtype(fcinfo->flinfo, 2) == BOOLOID)
		{
			curname = text_to_cstring(PG_GETARG_TEXT_PP(0));
			howmany = PG_GETARG_INT32(1);
			fail = PG_GETARG_BOOL(2);
			conn = pconn->conn;
		}
		else
		{
			conname = text_to_cstring(PG_GETARG_TEXT_PP(0));
			curname = text_to_cstring(PG_GETARG_TEXT_PP(1));
			howmany = PG_GETARG_INT32(2);

			rconn = getConnectionByName(conname);
			if (rconn)
				conn = rconn->conn;
		}
	}
	else if (PG_NARGS() == 2)
	{
		/* text,int */
		curname = text_to_cstring(PG_GETARG_TEXT_PP(0));
		howmany = PG_GETARG_INT32(1);
		conn = pconn->conn;
	}

	if (!conn)
		dblink_conn_not_avail(conname);

	initStringInfo(&buf);
	appendStringInfo(&buf, "FETCH %d FROM %s", howmany, curname);

	/*
	 * Try to execute the query.  Note that since libpq uses malloc, the
	 * PGresult will be long-lived even though we are still in a short-lived
	 * memory context.
	 */
	res = PQexec(conn, buf.data);
	if (!res ||
		(PQresultStatus(res) != PGRES_COMMAND_OK &&
		 PQresultStatus(res) != PGRES_TUPLES_OK))
	{
		dblink_res_error(conn, conname, res, fail,
						 "while fetching from cursor \"%s\"", curname);
		return (Datum) 0;
	}
	else if (PQresultStatus(res) == PGRES_COMMAND_OK)
	{
		/* cursor does not exist - closed already or bad name */
		PQclear(res);
		ereport(ERROR,
				(errcode(ERRCODE_INVALID_CURSOR_NAME),
				 errmsg("cursor \"%s\" does not exist", curname)));
	}

	materializeResult(fcinfo, conn, res);
	return (Datum) 0;
}

/*
 * Note: this is the new preferred version of dblink
 */
PG_FUNCTION_INFO_V1(dblink_record);
Datum
dblink_record(PG_FUNCTION_ARGS)
{
	return dblink_record_internal(fcinfo, false);
}

PG_FUNCTION_INFO_V1(dblink_send_query);
Datum
dblink_send_query(PG_FUNCTION_ARGS)
{
	PGconn	   *conn;
	char	   *sql;
	int			retval;

	if (PG_NARGS() == 2)
	{
		conn = dblink_get_named_conn(text_to_cstring(PG_GETARG_TEXT_PP(0)));
		sql = text_to_cstring(PG_GETARG_TEXT_PP(1));
	}
	else
		/* shouldn't happen */
		elog(ERROR, "wrong number of arguments");

	/* async query send */
	retval = PQsendQuery(conn, sql);
	if (retval != 1)
		elog(NOTICE, "could not send query: %s", pchomp(PQerrorMessage(conn)));

	PG_RETURN_INT32(retval);
}

PG_FUNCTION_INFO_V1(dblink_get_result);
Datum
dblink_get_result(PG_FUNCTION_ARGS)
{
	return dblink_record_internal(fcinfo, true);
}

static Datum
dblink_record_internal(FunctionCallInfo fcinfo, bool is_async)
{
	PGconn	   *volatile conn = NULL;
	volatile bool freeconn = false;

	prepTuplestoreResult(fcinfo);

	dblink_init();

	PG_TRY();
	{
		char	   *sql = NULL;
		char	   *conname = NULL;
		bool		fail = true;	/* default to backward compatible */

		if (!is_async)
		{
			if (PG_NARGS() == 3)
			{
				/* text,text,bool */
				conname = text_to_cstring(PG_GETARG_TEXT_PP(0));
				sql = text_to_cstring(PG_GETARG_TEXT_PP(1));
				fail = PG_GETARG_BOOL(2);
				dblink_get_conn(conname, &conn, &conname, &freeconn);
			}
			else if (PG_NARGS() == 2)
			{
				/* text,text or text,bool */
				if (get_fn_expr_argtype(fcinfo->flinfo, 1) == BOOLOID)
				{
					sql = text_to_cstring(PG_GETARG_TEXT_PP(0));
					fail = PG_GETARG_BOOL(1);
					conn = pconn->conn;
				}
				else
				{
					conname = text_to_cstring(PG_GETARG_TEXT_PP(0));
					sql = text_to_cstring(PG_GETARG_TEXT_PP(1));
					dblink_get_conn(conname, &conn, &conname, &freeconn);
				}
			}
			else if (PG_NARGS() == 1)
			{
				/* text */
				conn = pconn->conn;
				sql = text_to_cstring(PG_GETARG_TEXT_PP(0));
			}
			else
				/* shouldn't happen */
				elog(ERROR, "wrong number of arguments");
		}
		else					/* is_async */
		{
			/* get async result */
			conname = text_to_cstring(PG_GETARG_TEXT_PP(0));

			if (PG_NARGS() == 2)
			{
				/* text,bool */
				fail = PG_GETARG_BOOL(1);
				conn = dblink_get_named_conn(conname);
			}
			else if (PG_NARGS() == 1)
			{
				/* text */
				conn = dblink_get_named_conn(conname);
			}
			else
				/* shouldn't happen */
				elog(ERROR, "wrong number of arguments");
		}

		if (!conn)
			dblink_conn_not_avail(conname);

		if (!is_async)
		{
			/* synchronous query, use efficient tuple collection method */
			materializeQueryResult(fcinfo, conn, conname, sql, fail);
		}
		else
		{
			/* async result retrieval, do it the old way */
			PGresult   *res = PQgetResult(conn);

			/* NULL means we're all done with the async results */
			if (res)
			{
				if (PQresultStatus(res) != PGRES_COMMAND_OK &&
					PQresultStatus(res) != PGRES_TUPLES_OK)
				{
					dblink_res_error(conn, conname, res, fail,
									 "while executing query");
					/* if fail isn't set, we'll return an empty query result */
				}
				else
				{
					materializeResult(fcinfo, conn, res);
				}
			}
		}
	}
	PG_FINALLY();
	{
		/* if needed, close the connection to the database */
		if (freeconn)
		{
			PQfinish(conn);
			ReleaseExternalFD();
		}
	}
	PG_END_TRY();

	return (Datum) 0;
}

/*
 * Verify function caller can handle a tuplestore result, and set up for that.
 *
 * Note: if the caller returns without actually creating a tuplestore, the
 * executor will treat the function result as an empty set.
 */
static void
prepTuplestoreResult(FunctionCallInfo fcinfo)
{
	ReturnSetInfo *rsinfo = (ReturnSetInfo *) fcinfo->resultinfo;

	/* check to see if query supports us returning a tuplestore */
	if (rsinfo == NULL || !IsA(rsinfo, ReturnSetInfo))
		ereport(ERROR,
				(errcode(ERRCODE_FEATURE_NOT_SUPPORTED),
				 errmsg("set-valued function called in context that cannot accept a set")));
	if (!(rsinfo->allowedModes & SFRM_Materialize))
		ereport(ERROR,
				(errcode(ERRCODE_FEATURE_NOT_SUPPORTED),
				 errmsg("materialize mode required, but it is not allowed in this context")));

	/* let the executor know we're sending back a tuplestore */
	rsinfo->returnMode = SFRM_Materialize;

	/* caller must fill these to return a non-empty result */
	rsinfo->setResult = NULL;
	rsinfo->setDesc = NULL;
}

/*
 * Copy the contents of the PGresult into a tuplestore to be returned
 * as the result of the current function.
 * The PGresult will be released in this function.
 */
static void
materializeResult(FunctionCallInfo fcinfo, PGconn *conn, PGresult *res)
{
	ReturnSetInfo *rsinfo = (ReturnSetInfo *) fcinfo->resultinfo;

	/* prepTuplestoreResult must have been called previously */
	Assert(rsinfo->returnMode == SFRM_Materialize);

	PG_TRY();
	{
		TupleDesc	tupdesc;
		bool		is_sql_cmd;
		int			ntuples;
		int			nfields;

		if (PQresultStatus(res) == PGRES_COMMAND_OK)
		{
			is_sql_cmd = true;

			/*
			 * need a tuple descriptor representing one TEXT column to return
			 * the command status string as our result tuple
			 */
			tupdesc = CreateTemplateTupleDesc(1);
			TupleDescInitEntry(tupdesc, (AttrNumber) 1, "status",
							   TEXTOID, -1, 0);
			ntuples = 1;
			nfields = 1;
		}
		else
		{
			Assert(PQresultStatus(res) == PGRES_TUPLES_OK);

			is_sql_cmd = false;

			/* get a tuple descriptor for our result type */
			switch (get_call_result_type(fcinfo, NULL, &tupdesc))
			{
				case TYPEFUNC_COMPOSITE:
					/* success */
					break;
				case TYPEFUNC_RECORD:
					/* failed to determine actual type of RECORD */
					ereport(ERROR,
							(errcode(ERRCODE_FEATURE_NOT_SUPPORTED),
							 errmsg("function returning record called in context "
									"that cannot accept type record")));
					break;
				default:
					/* result type isn't composite */
					elog(ERROR, "return type must be a row type");
					break;
			}

			/* make sure we have a persistent copy of the tupdesc */
			tupdesc = CreateTupleDescCopy(tupdesc);
			ntuples = PQntuples(res);
			nfields = PQnfields(res);
		}

		/*
		 * check result and tuple descriptor have the same number of columns
		 */
		if (nfields != tupdesc->natts)
			ereport(ERROR,
					(errcode(ERRCODE_DATATYPE_MISMATCH),
					 errmsg("remote query result rowtype does not match "
							"the specified FROM clause rowtype")));

		if (ntuples > 0)
		{
			AttInMetadata *attinmeta;
			int			nestlevel = -1;
			Tuplestorestate *tupstore;
			MemoryContext oldcontext;
			int			row;
			char	  **values;

			attinmeta = TupleDescGetAttInMetadata(tupdesc);

			/* Set GUCs to ensure we read GUC-sensitive data types correctly */
			if (!is_sql_cmd)
				nestlevel = applyRemoteGucs(conn);

			oldcontext = MemoryContextSwitchTo(rsinfo->econtext->ecxt_per_query_memory);
			tupstore = tuplestore_begin_heap(true, false, work_mem);
			rsinfo->setResult = tupstore;
			rsinfo->setDesc = tupdesc;
			MemoryContextSwitchTo(oldcontext);

			values = (char **) palloc(nfields * sizeof(char *));

			/* put all tuples into the tuplestore */
			for (row = 0; row < ntuples; row++)
			{
				HeapTuple	tuple;

				if (!is_sql_cmd)
				{
					int			i;

					for (i = 0; i < nfields; i++)
					{
						if (PQgetisnull(res, row, i))
							values[i] = NULL;
						else
							values[i] = PQgetvalue(res, row, i);
					}
				}
				else
				{
					values[0] = PQcmdStatus(res);
				}

				/* build the tuple and put it into the tuplestore. */
				tuple = BuildTupleFromCStrings(attinmeta, values);
				tuplestore_puttuple(tupstore, tuple);
			}

			/* clean up GUC settings, if we changed any */
			restoreLocalGucs(nestlevel);

			/* clean up and return the tuplestore */
			tuplestore_donestoring(tupstore);
		}
	}
	PG_FINALLY();
	{
		/* be sure to release the libpq result */
		PQclear(res);
	}
	PG_END_TRY();
}

/*
 * Execute the given SQL command and store its results into a tuplestore
 * to be returned as the result of the current function.
 *
 * This is equivalent to PQexec followed by materializeResult, but we make
 * use of libpq's single-row mode to avoid accumulating the whole result
 * inside libpq before it gets transferred to the tuplestore.
 */
static void
materializeQueryResult(FunctionCallInfo fcinfo,
					   PGconn *conn,
					   const char *conname,
					   const char *sql,
					   bool fail)
{
	ReturnSetInfo *rsinfo = (ReturnSetInfo *) fcinfo->resultinfo;
	PGresult   *volatile res = NULL;
	volatile storeInfo sinfo = {0};

	/* prepTuplestoreResult must have been called previously */
	Assert(rsinfo->returnMode == SFRM_Materialize);

	sinfo.fcinfo = fcinfo;

	PG_TRY();
	{
		/* Create short-lived memory context for data conversions */
		sinfo.tmpcontext = AllocSetContextCreate(CurrentMemoryContext,
												 "dblink temporary context",
												 ALLOCSET_DEFAULT_SIZES);

		/* execute query, collecting any tuples into the tuplestore */
		res = storeQueryResult(&sinfo, conn, sql);

		if (!res ||
			(PQresultStatus(res) != PGRES_COMMAND_OK &&
			 PQresultStatus(res) != PGRES_TUPLES_OK))
		{
			/*
			 * dblink_res_error will clear the passed PGresult, so we need
			 * this ugly dance to avoid doing so twice during error exit
			 */
			PGresult   *res1 = res;

			res = NULL;
			dblink_res_error(conn, conname, res1, fail,
							 "while executing query");
			/* if fail isn't set, we'll return an empty query result */
		}
		else if (PQresultStatus(res) == PGRES_COMMAND_OK)
		{
			/*
			 * storeRow didn't get called, so we need to convert the command
			 * status string to a tuple manually
			 */
			TupleDesc	tupdesc;
			AttInMetadata *attinmeta;
			Tuplestorestate *tupstore;
			HeapTuple	tuple;
			char	   *values[1];
			MemoryContext oldcontext;

			/*
			 * need a tuple descriptor representing one TEXT column to return
			 * the command status string as our result tuple
			 */
			tupdesc = CreateTemplateTupleDesc(1);
			TupleDescInitEntry(tupdesc, (AttrNumber) 1, "status",
							   TEXTOID, -1, 0);
			attinmeta = TupleDescGetAttInMetadata(tupdesc);

			oldcontext = MemoryContextSwitchTo(rsinfo->econtext->ecxt_per_query_memory);
			tupstore = tuplestore_begin_heap(true, false, work_mem);
			rsinfo->setResult = tupstore;
			rsinfo->setDesc = tupdesc;
			MemoryContextSwitchTo(oldcontext);

			values[0] = PQcmdStatus(res);

			/* build the tuple and put it into the tuplestore. */
			tuple = BuildTupleFromCStrings(attinmeta, values);
			tuplestore_puttuple(tupstore, tuple);

			PQclear(res);
			res = NULL;
		}
		else
		{
			Assert(PQresultStatus(res) == PGRES_TUPLES_OK);
			/* storeRow should have created a tuplestore */
			Assert(rsinfo->setResult != NULL);

			PQclear(res);
			res = NULL;
		}

		/* clean up data conversion short-lived memory context */
		if (sinfo.tmpcontext != NULL)
			MemoryContextDelete(sinfo.tmpcontext);
		sinfo.tmpcontext = NULL;

		PQclear(sinfo.last_res);
		sinfo.last_res = NULL;
		PQclear(sinfo.cur_res);
		sinfo.cur_res = NULL;
	}
	PG_CATCH();
	{
		/* be sure to release any libpq result we collected */
		PQclear(res);
		PQclear(sinfo.last_res);
		PQclear(sinfo.cur_res);
		/* and clear out any pending data in libpq */
		while ((res = PQgetResult(conn)) != NULL)
			PQclear(res);
		PG_RE_THROW();
	}
	PG_END_TRY();
}

/*
 * Execute query, and send any result rows to sinfo->tuplestore.
 */
static PGresult *
storeQueryResult(volatile storeInfo *sinfo, PGconn *conn, const char *sql)
{
	bool		first = true;
	int			nestlevel = -1;
	PGresult   *res;

	if (!PQsendQuery(conn, sql))
		elog(ERROR, "could not send query: %s", pchomp(PQerrorMessage(conn)));

	if (!PQsetSingleRowMode(conn))	/* shouldn't fail */
		elog(ERROR, "failed to set single-row mode for dblink query");

	for (;;)
	{
		CHECK_FOR_INTERRUPTS();

		sinfo->cur_res = PQgetResult(conn);
		if (!sinfo->cur_res)
			break;

		if (PQresultStatus(sinfo->cur_res) == PGRES_SINGLE_TUPLE)
		{
			/* got one row from possibly-bigger resultset */

			/*
			 * Set GUCs to ensure we read GUC-sensitive data types correctly.
			 * We shouldn't do this until we have a row in hand, to ensure
			 * libpq has seen any earlier ParameterStatus protocol messages.
			 */
			if (first && nestlevel < 0)
				nestlevel = applyRemoteGucs(conn);

			storeRow(sinfo, sinfo->cur_res, first);

			PQclear(sinfo->cur_res);
			sinfo->cur_res = NULL;
			first = false;
		}
		else
		{
			/* if empty resultset, fill tuplestore header */
			if (first && PQresultStatus(sinfo->cur_res) == PGRES_TUPLES_OK)
				storeRow(sinfo, sinfo->cur_res, first);

			/* store completed result at last_res */
			PQclear(sinfo->last_res);
			sinfo->last_res = sinfo->cur_res;
			sinfo->cur_res = NULL;
			first = true;
		}
	}

	/* clean up GUC settings, if we changed any */
	restoreLocalGucs(nestlevel);

	/* return last_res */
	res = sinfo->last_res;
	sinfo->last_res = NULL;
	return res;
}

/*
 * Send single row to sinfo->tuplestore.
 *
 * If "first" is true, create the tuplestore using PGresult's metadata
 * (in this case the PGresult might contain either zero or one row).
 */
static void
storeRow(volatile storeInfo *sinfo, PGresult *res, bool first)
{
	int			nfields = PQnfields(res);
	HeapTuple	tuple;
	int			i;
	MemoryContext oldcontext;

	if (first)
	{
		/* Prepare for new result set */
		ReturnSetInfo *rsinfo = (ReturnSetInfo *) sinfo->fcinfo->resultinfo;
		TupleDesc	tupdesc;

		/*
		 * It's possible to get more than one result set if the query string
		 * contained multiple SQL commands.  In that case, we follow PQexec's
		 * traditional behavior of throwing away all but the last result.
		 */
		if (sinfo->tuplestore)
			tuplestore_end(sinfo->tuplestore);
		sinfo->tuplestore = NULL;

		/* get a tuple descriptor for our result type */
		switch (get_call_result_type(sinfo->fcinfo, NULL, &tupdesc))
		{
			case TYPEFUNC_COMPOSITE:
				/* success */
				break;
			case TYPEFUNC_RECORD:
				/* failed to determine actual type of RECORD */
				ereport(ERROR,
						(errcode(ERRCODE_FEATURE_NOT_SUPPORTED),
						 errmsg("function returning record called in context "
								"that cannot accept type record")));
				break;
			default:
				/* result type isn't composite */
				elog(ERROR, "return type must be a row type");
				break;
		}

		/* make sure we have a persistent copy of the tupdesc */
		tupdesc = CreateTupleDescCopy(tupdesc);

		/* check result and tuple descriptor have the same number of columns */
		if (nfields != tupdesc->natts)
			ereport(ERROR,
					(errcode(ERRCODE_DATATYPE_MISMATCH),
					 errmsg("remote query result rowtype does not match "
							"the specified FROM clause rowtype")));

		/* Prepare attinmeta for later data conversions */
		sinfo->attinmeta = TupleDescGetAttInMetadata(tupdesc);

		/* Create a new, empty tuplestore */
		oldcontext = MemoryContextSwitchTo(rsinfo->econtext->ecxt_per_query_memory);
		sinfo->tuplestore = tuplestore_begin_heap(true, false, work_mem);
		rsinfo->setResult = sinfo->tuplestore;
		rsinfo->setDesc = tupdesc;
		MemoryContextSwitchTo(oldcontext);

		/* Done if empty resultset */
		if (PQntuples(res) == 0)
			return;

		/*
		 * Set up sufficiently-wide string pointers array; this won't change
		 * in size so it's easy to preallocate.
		 */
		if (sinfo->cstrs)
			pfree(sinfo->cstrs);
		sinfo->cstrs = (char **) palloc(nfields * sizeof(char *));
	}

	/* Should have a single-row result if we get here */
	Assert(PQntuples(res) == 1);

	/*
	 * Do the following work in a temp context that we reset after each tuple.
	 * This cleans up not only the data we have direct access to, but any
	 * cruft the I/O functions might leak.
	 */
	oldcontext = MemoryContextSwitchTo(sinfo->tmpcontext);

	/*
	 * Fill cstrs with null-terminated strings of column values.
	 */
	for (i = 0; i < nfields; i++)
	{
		if (PQgetisnull(res, 0, i))
			sinfo->cstrs[i] = NULL;
		else
			sinfo->cstrs[i] = PQgetvalue(res, 0, i);
	}

	/* Convert row to a tuple, and add it to the tuplestore */
	tuple = BuildTupleFromCStrings(sinfo->attinmeta, sinfo->cstrs);

	tuplestore_puttuple(sinfo->tuplestore, tuple);

	/* Clean up */
	MemoryContextSwitchTo(oldcontext);
	MemoryContextReset(sinfo->tmpcontext);
}

/*
 * List all open dblink connections by name.
 * Returns an array of all connection names.
 * Takes no params
 */
PG_FUNCTION_INFO_V1(dblink_get_connections);
Datum
dblink_get_connections(PG_FUNCTION_ARGS)
{
	HASH_SEQ_STATUS status;
	remoteConnHashEnt *hentry;
	ArrayBuildState *astate = NULL;

	if (remoteConnHash)
	{
		hash_seq_init(&status, remoteConnHash);
		while ((hentry = (remoteConnHashEnt *) hash_seq_search(&status)) != NULL)
		{
			/* stash away current value */
			astate = accumArrayResult(astate,
									  CStringGetTextDatum(hentry->name),
									  false, TEXTOID, CurrentMemoryContext);
		}
	}

	if (astate)
		PG_RETURN_DATUM(makeArrayResult(astate,
											  CurrentMemoryContext));
	else
		PG_RETURN_NULL();
}

/*
 * Checks if a given remote connection is busy
 *
 * Returns 1 if the connection is busy, 0 otherwise
 * Params:
 *	text connection_name - name of the connection to check
 *
 */
PG_FUNCTION_INFO_V1(dblink_is_busy);
Datum
dblink_is_busy(PG_FUNCTION_ARGS)
{
	PGconn	   *conn;

	dblink_init();
	conn = dblink_get_named_conn(text_to_cstring(PG_GETARG_TEXT_PP(0)));

	PQconsumeInput(conn);
	PG_RETURN_INT32(PQisBusy(conn));
}

/*
 * Cancels a running request on a connection
 *
 * Returns text:
 *	"OK" if the cancel request has been sent correctly,
 *		an error message otherwise
 *
 * Params:
 *	text connection_name - name of the connection to check
 *
 */
PG_FUNCTION_INFO_V1(dblink_cancel_query);
Datum
dblink_cancel_query(PG_FUNCTION_ARGS)
{
	int			res;
	PGconn	   *conn;
	PGcancel   *cancel;
	char		errbuf[256];

	dblink_init();
	conn = dblink_get_named_conn(text_to_cstring(PG_GETARG_TEXT_PP(0)));
	cancel = PQgetCancel(conn);

	res = PQcancel(cancel, errbuf, 256);
	PQfreeCancel(cancel);

	if (res == 1)
		PG_RETURN_TEXT_P(cstring_to_text("OK"));
	else
		PG_RETURN_TEXT_P(cstring_to_text(errbuf));
}


/*
 * Get error message from a connection
 *
 * Returns text:
 *	"OK" if no error, an error message otherwise
 *
 * Params:
 *	text connection_name - name of the connection to check
 *
 */
PG_FUNCTION_INFO_V1(dblink_error_message);
Datum
dblink_error_message(PG_FUNCTION_ARGS)
{
	char	   *msg;
	PGconn	   *conn;

	dblink_init();
	conn = dblink_get_named_conn(text_to_cstring(PG_GETARG_TEXT_PP(0)));

	msg = PQerrorMessage(conn);
	if (msg == NULL || msg[0] == '\0')
		PG_RETURN_TEXT_P(cstring_to_text("OK"));
	else
		PG_RETURN_TEXT_P(cstring_to_text(pchomp(msg)));
}

/*
 * Execute an SQL non-SELECT command
 */
PG_FUNCTION_INFO_V1(dblink_exec);
Datum
dblink_exec(PG_FUNCTION_ARGS)
{
	text	   *volatile sql_cmd_status = NULL;
	PGconn	   *volatile conn = NULL;
	volatile bool freeconn = false;

	dblink_init();

	PG_TRY();
	{
		PGresult   *res = NULL;
		char	   *sql = NULL;
		char	   *conname = NULL;
		bool		fail = true;	/* default to backward compatible behavior */

		if (PG_NARGS() == 3)
		{
			/* must be text,text,bool */
			conname = text_to_cstring(PG_GETARG_TEXT_PP(0));
			sql = text_to_cstring(PG_GETARG_TEXT_PP(1));
			fail = PG_GETARG_BOOL(2);
			dblink_get_conn(conname, &conn, &conname, &freeconn);
		}
		else if (PG_NARGS() == 2)
		{
			/* might be text,text or text,bool */
			if (get_fn_expr_argtype(fcinfo->flinfo, 1) == BOOLOID)
			{
				sql = text_to_cstring(PG_GETARG_TEXT_PP(0));
				fail = PG_GETARG_BOOL(1);
				conn = pconn->conn;
			}
			else
			{
				conname = text_to_cstring(PG_GETARG_TEXT_PP(0));
				sql = text_to_cstring(PG_GETARG_TEXT_PP(1));
				dblink_get_conn(conname, &conn, &conname, &freeconn);
			}
		}
		else if (PG_NARGS() == 1)
		{
			/* must be single text argument */
			conn = pconn->conn;
			sql = text_to_cstring(PG_GETARG_TEXT_PP(0));
		}
		else
			/* shouldn't happen */
			elog(ERROR, "wrong number of arguments");

		if (!conn)
			dblink_conn_not_avail(conname);

		res = PQexec(conn, sql);
		if (!res ||
			(PQresultStatus(res) != PGRES_COMMAND_OK &&
			 PQresultStatus(res) != PGRES_TUPLES_OK))
		{
			dblink_res_error(conn, conname, res, fail,
							 "while executing command");

			/*
			 * and save a copy of the command status string to return as our
			 * result tuple
			 */
			sql_cmd_status = cstring_to_text("ERROR");
		}
		else if (PQresultStatus(res) == PGRES_COMMAND_OK)
		{
			/*
			 * and save a copy of the command status string to return as our
			 * result tuple
			 */
			sql_cmd_status = cstring_to_text(PQcmdStatus(res));
			PQclear(res);
		}
		else
		{
			PQclear(res);
			ereport(ERROR,
					(errcode(ERRCODE_S_R_E_PROHIBITED_SQL_STATEMENT_ATTEMPTED),
					 errmsg("statement returning results not allowed")));
		}
	}
	PG_FINALLY();
	{
		/* if needed, close the connection to the database */
		if (freeconn)
		{
			PQfinish(conn);
			ReleaseExternalFD();
		}
	}
	PG_END_TRY();

	PG_RETURN_TEXT_P(sql_cmd_status);
}


/*
 * dblink_get_pkey
 *
 * Return list of primary key fields for the supplied relation,
 * or NULL if none exists.
 */
PG_FUNCTION_INFO_V1(dblink_get_pkey);
Datum
dblink_get_pkey(PG_FUNCTION_ARGS)
{
	int16		indnkeyatts;
	char	  **results;
	FuncCallContext *funcctx;
	int32		call_cntr;
	int32		max_calls;
	AttInMetadata *attinmeta;
	MemoryContext oldcontext;

	/* stuff done only on the first call of the function */
	if (SRF_IS_FIRSTCALL())
	{
		Relation	rel;
		TupleDesc	tupdesc;

		/* create a function context for cross-call persistence */
		funcctx = SRF_FIRSTCALL_INIT();

		/*
		 * switch to memory context appropriate for multiple function calls
		 */
		oldcontext = MemoryContextSwitchTo(funcctx->multi_call_memory_ctx);

		/* open target relation */
		rel = get_rel_from_relname(PG_GETARG_TEXT_PP(0), AccessShareLock, ACL_SELECT);

		/* get the array of attnums */
		results = get_pkey_attnames(rel, &indnkeyatts);

		relation_close(rel, AccessShareLock);

		/*
		 * need a tuple descriptor representing one INT and one TEXT column
		 */
		tupdesc = CreateTemplateTupleDesc(2);
		TupleDescInitEntry(tupdesc, (AttrNumber) 1, "position",
						   INT4OID, -1, 0);
		TupleDescInitEntry(tupdesc, (AttrNumber) 2, "colname",
						   TEXTOID, -1, 0);

		/*
		 * Generate attribute metadata needed later to produce tuples from raw
		 * C strings
		 */
		attinmeta = TupleDescGetAttInMetadata(tupdesc);
		funcctx->attinmeta = attinmeta;

		if ((results != NULL) && (indnkeyatts > 0))
		{
			funcctx->max_calls = indnkeyatts;

			/* got results, keep track of them */
			funcctx->user_fctx = results;
		}
		else
		{
			/* fast track when no results */
			MemoryContextSwitchTo(oldcontext);
			SRF_RETURN_DONE(funcctx);
		}

		MemoryContextSwitchTo(oldcontext);
	}

	/* stuff done on every call of the function */
	funcctx = SRF_PERCALL_SETUP();

	/*
	 * initialize per-call variables
	 */
	call_cntr = funcctx->call_cntr;
	max_calls = funcctx->max_calls;

	results = (char **) funcctx->user_fctx;
	attinmeta = funcctx->attinmeta;

	if (call_cntr < max_calls)	/* do when there is more left to send */
	{
		char	  **values;
		HeapTuple	tuple;
		Datum		result;

		values = (char **) palloc(2 * sizeof(char *));
		values[0] = psprintf("%d", call_cntr + 1);
		values[1] = results[call_cntr];

		/* build the tuple */
		tuple = BuildTupleFromCStrings(attinmeta, values);

		/* make the tuple into a datum */
		result = HeapTupleGetDatum(tuple);

		SRF_RETURN_NEXT(funcctx, result);
	}
	else
	{
		/* do when there is no more left */
		SRF_RETURN_DONE(funcctx);
	}
}


/*
 * dblink_build_sql_insert
 *
 * Used to generate an SQL insert statement
 * based on an existing tuple in a local relation.
 * This is useful for selectively replicating data
 * to another server via dblink.
 *
 * API:
 * <relname> - name of local table of interest
 * <pkattnums> - an int2vector of attnums which will be used
 * to identify the local tuple of interest
 * <pknumatts> - number of attnums in pkattnums
 * <src_pkattvals_arry> - text array of key values which will be used
 * to identify the local tuple of interest
 * <tgt_pkattvals_arry> - text array of key values which will be used
 * to build the string for execution remotely. These are substituted
 * for their counterparts in src_pkattvals_arry
 */
PG_FUNCTION_INFO_V1(dblink_build_sql_insert);
Datum
dblink_build_sql_insert(PG_FUNCTION_ARGS)
{
	text	   *relname_text = PG_GETARG_TEXT_PP(0);
	int2vector *pkattnums_arg = (int2vector *) PG_GETARG_POINTER(1);
	int32		pknumatts_arg = PG_GETARG_INT32(2);
	ArrayType  *src_pkattvals_arry = PG_GETARG_ARRAYTYPE_P(3);
	ArrayType  *tgt_pkattvals_arry = PG_GETARG_ARRAYTYPE_P(4);
	Relation	rel;
	int		   *pkattnums;
	int			pknumatts;
	char	  **src_pkattvals;
	char	  **tgt_pkattvals;
	int			src_nitems;
	int			tgt_nitems;
	char	   *sql;

	/*
	 * Open target relation.
	 */
	rel = get_rel_from_relname(relname_text, AccessShareLock, ACL_SELECT);

	/*
	 * Process pkattnums argument.
	 */
	validate_pkattnums(rel, pkattnums_arg, pknumatts_arg,
					   &pkattnums, &pknumatts);

	/*
	 * Source array is made up of key values that will be used to locate the
	 * tuple of interest from the local system.
	 */
	src_pkattvals = get_text_array_contents(src_pkattvals_arry, &src_nitems);

	/*
	 * There should be one source array key value for each key attnum
	 */
	if (src_nitems != pknumatts)
		ereport(ERROR,
				(errcode(ERRCODE_ARRAY_SUBSCRIPT_ERROR),
				 errmsg("source key array length must match number of key attributes")));

	/*
	 * Target array is made up of key values that will be used to build the
	 * SQL string for use on the remote system.
	 */
	tgt_pkattvals = get_text_array_contents(tgt_pkattvals_arry, &tgt_nitems);

	/*
	 * There should be one target array key value for each key attnum
	 */
	if (tgt_nitems != pknumatts)
		ereport(ERROR,
				(errcode(ERRCODE_ARRAY_SUBSCRIPT_ERROR),
				 errmsg("target key array length must match number of key attributes")));

	/*
	 * Prep work is finally done. Go get the SQL string.
	 */
	sql = get_sql_insert(rel, pkattnums, pknumatts, src_pkattvals, tgt_pkattvals);

	/*
	 * Now we can close the relation.
	 */
	relation_close(rel, AccessShareLock);

	/*
	 * And send it
	 */
	PG_RETURN_TEXT_P(cstring_to_text(sql));
}


/*
 * dblink_build_sql_delete
 *
 * Used to generate an SQL delete statement.
 * This is useful for selectively replicating a
 * delete to another server via dblink.
 *
 * API:
 * <relname> - name of remote table of interest
 * <pkattnums> - an int2vector of attnums which will be used
 * to identify the remote tuple of interest
 * <pknumatts> - number of attnums in pkattnums
 * <tgt_pkattvals_arry> - text array of key values which will be used
 * to build the string for execution remotely.
 */
PG_FUNCTION_INFO_V1(dblink_build_sql_delete);
Datum
dblink_build_sql_delete(PG_FUNCTION_ARGS)
{
	text	   *relname_text = PG_GETARG_TEXT_PP(0);
	int2vector *pkattnums_arg = (int2vector *) PG_GETARG_POINTER(1);
	int32		pknumatts_arg = PG_GETARG_INT32(2);
	ArrayType  *tgt_pkattvals_arry = PG_GETARG_ARRAYTYPE_P(3);
	Relation	rel;
	int		   *pkattnums;
	int			pknumatts;
	char	  **tgt_pkattvals;
	int			tgt_nitems;
	char	   *sql;

	/*
	 * Open target relation.
	 */
	rel = get_rel_from_relname(relname_text, AccessShareLock, ACL_SELECT);

	/*
	 * Process pkattnums argument.
	 */
	validate_pkattnums(rel, pkattnums_arg, pknumatts_arg,
					   &pkattnums, &pknumatts);

	/*
	 * Target array is made up of key values that will be used to build the
	 * SQL string for use on the remote system.
	 */
	tgt_pkattvals = get_text_array_contents(tgt_pkattvals_arry, &tgt_nitems);

	/*
	 * There should be one target array key value for each key attnum
	 */
	if (tgt_nitems != pknumatts)
		ereport(ERROR,
				(errcode(ERRCODE_ARRAY_SUBSCRIPT_ERROR),
				 errmsg("target key array length must match number of key attributes")));

	/*
	 * Prep work is finally done. Go get the SQL string.
	 */
	sql = get_sql_delete(rel, pkattnums, pknumatts, tgt_pkattvals);

	/*
	 * Now we can close the relation.
	 */
	relation_close(rel, AccessShareLock);

	/*
	 * And send it
	 */
	PG_RETURN_TEXT_P(cstring_to_text(sql));
}


/*
 * dblink_build_sql_update
 *
 * Used to generate an SQL update statement
 * based on an existing tuple in a local relation.
 * This is useful for selectively replicating data
 * to another server via dblink.
 *
 * API:
 * <relname> - name of local table of interest
 * <pkattnums> - an int2vector of attnums which will be used
 * to identify the local tuple of interest
 * <pknumatts> - number of attnums in pkattnums
 * <src_pkattvals_arry> - text array of key values which will be used
 * to identify the local tuple of interest
 * <tgt_pkattvals_arry> - text array of key values which will be used
 * to build the string for execution remotely. These are substituted
 * for their counterparts in src_pkattvals_arry
 */
PG_FUNCTION_INFO_V1(dblink_build_sql_update);
Datum
dblink_build_sql_update(PG_FUNCTION_ARGS)
{
	text	   *relname_text = PG_GETARG_TEXT_PP(0);
	int2vector *pkattnums_arg = (int2vector *) PG_GETARG_POINTER(1);
	int32		pknumatts_arg = PG_GETARG_INT32(2);
	ArrayType  *src_pkattvals_arry = PG_GETARG_ARRAYTYPE_P(3);
	ArrayType  *tgt_pkattvals_arry = PG_GETARG_ARRAYTYPE_P(4);
	Relation	rel;
	int		   *pkattnums;
	int			pknumatts;
	char	  **src_pkattvals;
	char	  **tgt_pkattvals;
	int			src_nitems;
	int			tgt_nitems;
	char	   *sql;

	/*
	 * Open target relation.
	 */
	rel = get_rel_from_relname(relname_text, AccessShareLock, ACL_SELECT);

	/*
	 * Process pkattnums argument.
	 */
	validate_pkattnums(rel, pkattnums_arg, pknumatts_arg,
					   &pkattnums, &pknumatts);

	/*
	 * Source array is made up of key values that will be used to locate the
	 * tuple of interest from the local system.
	 */
	src_pkattvals = get_text_array_contents(src_pkattvals_arry, &src_nitems);

	/*
	 * There should be one source array key value for each key attnum
	 */
	if (src_nitems != pknumatts)
		ereport(ERROR,
				(errcode(ERRCODE_ARRAY_SUBSCRIPT_ERROR),
				 errmsg("source key array length must match number of key attributes")));

	/*
	 * Target array is made up of key values that will be used to build the
	 * SQL string for use on the remote system.
	 */
	tgt_pkattvals = get_text_array_contents(tgt_pkattvals_arry, &tgt_nitems);

	/*
	 * There should be one target array key value for each key attnum
	 */
	if (tgt_nitems != pknumatts)
		ereport(ERROR,
				(errcode(ERRCODE_ARRAY_SUBSCRIPT_ERROR),
				 errmsg("target key array length must match number of key attributes")));

	/*
	 * Prep work is finally done. Go get the SQL string.
	 */
	sql = get_sql_update(rel, pkattnums, pknumatts, src_pkattvals, tgt_pkattvals);

	/*
	 * Now we can close the relation.
	 */
	relation_close(rel, AccessShareLock);

	/*
	 * And send it
	 */
	PG_RETURN_TEXT_P(cstring_to_text(sql));
}

/*
 * dblink_current_query
 * return the current query string
 * to allow its use in (among other things)
 * rewrite rules
 */
PG_FUNCTION_INFO_V1(dblink_current_query);
Datum
dblink_current_query(PG_FUNCTION_ARGS)
{
	/* This is now just an alias for the built-in function current_query() */
	PG_RETURN_DATUM(current_query(fcinfo));
}

/*
 * Retrieve async notifications for a connection.
 *
 * Returns a setof record of notifications, or an empty set if none received.
 * Can optionally take a named connection as parameter, but uses the unnamed
 * connection per default.
 *
 */
#define DBLINK_NOTIFY_COLS		3

PG_FUNCTION_INFO_V1(dblink_get_notify);
Datum
dblink_get_notify(PG_FUNCTION_ARGS)
{
	PGconn	   *conn;
	PGnotify   *notify;
	ReturnSetInfo *rsinfo = (ReturnSetInfo *) fcinfo->resultinfo;
	TupleDesc	tupdesc;
	Tuplestorestate *tupstore;
	MemoryContext per_query_ctx;
	MemoryContext oldcontext;

	prepTuplestoreResult(fcinfo);

	dblink_init();
	if (PG_NARGS() == 1)
		conn = dblink_get_named_conn(text_to_cstring(PG_GETARG_TEXT_PP(0)));
	else
		conn = pconn->conn;

	/* create the tuplestore in per-query memory */
	per_query_ctx = rsinfo->econtext->ecxt_per_query_memory;
	oldcontext = MemoryContextSwitchTo(per_query_ctx);

	tupdesc = CreateTemplateTupleDesc(DBLINK_NOTIFY_COLS);
	TupleDescInitEntry(tupdesc, (AttrNumber) 1, "notify_name",
					   TEXTOID, -1, 0);
	TupleDescInitEntry(tupdesc, (AttrNumber) 2, "be_pid",
					   INT4OID, -1, 0);
	TupleDescInitEntry(tupdesc, (AttrNumber) 3, "extra",
					   TEXTOID, -1, 0);

	tupstore = tuplestore_begin_heap(true, false, work_mem);
	rsinfo->setResult = tupstore;
	rsinfo->setDesc = tupdesc;

	MemoryContextSwitchTo(oldcontext);

	PQconsumeInput(conn);
	while ((notify = PQnotifies(conn)) != NULL)
	{
		Datum		values[DBLINK_NOTIFY_COLS];
		bool		nulls[DBLINK_NOTIFY_COLS];

		memset(values, 0, sizeof(values));
		memset(nulls, 0, sizeof(nulls));

		if (notify->relname != NULL)
			values[0] = CStringGetTextDatum(notify->relname);
		else
			nulls[0] = true;

		values[1] = Int32GetDatum(notify->be_pid);

		if (notify->extra != NULL)
			values[2] = CStringGetTextDatum(notify->extra);
		else
			nulls[2] = true;

		tuplestore_putvalues(tupstore, tupdesc, values, nulls);

		PQfreemem(notify);
		PQconsumeInput(conn);
	}

	/* clean up and return the tuplestore */
	tuplestore_donestoring(tupstore);

	return (Datum) 0;
}

/*
 * Validate the options given to a dblink foreign server or user mapping.
 * Raise an error if any option is invalid.
 *
 * We just check the names of options here, so semantic errors in options,
 * such as invalid numeric format, will be detected at the attempt to connect.
 */
PG_FUNCTION_INFO_V1(dblink_fdw_validator);
Datum
dblink_fdw_validator(PG_FUNCTION_ARGS)
{
	List	   *options_list = untransformRelOptions(PG_GETARG_DATUM(0));
	Oid			context = PG_GETARG_OID(1);
	ListCell   *cell;

	static const PQconninfoOption *options = NULL;

	/*
	 * Get list of valid libpq options.
	 *
	 * To avoid unnecessary work, we get the list once and use it throughout
	 * the lifetime of this backend process.  We don't need to care about
	 * memory context issues, because PQconndefaults allocates with malloc.
	 */
	if (!options)
	{
		options = PQconndefaults();
		if (!options)			/* assume reason for failure is OOM */
			ereport(ERROR,
					(errcode(ERRCODE_FDW_OUT_OF_MEMORY),
					 errmsg("out of memory"),
					 errdetail("Could not get libpq's default connection options.")));
	}

	/* Validate each supplied option. */
	foreach(cell, options_list)
	{
		DefElem    *def = (DefElem *) lfirst(cell);

		if (!is_valid_dblink_option(options, def->defname, context))
		{
			/*
			 * Unknown option, or invalid option for the context specified, so
			 * complain about it.  Provide a hint with list of valid options
			 * for the context.
			 */
			StringInfoData buf;
			const PQconninfoOption *opt;

			initStringInfo(&buf);
			for (opt = options; opt->keyword; opt++)
			{
				if (is_valid_dblink_option(options, opt->keyword, context))
					appendStringInfo(&buf, "%s%s",
									 (buf.len > 0) ? ", " : "",
									 opt->keyword);
			}
			ereport(ERROR,
					(errcode(ERRCODE_FDW_OPTION_NAME_NOT_FOUND),
					 errmsg("invalid option \"%s\"", def->defname),
					 errhint("Valid options in this context are: %s",
							 buf.data)));
		}
	}

	PG_RETURN_VOID();
}


/*************************************************************
 * internal functions
 */


/*
 * get_pkey_attnames
 *
 * Get the primary key attnames for the given relation.
 * Return NULL, and set indnkeyatts = 0, if no primary key exists.
 */
static char **
get_pkey_attnames(Relation rel, int16 *indnkeyatts)
{
	Relation	indexRelation;
	ScanKeyData skey;
	SysScanDesc scan;
	HeapTuple	indexTuple;
	int			i;
	char	  **result = NULL;
	TupleDesc	tupdesc;

	/* initialize indnkeyatts to 0 in case no primary key exists */
	*indnkeyatts = 0;

	tupdesc = rel->rd_att;

	/* Prepare to scan pg_index for entries having indrelid = this rel. */
	indexRelation = table_open(IndexRelationId, AccessShareLock);
	ScanKeyInit(&skey,
				Anum_pg_index_indrelid,
				BTEqualStrategyNumber, F_OIDEQ,
				ObjectIdGetDatum(RelationGetRelid(rel)));

	scan = systable_beginscan(indexRelation, IndexIndrelidIndexId, true,
							  NULL, 1, &skey);

	while (HeapTupleIsValid(indexTuple = systable_getnext(scan)))
	{
		Form_pg_index index = (Form_pg_index) GETSTRUCT(indexTuple);

		/* we're only interested if it is the primary key */
		if (index->indisprimary)
		{
			*indnkeyatts = index->indnkeyatts;
			if (*indnkeyatts > 0)
			{
				result = (char **) palloc(*indnkeyatts * sizeof(char *));

				for (i = 0; i < *indnkeyatts; i++)
					result[i] = SPI_fname(tupdesc, index->indkey.values[i]);
			}
			break;
		}
	}

	systable_endscan(scan);
	table_close(indexRelation, AccessShareLock);

	return result;
}

/*
 * Deconstruct a text[] into C-strings (note any NULL elements will be
 * returned as NULL pointers)
 */
static char **
get_text_array_contents(ArrayType *array, int *numitems)
{
	int			ndim = ARR_NDIM(array);
	int		   *dims = ARR_DIMS(array);
	int			nitems;
	int16		typlen;
	bool		typbyval;
	char		typalign;
	char	  **values;
	char	   *ptr;
	bits8	   *bitmap;
	int			bitmask;
	int			i;

	Assert(ARR_ELEMTYPE(array) == TEXTOID);

	*numitems = nitems = ArrayGetNItems(ndim, dims);

	get_typlenbyvalalign(ARR_ELEMTYPE(array),
						 &typlen, &typbyval, &typalign);

	values = (char **) palloc(nitems * sizeof(char *));

	ptr = ARR_DATA_PTR(array);
	bitmap = ARR_NULLBITMAP(array);
	bitmask = 1;

	for (i = 0; i < nitems; i++)
	{
		if (bitmap && (*bitmap & bitmask) == 0)
		{
			values[i] = NULL;
		}
		else
		{
			values[i] = TextDatumGetCString(PointerGetDatum(ptr));
			ptr = att_addlength_pointer(ptr, typlen, ptr);
			ptr = (char *) att_align_nominal(ptr, typalign);
		}

		/* advance bitmap pointer if any */
		if (bitmap)
		{
			bitmask <<= 1;
			if (bitmask == 0x100)
			{
				bitmap++;
				bitmask = 1;
			}
		}
	}

	return values;
}

static char *
get_sql_insert(Relation rel, int *pkattnums, int pknumatts, char **src_pkattvals, char **tgt_pkattvals)
{
	char	   *relname;
	HeapTuple	tuple;
	TupleDesc	tupdesc;
	int			natts;
	StringInfoData buf;
	char	   *val;
	int			key;
	int			i;
	bool		needComma;

	initStringInfo(&buf);

	/* get relation name including any needed schema prefix and quoting */
	relname = generate_relation_name(rel);

	tupdesc = rel->rd_att;
	natts = tupdesc->natts;

	tuple = get_tuple_of_interest(rel, pkattnums, pknumatts, src_pkattvals);
	if (!tuple)
		ereport(ERROR,
				(errcode(ERRCODE_CARDINALITY_VIOLATION),
				 errmsg("source row not found")));

	appendStringInfo(&buf, "INSERT INTO %s(", relname);

	needComma = false;
	for (i = 0; i < natts; i++)
	{
		Form_pg_attribute att = TupleDescAttr(tupdesc, i);

		if (att->attisdropped)
			continue;

		if (needComma)
			appendStringInfoChar(&buf, ',');

		appendStringInfoString(&buf,
							   quote_ident_cstr(NameStr(att->attname)));
		needComma = true;
	}

	appendStringInfoString(&buf, ") VALUES(");

	/*
	 * Note: i is physical column number (counting from 0).
	 */
	needComma = false;
	for (i = 0; i < natts; i++)
	{
		if (TupleDescAttr(tupdesc, i)->attisdropped)
			continue;

		if (needComma)
			appendStringInfoChar(&buf, ',');

		key = get_attnum_pk_pos(pkattnums, pknumatts, i);

		if (key >= 0)
			val = tgt_pkattvals[key] ? pstrdup(tgt_pkattvals[key]) : NULL;
		else
			val = SPI_getvalue(tuple, tupdesc, i + 1);

		if (val != NULL)
		{
			appendStringInfoString(&buf, quote_literal_cstr(val));
			pfree(val);
		}
		else
			appendStringInfoString(&buf, "NULL");
		needComma = true;
	}
	appendStringInfoChar(&buf, ')');

	return buf.data;
}

static char *
get_sql_delete(Relation rel, int *pkattnums, int pknumatts, char **tgt_pkattvals)
{
	char	   *relname;
	TupleDesc	tupdesc;
	StringInfoData buf;
	int			i;

	initStringInfo(&buf);

	/* get relation name including any needed schema prefix and quoting */
	relname = generate_relation_name(rel);

	tupdesc = rel->rd_att;

	appendStringInfo(&buf, "DELETE FROM %s WHERE ", relname);
	for (i = 0; i < pknumatts; i++)
	{
		int			pkattnum = pkattnums[i];
		Form_pg_attribute attr = TupleDescAttr(tupdesc, pkattnum);

		if (i > 0)
			appendStringInfoString(&buf, " AND ");

		appendStringInfoString(&buf,
							   quote_ident_cstr(NameStr(attr->attname)));

		if (tgt_pkattvals[i] != NULL)
			appendStringInfo(&buf, " = %s",
							 quote_literal_cstr(tgt_pkattvals[i]));
		else
			appendStringInfoString(&buf, " IS NULL");
	}

	return buf.data;
}

static char *
get_sql_update(Relation rel, int *pkattnums, int pknumatts, char **src_pkattvals, char **tgt_pkattvals)
{
	char	   *relname;
	HeapTuple	tuple;
	TupleDesc	tupdesc;
	int			natts;
	StringInfoData buf;
	char	   *val;
	int			key;
	int			i;
	bool		needComma;

	initStringInfo(&buf);

	/* get relation name including any needed schema prefix and quoting */
	relname = generate_relation_name(rel);

	tupdesc = rel->rd_att;
	natts = tupdesc->natts;

	tuple = get_tuple_of_interest(rel, pkattnums, pknumatts, src_pkattvals);
	if (!tuple)
		ereport(ERROR,
				(errcode(ERRCODE_CARDINALITY_VIOLATION),
				 errmsg("source row not found")));

	appendStringInfo(&buf, "UPDATE %s SET ", relname);

	/*
	 * Note: i is physical column number (counting from 0).
	 */
	needComma = false;
	for (i = 0; i < natts; i++)
	{
		Form_pg_attribute attr = TupleDescAttr(tupdesc, i);

		if (attr->attisdropped)
			continue;

		if (needComma)
			appendStringInfoString(&buf, ", ");

		appendStringInfo(&buf, "%s = ",
						 quote_ident_cstr(NameStr(attr->attname)));

		key = get_attnum_pk_pos(pkattnums, pknumatts, i);

		if (key >= 0)
			val = tgt_pkattvals[key] ? pstrdup(tgt_pkattvals[key]) : NULL;
		else
			val = SPI_getvalue(tuple, tupdesc, i + 1);

		if (val != NULL)
		{
			appendStringInfoString(&buf, quote_literal_cstr(val));
			pfree(val);
		}
		else
			appendStringInfoString(&buf, "NULL");
		needComma = true;
	}

	appendStringInfoString(&buf, " WHERE ");

	for (i = 0; i < pknumatts; i++)
	{
		int			pkattnum = pkattnums[i];
		Form_pg_attribute attr = TupleDescAttr(tupdesc, pkattnum);

		if (i > 0)
			appendStringInfoString(&buf, " AND ");

		appendStringInfoString(&buf,
							   quote_ident_cstr(NameStr(attr->attname)));

		val = tgt_pkattvals[i];

		if (val != NULL)
			appendStringInfo(&buf, " = %s", quote_literal_cstr(val));
		else
			appendStringInfoString(&buf, " IS NULL");
	}

	return buf.data;
}

/*
 * Return a properly quoted identifier.
 * Uses quote_ident in quote.c
 */
static char *
quote_ident_cstr(char *rawstr)
{
	text	   *rawstr_text;
	text	   *result_text;
	char	   *result;

	rawstr_text = cstring_to_text(rawstr);
	result_text = DatumGetTextPP(DirectFunctionCall1(quote_ident,
													 PointerGetDatum(rawstr_text)));
	result = text_to_cstring(result_text);

	return result;
}

static int
get_attnum_pk_pos(int *pkattnums, int pknumatts, int key)
{
	int			i;

	/*
	 * Not likely a long list anyway, so just scan for the value
	 */
	for (i = 0; i < pknumatts; i++)
		if (key == pkattnums[i])
			return i;

	return -1;
}

static HeapTuple
get_tuple_of_interest(Relation rel, int *pkattnums, int pknumatts, char **src_pkattvals)
{
	char	   *relname;
	TupleDesc	tupdesc;
	int			natts;
	StringInfoData buf;
	int			ret;
	HeapTuple	tuple;
	int			i;

	/*
	 * Connect to SPI manager
	 */
	if ((ret = SPI_connect()) < 0)
		/* internal error */
		elog(ERROR, "SPI connect failure - returned %d", ret);

	initStringInfo(&buf);

	/* get relation name including any needed schema prefix and quoting */
	relname = generate_relation_name(rel);

	tupdesc = rel->rd_att;
	natts = tupdesc->natts;

	/*
	 * Build sql statement to look up tuple of interest, ie, the one matching
	 * src_pkattvals.  We used to use "SELECT *" here, but it's simpler to
	 * generate a result tuple that matches the table's physical structure,
	 * with NULLs for any dropped columns.  Otherwise we have to deal with two
	 * different tupdescs and everything's very confusing.
	 */
	appendStringInfoString(&buf, "SELECT ");

	for (i = 0; i < natts; i++)
	{
		Form_pg_attribute attr = TupleDescAttr(tupdesc, i);

		if (i > 0)
			appendStringInfoString(&buf, ", ");

		if (attr->attisdropped)
			appendStringInfoString(&buf, "NULL");
		else
			appendStringInfoString(&buf,
								   quote_ident_cstr(NameStr(attr->attname)));
	}

	appendStringInfo(&buf, " FROM %s WHERE ", relname);

	for (i = 0; i < pknumatts; i++)
	{
		int			pkattnum = pkattnums[i];
		Form_pg_attribute attr = TupleDescAttr(tupdesc, pkattnum);

		if (i > 0)
			appendStringInfoString(&buf, " AND ");

		appendStringInfoString(&buf,
							   quote_ident_cstr(NameStr(attr->attname)));

		if (src_pkattvals[i] != NULL)
			appendStringInfo(&buf, " = %s",
							 quote_literal_cstr(src_pkattvals[i]));
		else
			appendStringInfoString(&buf, " IS NULL");
	}

	/*
	 * Retrieve the desired tuple
	 */
	ret = SPI_exec(buf.data, 0);
	pfree(buf.data);

	/*
	 * Only allow one qualifying tuple
	 */
	if ((ret == SPI_OK_SELECT) && (SPI_processed > 1))
		ereport(ERROR,
				(errcode(ERRCODE_CARDINALITY_VIOLATION),
				 errmsg("source criteria matched more than one record")));

	else if (ret == SPI_OK_SELECT && SPI_processed == 1)
	{
		SPITupleTable *tuptable = SPI_tuptable;

		tuple = SPI_copytuple(tuptable->vals[0]);
		SPI_finish();

		return tuple;
	}
	else
	{
		/*
		 * no qualifying tuples
		 */
		SPI_finish();

		return NULL;
	}

	/*
	 * never reached, but keep compiler quiet
	 */
	return NULL;
}

/*
 * Open the relation named by relname_text, acquire specified type of lock,
 * verify we have specified permissions.
 * Caller must close rel when done with it.
 */
static Relation
get_rel_from_relname(text *relname_text, LOCKMODE lockmode, AclMode aclmode)
{
	RangeVar   *relvar;
	Relation	rel;
	AclResult	aclresult;

	relvar = makeRangeVarFromNameList(textToQualifiedNameList(relname_text));
	rel = table_openrv(relvar, lockmode);

	aclresult = pg_class_aclcheck(RelationGetRelid(rel), GetUserId(),
								  aclmode);
	if (aclresult != ACLCHECK_OK)
		aclcheck_error(aclresult, get_relkind_objtype(rel->rd_rel->relkind),
					   RelationGetRelationName(rel));

	return rel;
}

/*
 * generate_relation_name - copied from ruleutils.c
 *		Compute the name to display for a relation
 *
 * The result includes all necessary quoting and schema-prefixing.
 */
static char *
generate_relation_name(Relation rel)
{
	char	   *nspname;
	char	   *result;

	/* Qualify the name if not visible in search path */
	if (RelationIsVisible(RelationGetRelid(rel)))
		nspname = NULL;
	else
		nspname = get_namespace_name(rel->rd_rel->relnamespace);

	result = quote_qualified_identifier(nspname, RelationGetRelationName(rel));

	return result;
}


static remoteConn *
getConnectionByName(const char *name)
{
	remoteConnHashEnt *hentry;
	char	   *key;

	if (!remoteConnHash)
		remoteConnHash = createConnHash();

	key = pstrdup(name);
	truncate_identifier(key, strlen(key), false);
	hentry = (remoteConnHashEnt *) hash_search(remoteConnHash,
											   key, HASH_FIND, NULL);

	if (hentry)
		return hentry->rconn;

	return NULL;
}

static HTAB *
createConnHash(void)
{
	HASHCTL		ctl;

	ctl.keysize = NAMEDATALEN;
	ctl.entrysize = sizeof(remoteConnHashEnt);

	return hash_create("Remote Con hash", NUMCONN, &ctl,
					   HASH_ELEM | HASH_STRINGS);
}

static void
createNewConnection(const char *name, remoteConn *rconn)
{
	remoteConnHashEnt *hentry;
	bool		found;
	char	   *key;

	if (!remoteConnHash)
		remoteConnHash = createConnHash();

	key = pstrdup(name);
	truncate_identifier(key, strlen(key), true);
	hentry = (remoteConnHashEnt *) hash_search(remoteConnHash, key,
											   HASH_ENTER, &found);

	if (found)
	{
		PQfinish(rconn->conn);
		ReleaseExternalFD();
		pfree(rconn);

		ereport(ERROR,
				(errcode(ERRCODE_DUPLICATE_OBJECT),
				 errmsg("duplicate connection name")));
	}

	hentry->rconn = rconn;
	strlcpy(hentry->name, name, sizeof(hentry->name));
}

static void
deleteConnection(const char *name)
{
	remoteConnHashEnt *hentry;
	bool		found;
	char	   *key;

	if (!remoteConnHash)
		remoteConnHash = createConnHash();

	key = pstrdup(name);
	truncate_identifier(key, strlen(key), false);
	hentry = (remoteConnHashEnt *) hash_search(remoteConnHash,
											   key, HASH_REMOVE, &found);

	if (!hentry)
		ereport(ERROR,
				(errcode(ERRCODE_UNDEFINED_OBJECT),
				 errmsg("undefined connection name")));

}

static void
dblink_security_check(PGconn *conn, remoteConn *rconn)
{
	if (!superuser())
	{
		if (!PQconnectionUsedPassword(conn))
		{
			PQfinish(conn);
			ReleaseExternalFD();
			if (rconn)
				pfree(rconn);

			ereport(ERROR,
					(errcode(ERRCODE_S_R_E_PROHIBITED_SQL_STATEMENT_ATTEMPTED),
					 errmsg("password is required"),
					 errdetail("Non-superuser cannot connect if the server does not request a password."),
					 errhint("Target server's authentication method must be changed.")));
		}
	}
}

/*
 * For non-superusers, insist that the connstr specify a password.  This
 * prevents a password from being picked up from .pgpass, a service file,
 * the environment, etc.  We don't want the postgres user's passwords
 * to be accessible to non-superusers.
 *
 * For Greenplum, dblink uses built libpq to construct conninfo, whose user is
 * environment variable PGUSER, which is wrong, modifies this function to add
 * the session's username into connstr.
 *
 */
static char *
dblink_connstr_check(const char *connstr)
{
	char	*connstr_modified = (char *) connstr;

	if (!superuser())
	{
		PQconninfoOption   *options;
		PQconninfoOption   *option;
		bool				connstr_gives_password = false;
		bool				username_is_set = false;
		bool				host_is_set = false;

		options = PQconninfoParse(connstr, NULL);
		if (options)
		{
			for (option = options; option->keyword != NULL; option++)
			{
				if (strcmp(option->keyword, "host") == 0)
				{
					if (option->val != NULL && option->val[0] != '\0')
					{
						host_is_set = true;
					}
				}

				if (strcmp(option->keyword, "user") == 0)
				{
					if (option->val == NULL || option->val[0] == '\0')
					{
						char *username = GetUserNameFromId(GetUserId(), false);

						/* 7 is strlen("user= ") + length of '\0' */
						connstr_modified = palloc0(7 + strlen(username) + strlen(connstr));
						sprintf(connstr_modified, "user=%s %s", username, connstr);
					}

					username_is_set = true;
				}

				if (strcmp(option->keyword, "password") == 0)
				{
					if (option->val != NULL && option->val[0] != '\0')
					{
						connstr_gives_password = true;
					}
				}

				if (host_is_set && username_is_set && connstr_gives_password)
					break;
			}
			PQconninfoFree(options);
		}

		if (!host_is_set)
			ereport(ERROR,
					(errcode(ERRCODE_S_R_E_PROHIBITED_SQL_STATEMENT_ATTEMPTED),
					 errmsg("host is required"),
					 errdetail("Non-superusers must provide a host in the connection string.")));

		if (!connstr_gives_password)
			ereport(ERROR,
					(errcode(ERRCODE_S_R_E_PROHIBITED_SQL_STATEMENT_ATTEMPTED),
					 errmsg("password is required"),
					 errdetail("Non-superusers must provide a password in the connection string.")));
	}

	return connstr_modified;
}

/*
 * Report an error received from the remote server
 *
 * res: the received error result (will be freed)
 * fail: true for ERROR ereport, false for NOTICE
 * fmt and following args: sprintf-style format and values for errcontext;
 * the resulting string should be worded like "while <some action>"
 */
static void
dblink_res_error(PGconn *conn, const char *conname, PGresult *res,
				 bool fail, const char *fmt,...)
{
	int			level;
	char	   *pg_diag_sqlstate = PQresultErrorField(res, PG_DIAG_SQLSTATE);
	char	   *pg_diag_message_primary = PQresultErrorField(res, PG_DIAG_MESSAGE_PRIMARY);
	char	   *pg_diag_message_detail = PQresultErrorField(res, PG_DIAG_MESSAGE_DETAIL);
	char	   *pg_diag_message_hint = PQresultErrorField(res, PG_DIAG_MESSAGE_HINT);
	char	   *pg_diag_context = PQresultErrorField(res, PG_DIAG_CONTEXT);
	int			sqlstate;
	char	   *message_primary;
	char	   *message_detail;
	char	   *message_hint;
	char	   *message_context;
	va_list		ap;
	char		dblink_context_msg[512];

	if (fail)
		level = ERROR;
	else
		level = NOTICE;

	if (pg_diag_sqlstate)
		sqlstate = MAKE_SQLSTATE(pg_diag_sqlstate[0],
								 pg_diag_sqlstate[1],
								 pg_diag_sqlstate[2],
								 pg_diag_sqlstate[3],
								 pg_diag_sqlstate[4]);
	else
		sqlstate = ERRCODE_CONNECTION_FAILURE;

	message_primary = xpstrdup(pg_diag_message_primary);
	message_detail = xpstrdup(pg_diag_message_detail);
	message_hint = xpstrdup(pg_diag_message_hint);
	message_context = xpstrdup(pg_diag_context);

	/*
	 * If we don't get a message from the PGresult, try the PGconn.  This is
	 * needed because for connection-level failures, PQexec may just return
	 * NULL, not a PGresult at all.
	 */
	if (message_primary == NULL)
		message_primary = pchomp(PQerrorMessage(conn));

	/*
	 * Now that we've copied all the data we need out of the PGresult, it's
	 * safe to free it.  We must do this to avoid PGresult leakage.  We're
	 * leaking all the strings too, but those are in palloc'd memory that will
	 * get cleaned up eventually.
	 */
	if (res)
		PQclear(res);

	/*
	 * Format the basic errcontext string.  Below, we'll add on something
	 * about the connection name.  That's a violation of the translatability
	 * guidelines about constructing error messages out of parts, but since
	 * there's no translation support for dblink, there's no need to worry
	 * about that (yet).
	 */
	va_start(ap, fmt);
	vsnprintf(dblink_context_msg, sizeof(dblink_context_msg), fmt, ap);
	va_end(ap);

	ereport(level,
			(errcode(sqlstate),
			 (message_primary != NULL && message_primary[0] != '\0') ?
			 errmsg_internal("%s", message_primary) :
			 errmsg("could not obtain message string for remote error"),
			 message_detail ? errdetail_internal("%s", message_detail) : 0,
			 message_hint ? errhint("%s", message_hint) : 0,
			 message_context ? (errcontext("%s", message_context)) : 0,
			 conname ?
			 (errcontext("%s on dblink connection named \"%s\"",
						 dblink_context_msg, conname)) :
			 (errcontext("%s on unnamed dblink connection",
						 dblink_context_msg))));
}

/*
 * Obtain connection string for a foreign server
 */
static char *
get_connect_string(const char *servername)
{
	ForeignServer *foreign_server = NULL;
	UserMapping *user_mapping;
	ListCell   *cell;
	StringInfoData buf;
	ForeignDataWrapper *fdw;
	AclResult	aclresult;
	char	   *srvname;

	static const PQconninfoOption *options = NULL;

	initStringInfo(&buf);

	/*
	 * Get list of valid libpq options.
	 *
	 * To avoid unnecessary work, we get the list once and use it throughout
	 * the lifetime of this backend process.  We don't need to care about
	 * memory context issues, because PQconndefaults allocates with malloc.
	 */
	if (!options)
	{
		options = PQconndefaults();
		if (!options)			/* assume reason for failure is OOM */
			ereport(ERROR,
					(errcode(ERRCODE_FDW_OUT_OF_MEMORY),
					 errmsg("out of memory"),
					 errdetail("Could not get libpq's default connection options.")));
	}

	/* first gather the server connstr options */
	srvname = pstrdup(servername);
	truncate_identifier(srvname, strlen(srvname), false);
	foreign_server = GetForeignServerByName(srvname, true);

	if (foreign_server)
	{
		Oid			serverid = foreign_server->serverid;
		Oid			fdwid = foreign_server->fdwid;
		Oid			userid = GetUserId();

		user_mapping = GetUserMapping(userid, serverid);
		fdw = GetForeignDataWrapper(fdwid);

		/* Check permissions, user must have usage on the server. */
		aclresult = pg_foreign_server_aclcheck(serverid, userid, ACL_USAGE);
		if (aclresult != ACLCHECK_OK)
			aclcheck_error(aclresult, OBJECT_FOREIGN_SERVER, foreign_server->servername);

		foreach(cell, fdw->options)
		{
			DefElem    *def = lfirst(cell);

			if (is_valid_dblink_option(options, def->defname, ForeignDataWrapperRelationId))
				appendStringInfo(&buf, "%s='%s' ", def->defname,
								 escape_param_str(strVal(def->arg)));
		}

		foreach(cell, foreign_server->options)
		{
			DefElem    *def = lfirst(cell);

			if (is_valid_dblink_option(options, def->defname, ForeignServerRelationId))
				appendStringInfo(&buf, "%s='%s' ", def->defname,
								 escape_param_str(strVal(def->arg)));
		}

		foreach(cell, user_mapping->options)
		{

			DefElem    *def = lfirst(cell);

			if (is_valid_dblink_option(options, def->defname, UserMappingRelationId))
				appendStringInfo(&buf, "%s='%s' ", def->defname,
								 escape_param_str(strVal(def->arg)));
		}

		return buf.data;
	}
	else
		return NULL;
}

/*
 * Escaping libpq connect parameter strings.
 *
 * Replaces "'" with "\'" and "\" with "\\".
 */
static char *
escape_param_str(const char *str)
{
	const char *cp;
	StringInfoData buf;

	initStringInfo(&buf);

	for (cp = str; *cp; cp++)
	{
		if (*cp == '\\' || *cp == '\'')
			appendStringInfoChar(&buf, '\\');
		appendStringInfoChar(&buf, *cp);
	}

	return buf.data;
}

/*
 * Validate the PK-attnums argument for dblink_build_sql_insert() and related
 * functions, and translate to the internal representation.
 *
 * The user supplies an int2vector of 1-based logical attnums, plus a count
 * argument (the need for the separate count argument is historical, but we
 * still check it).  We check that each attnum corresponds to a valid,
 * non-dropped attribute of the rel.  We do *not* prevent attnums from being
 * listed twice, though the actual use-case for such things is dubious.
 * Note that before Postgres 9.0, the user's attnums were interpreted as
 * physical not logical column numbers; this was changed for future-proofing.
 *
 * The internal representation is a palloc'd int array of 0-based physical
 * attnums.
 */
static void
validate_pkattnums(Relation rel,
				   int2vector *pkattnums_arg, int32 pknumatts_arg,
				   int **pkattnums, int *pknumatts)
{
	TupleDesc	tupdesc = rel->rd_att;
	int			natts = tupdesc->natts;
	int			i;

	/* Don't take more array elements than there are */
	pknumatts_arg = Min(pknumatts_arg, pkattnums_arg->dim1);

	/* Must have at least one pk attnum selected */
	if (pknumatts_arg <= 0)
		ereport(ERROR,
				(errcode(ERRCODE_INVALID_PARAMETER_VALUE),
				 errmsg("number of key attributes must be > 0")));

	/* Allocate output array */
	*pkattnums = (int *) palloc(pknumatts_arg * sizeof(int));
	*pknumatts = pknumatts_arg;

	/* Validate attnums and convert to internal form */
	for (i = 0; i < pknumatts_arg; i++)
	{
		int			pkattnum = pkattnums_arg->values[i];
		int			lnum;
		int			j;

		/* Can throw error immediately if out of range */
		if (pkattnum <= 0 || pkattnum > natts)
			ereport(ERROR,
					(errcode(ERRCODE_INVALID_PARAMETER_VALUE),
					 errmsg("invalid attribute number %d", pkattnum)));

		/* Identify which physical column has this logical number */
		lnum = 0;
		for (j = 0; j < natts; j++)
		{
			/* dropped columns don't count */
			if (TupleDescAttr(tupdesc, j)->attisdropped)
				continue;

			if (++lnum == pkattnum)
				break;
		}

		if (j < natts)
			(*pkattnums)[i] = j;
		else
			ereport(ERROR,
					(errcode(ERRCODE_INVALID_PARAMETER_VALUE),
					 errmsg("invalid attribute number %d", pkattnum)));
	}
}

/*
 * Check if the specified connection option is valid.
 *
 * We basically allow whatever libpq thinks is an option, with these
 * restrictions:
 *		debug options: disallowed
 *		"client_encoding": disallowed
 *		"user": valid only in USER MAPPING options
 *		secure options (eg password): valid only in USER MAPPING options
 *		others: valid only in FOREIGN SERVER options
 *
 * We disallow client_encoding because it would be overridden anyway via
 * PQclientEncoding; allowing it to be specified would merely promote
 * confusion.
 */
static bool
is_valid_dblink_option(const PQconninfoOption *options, const char *option,
					   Oid context)
{
	const PQconninfoOption *opt;

	/* Look up the option in libpq result */
	for (opt = options; opt->keyword; opt++)
	{
		if (strcmp(opt->keyword, option) == 0)
			break;
	}
	if (opt->keyword == NULL)
		return false;

	/* Disallow debug options (particularly "replication") */
	if (strchr(opt->dispchar, 'D'))
		return false;

	/* Disallow "client_encoding" */
	if (strcmp(opt->keyword, "client_encoding") == 0)
		return false;

	/*
	 * If the option is "user" or marked secure, it should be specified only
	 * in USER MAPPING.  Others should be specified only in SERVER.
	 */
	if (strcmp(opt->keyword, "user") == 0 || strchr(opt->dispchar, '*'))
	{
		if (context != UserMappingRelationId)
			return false;
	}
	else
	{
		if (context != ForeignServerRelationId)
			return false;
	}

	return true;
}

/*
 * Copy the remote session's values of GUCs that affect datatype I/O
 * and apply them locally in a new GUC nesting level.  Returns the new
 * nestlevel (which is needed by restoreLocalGucs to undo the settings),
 * or -1 if no new nestlevel was needed.
 *
 * We use the equivalent of a function SET option to allow the settings to
 * persist only until the caller calls restoreLocalGucs.  If an error is
 * thrown in between, guc.c will take care of undoing the settings.
 */
static int
applyRemoteGucs(PGconn *conn)
{
	static const char *const GUCsAffectingIO[] = {
		"DateStyle",
		"IntervalStyle"
	};

	int			nestlevel = -1;
	int			i;

	for (i = 0; i < lengthof(GUCsAffectingIO); i++)
	{
		const char *gucName = GUCsAffectingIO[i];
		const char *remoteVal = PQparameterStatus(conn, gucName);
		const char *localVal;

		/*
		 * If the remote server is pre-8.4, it won't have IntervalStyle, but
		 * that's okay because its output format won't be ambiguous.  So just
		 * skip the GUC if we don't get a value for it.  (We might eventually
		 * need more complicated logic with remote-version checks here.)
		 */
		if (remoteVal == NULL)
			continue;

		/*
		 * Avoid GUC-setting overhead if the remote and local GUCs already
		 * have the same value.
		 */
		localVal = GetConfigOption(gucName, false, false);
		Assert(localVal != NULL);

		if (strcmp(remoteVal, localVal) == 0)
			continue;

		/* Create new GUC nest level if we didn't already */
		if (nestlevel < 0)
			nestlevel = NewGUCNestLevel();

		/* Apply the option (this will throw error on failure) */
		(void) set_config_option(gucName, remoteVal,
								 PGC_USERSET, PGC_S_SESSION,
								 GUC_ACTION_SAVE, true, 0, false);
	}

	return nestlevel;
}

/*
 * Restore local GUCs after they have been overlaid with remote settings.
 */
static void
restoreLocalGucs(int nestlevel)
{
	/* Do nothing if no new nestlevel was created */
	if (nestlevel > 0)
		AtEOXact_GUC(true, nestlevel);
}<|MERGE_RESOLUTION|>--- conflicted
+++ resolved
@@ -311,9 +311,7 @@
 		connstr = conname_or_str;
 
 	/* check password in connection string if not superuser */
-<<<<<<< HEAD
 	connstr = dblink_connstr_check(connstr);
-=======
 	dblink_connstr_check(connstr);
 
 	/*
@@ -339,7 +337,6 @@
 	}
 
 	/* OK to make connection */
->>>>>>> d457cb4e
 	conn = PQconnectdb(connstr);
 
 	if (PQstatus(conn) == CONNECTION_BAD)
@@ -1344,7 +1341,7 @@
 	}
 
 	if (astate)
-		PG_RETURN_DATUM(makeArrayResult(astate,
+		PG_RETURN_ARRAYTYPE_P(makeArrayResult(astate,
 											  CurrentMemoryContext));
 	else
 		PG_RETURN_NULL();
@@ -2694,7 +2691,7 @@
  * the environment, etc.  We don't want the postgres user's passwords
  * to be accessible to non-superusers.
  *
- * For Greenplum, dblink uses built libpq to construct conninfo, whose user is
+ * For Cloudberry, dblink uses built libpq to construct conninfo, whose user is
  * environment variable PGUSER, which is wrong, modifies this function to add
  * the session's username into connstr.
  *
@@ -2706,9 +2703,9 @@
 
 	if (!superuser())
 	{
-		PQconninfoOption   *options;
-		PQconninfoOption   *option;
-		bool				connstr_gives_password = false;
+		PQconninfoOption *options;
+		PQconninfoOption *option;
+		bool		connstr_gives_password = false;
 		bool				username_is_set = false;
 		bool				host_is_set = false;
 
