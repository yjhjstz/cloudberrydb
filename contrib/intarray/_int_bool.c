--- conflicted
+++ resolved
@@ -100,11 +100,7 @@
 				}
 				else
 				{
-<<<<<<< HEAD
-					long	lval;
-=======
 					long		lval;
->>>>>>> a4bebdd9
 
 					nnn[innn] = '\0';
 					errno = 0;
@@ -360,17 +356,10 @@
 	if (query->size <= 0)
 		return FALSE;
 
-<<<<<<< HEAD
- 	/*
- 	 * Set up data for checkcondition_gin.  This must agree with the
- 	 * query extraction code in ginint4_queryextract.
- 	 */
-=======
 	/*
 	 * Set up data for checkcondition_gin.	This must agree with the query
 	 * extraction code in ginint4_queryextract.
 	 */
->>>>>>> a4bebdd9
 	gcv.first = items;
 	gcv.mapped_check = (bool *) palloc(sizeof(bool) * query->size);
 	for (i = 0; i < query->size; i++)
@@ -443,13 +432,8 @@
 Datum
 boolop(PG_FUNCTION_ARGS)
 {
-<<<<<<< HEAD
-	ArrayType  *val = (ArrayType *) PG_GETARG_ARRAYTYPE_P_COPY(0);
-	QUERYTYPE  *query = (QUERYTYPE *) PG_GETARG_QUERYTYPE_P(1);
-=======
 	ArrayType  *val = PG_GETARG_ARRAYTYPE_P_COPY(0);
 	QUERYTYPE  *query = PG_GETARG_QUERYTYPE_P(1);
->>>>>>> a4bebdd9
 	CHKVAL		chkval;
 	bool		result;
 
@@ -658,11 +642,7 @@
 Datum
 bqarr_out(PG_FUNCTION_ARGS)
 {
-<<<<<<< HEAD
-	QUERYTYPE  *query = (QUERYTYPE *) PG_GETARG_QUERYTYPE_P(0);
-=======
 	QUERYTYPE  *query = PG_GETARG_QUERYTYPE_P(0);
->>>>>>> a4bebdd9
 	INFIX		nrm;
 
 	if (query->size == 0)
@@ -685,41 +665,6 @@
 Datum
 querytree(PG_FUNCTION_ARGS)
 {
-<<<<<<< HEAD
-	QUERYTYPE  *query = (QUERYTYPE *) PG_GETARG_QUERYTYPE_P_COPY(0);
-	INFIX		nrm;
-	text	   *res;
-	ITEM	   *q;
-	int4		len;
-
-	if (query->size == 0)
-		ereport(ERROR,
-				(errcode(ERRCODE_INVALID_PARAMETER_VALUE),
-				 errmsg("empty query")));
-
-	q = (ITEM *) palloc(sizeof(ITEM) * query->size);
-	memcpy((void *) q, GETQUERY(query), sizeof(ITEM) * query->size);
-	len = shorterquery(q, query->size);
-	PG_FREE_IF_COPY(query, 0);
-
-	if (len == 0)
-	{
-		res = cstring_to_text("T");
-	}
-	else
-	{
-		nrm.curpol = q + len - 1;
-		nrm.buflen = 32;
-		nrm.cur = nrm.buf = (char *) palloc(sizeof(char) * nrm.buflen);
-		*(nrm.cur) = '\0';
-		infix(&nrm, true);
-		res = cstring_to_text_with_len(nrm.buf, nrm.cur - nrm.buf);
-	}
-	pfree(q);
-
-	PG_RETURN_TEXT_P(res);
-=======
 	elog(ERROR, "querytree is no longer implemented");
 	PG_RETURN_NULL();
->>>>>>> a4bebdd9
 }